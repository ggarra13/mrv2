--- conflicted
+++ resolved
@@ -81,10 +81,7 @@
     
     set(vcpkg_DEP )
     set(BUILD_VCPKG TRUE)
-<<<<<<< HEAD
-=======
     set(USE_VCPKG TRUE)
->>>>>>> 7e2d754e
     if (BUILD_VCPKG)
 	include(cmake/Modules/Buildvcpkg.cmake)
     else()
@@ -121,17 +118,12 @@
 	DEPENDS ${vcpkg_DEP} libiconv)
     set(Gettext_DEP libiconv gettext)
 
-<<<<<<< HEAD
-    list(APPEND CMAKE_PREFIX_PATH
-	"${VCPKG_ROOT}/installed/${vcpkg_ARCH}-windows")
-=======
     set(VCPKG_INSTALLED "${VCPKG_ROOT}/installed/${vcpkg_ARCH}-windows")
     set(VCPKG_INCLUDE_DIR "${VCPKG_ROOT}/installed/${vcpkg_ARCH}-windows/include")
     set(VCPKG_LIB_DIR "${VCPKG_ROOT}/installed/${vcpkg_ARCH}-windows/lib")
     set(VCPKG_BIN_DIR "${VCPKG_ROOT}/installed/${vcpkg_ARCH}-windows/bin")
     
     list(APPEND CMAKE_PREFIX_PATH ${VCPKG_INSTALLED})
->>>>>>> 7e2d754e
     set(CMAKE_TOOLCHAIN_FILE "${VCPKG_ROOT}/scripts/buildsystems/vcpkg.cmake")
     
     
@@ -269,25 +261,6 @@
 
 if(BUILD_PYTHON AND TLRENDER_USD)
     add_dependencies(USD ${PYTHON_DEP} ${Gettext_DEP})
-<<<<<<< HEAD
-endif()
-
-# OpenSSL must be built before Python and pyFLTK to use the right path when
-# building Python's _ssl module.
-if(BUILD_PYTHON AND TLRENDER_NET)
-    # \@note: we must not use OpenSSL_DEP here as it is undefined after
-    #         add_subdirectory.
-    if (UNIX)
-	add_dependencies(Python OpenSSL)
-    elseif(WIN32)
-	if ($ENV{ARCH} MATCHES ".*aarch64.*" OR $ENV{ARCH} MATCHES ".*arm64.*")
-	    add_dependencies(Python OpenSSL)
-	endif()
-    else()
-	message(FATAL_ERROR "Unknown architecture for Python and OpenSSL")
-    endif()
-endif()
-=======
 endif()
 
 # OpenSSL must be built before Python and pyFLTK to use the right path when
@@ -305,13 +278,6 @@
     include(cmake/Modules/BuildpyFLTK.cmake)
 endif()
 
->>>>>>> 7e2d754e
-
-set(pyFLTK_DEP )
-if(MRV2_PYFLTK)
-    include(cmake/Modules/BuildpyFLTK.cmake)
-endif()
-
 
 
 set(POCO_DEP )
