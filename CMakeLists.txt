--- conflicted
+++ resolved
@@ -106,15 +106,11 @@
 
 set( PYBIND11 )
 if( MRV2_PYBIND11 )
-<<<<<<< HEAD
-    set(PYTHON_EXECUTABLE ${CMAKE_INSTALL_PREFIX}/bin/python3)
-=======
     if(WIN32)
         set(PYTHON_EXECUTABLE ${CMAKE_INSTALL_PREFIX}/bin/python.exe)
     else()
         set(PYTHON_EXECUTABLE ${CMAKE_INSTALL_PREFIX}/bin/python3)
     endif()
->>>>>>> d3488c73
     include( cmake/Modules/Buildpybind11.cmake )
 endif()
 
