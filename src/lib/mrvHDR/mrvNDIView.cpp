--- conflicted
+++ resolved
@@ -900,16 +900,9 @@
                 if (p.currentNDISource.empty())
                     continue;
             }
-<<<<<<< HEAD
-            
             // We now have at least one source, so we create a receiver to
             // look at it.
-=======
-
-            // We now have at least one source, so we create a receiver to look
-            // at it.
-
->>>>>>> f033dd2e
+            
             NDIlib_recv_create_t NDI_recv_create_desc;
             NDI_recv_create_desc.p_ndi_recv_name = "mrv2 HDR Receiver";
             NDI_recv_create_desc.source_to_connect_to =
@@ -949,7 +942,6 @@
                         rapidxml::xml_document<> doc;
                         doc.parse<0>((char*)video_frame.p_metadata);
 
-<<<<<<< HEAD
                         {
                             // Get root node
                             rapidxml::xml_node<>* root = doc.first_node("ndi_color_info");
@@ -981,27 +973,6 @@
                                 }
                             }
                         }
-=======
-                        // Get root node
-                        rapidxml::xml_node<>* root =
-                            doc.first_node("ndi_color_info");
-
-                        // Get attributes
-                        rapidxml::xml_attribute<>* attr_transfer =
-                            root->first_attribute("transfer");
-                        rapidxml::xml_attribute<>* attr_matrix =
-                            root->first_attribute("matrix");
-                        rapidxml::xml_attribute<>* attr_primaries =
-                            root->first_attribute("primaries");
-
-                        // Display color information
-                        fprintf(
-                            stderr,
-                            "Video metadata color info (transfer: %s, matrix: "
-                            "%s, primaries: %s)\n",
-                            attr_transfer->value(), attr_matrix->value(),
-                            attr_primaries->value());
->>>>>>> f033dd2e
                     }
                     if (video_frame.p_data)
                     {
