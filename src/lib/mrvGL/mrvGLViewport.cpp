// SPDX-License-Identifier: BSD-3-Clause
// mrv2
// Copyright Contributors to the mrv2 Project. All rights reserved.

#include <cinttypes>

#ifdef _WIN32
#include <winsock2.h>
#endif

#include <tlCore/FontSystem.h>
#include <tlCore/StringFormat.h>

#include <tlDevice/IOutput.h>

#include <tlGL/OffscreenBuffer.h>
#include <tlTimelineGL/RenderPrivate.h>
#include <tlGL/Init.h>
#include <tlGL/Util.h>

// mrViewer .fl includes
#include "mrViewer.h"
#include "mrvHotkeyUI.h"

#include "mrvCore/mrvColorSpaces.h"
#include "mrvCore/mrvLocale.h"
#include "mrvCore/mrvSequence.h"
#include "mrvCore/mrvI8N.h"

#include "mrvWidgets/mrvMultilineInput.h"

#include "mrvFl/mrvOCIO.h"
#include "mrvFl/mrvIO.h"
#include "mrvFl/mrvTimelinePlayer.h"

#include "mrvUI/mrvDesktop.h"

#include "mrvGL/mrvGLViewportPrivate.h"
#include "mrvGL/mrvGLDefines.h"
#include "mrvGL/mrvGLErrors.h"
#include "mrvGL/mrvGLUtil.h"
#include "mrvGL/mrvGLShaders.h"
#include "mrvGL/mrvGLShape.h"
#include "mrvGL/mrvTimelineViewport.h"
#include "mrvGL/mrvTimelineViewportPrivate.h"
#include "mrvGL/mrvGLViewport.h"

#include "mrvPanels/mrvPanelsCallbacks.h"

#include "mrvNetwork/mrvDummyClient.h"

#include "mrvApp/mrvSettingsObject.h"

namespace
{
    const char* kModule = "view";
}

namespace mrv
{
    namespace opengl
    {
    
        using namespace tl;

        Viewport::Viewport(int X, int Y, int W, int H, const char* L) :
            TimelineViewport(X, Y, W, H, L),
            _gl(new GLPrivate)
        {
            int stereo = 0;
            int fl_double = FL_DOUBLE; // needed on Linux and _WIN32
#if defined(__APPLE__)
            // \bug: Do not use FL_DOUBLE on APPLE as it makes
            // playback slow
            fl_double = 0;
#endif

            mode(FL_RGB | fl_double | FL_ALPHA | FL_STENCIL | FL_OPENGL3 | stereo);
        }

        Viewport::~Viewport() {}

        void Viewport::setContext(const std::weak_ptr<system::Context>& context)
        {
            _gl->context = context;
        }

        //! Refresh window by clearing the associated resources.
        void Viewport::refresh()
        {
            TLRENDER_P();
            MRV2_GL();
            gl.render.reset();
            gl.lines.reset();
            gl.buffer.reset();
            gl.annotation.reset();
            gl.overlay.reset();
            gl.shader.reset();
            gl.annotationShader.reset();
            gl.vbo.reset();
            gl.vao.reset();
            p.fontSystem.reset();
            gl.currentPBOIndex = 0;
            gl.nextPBOIndex = 1;
        }

        void Viewport::_initializeGLResources()
        {
            TLRENDER_P();
            MRV2_GL();

#ifdef __APPLE__
            // On Apple, there's no OpenGL BACK buffer.
#    undef GL_BACK_LEFT
#    undef GL_BACK_RIGHT
#    define GL_BACK_LEFT GL_FRONT_LEFT
#    define GL_BACK_RIGHT GL_FRONT_RIGHT
#endif

            if (auto context = gl.context.lock())
            {

                gl.render = timeline_gl::Render::create(context);
                p.fontSystem = image::FontSystem::create(context);

                gl.lines = std::make_shared<opengl::Lines>();

                try
                {
                    const std::string& vertexSource = timeline_gl::vertexSource();
                    gl.shader =
                        gl::Shader::create(vertexSource, textureFragmentSource());
                    gl.annotationShader = gl::Shader::create(
                        vertexSource, annotationFragmentSource());
                }
                catch (const std::exception& e)
                {
                    LOG_ERROR(e.what());
                }
            }
        }

        void Viewport::_initializeGL()
        {
            MRV2_GL();
            gl::initGLAD();

#ifdef TLRENDER_API_GL_4_1_Debug
            if (!gl.init_debug)
            {
                gl.init_debug = true;
#    ifndef __APPLE__
                // Apple's OpenGL 4.1 does not support glDebugMessageCallback.
                glEnable(GL_DEBUG_OUTPUT);
                glEnable(GL_DEBUG_OUTPUT_SYNCHRONOUS);
                glDebugMessageCallback(glDebugOutput, nullptr);
                glDebugMessageControl(
                    static_cast<GLenum>(GL_DONT_CARE),
                    static_cast<GLenum>(GL_DONT_CARE),
                    static_cast<GLenum>(GL_DONT_CARE), 0, nullptr, GL_TRUE);
#    endif
            }
#endif

            refresh();

            _initializeGLResources();
        }

        int Viewport::handle(int event)
        {
            switch (event)
            {
            case FL_HIDE:
                refresh();
                valid(0);
                break;
            default:
                break;
            }

            return TimelineViewport::handle(event);
        }

        void Viewport::draw()
        {
            TLRENDER_P();
            MRV2_GL();

            make_current(); // needed to work with GLFW

            if (!valid())
            {
                _initializeGL();
                CHECK_GL;

                if (p.ui->uiPrefs->uiPrefsOpenGLVsync->value() ==
                    MonitorVSync::kVSyncNone)
                    swap_interval(0);
                else
                    swap_interval(1);

                valid(1);
            }
            CHECK_GL;

            const auto& viewportSize = getViewportSize();
            const auto& renderSize = getRenderSize();

            bool hasAlpha = false;
            const float alpha = p.ui->uiMain->get_alpha() / 255.F;
            if (alpha < 1.0F)
            {
                hasAlpha = true;
            }

            const bool transparent =
                hasAlpha ||
                getBackgroundOptions().type == timeline::Background::Transparent;

            CHECK_GL;
            try
            {
                if (renderSize.isValid())
                {
                    gl.colorBufferType = image::PixelType::RGBA_U8;
                    int accuracy = p.ui->uiPrefs->uiPrefsColorAccuracy->value();
                    switch (accuracy)
                    {
                    case kAccuracyFloat32:
                        gl.colorBufferType = image::PixelType::RGBA_F32;
                        hasAlpha = true;
                        break;
                    case kAccuracyFloat16:
                        gl.colorBufferType = image::PixelType::RGBA_F16;
                        hasAlpha = true;
                        break;
                    case kAccuracyAuto:
                        image::PixelType pixelType = image::PixelType::RGBA_U8;
                        auto& video = p.videoData[0];
                        if (p.missingFrame &&
                            p.missingFrameType != MissingFrameType::kBlackFrame)
                        {
                            video = p.lastVideoData;
                        }

                        if (!video.layers.empty() && video.layers[0].image &&
                            video.layers[0].image->isValid())
                        {
                            pixelType = video.layers[0].image->getPixelType();
                            switch (pixelType)
                            {
                            case image::PixelType::RGBA_F32:
                            case image::PixelType::LA_F32:
                                hasAlpha = true;
                            case image::PixelType::RGB_F32:
                            case image::PixelType::L_F32:
                                gl.colorBufferType = image::PixelType::RGBA_F32;
                                break;
                            case image::PixelType::RGBA_F16:
                            case image::PixelType::LA_F16:
                                hasAlpha = true;
                            case image::PixelType::RGB_F16:
                            case image::PixelType::L_F16:
                                gl.colorBufferType = image::PixelType::RGBA_F16;
                                break;
                            case image::PixelType::RGBA_U16:
                            case image::PixelType::LA_U16:
                                hasAlpha = true;
                            case image::PixelType::RGB_U16:
                            case image::PixelType::L_U16:
                                gl.colorBufferType = image::PixelType::RGBA_U16;
                                break;
                            case image::PixelType::RGBA_U8:
                            case image::PixelType::LA_U8:
                                hasAlpha = true;
                                break;
                            default:
                                break;
                            }
                        }
                        break;
                    }

                    CHECK_GL;
                    gl::OffscreenBufferOptions offscreenBufferOptions;
                    offscreenBufferOptions.colorType = gl.colorBufferType;

                    if (!p.displayOptions.empty())
                    {
                        offscreenBufferOptions.colorFilters =
                            p.displayOptions[0].imageFilters;
                    }
                    offscreenBufferOptions.depth = gl::OffscreenDepth::_24;
                    offscreenBufferOptions.stencil = gl::OffscreenStencil::_8;
                    CHECK_GL;
                    if (gl::doCreate(gl.buffer, renderSize, offscreenBufferOptions))
                    {
                        CHECK_GL;
                        gl.buffer = gl::OffscreenBuffer::create(
                            renderSize, offscreenBufferOptions);
                        CHECK_GL;
                        _createPBOs(renderSize);
                        CHECK_GL;
                    }
                    CHECK_GL;

                    if (can_do(FL_STEREO))
                    {
                        if (gl::doCreate(
                                gl.stereoBuffer, renderSize,
                                offscreenBufferOptions))
                        {
                            gl.stereoBuffer = gl::OffscreenBuffer::create(
                                renderSize, offscreenBufferOptions);
                        }
                    }
                    CHECK_GL;
                }
                else
                {
                    gl.buffer.reset();
                    gl.stereoBuffer.reset();
                    CHECK_GL;
                }
                CHECK_GL;

                if (gl.buffer && gl.render)
                {

                    if (p.stereo3DOptions.output == Stereo3DOutput::Glasses &&
                        p.stereo3DOptions.input == Stereo3DInput::Image &&
                        p.videoData.size() > 1 && p.showVideo)
                    {
                        _drawStereoOpenGL();
                    }
                    else
                    {
                        gl::OffscreenBufferBinding binding(gl.buffer);

                        locale::SetAndRestore saved;
                        timeline::RenderOptions renderOptions;
                        renderOptions.colorBuffer = gl.colorBufferType;

                        gl.render->begin(renderSize, renderOptions);

                        if (p.showVideo)
                        {
                            int screen = this->screen_num();
                            if (screen >= 0 && !p.monitorOCIOOptions.empty() &&
                                screen < p.monitorOCIOOptions.size())
                            {
                                timeline::OCIOOptions o = p.ocioOptions;
                                o.display = p.monitorOCIOOptions[screen].display;
                                o.view = p.monitorOCIOOptions[screen].view;
                                gl.render->setOCIOOptions(o);

                                _updateMonitorDisplayView(screen, o);
                            }
                            else
                            {
                                gl.render->setOCIOOptions(p.ocioOptions);
                                _updateMonitorDisplayView(screen, p.ocioOptions);
                            }

                            gl.render->setLUTOptions(p.lutOptions);
                            gl.render->setHDROptions(p.hdrOptions);
                            if (p.missingFrame &&
                                p.missingFrameType != MissingFrameType::kBlackFrame)
                            {
                                _drawMissingFrame(renderSize);
                            }
                            else
                            {
                                if (p.stereo3DOptions.input ==
                                    Stereo3DInput::Image &&
                                    p.videoData.size() > 1)
                                {
                                    _drawStereo3D();
                                }
                                else
                                {
                                    gl.render->drawVideo(
                                        p.videoData,
                                        timeline::getBoxes(
                                            p.compareOptions.mode, p.videoData),
                                        p.imageOptions, p.displayOptions,
                                        p.compareOptions, getBackgroundOptions());
                                }
                            }
                            _drawOverlays(renderSize);
                            gl.render->end();
                        }
                    }
                }
            }
            catch (const std::exception& e)
            {
                LOG_ERROR(e.what());
                gl.buffer.reset();
                gl.stereoBuffer.reset();
            }
            CHECK_GL;

            float r = 0.F, g = 0.F, b = 0.F, a = 0.F;

            if (!p.presentation)
            {
                Fl_Color c = p.ui->uiPrefs->uiPrefsViewBG->color();

                uint8_t ur = 0, ug = 0, ub = 0, ua = 0;
                Fl::get_color(c, ur, ug, ub, ua);

                r = ur / 255.0f;
                g = ug / 255.0f;
                b = ub / 255.0f;
                a = alpha;

                if (desktop::Wayland())
                {
                    p.ui->uiViewGroup->color(fl_rgb_color(ur, ug, ub));
                    p.ui->uiViewGroup->redraw();
                }
            }
            else
            {
                if (desktop::Wayland())
                {
                    p.ui->uiViewGroup->color(fl_rgb_color(0, 0, 0));
                    p.ui->uiViewGroup->redraw();
                }

                // Hide the cursor if in presentation time after 3 seconds of
                // inactivity.
                const auto& time = std::chrono::high_resolution_clock::now();
                const auto elapsedTime =
                    std::chrono::duration_cast<std::chrono::milliseconds>(
                        time - p.presentationTime)
                    .count();
                if (elapsedTime >= 3000)
                {
                    // If user is changing preferences or hotkeys, keep
                    // the default cursor.
                    if (p.ui->uiPrefs->uiMain->visible() ||
                        p.ui->uiHotkey->uiMain->visible() ||
                        p.ui->uiAbout->uiMain->visible())
                    {
                        set_cursor(FL_CURSOR_DEFAULT);
                    }
                    else
                    {
                        set_cursor(FL_CURSOR_NONE);
                    }
                    p.presentationTime = time;
                }
            }

            CHECK_GL;
            glDrawBuffer(GL_BACK_LEFT);
            CHECK_GL;

            glViewport(0, 0, GLsizei(viewportSize.w), GLsizei(viewportSize.h));
            glClearStencil(0);
            glClearColor(r, g, b, a);
            glClear(GL_COLOR_BUFFER_BIT | GL_STENCIL_BUFFER_BIT);
            CHECK_GL;

            const auto& player = getTimelinePlayer();
            if (!player)
            {
#ifdef __APPLE__
                set_window_transparency(alpha);
#endif
                Fl_Gl_Window::draw();
                return;
            }

            _updateDevices();

            const auto& annotations =
                player->getAnnotations(p.ghostPrevious, p.ghostNext);

            MultilineInput* w = getMultilineInput();
            if (w)
            {
                std_any value;
                int font_size = App::app->settings()->getValue<int>(kFontSize);
                double pixels_unit = pixels_per_unit();
                double pct = renderSize.h / 1024.F;
                double fontSize = font_size * pct * p.viewZoom / pixels_unit;
                w->textsize(fontSize);
                math::Vector2i pos(w->pos.x, w->pos.y);
                w->Fl_Widget::position(pos.x, pos.y);
            }

            // Flag for FLTK's opengl1 text annotations drawings
            bool draw_opengl1 = false;

#ifdef USE_OPENGL2
            for (const auto& annotation : annotations)
            {
                for (const auto& shape : annotation->shapes)
                {
                    if (dynamic_cast<GL2TextShape*>(shape.get()))
                    {
                        draw_opengl1 = true;
                        break;
                    }
                }
                if (draw_opengl1 == true)
                    break;
            }
#endif

            const auto& currentTime = player->currentTime();

            if (gl.buffer && gl.shader)
            {
                math::Matrix4x4f mvp;

                const float rotation = _getRotation();
                if (p.presentation ||
                    p.ui->uiPrefs->uiPrefsBlitViewports->value() == kNoBlit ||
                    p.environmentMapOptions.type != EnvironmentMapOptions::kNone ||
                    rotation != 0.F || (transparent && hasAlpha))
                {
                    if (p.environmentMapOptions.type !=
                        EnvironmentMapOptions::kNone)
                    {
                        mvp = _createEnvironmentMap();
                    }
                    else
                    {
                        mvp = _createTexturedRectangle();
                    }

                    if (p.imageOptions[0].alphaBlend == timeline::AlphaBlend::kNone)
                    {
                        glDisable(GL_BLEND);
                    }

                    gl.shader->bind();
                    gl.shader->setUniform("transform.mvp", mvp);
#ifdef __APPLE__
                    gl.shader->setUniform("opacity", 1.0F);
                    set_window_transparency(alpha);
#else
                    if (desktop::Wayland())
                        gl.shader->setUniform("opacity", alpha);
                    else if (desktop::X11() || desktop::Windows())
                        gl.shader->setUniform("opacity", 1.0F);
#endif

                    glActiveTexture(GL_TEXTURE0);
                    glBindTexture(GL_TEXTURE_2D, gl.buffer->getColorID());

                    if (gl.vao && gl.vbo)
                    {
                        gl.vao->bind();
                        gl.vao->draw(GL_TRIANGLES, 0, gl.vbo->getSize());
                    }

                    if (p.stereo3DOptions.output == Stereo3DOutput::Glasses &&
                        p.stereo3DOptions.input == Stereo3DInput::Image)
                    {
                        gl.shader->bind();
                        gl.shader->setUniform("transform.mvp", mvp);
                        gl.shader->setUniform("opacity", alpha);

                        glActiveTexture(GL_TEXTURE0);
                        glBindTexture(GL_TEXTURE_2D, gl.stereoBuffer->getColorID());

                        if (gl.vao && gl.vbo)
                        {
                            glDrawBuffer(GL_BACK_RIGHT);
                            gl.vao->bind();
                            gl.vao->draw(GL_TRIANGLES, 0, gl.vbo->getSize());
                        }
                    }

                    if (p.imageOptions[0].alphaBlend == timeline::AlphaBlend::kNone)
                    {
                        glEnable(GL_BLEND);
                    }
                }
                else
                {
                    if (annotations.empty())
                        mvp = _projectionMatrix();
                    else
                        mvp = _createTexturedRectangle();

                    const GLint viewportX = p.viewPos.x;
                    const GLint viewportY = p.viewPos.y;
                    const GLsizei sizeW = renderSize.w * p.viewZoom;
                    const GLsizei sizeH = renderSize.h * p.viewZoom;
                    if (sizeW > 0 && sizeH > 0)
                    {
                        glViewport(viewportX, viewportY, sizeW, sizeH);

                        glBindFramebuffer(GL_READ_FRAMEBUFFER, gl.buffer->getID());
                        glBindFramebuffer(GL_DRAW_FRAMEBUFFER, 0); // 0 is screen

                        // Blit the offscreen buffer contents to the viewport
                        GLenum filter = GL_NEAREST;
                        if (!p.displayOptions.empty())
                        {
                            const auto& filters = p.displayOptions[0].imageFilters;
                            if (p.viewZoom < 1.0f &&
                                filters.minify == timeline::ImageFilter::Linear)
                                filter = GL_LINEAR;
                            else if (
                                p.viewZoom > 1.0f &&
                                filters.magnify == timeline::ImageFilter::Linear)
                                filter = GL_LINEAR;
                        }
                        glBlitFramebuffer(
                            0, 0, renderSize.w, renderSize.h, viewportX, viewportY,
                            sizeW + viewportX, sizeH + viewportY,
                            GL_COLOR_BUFFER_BIT, filter);

                        if (p.stereo3DOptions.output == Stereo3DOutput::Glasses &&
                            p.stereo3DOptions.input == Stereo3DInput::Image)
                        {
                            glBindFramebuffer(
                                GL_READ_FRAMEBUFFER, gl.stereoBuffer->getID());
                            glBindFramebuffer(
                                GL_DRAW_FRAMEBUFFER, 0); // 0 is screen
                            glDrawBuffer(GL_BACK_RIGHT);
                            glBlitFramebuffer(
                                0, 0, renderSize.w, renderSize.h, viewportX,
                                viewportY, sizeW + viewportX, sizeH + viewportY,
                                GL_COLOR_BUFFER_BIT, filter);
                        }

                        glViewport(
                            0, 0, GLsizei(viewportSize.w), GLsizei(viewportSize.h));
                    }
                }

                //
                // Draw annotations for output device in an overlay buffer.
                //
                auto outputDevice = App::app->outputDevice();
                if (outputDevice && gl.buffer && p.showAnnotations)
                {
                    gl::OffscreenBufferOptions offscreenBufferOptions;
                    offscreenBufferOptions.colorType = image::PixelType::RGBA_U8;
                    if (!p.displayOptions.empty())
                    {
                        offscreenBufferOptions.colorFilters =
                            p.displayOptions[0].imageFilters;
                    }
                    offscreenBufferOptions.depth = gl::OffscreenDepth::kNone;
                    offscreenBufferOptions.stencil = gl::OffscreenStencil::kNone;
                    if (gl::doCreate(
                            gl.overlay, renderSize, offscreenBufferOptions))
                    {
                        gl.overlay = gl::OffscreenBuffer::create(
                            renderSize, offscreenBufferOptions);
                        CHECK_GL;
                        _createOverlayPBO(renderSize);
                        CHECK_GL;
                    }
                    CHECK_GL;

                    const math::Matrix4x4f& renderMVP = _renderProjectionMatrix();
                    _drawAnnotations(
                        gl.overlay, renderMVP, currentTime, annotations,
                        renderSize);
                    CHECK_GL;

                    // Copy data to PBO:
                    glBindBuffer(GL_PIXEL_PACK_BUFFER, gl.overlayPBO);
                    CHECK_GL;
                    glReadPixels(
                        0, 0, renderSize.w, renderSize.h, GL_RGBA, GL_UNSIGNED_BYTE,
                        nullptr);
                    CHECK_GL;
                    glBindBuffer(GL_PIXEL_PACK_BUFFER, 0);
                    CHECK_GL;

                    // Create a fence for the overlay PBO
                    gl.overlayFence = glFenceSync(GL_SYNC_GPU_COMMANDS_COMPLETE, 0);
                    CHECK_GL;

                    // Wait for the fence to complete before compositing
                    GLenum waitReturn =
                        glClientWaitSync(gl.overlayFence, 0, GL_TIMEOUT_IGNORED);
                    CHECK_GL;
                    if (waitReturn == GL_TIMEOUT_EXPIRED)
                    {
                        LOG_ERROR("glClientWaitSync: Timeout occurred!");
                    }

                    math::Matrix4x4f overlayMVP;
                    _compositeOverlay(gl.overlay, overlayMVP, viewportSize);

                    if (!draw_opengl1)
                    {
                        outputDevice->setOverlay(gl.annotationImage);
                    }
                }

                math::Box2i selection = p.colorAreaInfo.box = p.selection;
                if (selection.max.x >= 0)
                {
                    // Check min < max
                    if (selection.min.x > selection.max.x)
                    {
                        int tmp = selection.max.x;
                        selection.max.x = selection.min.x;
                        selection.min.x = tmp;
                    }
                    if (selection.min.y > selection.max.y)
                    {
                        int tmp = selection.max.y;
                        selection.max.y = selection.min.y;
                        selection.min.y = tmp;
                    }

                    // // Sanity check
                    // const auto& renderSize = gl.buffer->getSize();
                    // if (selection.min.x >= renderSize.w)
                    //     selection.min.x = renderSize.w - 1;
                    // if (selection.min.y >= renderSize.h)
                    //     selection.min.y = renderSize.h - 1;
                    
                    // if (selection.max.x >= renderSize.w)
                    //     selection.max.x = renderSize.w - 1;
                    // if (selection.max.y >= renderSize.h)
                    //     selection.max.y = renderSize.h - 1;

            
                    // Copy it again in case it changed
                    p.colorAreaInfo.box = selection;

                    if (panel::colorAreaPanel || panel::histogramPanel ||
                        panel::vectorscopePanel)
                    {
                        _mapBuffer();

                        if (panel::colorAreaPanel)
                        {
                            _calculateColorArea(p.colorAreaInfo);
                            panel::colorAreaPanel->update(p.colorAreaInfo);
                        }
                        if (panel::histogramPanel)
                        {
                            panel::histogramPanel->update(p.colorAreaInfo);
                        }
                        if (panel::vectorscopePanel)
                        {
                            panel::vectorscopePanel->update(p.colorAreaInfo);
                        }
                    }
                    else
                    {
                        p.image = nullptr;
                    }
                }
                else
                {
                    p.image = nullptr;
                }

                // Update the pixel bar from here only if we are playing a movie
                // and one that is not 1 frames long.
                bool update = !_shouldUpdatePixelBar();
                if (update)
                    updatePixelBar();

                _unmapBuffer();

                update = _isPlaybackStopped() || _isSingleFrame();
                if (update)
                    updatePixelBar();

                if (p.selection.max.x >= 0)
                {
                    Fl_Color c = p.ui->uiPrefs->uiPrefsViewSelection->color();
                    uint8_t r, g, b;
                    Fl::get_color(c, r, g, b);

                    const image::Color4f color(r / 255.F, g / 255.F, b / 255.F);

                    math::Box2i selection = p.selection;
                    if (selection.min == selection.max)
                    {
                        selection.max.x++;
                        selection.max.y++;
                    }
                    _drawRectangleOutline(selection, color, mvp);
                }

                if (panel::annotationsPanel)
                {
                    panel::annotationsPanel->notes->value("");
                }

                if (p.showAnnotations && !annotations.empty())
                {
                    gl::OffscreenBufferOptions offscreenBufferOptions;
                    offscreenBufferOptions.colorType = image::PixelType::RGBA_U8;
                    if (!p.displayOptions.empty())
                    {
                        offscreenBufferOptions.colorFilters =
                            p.displayOptions[0].imageFilters;
                    }
                    offscreenBufferOptions.depth = gl::OffscreenDepth::kNone;
                    offscreenBufferOptions.stencil = gl::OffscreenStencil::kNone;
                    if (gl::doCreate(
                            gl.annotation, viewportSize, offscreenBufferOptions))
                    {
                        gl.annotation = gl::OffscreenBuffer::create(
                            viewportSize, offscreenBufferOptions);
                    }

                    _drawAnnotations(
                        gl.annotation, mvp, currentTime, annotations, viewportSize);

                    const math::Matrix4x4f orthoMatrix = math::ortho(
                        0.F, static_cast<float>(renderSize.w), 0.F,
                        static_cast<float>(renderSize.h), -1.F, 1.F);
                    _compositeAnnotations(gl.annotation, orthoMatrix, viewportSize);
                }

                if (p.dataWindow)
                    _drawDataWindow();
                if (p.displayWindow)
                    _drawDisplayWindow();

                if (p.safeAreas)
                    _drawSafeAreas();

                if (p.actionMode != ActionMode::kScrub &&
                    p.actionMode != ActionMode::kText &&
                    p.actionMode != ActionMode::kSelection &&
                    p.actionMode != ActionMode::kRotate && Fl::belowmouse() == this)
                {
                    _drawCursor(mvp);
                }

                if (p.hudActive && p.hud != HudDisplay::kNone)
                    _drawHUD(alpha);

                if (!p.helpText.empty())
                    _drawHelpText();
            }

#ifdef USE_OPENGL2

            if (!draw_opengl1)
            {
                Fl_Gl_Window::draw();
                return;
            }

            // Set up 1:1 projection
            Fl_Gl_Window::draw_begin();

            // Draw FLTK children
            Fl_Window::draw();

            glViewport(0, 0, GLsizei(viewportSize.w), GLsizei(viewportSize.h));
            if (p.showAnnotations)
            {
                // Draw the text shape annotations to the viewport.
                glBindFramebuffer(GL_FRAMEBUFFER, 0);
                glDrawBuffer(GL_BACK_LEFT);

                float pixel_unit = pixels_per_unit();
                math::Vector2f pos;
                pos.x = p.viewPos.x / pixel_unit;
                pos.y = p.viewPos.y / pixel_unit;
                math::Matrix4x4f vm = math::translate(math::Vector3f(
                                                          p.viewPos.x / pixel_unit, p.viewPos.y / pixel_unit, 0.F));
                vm = vm * math::scale(math::Vector3f(p.viewZoom, p.viewZoom, 1.F));

                _drawGL1TextShapes(vm, p.viewZoom);

                // Create a new image with to read the gl.overlay composited
                // results.
                // This is the image we send to the outputDevice.
                const image::PixelType pixelType = image::PixelType::RGBA_U8;
                auto overlayImage =
                    image::Image::create(renderSize.w, renderSize.h, pixelType);
                auto outputDevice = App::app->outputDevice();
                if (outputDevice)
                {
                    math::Matrix4x4f vm;
                    float viewZoom = 1.0;
                    float scale = 1.F;

#    ifndef __APPLE__
<<<<<<< HEAD
                // Now, draw the text shape annotations to the overlay frame
                // buffer.  This accumulates the OpenGL3 drawings with the
                // OpenGL1 text.
                // On Apple, we render to a new OpenGL1 context and
                // composite manually, but we cannot handle auto fit properly.
                glBindFramebuffer(GL_FRAMEBUFFER, gl.overlay->getID());

                if (!p.frameView)
                {
                    const math::Size2i& deviceSize = outputDevice->getSize();
                    if (viewportSize.isValid() && deviceSize.isValid())
                    {
                        scale *=
                            deviceSize.w / static_cast<float>(viewportSize.w);
                    }
                    viewZoom = p.viewZoom * scale;
                    vm = math::translate(
                        math::Vector3f(pos.x * scale, pos.y * scale, 0.F));
                    vm = vm *
                         math::scale(math::Vector3f(viewZoom, viewZoom, 1.F));
                }
                _drawGL1TextShapes(vm, viewZoom);
                // On Windows, X11, Wayland we can let the gfx card handle it.
                glReadPixels(
                    0, 0, renderSize.w, renderSize.h, GL_RGBA, GL_UNSIGNED_BYTE,
                    overlayImage->getData());
#    else
                // On Apple, we must do the composite ourselves.
                // As this is extremely expensive, we will only do
                // it when playback is stopped.
                if (_isPlaybackStopped())
                {
                    glReadBuffer(GL_BACK_LEFT);
=======
                    // Now, draw the text shape annotations to the overlay frame
                    // buffer.  This accumulates the OpenGL3 drawings with the
                    // OpenGL1 text.
                    // On Apple, we render to a new OpenGL1 context and
                    // composite manually, but we cannot handle auto fit properly.
                    glBindFramebuffer(GL_FRAMEBUFFER, gl.overlay->getID());
>>>>>>> 1ab6995a

                    if (!p.frameView)
                    {
                        const math::Size2i& deviceSize = outputDevice->getSize();
                        if (viewportSize.isValid() && deviceSize.isValid())
                        {
                            scale *=
                                deviceSize.w / static_cast<float>(viewportSize.w);
                        }
                        viewZoom = p.viewZoom * scale;
                        vm = math::translate(
                            math::Vector3f(pos.x * scale, pos.y * scale, 0.F));
                        vm = vm *
                             math::scale(math::Vector3f(viewZoom, viewZoom, 1.F));
                    }
                    _drawGL1TextShapes(vm, viewZoom);
                    // On Windows, X11, Wayland we can let the gfx card handle it.
                    glReadPixels(
                        0, 0, renderSize.w, renderSize.h, GL_RGBA, GL_UNSIGNED_BYTE,
                        overlayImage->getData());
#    else
                    // On Apple, we must do the composite ourselves.
                    // As this is extremaly expensive, we will only do
                    // it when playback is stopped.
                    if (_isPlaybackStopped())
                    {
                        glReadBuffer(GL_BACK_LEFT);

                        math::Vector2f pos;
                        math::Size2i tmpSize(
                            renderSize.w * p.viewZoom, renderSize.h * p.viewZoom);
                        if (!p.frameView)
                        {
                            pos = math::Vector2f(
                                p.viewPos.x * scale, p.viewPos.y * scale);
                        }
                        pos = _getRasterf(pos.x, pos.y);

                        //
                        //
                        //
                        auto tmp =
                            image::Image::create(tmpSize.w, tmpSize.h, pixelType);
                        tmp->zero();
                        glReadPixels(
                            pos.x, pos.y, tmpSize.w, tmpSize.h, GL_RGBA,
                            GL_UNSIGNED_BYTE, tmp->getData());

                        resizeImage(
                            overlayImage->getData(), tmp->getData(), tmpSize.w,
                            tmpSize.h, renderSize.w, renderSize.h);

                        // Composite the OpenGL3 annotations and the OpenGL1 text
                        // image into overlayImage.
                        GLubyte* source = gl.annotationImage->getData();
                        GLubyte* result = overlayImage->getData();
                        for (int y = 0; y < renderSize.h; ++y)
                        {
                            for (int x = 0; x < renderSize.w; ++x)
                            {
                                const float alpha = result[3] / 255.F;
                                result[0] =
                                    source[0] * (1.F - alpha) + result[0] * alpha;
                                result[1] =
                                    source[1] * (1.F - alpha) + result[1] * alpha;
                                result[2] =
                                    source[2] * (1.F - alpha) + result[2] * alpha;
                                result[3] =
                                    source[3] * (1.F - alpha) + result[3] * alpha;
                                source += 4;
                                result += 4;
                            }
                        }
                    }
#    endif
                    outputDevice->setOverlay(overlayImage);
                    glBindFramebuffer(GL_FRAMEBUFFER, 0);
                }
            }
            Fl_Gl_Window::draw_end(); // Restore GL state
#else
            Fl_Gl_Window::draw();
#endif
        }

        void Viewport::_calculateColorAreaFullValues(area::Info& info) noexcept
        {
            TLRENDER_P();
            MRV2_GL();

            PixelToolBarClass* c = p.ui->uiPixelWindow;
            BrightnessType brightness_type = (BrightnessType)c->uiLType->value();
            int hsv_colorspace = c->uiBColorType->value() + 1;

            const int maxX = info.box.max.x;
            const int maxY = info.box.max.y;
            const auto& renderSize = gl.buffer->getSize();
            
            const uint32_t W = info.box.w();
            const uint32_t H = info.box.h();
            const size_t dataSize = W * H;
            
            image::Color4f rgba, hsv;

            for (int Y = info.box.y(); Y <= maxY; ++Y)
            {
                for (int X = info.box.x(); X <= maxX; ++X)
                {
                    rgba.b = p.image[(X + Y * renderSize.w) * 4];
                    rgba.g = p.image[(X + Y * renderSize.w) * 4 + 1];
                    rgba.r = p.image[(X + Y * renderSize.w) * 4 + 2];
                    rgba.a = p.image[(X + Y * renderSize.w) * 4 + 3];

                    info.rgba.mean.r += rgba.r;
                    info.rgba.mean.g += rgba.g;
                    info.rgba.mean.b += rgba.b;
                    info.rgba.mean.a += rgba.a;

                    if (rgba.r < info.rgba.min.r)
                        info.rgba.min.r = rgba.r;
                    if (rgba.g < info.rgba.min.g)
                        info.rgba.min.g = rgba.g;
                    if (rgba.b < info.rgba.min.b)
                        info.rgba.min.b = rgba.b;
                    if (rgba.a < info.rgba.min.a)
                        info.rgba.min.a = rgba.a;

                    if (rgba.r > info.rgba.max.r)
                        info.rgba.max.r = rgba.r;
                    if (rgba.g > info.rgba.max.g)
                        info.rgba.max.g = rgba.g;
                    if (rgba.b > info.rgba.max.b)
                        info.rgba.max.b = rgba.b;
                    if (rgba.a > info.rgba.max.a)
                        info.rgba.max.a = rgba.a;

                    hsv = rgba_to_hsv(hsv_colorspace, rgba);
                    hsv.a = calculate_brightness(rgba, brightness_type);
                    hsv_to_info(hsv, info);
                }
            }

            int num = info.box.w() * info.box.h();
            info.rgba.mean.r /= num;
            info.rgba.mean.g /= num;
            info.rgba.mean.b /= num;
            info.rgba.mean.a /= num;

            info.rgba.diff.r = info.rgba.max.r - info.rgba.min.r;
            info.rgba.diff.g = info.rgba.max.g - info.rgba.min.g;
            info.rgba.diff.b = info.rgba.max.b - info.rgba.min.b;
            info.rgba.diff.a = info.rgba.max.a - info.rgba.min.a;

            info.hsv.mean.r /= num;
            info.hsv.mean.g /= num;
            info.hsv.mean.b /= num;
            info.hsv.mean.a /= num;

            info.hsv.diff.r = info.hsv.max.r - info.hsv.min.r;
            info.hsv.diff.g = info.hsv.max.g - info.hsv.min.g;
            info.hsv.diff.b = info.hsv.max.b - info.hsv.min.b;
            info.hsv.diff.a = info.hsv.max.a - info.hsv.min.a;
        }

        void Viewport::_calculateColorArea(area::Info& info)
        {
            TLRENDER_P();
            MRV2_GL();

            if (!p.image || !gl.buffer)
                return;

            info.rgba.max.r = std::numeric_limits<float>::min();
            info.rgba.max.g = std::numeric_limits<float>::min();
            info.rgba.max.b = std::numeric_limits<float>::min();
            info.rgba.max.a = std::numeric_limits<float>::min();

            info.rgba.min.r = std::numeric_limits<float>::max();
            info.rgba.min.g = std::numeric_limits<float>::max();
            info.rgba.min.b = std::numeric_limits<float>::max();
            info.rgba.min.a = std::numeric_limits<float>::max();

            info.rgba.mean.r = info.rgba.mean.g = info.rgba.mean.b =
            info.rgba.mean.a = 0.F;

            info.hsv.max.r = std::numeric_limits<float>::min();
            info.hsv.max.g = std::numeric_limits<float>::min();
            info.hsv.max.b = std::numeric_limits<float>::min();
            info.hsv.max.a = std::numeric_limits<float>::min();

            info.hsv.min.r = std::numeric_limits<float>::max();
            info.hsv.min.g = std::numeric_limits<float>::max();
            info.hsv.min.b = std::numeric_limits<float>::max();
            info.hsv.min.a = std::numeric_limits<float>::max();

            info.hsv.mean.r = info.hsv.mean.g = info.hsv.mean.b = info.hsv.mean.a =
                              0.F;

            if (p.ui->uiPixelWindow->uiPixelValue->value() == PixelValue::kFull)
                _calculateColorAreaFullValues(info);
            else
                _calculateColorAreaRawValues(info);
        }

        void Viewport::_mapBuffer() const noexcept
        {
            MRV2_GL();
            TLRENDER_P();

            if (p.ui->uiPixelWindow->uiPixelValue->value() == PixelValue::kFull)
            {

                // For faster access, we muse use BGRA.
                constexpr GLenum format = GL_BGRA;
                constexpr GLenum type = GL_FLOAT;

                glPixelStorei(GL_PACK_ALIGNMENT, 1);
                glPixelStorei(GL_PACK_SWAP_BYTES, GL_FALSE);

                gl::OffscreenBufferBinding binding(gl.buffer);
                const auto& renderSize = gl.buffer->getSize();

                // bool update = _shouldUpdatePixelBar();
                bool stopped = _isPlaybackStopped();
                bool single_frame = _isSingleFrame();

                // set the target framebuffer to read
                // "index" is used to read pixels from framebuffer to a PBO
                // "nextIndex" is used to update pixels in the other PBO
                gl.currentPBOIndex = (gl.currentPBOIndex + 1) % 2;
                gl.nextPBOIndex = (gl.currentPBOIndex + 1) % 2;

                // If we are a single frame, we do a normal ReadPixels of front
                // buffer.

                if (single_frame)
                {
                    _unmapBuffer();
                    _mallocBuffer();
                    if (!p.image)
                        return;
                    glBindFramebuffer(GL_FRAMEBUFFER, 0);
                    CHECK_GL;
                    glReadBuffer(GL_FRONT);
                    CHECK_GL;
                    glReadPixels(
                        0, 0, renderSize.w, renderSize.h, format, type, p.image);
                    CHECK_GL;
                    return;
                }
                else
                {

                    // read pixels from framebuffer to PBO
                    // glReadPixels() should return immediately.
                    glBindBuffer(
                        GL_PIXEL_PACK_BUFFER, gl.pboIDs[gl.currentPBOIndex]);
                    CHECK_GL;

                    glReadPixels(0, 0, renderSize.w, renderSize.h, format, type, 0);
                    CHECK_GL;

                    // map the PBO to process its data by CPU
                    glBindBuffer(GL_PIXEL_PACK_BUFFER, gl.pboIDs[gl.nextPBOIndex]);
                    CHECK_GL;

                    // We are stopped, read the first PBO.
                    if (stopped)
                    {
                        glBindBuffer(
                            GL_PIXEL_PACK_BUFFER, gl.pboIDs[gl.currentPBOIndex]);
                        CHECK_GL;
                    }
                }

                if (p.rawImage)
                {
                    free(p.image);
                    p.image = nullptr;
                }

                gl.nextPBOIndex = (gl.currentPBOIndex + 1) % 2;

                // Wait for the fence of the PBO you're about to use:
                glClientWaitSync(
                    gl.pboFences[gl.nextPBOIndex], GL_SYNC_FLUSH_COMMANDS_BIT,
                    GL_TIMEOUT_IGNORED);
                CHECK_GL;
                glDeleteSync(gl.pboFences[gl.nextPBOIndex]);
                CHECK_GL;

                p.image = (float*)glMapBuffer(GL_PIXEL_PACK_BUFFER, GL_READ_ONLY);
                CHECK_GL;
                p.rawImage = false;
            }
            else
            {
                _unmapBuffer();
                TimelineViewport::_mapBuffer();
            }
        }

        void Viewport::_unmapBuffer() const noexcept
        {
            MRV2_GL();
            TLRENDER_P();

            if (p.image)
            {
                if (!p.rawImage)
                {
                    glUnmapBuffer(GL_PIXEL_PACK_BUFFER);

                    // Create a new fence
                    gl.pboFences[gl.nextPBOIndex] =
                        glFenceSync(GL_SYNC_GPU_COMMANDS_COMPLETE, 0);
                    p.image = nullptr;
                    p.rawImage = true;
                }
            }

            // back to conventional pixel operation
            glBindBuffer(GL_PIXEL_PACK_BUFFER, 0);
        }

        void Viewport::_readPixel(image::Color4f& rgba) const noexcept
        {

            TLRENDER_P();
            MRV2_GL();

            math::Vector2i pos = _getRaster();

            if (p.ui->uiPixelWindow->uiPixelValue->value() != PixelValue::kFull)
            {
                if (_isEnvironmentMap())
                    return;

                rgba.r = rgba.g = rgba.b = rgba.a = 0.f;

                for (const auto& video : p.videoData)
                {
                    for (const auto& layer : video.layers)
                    {
                        const auto& image = layer.image;
                        if (!image->isValid())
                            continue;

                        image::Color4f pixel, pixelB;

                        _getPixelValue(pixel, image, pos);

                        const auto& imageB = layer.image;
                        if (imageB->isValid())
                        {
                            _getPixelValue(pixelB, imageB, pos);

                            if (layer.transition == timeline::Transition::Dissolve)
                            {
                                float f2 = layer.transitionValue;
                                float f = 1.0 - f2;
                                pixel.r = pixel.r * f + pixelB.r * f2;
                                pixel.g = pixel.g * f + pixelB.g * f2;
                                pixel.b = pixel.b * f + pixelB.b * f2;
                                pixel.a = pixel.a * f + pixelB.a * f2;
                            }
                        }
                        rgba.r += pixel.r;
                        rgba.g += pixel.g;
                        rgba.b += pixel.b;
                        rgba.a += pixel.a;
                    }
                }
            }
<<<<<<< HEAD
        }
        else
        {
            // This is needed as the FL_MOVE of fltk would get called
            // before the draw routine
            if (!gl.buffer || !valid())
=======
            else
>>>>>>> 1ab6995a
            {
                // This is needed as the FL_MOVE of fltk wouuld get called
                // before the draw routine
                if (!gl.buffer || !valid())
                {
                    return;
                }

                glPixelStorei(GL_PACK_ALIGNMENT, 1);
                glPixelStorei(GL_PACK_SWAP_BYTES, GL_FALSE);

                // We use ReadPixels when the movie is stopped or has only a
                // a single frame.
                bool update = _shouldUpdatePixelBar();

                if (_isEnvironmentMap())
                {
                    update = true;
                }

                const GLenum type = GL_FLOAT;

                if (update)
                {
                    _unmapBuffer();
                    if (_isEnvironmentMap())
                    {
                        pos = _getFocus();
                        glBindFramebuffer(GL_FRAMEBUFFER, 0);
                        glReadBuffer(GL_FRONT);
                        glReadPixels(pos.x, pos.y, 1, 1, GL_RGBA, type, &rgba);
                        return;
                    }
                    else
                    {
                        Viewport* self = const_cast<Viewport*>(this);
                        self->make_current();
                        gl::OffscreenBufferBinding binding(gl.buffer);
                        glReadPixels(pos.x, pos.y, 1, 1, GL_RGBA, type, &rgba);
                        return;
                    }
                }

                if (!p.image)
                    _mapBuffer();

                if (p.image)
                {
                    const auto& renderSize = gl.buffer->getSize();
                    rgba.b = p.image[(pos.x + pos.y * renderSize.w) * 4];
                    rgba.g = p.image[(pos.x + pos.y * renderSize.w) * 4 + 1];
                    rgba.r = p.image[(pos.x + pos.y * renderSize.w) * 4 + 2];
                    rgba.a = p.image[(pos.x + pos.y * renderSize.w) * 4 + 3];
                }
            }

            _unmapBuffer();
        }

        void Viewport::_pushAnnotationShape(const std::string& command) const
        {
            // We should not update tcp client when not needed
            if (dynamic_cast< DummyClient* >(tcp))
                return;

            bool send = _p->ui->uiPrefs->SendAnnotations->value();
            if (!send)
                return;

            const auto player = getTimelinePlayer();
            if (!player)
                return;

            auto annotation = player->getAnnotation();
            if (!annotation)
                return;
            auto shape = annotation->lastShape().get();
            if (!shape)
                return;
            Message value;
            if (dynamic_cast< GLArrowShape* >(shape))
            {
                auto s = dynamic_cast< GLArrowShape* >(shape);
                value = *s;
            }
            else if (dynamic_cast< GLFilledRectangleShape* >(shape))
            {
                auto s = dynamic_cast< GLFilledRectangleShape* >(shape);
                value = *s;
            }
            else if (dynamic_cast< GLRectangleShape* >(shape))
            {
                auto s = dynamic_cast< GLRectangleShape* >(shape);
                value = *s;
            }
            else if (dynamic_cast< GLFilledCircleShape* >(shape))
            {
                auto s = dynamic_cast< GLFilledCircleShape* >(shape);
                value = *s;
            }
            else if (dynamic_cast< GLCircleShape* >(shape))
            {
                auto s = dynamic_cast< GLCircleShape* >(shape);
                value = *s;
            }
#ifdef USE_OPENGL2
            else if (dynamic_cast< GL2TextShape* >(shape))
            {
                auto s = dynamic_cast< GL2TextShape* >(shape);
                value = *s;
            }
#else
            else if (dynamic_cast< GLTextShape* >(shape))
            {
                auto s = dynamic_cast< GLTextShape* >(shape);
                value = *s;
            }
#endif
            else if (dynamic_cast< draw::NoteShape* >(shape))
            {
                auto s = dynamic_cast< draw::NoteShape* >(shape);
                value = *s;
            }
            else if (dynamic_cast< GLFilledPolygonShape* >(shape))
            {
                auto s = dynamic_cast< GLFilledPolygonShape* >(shape);
                value = *s;
            }
            else if (dynamic_cast< GLPolygonShape* >(shape))
            {
                auto s = dynamic_cast< GLPolygonShape* >(shape);
                value = *s;
            }
            else if (dynamic_cast< GLErasePathShape* >(shape))
            {
                auto s = dynamic_cast< GLErasePathShape* >(shape);
                value = *s;
            }
            else if (dynamic_cast< GLPathShape* >(shape))
            {
                auto s = dynamic_cast< GLPathShape* >(shape);
                value = *s;
            }
            else
            {
                throw std::runtime_error("Unknown shape");
            }
            Message msg;
            msg["command"] = command;
            msg["value"] = value;
            tcp->pushMessage(msg);
        }

    }
    
} // namespace mrv<|MERGE_RESOLUTION|>--- conflicted
+++ resolved
@@ -893,48 +893,12 @@
                     float scale = 1.F;
 
 #    ifndef __APPLE__
-<<<<<<< HEAD
-                // Now, draw the text shape annotations to the overlay frame
-                // buffer.  This accumulates the OpenGL3 drawings with the
-                // OpenGL1 text.
-                // On Apple, we render to a new OpenGL1 context and
-                // composite manually, but we cannot handle auto fit properly.
-                glBindFramebuffer(GL_FRAMEBUFFER, gl.overlay->getID());
-
-                if (!p.frameView)
-                {
-                    const math::Size2i& deviceSize = outputDevice->getSize();
-                    if (viewportSize.isValid() && deviceSize.isValid())
-                    {
-                        scale *=
-                            deviceSize.w / static_cast<float>(viewportSize.w);
-                    }
-                    viewZoom = p.viewZoom * scale;
-                    vm = math::translate(
-                        math::Vector3f(pos.x * scale, pos.y * scale, 0.F));
-                    vm = vm *
-                         math::scale(math::Vector3f(viewZoom, viewZoom, 1.F));
-                }
-                _drawGL1TextShapes(vm, viewZoom);
-                // On Windows, X11, Wayland we can let the gfx card handle it.
-                glReadPixels(
-                    0, 0, renderSize.w, renderSize.h, GL_RGBA, GL_UNSIGNED_BYTE,
-                    overlayImage->getData());
-#    else
-                // On Apple, we must do the composite ourselves.
-                // As this is extremely expensive, we will only do
-                // it when playback is stopped.
-                if (_isPlaybackStopped())
-                {
-                    glReadBuffer(GL_BACK_LEFT);
-=======
                     // Now, draw the text shape annotations to the overlay frame
                     // buffer.  This accumulates the OpenGL3 drawings with the
                     // OpenGL1 text.
                     // On Apple, we render to a new OpenGL1 context and
                     // composite manually, but we cannot handle auto fit properly.
                     glBindFramebuffer(GL_FRAMEBUFFER, gl.overlay->getID());
->>>>>>> 1ab6995a
 
                     if (!p.frameView)
                     {
@@ -1309,16 +1273,7 @@
                     }
                 }
             }
-<<<<<<< HEAD
-        }
-        else
-        {
-            // This is needed as the FL_MOVE of fltk would get called
-            // before the draw routine
-            if (!gl.buffer || !valid())
-=======
             else
->>>>>>> 1ab6995a
             {
                 // This is needed as the FL_MOVE of fltk wouuld get called
                 // before the draw routine
