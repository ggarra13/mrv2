--- conflicted
+++ resolved
@@ -26,14 +26,9 @@
             Viewport(int X, int Y, int W, int H, const char* L = 0);
             ~Viewport();
 
-<<<<<<< HEAD
-        //! Virtual draw method
-        void draw() override;
-=======
             //! Virual draw method
             void draw() override;
->>>>>>> 1ab6995a
-
+            
             //! Virtual handle event method
             int handle(int event) override;
 
