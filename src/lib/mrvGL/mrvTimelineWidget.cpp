--- conflicted
+++ resolved
@@ -316,22 +316,6 @@
             _styleUpdate();
         }
 
-<<<<<<< HEAD
-    void TimelineWidget::continuePlaying()
-    {
-        TLRENDER_P();
-
-        //
-        // This observer will watch the cache and start a reverse playback
-        // once it is filled.
-        //
-        p.cacheInfoObserver =
-            observer::ValueObserver<timeline::PlayerCacheInfo>::create(
-                p.player->player()->observeCacheInfo(),
-                [this](const timeline::PlayerCacheInfo& value)
-                {
-                    TLRENDER_P();
-=======
         void TimelineWidget::hideThumbnail()
         {
             TLRENDER_P();
@@ -339,7 +323,6 @@
                 return;
             p.thumbnailWindow->hide();
         }
->>>>>>> 1ab6995a
 
         TimelineWidget::~TimelineWidget()
         {
