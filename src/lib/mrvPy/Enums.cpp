--- conflicted
+++ resolved
@@ -46,11 +46,7 @@
 
 #ifdef TLRENDER_FFMPEG
     py::enum_<ffmpeg::Profile>(io, "Profile")
-<<<<<<< HEAD
-        .value("None", ffmpeg::Profile::kNone)
-=======
         .value("kNone", ffmpeg::Profile::kNone)
->>>>>>> bf794ef1
 #    ifdef TLRENDER_X264
         .value("H264", ffmpeg::Profile::H264)
 #    endif
@@ -65,11 +61,7 @@
         .value("AV1", ffmpeg::Profile::AV1);
 
     py::enum_<ffmpeg::AudioCodec>(io, "AudioCodec")
-<<<<<<< HEAD
-        .value("None", ffmpeg::AudioCodec::kNone)
-=======
         .value("kNone", ffmpeg::AudioCodec::kNone)
->>>>>>> bf794ef1
         .value("AAC", ffmpeg::AudioCodec::AAC)
         .value("AC3", ffmpeg::AudioCodec::AC3)
         .value("True_HD", ffmpeg::AudioCodec::True_HD)
@@ -103,11 +95,7 @@
     py::module image = m.def_submodule("image");
 
     py::enum_<image::PixelType>(image, "PixelType")
-<<<<<<< HEAD
-        .value("None", image::PixelType::kNone)
-=======
         .value("kNone", image::PixelType::kNone)
->>>>>>> bf794ef1
         .value("L_U8", image::PixelType::L_U8)
         .value("L_U16", image::PixelType::L_U16)
         .value("L_U32", image::PixelType::L_U32)
@@ -175,11 +163,7 @@
         .export_values();
 
     py::enum_<timeline::AlphaBlend>(image, "AlphaBlend")
-<<<<<<< HEAD
-        .value("None", timeline::AlphaBlend::kNone)
-=======
         .value("kNone", timeline::AlphaBlend::kNone)
->>>>>>> bf794ef1
         .value("Straight", timeline::AlphaBlend::Straight)
         .value("Premultiplied", timeline::AlphaBlend::Premultiplied)
         .export_values();
@@ -201,11 +185,7 @@
     //.export_values();
 
     py::enum_<mrv::Stereo3DInput>(image, "Stereo3DInput")
-<<<<<<< HEAD
-        .value("None", mrv::Stereo3DInput::kNone)
-=======
         .value("kNone", mrv::Stereo3DInput::kNone)
->>>>>>> bf794ef1
         .value("Image", mrv::Stereo3DInput::Image)
         .export_values();
 
@@ -261,11 +241,7 @@
         .export_values();
 
     py::enum_<timeline::FileSequenceAudio>(timeline, "FileSequenceAudio")
-<<<<<<< HEAD
-        .value("None", timeline::FileSequenceAudio::kNone)
-=======
         .value("kNone", timeline::FileSequenceAudio::kNone)
->>>>>>> bf794ef1
         .value("BaseName", timeline::FileSequenceAudio::BaseName)
         .value("FileName", timeline::FileSequenceAudio::FileName)
         .value("Directory", timeline::FileSequenceAudio::Directory)
