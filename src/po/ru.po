# Russian translations for mrv2 package.
# This file is distributed under the same license as the mrv2 package.
# Automatically generated, 2024.
#
msgid ""
msgstr ""
"Project-Id-Version: mrv2 v1.2.8\n"
"Report-Msgid-Bugs-To: ggarra13@gmail.com\n"
"PO-Revision-Date: 2023-02-11 13:42-0300\n"
"Last-Translator: Gonzalo Garramuño <ggarra13@gmail.com>\n"
"Language: ru\n"
"MIME-Version: 1.0\n"
"Content-Type: text/plain; charset=UTF-8\n"
"Content-Transfer-Encoding: 8bit\n"
"Plural-Forms: nplurals=3; plural=(n%10==1 && n%100!=11 ? 0 : n%10>=2 && n"
"%10<=4 && (n%100<10 || n%100>=20) ? 1 : 2);\n"

msgid ""
"\n"
"USD module.\n"
"\n"
"Contains all classes and enums related to USD (Universal Scene "
"Description). \n"
msgstr ""
"\n"
"Модуль долл. США.\n"
"\n"
"Содержит все классы и энумы, относящиеся к доллару США (всеобщее описание "
"сцены).\n"

msgid "Renderer Name"
msgstr "Имя заказчика"

msgid "Render Width"
msgstr "Рендер-широкоугольник"

msgid "Models' complexity."
msgstr "Сложность моделей."

msgid "Draw mode  :class:`mrv2.usd.DrawMode`."
msgstr "Режим рисования :class:`mrv2.usd.DrawMode`."

msgid "Enable Lighting"
msgstr "Осветить"

msgid "Enable Scene Lights"
msgstr "Включите сценические огни"

msgid "Enable Scene Materials"
msgstr "Включить сценические материалы"

msgid "Enable sRGB"
msgstr "Включить SRGB"

msgid "Stage Cache Count"
msgstr "Количество кэшов"

msgid "Disk Cache Byte Count"
msgstr "Граф Disk Kach Byte"

msgid "USD Render Options."
msgstr "Варианты рендера в долл. США."

msgid "Get USD Render Options."
msgstr "Получите опционы в долларах США."

msgid "Set USD Render Options."
msgstr "Установите параметры рендера в долл. США."

msgid ""
"\n"
"UI module.\n"
"\n"
"Contains all classes and enums related to UI (User Interface). \n"
msgstr ""
"\n"
"Модуль UI.\n"
"\n"
"Содержит все классы и энумы, связанные с UI (пользовательский интерфейс).\n"

msgid "Refresh menus."
msgstr "Обновить меню."

msgid ""
"\n"
"Timeline module.\n"
"\n"
"Contains all functions related to the timeline control.\n"
msgstr ""
"\n"
"Модуль временных рамок.\n"
"\n"
"Содержит все функции, связанные с контролем времени.\n"

msgid "Play forwards."
msgstr "Играй вперёд."

msgid "Play backwards."
msgstr "Играй назад."

msgid "Seek to a time in timeline."
msgstr "Ищите время в графике."

msgid "Seek to a frame in timeline."
msgstr "Ищите хронологию в хронологии."

msgid "Seek to a second in timeline."
msgstr "Ищите секунду во времени."

msgid "Time range of the timeline."
msgstr "Сроки."

msgid "Selected time range of the timeline."
msgstr "Отдельные временные интервалы."

msgid "Set the selected time range of the timeline."
msgstr "Установите выбранный временной диапазон в графике."

msgid "Set the in time of the selected time range of the timeline."
msgstr "Установите время в выбранном временном диапазоне."

msgid "Set the in frame of the selected time range of the timeline."
msgstr "Установите рамки выбранного периода времени."

msgid "Set the in seconds of the selected time range of the timeline."
msgstr "Установите в секундах выбранный временной диапазон."

msgid "Set the out time of the selected time range of the timeline."
msgstr "Указать время выбранного периода времени."

msgid "Set the out frame of the selected time range of the timeline."
msgstr "Установите рамки выбранного периода времени."

msgid "Set the out seconds of the selected time range of the timeline."
msgstr "Установите секунды выбранного диапазона времени."

msgid "Current time in timeline."
msgstr "Текущее время в графике."

msgid "Current frame in timeline."
msgstr "Текущая рамка в графике."

msgid "Current seconds in timeline."
msgstr "Текущие секунды в хронологии."

msgid "Return current loop mode of timeline."
msgstr "Возвращайте текущий режим петли."

msgid "Set current loop mode of timeline."
msgstr "Установите текущий режим петли."

msgid "Gets the current FPS of timeline."
msgstr "Получает текущие ФПС времени."

msgid "Gets the default speed of the timeline."
msgstr "Получает по умолчанию скорость времени."

msgid "Set current FPS of timeline."
msgstr "Установите текущие FPS временн*е рамки."

msgid "Value less than 0"
msgstr "Значение менее 0"

msgid ""
"\n"
"Settings module.\n"
"\n"
"Contains all settings functions.\n"
msgstr ""
"\n"
"Модуль параметров.\n"
"\n"
"Содержит все функции настройки.\n"

msgid "Returns whether to check for updates at start up."
msgstr "Возвращается ли проверка обновления в начале."

msgid "Retrieve the cache memory setting in gigabytes."
msgstr "Возьмите кэш-память в гигабайтах."

msgid "Set the cache memory setting in gigabytes."
msgstr "Установите настройку памяти кэша в гигабайтах."

msgid "Retrieve Read Ahead cache in seconds."
msgstr "Попробуй прочесть кэш за секунды."

msgid "Set Read Ahead cache in seconds."
msgstr "Начните читать в кэше через секунды."

msgid "Retrieve Read Behind cache in seconds."
msgstr "Прочитай заднюю кэшу в секунды."

msgid "Set Read Behind cache in seconds."
msgstr "Займитесь чтением за кэшом в секунды."

msgid "Set file sequence audio."
msgstr "Установите звук последовательности файлов."

msgid "Get file sequence audio."
msgstr "Найдите звук последовательности файлов."

msgid "Set file sequence audio file name."
msgstr "Установить звуковое имя файла."

msgid "Get file sequence audio file name."
msgstr "Найдите последовательность звукового файла."

msgid "Set file sequence audio directory."
msgstr "Установите аудиоканал файловой последовательности."

msgid "Get file sequence audio directory."
msgstr "Возьмите аудиоканал файловой последовательности."

msgid "Set maximum file sequence digits."
msgstr "Установите максимальные цифры последовательности файлов."

msgid "Get maximum file sequence digits."
msgstr "Выбрать максимальные цифры последовательности файлов."

msgid "Set Timer Mode."
msgstr "Установите режим таймера."

msgid "Get Timer Mode."
msgstr "Возьмите режим таймера."

msgid "Set Audio Buffer Frame Count."
msgstr "Зафиксировать подсчёт аудио-буферов."

msgid "Get Audio Buffer Frame Count."
msgstr "Найдите подсчёт аудио-буферов."

msgid "Set Video Request Count."
msgstr "Назначь число запросов на видео."

msgid "Get Video Request Count."
msgstr "Найдите список запросов на видео."

msgid "Set Audio Request Count."
msgstr "Назначьте число запросов на аудио."

msgid "Get Audio Request Count."
msgstr "Найдите звуковой запрос подсчёт."

msgid "Set Sequence Thread Count."
msgstr "Установите граф последовательности."

msgid "Get Sequence Thread Count."
msgstr "Найдите граф последовательности."

msgid "Set FFmpeg YUV To RGB Conversion."
msgstr "Установите FFmpeg YUV на преобразование RGB."

msgid "Get FFmpeg YUV To RGB Conversion."
msgstr "Отправьте FFmpeg YUV на конверсию RGB."

msgid "Set FFmpeg Color Accuracy."
msgstr "Указать точность цвета FFmpeg."

msgid "Get FFmpeg Color Accuracy."
msgstr "Получите точность цвета FFmpeg."

msgid "Set FFmpeg Thread Count."
msgstr "Установите граф FFmpeg Tread."

msgid "Get FFmpeg Thread Count."
msgstr "Возьмите граф FFmpeg Tread."

msgid "No session name established, cannot save."
msgstr "Имя сеанса не установлено, не может сохранить."

msgid ""
"\n"
"Session module.\n"
"\n"
"Used to manage everything related to sessions.\n"
msgstr ""
"\n"
"Сессионный модуль.\n"
"\n"
"Обрабатывал всё, что связано с сессиями.\n"

msgid "Returns the current session metadata."
msgstr "Возвращает метаданные текущей сессии."

msgid "Returns the current metadata for a key."
msgstr "Возвращает текущие метаданные для ключа."

msgid "Sets all the session metadata for a session."
msgstr "Устанавливает все метаданные сессии для заседания."

msgid "Sets the session metadata for a key."
msgstr "Устанавливает сессионные метаданные для ключа."

msgid "Clears the current session metadata."
msgstr "Очистить метаданные текущей сессии."

msgid "Returns current session file."
msgstr "Возвращает файл текущего сеанса."

msgid "Sets the current session file."
msgstr "Устанавливает текущий файл сеанса."

msgid "Open a session file."
msgstr "Откройте сессионный файл."

msgid "Save a session file."
msgstr "Сохранить сессионный файл."

msgid "Duplicated Python plugin {0} in {1} and {2}."
msgstr "Дублированный мешок Python {0} в {1} и {2}."

msgid ""
"Expected a tuple containing a Python function and a string with menu options "
"in it."
msgstr "Ожидал тюльку, содержащую функцию Python и строку с опциями меню."

msgid ""
"Expected a handle to a Python function or to a tuple containing a Python "
"function and a string with menu options in it."
msgstr ""
"Ожидал рукоятку для функции Python или тюльпана, содержащего функцию Python "
"и строку с опциями меню."

msgid ""
"Please override the menus method by returning a valid dict of key menus, "
"values methods."
msgstr ""
"Пожалуйста, отмените метод меню, верните действительный диктофон меню "
"ключей, методы значений."

msgid ""
"\n"
"Plugin module.\n"
"\n"
"Contains all classes related to python plugins.\n"
"\n"
msgstr ""
"\n"
"Модуль провинции.\n"
"\n"
"В этой колонке содержатся все классы, относящиеся к питоновым бамперам.\n"
"\n"

msgid ""
"Whether a plugin is active or not.  If not overriden, the default is True."
msgstr ""
"Вне зависимости от того, активен ли пультин или нет. Если он не отменяется, "
"то по умолчанию это правда."

msgid ""
"\n"
"Dictionary of menu entries with callbacks, like:\n"
"\n"
"def menus(self):\n"
"    menus = { \"Nem Menu/Hello\" : self.run }\n"
"    return menus\n"
"\n"
msgstr ""
"\n"
"Словарь пунктов меню с обратными вызовами, например:\n"
"\n"
"def menus(self):\n"
"    menus = { \"Новое меню/Привет\" : self.run }\n"
"    return menus\n"
"\n"

msgid ""
"\n"
"\n"
"import mrv2\n"
"from mrv2 import plugin\n"
"\n"
"class DemoPlugin(plugin.Plugin):\n"
"    def __init__(self):\n"
"        \"\"\"\n"
"        Constructor for DemoPlugin.\n"
"\n"
"        Define your own variables here.\n"
"        \"\"\"\n"
"        super().__init__()\n"
"\n"
"    def run(self):\n"
"        \"\"\"\n"
"        Example method used for the callback.\n"
"        \"\"\"\n"
"        print(\"Hello from Python plugin\")\n"
"\n"
"    def active(self):\n"
"        \"\"\"\n"
"        Optional method to return whether the plug-in is active or not.\n"
"\n"
"\n"
"        :return: True if the plug-in is active, False otherwise.\n"
"        :rtype: bool\n"
"\n"
"        \"\"\"\n"
"        return True\n"
"\n"
"    def menus(self):\n"
"        \"\"\"\n"
"        Dictionary of menu entries as keys with callbacks as values.\n"
"\n"
"\n"
"        :return: A dictionary of menu entries and their corresponding "
"callbacks.\n"
"        :rtype: dict\n"
"\n"
"        \"\"\"\n"
"        menus = {\"New Menu/Hello\": self.run}\n"
"        return menus\n"
"\n"
msgstr ""
"\n"
"\n"
"import mrv2\n"
"from mrv2 import plugin\n"
"\n"
"class DemoPlugin(plugin.Plugin):\n"
"    def __init__(self):\n"
"        \"\"\"\n"
"        Конструктор для DemoPlugin.\n"
"\n"
"        Определите свои переменные здесь.\n"
"        \"\"\"\n"
"        super().__init__()\n"
"\n"
"    def run(self):\n"
"        \"\"\"\n"
"        Пример метода, используемого для обратного вызова.\n"
"        \"\"\"\n"
"        print(\"Привет от Python плагина\")\n"
"\n"
"    def active(self):\n"
"        \"\"\"\n"
"        Необязательный метод для возвращения статуса активности плагина.\n"
"\n"
"\n"
"        :return: True, если плагин активен, False в противном случае.\n"
"        :rtype: bool\n"
"\n"
"        \"\"\"\n"
"        return True\n"
"\n"
"    def menus(self):\n"
"        \"\"\"\n"
"        Словарь пунктов меню в качестве ключей и обратных вызовов в качестве "
"значений.\n"
"\n"
"\n"
"        :return: Словарь пунктов меню и их соответствующих обратных "
"вызовов.\n"
"        :rtype: dict\n"
"\n"
"        \"\"\"\n"
"        menus = {\"Новое Меню/Привет\": self.run}\n"
"        return menus\n"
"\n"

msgid "No playlist matched item."
msgstr "Никакого списка воспроизведения."

msgid "No playlist matched file name."
msgstr "Нет списка совпадающих файлов."

msgid "No playlist loaded."
msgstr "Никакого плей-листа."

msgid "No playlist selected."
msgstr "Нет выбранного списка воспроизведения."

msgid "Not an EDL playlist to add clips to."
msgstr "Не плейлист EDL, в который можно добавить клипы."

msgid "Could not find clip in loaded clips."
msgstr "Не удалось найти клип в заряженных клипах."

msgid ""
"\n"
"Playlist module.\n"
"\n"
"Contains all functions and classes related to the playlists.\n"
msgstr ""
"\n"
"Модуль списка воспроизведения.\n"
"\n"
"Включает все функции и классы, связанные с плейлистами.\n"

msgid "List playlist items."
msgstr "Перечислите записи в плейлисте."

msgid "Select a playlist by FileModelItem."
msgstr "Выбрать список воспроизведения с помощью шаблона файла."

msgid "Select a playlist by fileName."
msgstr "Выберите список воспроизведения по файлу."

msgid "Select a playlist by index."
msgstr "Выберите список воспроизведения по индексу."

msgid "Add a clip to currently selected Playlist EDL."
msgstr "Добавить клип в выбранный в настоящее время Playlist EDL."

msgid "Save current .otio file with relative paths."
msgstr "Сохранить текущий файл.otio с относительными путями."

msgid "unsupported operand type(s) for {0}: RationalTime and {1}"
msgstr "неподдерживаемый тип(ы) операнда {0}: Рациональное время и {1}"

msgid ""
"\n"
"The RationalTime class represents a measure of time of :math:`rt.value/"
"rt.rate` seconds.\n"
"It can be rescaled into another :class:`~RationalTime`'s rate.\n"
msgstr ""
"\n"
"Класс RationalTime представляет собой измерение времени в :math:`rt.value/"
"rt.rate` секундах.\n"
"Он может быть пересчитан в другой :class:`~RationalTime` с другим частотным "
"значением.\n"

msgid ""
"\n"
"Returns true if the time is invalid. The time is considered invalid if the "
"value or the rate are a NaN value\n"
"or if the rate is less than or equal to zero.\n"
msgstr ""
"\n"
"Возвращение верно, если время является недействительным. Время считается "
"недействительным, если значение или ставка являются значением NN\n"
"или если ставка меньше или равна нулю.\n"

msgid "Returns the time value for time converted to new_rate."
msgstr ""
"Возвращает значение времени для времени, преобразованного в новый "
"formula_rate."

msgid "Returns the time for time converted to new_rate."
msgstr "Возвращает время времени, преобразованное в новое_tate."

msgid "Returns the time value for \"self\" converted to new_rate."
msgstr ""
"Возвращает значение времени для себя, преобразованного в новый formula_rate."

msgid ""
"\n"
"Compute the duration of samples from first to last (excluding last). This is "
"not the same as distance.\n"
"\n"
"For example, the duration of a clip from frame 10 to frame 15 is 5 frames. "
"Result will be in the rate of start_time.\n"
msgstr ""
"\n"
"Вычислить продолжительность проб от первого до последнего (за исключением "
"последнего). Это не то же самое, что расстояние.\n"
"\n"
"Например, продолжительность клипа от 10 до 15 кадра равна 5 кадрам. "
"Результат будет в скорости начала_время.\n"

msgid ""
"\n"
"Compute the duration of samples from first to last (including last). This is "
"not the same as distance.\n"
"\n"
"For example, the duration of a clip from frame 10 to frame 15 is 6 frames. "
"Result will be in the rate of start_time.\n"
msgstr ""
"\n"
"Вычислить продолжительность проб от первого до последнего (в том числе "
"последнего). Это не то же самое, что расстояние.\n"
"\n"
"Например, продолжительность клипа от 10 до 15 кадра равна 6 кадрам. "
"Результат будет в скорости начала_время.\n"

msgid "Returns true if the rate is valid for use with timecode."
msgstr ""
"Возвращение верно, если ставка действительна для использования с помощью "
"временного кода."

msgid ""
"Returns the first valid timecode rate that has the least difference from the "
"given value."
msgstr ""
"Возвращает первую действительную скорость времени, которая имеет наименьшее "
"отличие от указанной величины."

msgid "Turn a frame number and rate into a :class:`~RationalTime` object."
msgstr "Преобразуйте номер кадра и частоту в объект :class:`~RationalTime`."

msgid "Returns the frame number based on the current rate."
msgstr "Возвращает рамочное число на основе текущей ставки."

msgid "Returns the frame number based on the given rate."
msgstr "Возвращает рамочное число на основе указанной ставки."

msgid "Convert to timecode (``HH:MM:SS;FRAME``)"
msgstr "Преобразование во временной код (``HH:MM:SS;FRAME``)"

msgid ""
"Convert a timecode string (``HH:MM:SS;FRAME``) into a :class:`~RationalTime`."
msgstr ""
"Преобразовать строку временн*х кодов (``HH:MM:SS;FRAME``) в :class: "
"`~RationalTime`."

msgid ""
"Convert a time with microseconds string (``HH:MM:ss`` where ``ss`` is an "
"integer or a decimal number) into a :class:`~RationalTime`."
msgstr ""
"Преобразовать строку времени с микросекундами (``HH:MM:ss``, где ``ss`` — "
"это целое число или десятичное число) в :class:`~RationalTime`."

msgid ""
"\n"
"The TimeRange class represents a range in time. It encodes the start time "
"and the duration,\n"
"meaning that :meth:`end_time_inclusive` (last portion of a sample in the "
"time range) and\n"
":meth:`end_time_exclusive` can be computed.\n"
msgstr ""
"\n"
"Класс TimeRange представляет диапазон времени. Он кодирует время начала и "
"продолжительность,\n"
"что означает возможность вычисления :meth:`end_time_inclusive` (последняя "
"часть выборки в диапазоне времени)\n"
"и :meth:`end_time_exclusive`.\n"

msgid ""
"\n"
"The time of the last sample containing data in the time range.\n"
"\n"
"If the time range starts at (0, 24) with duration (10, 24), this will be\n"
"(9, 24)\n"
"\n"
"If the time range starts at (0, 24) with duration (10.5, 24):\n"
"(10, 24)\n"
"\n"
"In other words, the last frame with data, even if the last frame is "
"fractional.\n"
msgstr ""
"\n"
"Время проведения последней выборки, содержащей данные во временном "
"диапазоне.\n"
"\n"
"Если временной интервал начинается с (0, 24) с продолжительностью (10, 24), "
"то он составляет:\n"
"(9, 24)\n"
"\n"
"Если временной интервал начинается с (0, 24) с продолжительностью (10.5, "
"24):\n"
"(10, 24)\n"
"\n"
"Иными словами, последняя рамка с данными, даже если последняя рамка является "
"частичной.\n"

msgid ""
"\n"
"Time of the first sample outside the time range.\n"
"\n"
"If start frame is 10 and duration is 5, then end_time_exclusive is 15,\n"
"because the last time with data in this range is 14.\n"
"\n"
"If start frame is 10 and duration is 5.5, then end_time_exclusive is\n"
"15.5, because the last time with data in this range is 15.\n"
msgstr ""
"\n"
"Время первого образца вне временных рамок.\n"
"\n"
"Если стартовая рамка - 10, а продолжительность - 5, то "
"конец_время_исключительно - 15,\n"
"Потому что последний раз с данными в этом диапазоне - 14.\n"
"\n"
"Если стартовая рамка равна 10, а продолжительность - 5,5, то "
"конец_время_исключительно\n"
"15.5, потому что последний раз с данными в этом диапазоне - 15.\n"

msgid "Construct a new :class:`~TimeRange` that is this one extended by other."
msgstr ""
"Создать новый :class:`~TimeRange`, который является расширением текущего за "
"счет другого."

msgid ""
"\n"
"Clamp 'other' (:class:`~RationalTime`) according to\n"
":attr:`start_time`/:attr:`end_time_exclusive` and bound arguments.\n"
msgstr ""
"\n"
"Ограничить 'other' (:class:`~RationalTime`) в соответствии с\n"
":attr:`start_time`/:attr:`end_time_exclusive` и аргументами границ.\n"

msgid ""
"\n"
"Clamp 'other' (:class:`~TimeRange`) according to\n"
":attr:`start_time`/:attr:`end_time_exclusive` and bound arguments.\n"
msgstr ""
"\n"
"Ограничьте 'other' (:class:`~TimeRange`) в соответствии с\n"
":attr:`start_time`/:attr:`end_time_exclusive` и заданными аргументами.\n"

msgid ""
"\n"
"The start of `this` precedes `other`.\n"
"`other` precedes the end of `this`.\n"
"::\n"
"\n"
"         other\n"
"           |\n"
"           *\n"
"   [      this      ]\n"
"\n"
msgstr ""
"\n"
"Начало `this` предшествует `other`.\n"
"`other` предшествует окончанию `this`.\n"
"::\n"
"\n"
"         other\n"
"           |\n"
"           *\n"
"   [      this      ]\n"
"\n"

msgid ""
"\n"
"The start of `this` precedes start of `other`.\n"
"The end of `this` antecedes end of `other`.\n"
"::\n"
"\n"
"        [ other ]\n"
"   [      this      ]\n"
"\n"
"The converse would be ``other.contains(this)``\n"
msgstr ""
"\n"
"Начало `this` предшествует началу `other`.\n"
"Окончание `this` предшествует окончанию `other`.\n"
"::\n"
"\n"
"        [ other ]\n"
"   [      this      ]\n"
"\n"
"Обратное было бы ``other.contains(this)``\n"

msgid ""
"\n"
"`this` contains `other`.\n"
"::\n"
"\n"
"        other\n"
"         |\n"
"         *\n"
"   [    this    ]\n"
"\n"
msgstr ""
"\n"
"`this` содержит `other`.\n"
"::\n"
"\n"
"        other\n"
"         |\n"
"         *\n"
"   [    this    ]\n"
"\n"

msgid ""
"\n"
"The start of `this` strictly precedes end of `other` by a value >= "
"`epsilon_s`.\n"
"The end of `this` strictly antecedes start of `other` by a value >= "
"`epsilon_s`.\n"
"::\n"
"\n"
"   [ this ]\n"
"       [ other ]\n"
"\n"
"The converse would be ``other.overlaps(this)``\n"
msgstr ""
"\n"
"Начало `this` строго предшествует окончанию `other` на значение >= "
"`epsilon_s`.\n"
"Окончание `this` строго предшествует началу `other` на значение >= "
"`epsilon_s`.\n"
"::\n"
"\n"
"   [ this ]\n"
"       [ other ]\n"
"\n"
"Обратное было бы ``other.overlaps(this)``\n"

msgid ""
"\n"
"The end of `this` strictly precedes `other` by a value >= `epsilon_s`.\n"
"::\n"
"\n"
"             other\n"
"               |\n"
"   [ this ]    *\n"
"\n"
msgstr ""
"\n"
"Окончание `this` строго предшествует `other` на значение >= `epsilon_s`.\n"
"::\n"
"\n"
"             other\n"
"               |\n"
"   [ this ]    *\n"
"\n"

msgid ""
"\n"
"The end of `this` strictly equals the start of `other` and\n"
"the start of `this` strictly equals the end of `other`.\n"
"::\n"
"\n"
"   [this][other]\n"
"\n"
"The converse would be ``other.meets(this)``\n"
msgstr ""
"\n"
"Окончание `this` строго равно началу `other`, и\n"
"начало `this` строго равно окончанию `other`.\n"
"::\n"
"\n"
"   [this][other]\n"
"\n"
"Обратное было бы ``other.meets(this)``\n"

msgid ""
"\n"
"The start of `this` strictly equals `other`.\n"
"::\n"
"\n"
"   other\n"
"     |\n"
"     *\n"
"     [ this ]\n"
"\n"
msgstr ""
"\n"
"Начало `this` строго равно `other`.\n"
"::\n"
"\n"
"   other\n"
"     |\n"
"     *\n"
"     [ this ]\n"
"\n"

msgid ""
"\n"
"The start of `this` strictly equals the start of `other`.\n"
"The end of `this` strictly precedes the end of `other` by a value >= "
"`epsilon_s`.\n"
"::\n"
"\n"
"   [ this ]\n"
"   [    other    ]\n"
"\n"
"The converse would be ``other.begins(this)``\n"
msgstr ""
"\n"
"Начало `this` строго равно началу `other`.\n"
"Окончание `this` строго предшествует окончанию `other` на значение >= "
"`epsilon_s`.\n"
"::\n"
"\n"
"   [ this ]\n"
"   [    other    ]\n"
"\n"
"Обратное было бы ``other.begins(this)``\n"

msgid ""
"\n"
"The end of `this` strictly equals `other`.\n"
"::\n"
"\n"
"        other\n"
"          |\n"
"          *\n"
"   [ this ]\n"
"\n"
msgstr ""
"\n"
"Окончание `this` строго равно `other`.\n"
"::\n"
"\n"
"        other\n"
"          |\n"
"          *\n"
"   [ this ]\n"
"\n"

msgid ""
"\n"
"The start of `this` strictly antecedes the start of `other` by a value >= "
"`epsilon_s`.\n"
"The end of `this` strictly equals the end of `other`.\n"
"::\n"
"\n"
"           [ this ]\n"
"   [     other    ]\n"
"\n"
"The converse would be ``other.finishes(this)``\n"
msgstr ""
"\n"
"Начало `this` строго предшествует началу `other` на значение >= "
"`epsilon_s`.\n"
"Окончание `this` строго равно окончанию `other`.\n"
"::\n"
"\n"
"           [ this ]\n"
"   [     other    ]\n"
"\n"
"Обратное было бы ``other.finishes(this)``\n"

msgid ""
"\n"
"The start of `this` precedes or equals the end of `other` by a value >= "
"`epsilon_s`.\n"
"The end of `this` antecedes or equals the start of `other` by a value >= "
"`epsilon_s`.\n"
"::\n"
"\n"
"   [    this    ]           OR      [    other    ]\n"
"        [     other    ]                    [     this    ]\n"
"\n"
"The converse would be ``other.finishes(this)``\n"
msgstr ""
"\n"
"Начало `this` предшествует или равно окончанию `other` на значение >= "
"`epsilon_s`.\n"
"Окончание `this` предшествует или равно началу `other` на значение >= "
"`epsilon_s`.\n"
"::\n"
"\n"
"   [    this    ]           ИЛИ      [    other    ]\n"
"        [     other    ]                    [     this    ]\n"
"\n"
"Обратное было бы ``other.finishes(this)``\n"

msgid ""
"\n"
"Creates a :class:`~TimeRange` from start and end :class:`~RationalTime`\\s "
"(exclusive).\n"
"\n"
"For example, if start_time is 1 and end_time is 10, the returned will have a "
"duration of 9.\n"
msgstr ""
"\n"
<<<<<<< HEAD
"Создает :class:`~TimeRange` из начального и "
"конечного :class:`~RationalTime`\\s (исключительно).\n"
=======
"Создает :class:`~TimeRange` из начального и конечного :class:`~RationalTime`"
"\\s (исключительно).\n"
>>>>>>> 6127910c
"\n"
"Например, если start_time равно 1, а end_time равно 10, возвращаемый "
"диапазон будет иметь продолжительность 9.\n"

msgid ""
"\n"
"Creates a :class:`~TimeRange` from start and end :class:`~RationalTime`\\s "
"(inclusive).\n"
"\n"
"For example, if start_time is 1 and end_time is 10, the returned will have a "
"duration of 10.\n"
msgstr ""
"\n"
<<<<<<< HEAD
"Создает :class:`~TimeRange` из начального и "
"конечного :class:`~RationalTime`\\s (включительно).\n"
=======
"Создает :class:`~TimeRange` из начального и конечного :class:`~RationalTime`"
"\\s (включительно).\n"
>>>>>>> 6127910c
"\n"
"Например, если start_time равно 1, а end_time равно 10, возвращаемый "
"диапазон будет иметь продолжительность 10.\n"

msgid ""
"\n"
"Media module.\n"
"\n"
"Contains all classes and enums related to media. \n"
msgstr ""
"\n"
"Модуль для СМИ.\n"
"\n"
"Содержит все классы и энумы, связанные со средствами массовой информации.\n"

msgid "Compare mode :class:`mrv2.media.CompareMode`."
msgstr "Сравните режим: класс: \"mrv2.media.comparemode\"."

msgid "Wipe center in X and Y :class:`mrv2.math.Vector2f`."
msgstr "Промывочный центр в X и Y: класс:'mrv2.math.Vector2f'."

msgid "Wipe Rotation."
msgstr "Вращение стрижки."

msgid "Overlay ( A over B )"
msgstr "Накладные (А больше В)"

msgid "Comparison options."
msgstr "Варианты сопоставления."

msgid ""
"\n"
"Math module.\n"
"\n"
"Contains all math classes.\n"
msgstr ""
"\n"
"Модуль математики.\n"
"\n"
"Содержит все классы математики.\n"

msgid "Vector of 2 integers."
msgstr "Вектор двух целых чисел."

msgid "Vector of 2 floats."
msgstr "Вектор двух поплавков."

msgid "Vector of 3 floats."
msgstr "Вектор трёх поплавков."

msgid "Vector of 4 floats."
msgstr "Вектор 4 поплавков."

msgid "Size of 2 integers."
msgstr "Размер 2 целых."

msgid ""
"\n"
"Image module.\n"
"\n"
"Contains all classes and enums related to image controls. \n"
msgstr ""
"\n"
"Модуль изображения.\n"
"\n"
"Содержит все классы и энумы, связанные с управлением изображениями.\n"

msgid "Red Channel."
msgstr "Красный канал."

msgid "Green Channel."
msgstr "Зеленый канал."

msgid "Blue Channel."
msgstr "Голубой канал."

msgid "Alpha Channel."
msgstr "Альфа-канал."

msgid "Image mirroring."
msgstr "Фотография зеркально."

msgid "Flip image on X."
msgstr "Перемотай изображение на X."

msgid "Flip image on Y."
msgstr "Перемотай изображение на Y."

msgid "Enabled Levels."
msgstr "Включённые уровни."

msgid "Add a :class:`mrv2.math.Vector3f` to image."
msgstr "Добавить :class:`mrv2.math.Vector3f` к изображению."

msgid "Change a :class:`mrv2.math.Vector3f` of brightness to image."
msgstr "Изменить :class:`mrv2.math.Vector3f` яркости изображения."

msgid "Change a :class:`mrv2.math.Vector3f` of contrast to image."
msgstr "Изменить :class:`mrv2.math.Vector3f` контраста изображения."

msgid "Change a :class:`mrv2.math.Vector3f` of saturation to image."
msgstr "Изменить :class:`mrv2.math.Vector3f` насыщенности изображения."

msgid "Change tint of image to image between 0 and 1."
msgstr "Сменить изображение на изображение между 0 и 1."

msgid "Invert the color values."
msgstr "Переверните значения цвета."

msgid "Color values."
msgstr "Значения цвета."

msgid "In Low Level value."
msgstr "В низкоуровневом значении."

msgid "In High Level value."
msgstr "В высокоуровневом значении."

msgid "Gamma Level value."
msgstr "Значение уровня гаммы."

msgid "Out Low Level value."
msgstr "На нижнем уровне."

msgid "Out High Level value."
msgstr "Высокоуровневое значение."

msgid "Levels values."
msgstr "Значения уровней."

msgid "Enabled EXR display."
msgstr "Включено отображение EXR."

msgid "Exposure value."
msgstr "Значение воздействия."

msgid "Defog value."
msgstr "Цена дефога."

msgid "kneeLow value."
msgstr "Наклон понижается."

msgid "kneeHigh value."
msgstr "Высокое значение колена."

msgid "EXR display values."
msgstr "Значения отображения EXR."

msgid "Enabled Soft Clip."
msgstr "Включён Мягкий Клип."

msgid "Soft clip value."
msgstr "Мягкое значение клипа."

msgid "Minify filter :class:`mrv2.image.ImageFilter`."
msgstr "Фильтр уменьшения масштаба :class:`mrv2.image.ImageFilter`."

msgid "Magnify filter :class:`mrv2.image.ImageFilter`."
msgstr "Фильтр увеличения :class:`mrv2.image.ImageFilter`."

msgid "Image filters."
msgstr "Фильтры изображения."

msgid "Color channels :class:`mrv2.image.Channels`."
msgstr "Цветовые каналы :class:`mrv2.image.Channels`."

msgid "Mirror on X, Y or both :class:`mrv2.image.Mirror`."
msgstr "Отразить по X, Y или обоим :class:`mrv2.image.Mirror`."

msgid "Color options :class:`mrv2.image.Color`."
msgstr "Опции цвета :class:`mrv2.image.Color`."

msgid "Levels options :class:`mrv2.image.Levels`."
msgstr "Опции уровней :class:`mrv2.image.Levels`."

msgid "EXR Display options :class:`mrv2.image.EXRDisplay`.."
msgstr "Опции отображения EXR :class:`mrv2.image.EXRDisplay`.."

msgid "Soft Clip options :class:`mrv2.image.SoftClip`.."
msgstr "Опции мягкой обрезки :class:`mrv2.image.SoftClip`.."

msgid "Display options."
msgstr "Опции отображения."

msgid "LUT enabled."
msgstr "Включено."

msgid "LUT filename."
msgstr "Имя файла LUT."

msgid "LUT transformation order."
msgstr "Порядок преобразования."

msgid "LUT options."
msgstr "Варианты."

msgid "Video Levels."
msgstr "Видеоуровни."

msgid "Alpha blending algorithm"
msgstr "Алгоритм альфа-комбинации"

msgid "Image Filters"
msgstr "Фильтры изображений"

msgid "Image options."
msgstr "Варианты изображения."

msgid "Environment Map type."
msgstr "Тип экологической карты."

msgid "Horizontal aperture"
msgstr "Горизонтальная апертура"

msgid "Vertical aperture"
msgstr "Вертикальная апертура"

msgid "Focal Length"
msgstr "Протяженность"

msgid "Rotation on X"
msgstr "Вращение X"

msgid "Rotation on Y"
msgstr "Вращение Y"

msgid "Subdivision on X"
msgstr "Подраздел по X"

msgid "Subdivision on Y"
msgstr "Подраздел Y"

msgid "Spin"
msgstr "Поворачивай."

msgid "EnvironmentMap options."
msgstr "Варианты EnvironmentMap."

msgid "Stereo 3d input :class:`mrv2.image.StereoInput`.."
msgstr "Стерео 3D ввод :class:`mrv2.image.StereoInput`.."

msgid "Stereo 3d output :class:`mrv2.image.StereoOutput`.."
msgstr "Стерео 3D вывод :class:`mrv2.image.StereoOutput`.."

msgid "Separation between left and right eye."
msgstr "Разъединение между левым и правым глазом."

msgid "Swap left and right eye"
msgstr "Поворачивайте левым и правым глазом"

msgid "Stereo3D options."
msgstr "Варианты стерео3D."

msgid "Background type :class:`mrv2.image.Background`.."
msgstr "Тип фона :class:`mrv2.image.Background`.."

msgid "Checkers Color0 :class:`mrv2.image.Color4f`.."
msgstr "Цвет Checker0 :class:`mrv2.image.Color4f`.."

msgid "Checkers Color1 :class:`mrv2.image.Color4f`.."
msgstr "Цвет Checker1 :class:`mrv2.image.Color4f`.."

msgid "Checkers Size :class:`mrv2.math.Size2i`.."
msgstr "Размер Checker :class:`mrv2.math.Size2i`.."

msgid "Background options."
msgstr "Справочная информация."

msgid "Gets the current background options."
msgstr "Получает текущие варианты фона."

msgid "Sets the current background options."
msgstr "Устанавливает текущие фоновые варианты."

msgid "Gets the current OCIO config file."
msgstr "Получает текущий файл OCIO config."

msgid "Sets the current OCIO config file."
msgstr "Устанавливает текущий файл OCIO config."

msgid "Gets the current input color space."
msgstr "Получает текущее цветовое пространство."

msgid "Gets a list of all input color spaces."
msgstr "Получил список всех входных цветовых пространств."

msgid "Set the input color space."
msgstr "Установите цветовое пространство для входа."

msgid "Gets the current Display/View."
msgstr "Получает текущий дисплей/Вид."

msgid "Gets the list of Displays/Views."
msgstr "Получает список дисплеев/Мнения."

msgid "Set an OCIO Display/View."
msgstr "Установить дисплей OCIO/Вид."

msgid "Gets the current OCIO look."
msgstr "Получил текущий взгляд OCIO."

msgid "Gets a list of all OCIO looks."
msgstr "Получил список всех, на кого смотрит OCIO."

msgid "Set the OCIO look by name."
msgstr "Установите обозрение по имени."

msgid "Return all the files."
msgstr "Возвращай все файлы."

msgid "Return all the active files."
msgstr "Возвращайте все активные файлы."

msgid "Return the A file item."
msgstr "Верните файл А."

msgid "Return the A file index."
msgstr "Верните индекс файла А."

msgid "Return the list of B files."
msgstr "Верните список файлов B."

msgid "Return the list of B indexes."
msgstr "Возвращайте список индексов В."

msgid "Close the current A file."
msgstr "Закрыть текущий файл A."

msgid "Close all files."
msgstr "Закрыть все файлы."

msgid "Set the A file index."
msgstr "Установите индекс файла А."

msgid "Set a new B file index."
msgstr "Установите новый индекс файла B."

msgid "Set a new stereo file index."
msgstr "Установите новый стерео файлный индекс."

msgid "Toggle the B file index."
msgstr "Настроить индекс файла B."

msgid "Clear the B indexes."
msgstr "Очистить индексы В."

msgid "Return the list of layers."
msgstr "Верните список слоев."

msgid "Set layer for file item."
msgstr "Установите слой для файла."

msgid "Set compare time."
msgstr "Сопоставь время."

msgid "Get compare time."
msgstr "Сопоставим время."

msgid "Set the first version for current media."
msgstr "Установите первую версию для текущих СМИ."

msgid "Set the previous version for current media."
msgstr "Предыдущая версия для текущих СМИ."

msgid "Set the next version for current media."
msgstr "Установите следующую версию для текущих СМИ."

msgid "Set the last version for current media."
msgstr "Установите последнюю версию для текущих СМИ."

msgid "Path :class:`mrv2.Path` to the File Media."
msgstr "Путь :class:`mrv2.Path` в Файл Медиа."

msgid "Audio path :class:`mrv2.Path` to the File Media if any."
msgstr "Путь к аудиофайлу :class:`mrv2.Path`, если таковой имеется."

msgid "Time range :class:`mrv2.TimeRange` of the File Media."
msgstr "Диапазон времени :class:`mrv2.TimeRange` медиафайла."

msgid "Speed (FPS) of the File Media."
msgstr "Скорость (PFS) файловой среды."

msgid "Playback state :class:`mrv2.timeline.Playbacks` of the File Media."
msgstr "Состояние воспроизведения :class:`mrv2.timeline.Playbacks` медиафайла."

msgid "Loop state :class:`mrv2.timeline.Loop` of the File Media."
msgstr "Состояние цикла :class:`mrv2.timeline.Loop` медиафайла."

msgid "Current time :class:`mrv2.RationalTime` of the File Media."
msgstr "Текущее время :class:`mrv2.RationalTime` медиафайла."

msgid "In/Out range :class:`mrv2.TimeRange` of the File Media."
msgstr "Диапазон In/Out :class:`mrv2.TimeRange` медиафайла."

msgid "Video layer of the File Media."
msgstr "Видеоуровень файловой среды."

msgid "Volume of the File Media."
msgstr "Количество файловых медиа."

msgid "Mute state of the File Media."
msgstr "Выключите состояние файловой среды."

msgid "Audio offset of the File Media."
msgstr "Аудиовизна файловых медиа."

msgid "Class used to hold a media item."
msgstr "Класс раньше держал в руках медиа вещь."

msgid "Save annotations."
msgstr "Сохранить аннотации."

msgid "Save resolution."
msgstr "Сохранить разрешение."

msgid "FFmpeg Profile."
msgstr "Профиль FFmpeg."

msgid "FFmpeg Preset."
msgstr "FFmpeg Preset."

msgid "FFmpeg Pixel Format."
msgstr "FFmpeg Pixel Формат."

msgid "FFmpeg video encoding with hardware if possible."
msgstr "FFmpeg видеокодирование с аппаратными средствами, если возможно."

msgid "FFmpeg Override color characteristics."
msgstr "Характеристики цвета FFmpeg."

msgid "FFmpeg Color Range."
msgstr "Цветной диапазон FFmpeg."

msgid "FFmpeg Color Space."
msgstr "Цветное пространство FFmpeg."

msgid "FFmpeg Color Primaries."
msgstr "Первостепенные цвета FFmpeg."

msgid "FFmpeg Color Transfer Characteristics."
msgstr "Характеристики передачи цвета FFmpeg."

msgid "FFmpeg Audio Codec."
msgstr "FFmpeg Audio Codec."

msgid "OpenEXR's Compression."
msgstr "Компрессия OpenEXR."

msgid "OpenEXR's Pixel Type."
msgstr "Тип пикселя OpenEXR."

msgid "OpenEXR's Zip Compression Level."
msgstr "Уровень компрессии OpenEXR."

msgid "OpenEXR's DWA Compression Level."
msgstr "Уровень сжатия DWA OpenEXR."

msgid ""
"\n"
"Command module.\n"
"\n"
"Used to run main commands and get arguments and set the display, image, "
"compare, LUT options.\n"
msgstr ""
"\n"
"Командный модуль.\n"
"\n"
"Используется для выполнения основных команд, получения аргументов и "
"установки дисплея, изображения, сравнения, опции LUT.\n"

msgid ""
"Get command-line arguments passed as single quoted string to -pythonArgs."
msgstr ""
"Получите аргументы в командной линии, как одна цитируемая струна - "
"PythonArgs."

msgid "Open file with optional audio."
msgstr "Открыть файл с факультативным звуком."

msgid "Compare two file items with a compare mode."
msgstr "Сравнить два файла с сопоставимым режимом."

msgid "Close the file item."
msgstr "Закрыть файл."

msgid "Close all file items."
msgstr "Закрыть все файлы."

msgid "Return the root path to the insallation of mrv2."
msgstr "Вернуть корневую дорожку к изолированию mrv2."

msgid "Return the path to preferences of mrv2."
msgstr "Вернуть путь к предпочтениям mrv2."

msgid "Return the display options."
msgstr "Верните опции дисплея."

msgid "Set the display options."
msgstr "Установите параметры дисплея."

msgid "Return the LUT options."
msgstr "Верните варианты LUT."

msgid "Set the LUT options."
msgstr "Установите варианты LUT."

msgid "Return the image options."
msgstr "Верните опции изображения."

msgid "Set the image options."
msgstr "Установите параметры изображения."

msgid "Return the environment map options."
msgstr "Возвращайте параметры карты окружающей среды."

msgid "Set the environment map options."
msgstr "Установите параметры экологической карты."

msgid "Set the compare options."
msgstr "Установите сравнительные параметры."

msgid "Set the stereo 3D options."
msgstr "Установите 3D опции стерео."

msgid "Get the language of mrv2."
msgstr "Узнайте язык mrv2."

msgid "Get the layers of the timeline (GUI)."
msgstr "Соберите слои временной линии (GUI)."

msgid "Get the version of mrv2."
msgstr "Получите версию mrv2."

msgid ""
"Call Fl::check to update the GUI and return the number of seconds that "
"elapsed."
msgstr ""
"Вызовите Fl::check, чтобы обновить интерфейс и вернуть количество секунд, "
"которые прошли."

msgid "Returns true if audio is muted."
msgstr "Возвращается, если звук заглушен."

msgid "Runs the same or a new mrv2 with a session file."
msgstr "Запускает тот же или новый mrv2 с сессионным файлом."

msgid "Set the muting of the audio."
msgstr "Установите глушение звука."

msgid "Toggle Image Auto Normalize."
msgstr "Автонормализировать изображение."

msgid "Toggle Data Window."
msgstr "Окно Панелей данных."

msgid "Toggle Display Window."
msgstr "Окно буфера обмена."

msgid "Toggle Ignored Display Window on OpenEXRs."
msgstr "Окно Показать на OpenEXR."

msgid "Toggle Image invalid values."
msgstr "Неверные значения изображения."

msgid "Toggle Safe Areas."
msgstr "Безопасные районы."

msgid "Get the playback volume."
msgstr "Возьмите громкость воспроизведения."

msgid "Set the playback volume."
msgstr "Установите громкость воспроизведения."

msgid "Save a movie or sequence from the front layer."
msgstr "Сохранить фильм или последовательность из переднего слоя."

msgid "Save a single frame."
msgstr "Оставьте одну рамку."

msgid "Save multiple annotation frames."
msgstr "Сохранить несколько аннотаций."

msgid "Save multiple frames."
msgstr "Сохранить несколько кадров."

msgid "Save an .otio file from the current selected image."
msgstr "Сохранить файл.otio из текущего выбранного изображения."

msgid "Save a PDF document with all annotations and notes."
msgstr "Сохранить документ PDF со всеми аннотациями и примечаниями."

msgid ""
"\n"
"Annotations module.\n"
"\n"
"Contains all functions and classes related to the annotationss.\n"
msgstr ""
"\n"
"Модуль для аббревиатур.\n"
"\n"
"Содержит все функции и классы, связанные с аннотациями.\n"

msgid "Add notes annotations to current clip at a certain time."
msgstr "Добавить примечания к текущему клипу в определенное время."

msgid "Add notes annotations to current clip at a certain frame."
msgstr "Добавить примечания к текущему клипу в определенном кадре."

msgid "Add notes annotations to current clip at certain seconds."
msgstr "Добавить примечания к текущему клипу в определенные секунды."

msgid "Get all times for annotations."
msgstr "Найдите все время для аннотаций."

msgid "Open with Audio"
msgstr "Открыто с помощью звука"

msgid "Video"
msgstr "Видео"

msgid "Audio"
msgstr "Звук"

msgid "OK"
msgstr "OK"

msgid "Cancel"
msgstr "Отмена"

msgid "{0} - Channels: {1} {2} {3}"
msgstr "{0} - Каналы: {1} {2} {3}"

msgid "Play timelines, movies, and image sequences."
msgstr "Воспроизвести графики, фильмы и последовательности изображений."

msgid "Timelines, movies, image sequences, USD assets or folders."
msgstr ""
"Сроки, фильмы, последовательности изображений, активы или папки в долларах "
"США."

msgid "Debug verbosity."
msgstr "Глаголёзность отладки."

msgid "Log verbosity."
msgstr "Глаголоситность журнала."

msgid "Audio file name."
msgstr "Имя звукового файла."

msgid "A/B comparison \"B\" file name."
msgstr "A/Сравнение имени файла \"B\"."

msgid "A/B comparison mode."
msgstr "Режим сравнения A/B."

msgid "A/B comparison wipe center."
msgstr "Центр сдвига сравнения A/B."

msgid "A/B comparison wipe rotation."
msgstr "Вращение сдвига сравнения A/B."

msgid "Create OpenTimelineIO EDL from the list of clips provided."
msgstr "Создать OpenTimelineIO EDL из списка предоставленных клипов."

msgid "OpenTimelineIO Edit mode."
msgstr "Режим Правки OpenTimelineIO."

msgid "Load the images as still images not sequences."
msgstr "Загрузить изображения как снимки, а не как последовательности."

msgid "Playback speed."
msgstr "Скорость воспроизведения."

msgid "Playback mode."
msgstr "Режим воспроизведения."

msgid "Playback loop mode."
msgstr "Режим цикла воспроизведения."

msgid "Seek to the given time, in value/fps format.  Example: 50/30."
msgstr "Ищите время в формате значения/фиксов. Пример: 50/30."

msgid "Set the in/out points range in start/end/fps format, like 23/120/24."
msgstr ""
"Установить диапазон точек входа/выхода в формате запуска/конца/фпса, как "
"23/120/24."

msgid "OpenColorIO input color space."
msgstr "Цветовое пространство OpenColorIO."

msgid "OpenColorIO display name."
msgstr "Название дисплея OpenColorIO."

msgid "OpenColorIO view name."
msgstr "Имя просмотра OpenColorIO."

msgid "OpenColorIO look name."
msgstr "Название OpenColorIO."

msgid "LUT file name."
msgstr "Имя файла LUT."

msgid "LUT operation order."
msgstr "Порядок операций LUT."

msgid "Python Script to run and exit."
msgstr "Скрипт Python для выполнения и выхода."

msgid ""
"Python Arguments to pass to the Python script as a single quoted string like "
"\"arg1 'arg2 asd' arg3\", stored in cmd.argv."
msgstr ""
"Python Arguments для передачи Питонскому сценарию как одна цитируемая "
"струна, как \"arg1 'arg2 asd' arg3\", хранимая в смд.argv."

msgid "Reset settings to defaults."
msgstr "Переключить настройки на по умолчанию."

msgid "Reset hotkeys to defaults."
msgstr "Переключите хижины на по умолчанию."

msgid "Start a server.  Use -port to specify a port number."
msgstr "Запуск сервера. Используйте порт для указания номера порта."

msgid "Connect to a server at <value>.  Use -port to specify a port number."
msgstr ""
"Подключиться к серверу на <значение> Использовать -порт для указания номера "
"порта."

msgid ""
"Port number for the server to listen to or for the client to connect to."
msgstr ""
"Номер порта для сервера, чтобы слушать или чтобы клиент подключался к нему."

msgid "Return the version and exit."
msgstr "Верните версию и уйдите."

msgid "Cannot create window"
msgstr "Невозможно создать окно"

msgid "About mrv2"
msgstr "О mrv2"

msgid "Hide mrv2"
msgstr "Скрыть mrv2"

msgid "Hide Others"
msgstr "Скрыть другие"

msgid "Services"
msgstr "Услуги"

msgid "Show All"
msgstr "Показать все"

msgid "Quit mrv2"
msgstr "Выход mrv2"

msgid "Install Location: "
msgstr "Расположение:"

msgid "Could not read python script '{0}'"
msgstr "Не удаётся прочитать Python скрипт \" {0}"

msgid "Running python script '{0}'"
msgstr "Сценарий Python '{0}'"

msgid "with Arguments:"
msgstr "с аргументами:"

msgid "Python Error: "
msgstr "Ошибка Python:"

msgid "Filename '{0}' does not exist or does not have read permissions."
msgstr "Файловое имя \" {0}\" не существует или не имеет разрешения на чтение."

msgid "Files"
msgstr "Файлы"

msgid "Compare"
msgstr "Сравнить"

msgid "Playlist"
msgstr "Список воспроизведения"

msgid "Network"
msgstr "Сеть"

msgid "Stereo 3D"
msgstr "Stereo 3D"

msgid "Type"
msgstr "Тип"

msgid "Client"
msgstr "Клиент"

msgid "Server"
msgstr "Сервер"

msgid "Host"
msgstr "Принимающая сторона"

msgid "Host name or IP to connect to.  For example: 127.0.0.1"
msgstr "Название приемника или IP для подключения к нему."

msgid "Previously used Hosts"
msgstr "Ранее использовавшиеся хост-компьютеры"

msgid "Port"
msgstr "Порт"

msgid ""
"Port to connect to.  Make sure your firewall and router allows read/write "
"through it."
msgstr ""
"Порт для подключения. Убедитесь, что ваш файервол и маршрутизатор позволяют "
"читать/ писать через него."

msgid "Connect"
msgstr "Подключиться"

msgid "Create"
msgstr "Создать"

msgid "Disconnect"
msgstr "Разъединить"

msgid "Shutdown"
msgstr "Отключение"

msgid "&File/&Open"
msgstr "Файл/Открыто"

msgid "&File/&Save"
msgstr "Файл/Сохранить"

msgid "&Edit/&Undo"
msgstr "Правка/Отменить"

msgid "&Edit/Cu&t"
msgstr "Правка/Cut"

msgid "&Edit/&Copy"
msgstr "Правка/Копировать"

msgid "&Edit/&Paste"
msgstr "Правка/Вставить"

msgid "&Edit/&Delete"
msgstr "Правка/Исключить"

msgid "&Edit/&Comment Selection"
msgstr "Правка/Выбор комментариев"

msgid "&Edit/&Uncomment Selection"
msgstr "Правка/Удалить комментарии в выделенном"

msgid "&Search/&Find..."
msgstr "Поиск/Найти..."

msgid "&Search/F&ind Again"
msgstr "Поиск/Найти снова"

msgid "&Search/&Replace"
msgstr "Поиск/Заменить"

msgid "&Search/&Replace Again"
msgstr "Поиск/Заменить еще раз"

msgid "Clear/&Output"
msgstr "Очистить/Мероприятие"

msgid "Clear/&Editor"
msgstr "Очистить/Редактор"

msgid "Editor/&Run Code"
msgstr "Редактор/Выполнить код"

msgid "Editor/Toggle &Line Numbers"
msgstr "Редактор/Переключить номера строк"

msgid "Editor/&Jump to Error"
msgstr "Редактор/Перейти к ошибке"

msgid "Editor/&External Editor"
msgstr "Редактор/Внешний редактор"

msgid "Scripts/Add To Script List"
msgstr "Скрипты/Добавить в список скриптов"

msgid "Scripts/%s"
msgstr "Скрипты/%s"

msgid ""
"Type in your python code here.  Select an area to execute just a portion of "
"it.  Press Keypad Enter to run it."
msgstr ""
"Введите код Python здесь. Выберите область для выполнения только части. "
"Нажмите Keypad Enter для запуска."

msgid "Python file {0} already exists.  Do you want to overwrite it?"
msgstr "Файл Python {0} уже существует. Вы хотите переписать его?"

msgid "No"
msgstr "No"

msgid "Yes"
msgstr "Yes"

msgid "Failed to open the file for writing."
msgstr "Не удалось открыть файл для записи."

msgid "Failed to write to the file."
msgstr "Не удалось записать в файл."

msgid "The stream is in an unrecoverable error state."
msgstr "Речок находится в непоправимом состоянии ошибки."

msgid "Type your editor command"
msgstr "Введите команду редактора"

msgid "{0} will be replaced with the line number.  {1} with the file name"
msgstr "{0} будет заменено номером строчки {1} именем файла."

msgid "Regular expression error: {0}"
msgstr "Ошибка регулярного выражения: {0}"

msgid "Could not open python editor: {0}"
msgstr "Невозможно открыть редактор Python: {0}"

msgid "Search String:"
msgstr "Поиск Структуры:"

msgid "No occurrences of '%s' found!"
msgstr "Никаких совпадений '%s' не найдено!"

msgid "Input"
msgstr "Ввод"

msgid "NDI Connection"
msgstr "Подключение NDI"

msgid "None"
msgstr "Нет"

msgid "Fast Format"
msgstr "Быстрый формат"

msgid "Best Format"
msgstr "Лучший формат"

msgid "With Audio"
msgstr "С помощью звука"

msgid "Without Audio"
msgstr "Без звука"

msgid "Output"
msgstr "Мероприятие"

msgid "Start streaming"
msgstr "Начать поток"

msgid "With Metadata"
msgstr "С метаданными"

msgid "Without Metadata"
msgstr "Без метаданных"

msgid "Streaming {0} {1}..."
msgstr "Сверкает {0} {1}..."

msgid "Stop streaming"
msgstr "Прекратить поток"

msgid "Renderer"
msgstr "Редактор"

msgid "Complexity"
msgstr "Сложность"

msgid "Draw Mode"
msgstr "Режим рисования"

msgid "Stage Cache"
msgstr "Сценический кэш"

msgid "Disk Cache in GB"
msgstr "Дисковый кэш в GB"

msgid "Toggle other eye stereo image."
msgstr "Настроить другой стереоизображение."

msgid "Image"
msgstr "Фотография"

msgid "Anaglyph"
msgstr "Анаглиф"

msgid "Scanlines"
msgstr "Сканирование"

msgid "Columns"
msgstr "Колонки"

msgid "Checkerboard"
msgstr "Проверочная доска"

msgid "OpenGL"
msgstr "OpenGL"

msgid "Adjustments"
msgstr "Корректировки"

msgid "Eye Separation"
msgstr "Разъединение глаз"

msgid "Separation of left and right eye."
msgstr "Разделение левого и правого глаз."

msgid "Swap Eyes"
msgstr "Глаза взмахи"

msgid "Swap left and right eyes."
msgstr "Пошевеливайтесь левыми и правыми глазами."

msgid "Cache"
msgstr "Кэш"

msgid "      Gigabytes"
msgstr "      Гигабайты"

msgid "Cache in Gigabytes."
msgstr "Кэш в Гигабайте."

msgid "   Read Ahead"
msgstr "Читать вперёд"

msgid "Read Ahead in seconds"
msgstr "Читать вперёд в секунды"

msgid "Read Behind"
msgstr "Читать позади"

msgid "Read Behind in seconds"
msgstr "Читать позади в секундах"

msgid "File Sequences"
msgstr "Последовательность файлов"

msgid "Audio file name"
msgstr "Имя звукового файла"

msgid "Maximum Digits"
msgstr "Максимальные значения"

msgid "Performance"
msgstr "Показатели деятельности"

msgid "Changes force a reload of the current movie file."
msgstr "Изменения заставляют перезагрузить текущий файл фильма."

msgid "Timer mode"
msgstr "Режим таймера"

msgid "Audio buffer frames"
msgstr "Аудиовизуальные буферные рамки"

msgid "Video Requests"
msgstr "Запросы на видеоматериалы"

msgid "Audio Requests"
msgstr "Аудиовизуальные запросы"

msgid "Sequence I/O threads"
msgstr "Последовательность I/О нити"

msgid "FFmpeg YUV to RGB conversion"
msgstr "Преобразование FFmpeg YUV в RGB"

msgid "FFmpeg Color Accuracy"
msgstr "Точность цвета FFmpeg"

msgid ""
"When this setting is on, color accuracy is chosen when decoding YUV420_P8 "
"movies that have Color Space as 'unknown', at the cost of some performance."
msgstr ""
"При включении этой настройки точность цвета выбирается при расшифровке "
"фильмов YUV420_P8, в которых цветное пространство является \"неизвестным\" "
"за счет некоторых результатов."

msgid "FFmpeg I/O threads"
msgstr "FFmpeg I/О нити"

msgid ""
"This value controls the number of threads that FFmpeg uses.  For most "
"movies, it should be left at 0.  Some movies will show black frames.  For "
"any like that, you should set them to 1, press Enter and reload the movie "
"file."
msgstr ""
"Это значение контролирует количество строк, которые использует FFmpeg. Для "
"большинства фильмов его следует оставить на 0. Некоторые фильмы будут "
"показывать черные рамки. Для любого подобного, вы должны установить их на 1, "
"нажмите Enter и перезагрузите файл фильма."

msgid "Default Settings"
msgstr "Параметры по умолчанию"

msgid ""
"This will reset all your settings to their default.  Are you sure you want "
"to continue?"
msgstr ""
"Это перезагрузит все ваши настройки к их по умолчанию. Вы уверены, что "
"хотите продолжить?"

msgid "Drop a clip here to create a playlist."
msgstr "Брось клип, чтобы создать плейлист."

msgid "Create an empty timeline with a video and audio track."
msgstr "Создать пустую хронологию с видео и звуковой дорожкой."

msgid "Create a timeline from the selected clip."
msgstr "Создать хронологию из выбранного клипа."

msgid ""
"Save current EDL to a permanent location, making paths relative if possible."
msgstr ""
"Сохранить текущий EDL в постоянное место, делая маршруты относительными, "
"если возможно."

msgid "Close current EDL."
msgstr "Закрыть текущий ЭДЛ."

msgid "Clear the messages"
msgstr "Очистить сообщения"

msgid "Turn off image warping."
msgstr "Выключите искривляющие изображения."

msgid "Spherical"
msgstr "Шерифический"

msgid "Wrap the image or images onto a sphere."
msgstr "Заверните изображение или изображения в сферу."

msgid "Cubic"
msgstr "Кубик"

msgid "Wrap the image or images onto a cube."
msgstr "Заверните изображение или изображения на куб."

msgid "Projection"
msgstr "Прогноз"

msgid "   H. Aperture"
msgstr "H. Апертура"

msgid "Horizontal Aperture of the Projection."
msgstr "Горизонтальная апертура проекции."

msgid "    V. Aperture"
msgstr "V. Апертура"

msgid "Vertical Aperture of the Projection."
msgstr "Вертикальная апертура проекции."

msgid ""
"Focal Length of the Projection. Use Shift + left mouse button to change or "
"the mousewheel."
msgstr ""
"Проекция проекции. Используйте кнопку Shift + левая кнопка мыши для "
"изменения или мышиное колесо."

msgid "Rotation"
msgstr "Вращение"

msgid "Spin with middle mouse instead of rotating with it."
msgstr "Поворачивай со средней мышкой вместо того, чтобы вращаться с ней."

msgid ""
"Rotation in X of the projection.  Use middle mouse button to move around."
msgstr ""
"Вращение в X проекции. Используйте среднюю кнопку мыши, чтобы двигаться."

msgid ""
"Rotation in Y of the projection.  Use middle mouse button to move around."
msgstr ""
"Вращение в Y проекции. Используйте среднюю кнопку мыши, чтобы двигаться."

msgid "Subdivisions"
msgstr "Подразделы"

msgid "Subdivision of the sphere when doing spherical projections"
msgstr "Подразделение сферы при производстве сферических выступов"

msgid "Subdivision of the sphere in X."
msgstr "Подразделение сферы в X."

msgid "Subdivision of the sphere in Y."
msgstr "Подразделение сферы в Y."

msgid "Search"
msgstr "Поиск"

msgid "Both"
msgstr "И то, и другое"

msgid "Attribute"
msgstr "Атрибуты"

msgid "Value"
msgstr "Стоимость"

msgid "Main"
msgstr "Главное"

msgid "Subtitle"
msgstr "Субтитры:"

msgid "Metadata"
msgstr "Метаданные"

msgid "PAL Video"
msgstr "PAL Видео"

msgid "NTSC Video"
msgstr "Видеозапись NTSC"

msgid "35mm Academy"
msgstr "35-мм Академия"

msgid "Widescreen (HDTV + STV)"
msgstr "Широкий экран (HDTV + STV)"

msgid "35mm European Widescreen"
msgstr "35-мм европейский широкополосный экран"

msgid "Early 35mm"
msgstr "Раннее 35-мм"

msgid "HDTV / Widescreen 16:9"
msgstr "HDTV/Широкий экран 16:9"

msgid "35mm Flat"
msgstr "35-мм Площадь"

msgid "70mm"
msgstr "70 мм"

msgid "35mm Anamorphic"
msgstr "35-мм анаморфный"

msgid "35mm Panavision"
msgstr "35-мм Панавидение"

msgid "Cinemascope"
msgstr "Киноскоп"

msgid "MGM Camera 65"
msgstr "MGM Камера 65"

msgid "Load"
msgstr "Загрузка"

msgid "Reset"
msgstr "Перезагрузить"

msgid "1:1"
msgstr "1:1"

msgid "1:2"
msgstr "1:2"

msgid "1:4"
msgstr "1:4"

msgid "1:8"
msgstr "1:8"

msgid "1:16"
msgstr "1:16"

msgid "Pick"
msgstr "Выбрать"

msgid "%.3f seconds "
msgstr "%.3f секунды"

msgid "Video Stream #%d"
msgstr "Видеопоток #%d"

msgid "Name"
msgstr "Имя"

msgid "Codec"
msgstr "Кодыc"

msgid "Unknown"
msgstr "Неизвестно"

msgid "Width"
msgstr "Ширина"

msgid "Width of clip"
msgstr "Ширина клипа"

msgid "Height"
msgstr "Высота"

msgid "Height of clip"
msgstr "Высота клипа"

msgid "Aspect Ratio"
msgstr "Соотношение чувствительности"

msgid "Aspect ratio of clip"
msgstr "Соотношение параметров клипа"

msgid "Pixel Ratio"
msgstr "Соотношение пикселей"

msgid "Pixel ratio of clip"
msgstr "Соотношение пикселей клипа"

msgid "Mipmap Level"
msgstr "Уровень микрокарты"

msgid "X Ripmap Level"
msgstr "X Уровень &lt; полярной карты &gt;"

msgid "Y Ripmap Level"
msgstr "Y Уровень &lt; карты &gt;"

msgid "DOWN"
msgstr "Вниз"

msgid "UP"
msgstr "UP"

msgid "Rounding Mode"
msgstr "Режим округления"

msgid "Video Rotation"
msgstr "Вращение видео"

msgid "Compression"
msgstr "Огнестрельное давление"

msgid "Compression Num. Scanlines"
msgstr "Сканирование сенсационных сканеров"

msgid "Number of Compression Scanlines"
msgstr "Количество сканирующих устройств с воспламенением от сжатия"

msgid "Lossy Compression"
msgstr "Потерянное подавление"

msgid "Deep Compression"
msgstr "Глубокое подавление"

msgid "unsigned byte (8-bits per channel)"
msgstr "Неподписанный байт (8 бит на канал)"

msgid "(10-bits per channel)"
msgstr "(10 бит на один канал)"

msgid "(12-bits per channel)"
msgstr "(12 бит на один канал)"

msgid "unsigned short (16-bits per channel)"
msgstr "Неподписанная короткая (16 бит на канал)"

msgid "half float (16-bits per channel)"
msgstr "половина поплавка (16 бит на один канал)"

msgid "unsigned int (32-bits per channel)"
msgstr "Неподписанный инт (32-биты на канал)"

msgid "float (32-bits per channel)"
msgstr "поплавк (32 бита на один канал)"

msgid "Unknown bit depth"
msgstr "Неизвестная глубина бита"

msgid "Depth"
msgstr "Глубина"

msgid "Bit depth of clip"
msgstr "Глубина клипа"

msgid "Image Channels"
msgstr "Каналы изображения"

msgid "Number of channels in clip"
msgstr "Количество каналов в клипе"

msgid "YUV Coefficients"
msgstr "УФ-коэффициенты"

msgid "YUV Coefficients used for video conversion"
msgstr "Коэффициенты, используемые для преобразования видеоматериалов"

msgid "Video Levels"
msgstr "Видеоуровни"

msgid "Color Primaries"
msgstr "Первостепенные цвета"

msgid "Color TRC"
msgstr "Цветовая КИП"

msgid "Color Transfer Characteristics"
msgstr "Характеристики передачи цвета"

msgid "Color Space"
msgstr "Цветовое пространство"

msgid "Color Transfer Space"
msgstr "Пространство для передачи цветов"

msgid "HDR Red Primaries"
msgstr "&lt; Красные первенства &gt;"

msgid "HDR Green Primaries"
msgstr ""
"&lt; Зеленые премиальные &gt; доклады о развитии человеческого потенциала"

msgid "HDR Blue Primaries"
msgstr ""
"&lt; Голубые премиальные &gt; доклады о развитии человеческого потенциала"

msgid "HDR White Primaries"
msgstr "&lt; Белые первенства &gt;"

msgid "HDR Display Mastering Luminance"
msgstr "ДРЧ демонстрирует яркость"

msgid "HDR maxCLL"
msgstr "HDR maxCLL"

msgid "HDR maxFALL"
msgstr "Максимум FALL"

msgid "FFmpeg Pixel Format"
msgstr "FFmpeg Pixel Формат"

msgid "Render Pixel Format"
msgstr "Формат пикселя"

msgid "Directory"
msgstr "Каталог"

msgid "Directory where clip resides"
msgstr "Каталог, где находится клип"

msgid "Filename"
msgstr "Имя файла"

msgid "Filename of the clip"
msgstr "Имя файла клипа"

msgid "Audio Directory"
msgstr "Аудиовизуальный каталог"

msgid "Directory where audio clip resides"
msgstr "Каталог, где находится аудиоклип"

msgid "Audio Filename"
msgstr "Имя звукового файла"

msgid "Filename of the audio clip"
msgstr "Имя файла звукового клипа"

msgid "Video Streams"
msgstr "Видеополосы"

msgid "Number of video streams in file"
msgstr "Количество потоков видео в файле"

msgid "Audio Streams"
msgstr "Аудиовизуальные потоки"

msgid "Number of audio streams in file"
msgstr "Количество звуковых потоков в файле"

msgid "Start Time"
msgstr "Время начала"

msgid "Beginning frame of clip"
msgstr "Начало клипа"

msgid "End Time"
msgstr "Время окончания"

msgid "Ending frame of clip"
msgstr "Конец рамы клипа"

msgid "First Frame"
msgstr "Первая основа"

msgid "First frame of clip - User selected"
msgstr "Первая рамка клипа - выбран пользователь"

msgid "Last Frame"
msgstr "Последняя основа"

msgid "Last frame of clip - User selected"
msgstr "Последний кадр клипа - выбран пользователь"

msgid "(PAL Fields)"
msgstr "(поле PAL)"

msgid "(NTSC Fields)"
msgstr "(NTSC поля)"

msgid "Default Speed"
msgstr "Скорость по умолчанию"

msgid "Default Speed in Frames per Second"
msgstr "По умолчанию скорость в рамках в секунду"

msgid "Current Speed"
msgstr "Текущая скорость"

msgid "Current Speed (Frames Per Second)"
msgstr "Текущая скорость (фреймы в секунду)"

msgid "Disk space"
msgstr "Дисковое пространство"

msgid "Creation Date"
msgstr "Дата создания"

msgid "Creation date of file"
msgstr "Дата создания файла"

msgid "Modified Date"
msgstr "Измененная дата"

msgid "Last modified date of file"
msgstr "Последняя изменённая дата файла"

msgid "Load an image or movie file"
msgstr "Загрузить изображение или файл фильма"

msgid "Audio Stream #%d"
msgstr "Звуковой поток #%d"

msgid "FourCC"
msgstr "Четыре комитета по координации (КК)"

msgid "Four letter ID"
msgstr "Четыре буквы Идентификатор"

msgid "Channels"
msgstr "Каналы"

msgid "Number of audio channels"
msgstr "Количество аудиоканалов"

msgid "Format"
msgstr "Формат"

msgid "%d Hz."
msgstr "%d Hz."

msgid "Frequency"
msgstr "Периодичность"

msgid "Frequency of audio"
msgstr "Частота звука"

msgid "%d kb/s"
msgstr "%d kb/s"

msgid "Max. Bitrate"
msgstr "Макс."

msgid "Disposition"
msgstr "Решение по делу"

msgid "Disposition of Track"
msgstr "Отмена решения по треку"

msgid "Start"
msgstr "Запуск"

msgid "Start of Audio"
msgstr "Начало звука"

msgid "Duration"
msgstr "Продолжительность"

msgid "Duration of Audio"
msgstr "Продолжительность звука"

msgid "Subtitle Stream #%d"
msgstr "Субтитры #%d"

msgid "Codec Name"
msgstr "Название кодаc"

msgid "Closed Captions"
msgstr "Закрытые слова"

msgid "Video has Closed Captions"
msgstr "Видео закрыло кнопки"

msgid "Avg. Bitrate"
msgstr "Битрат"

msgid "Language"
msgstr "Язык"

msgid "Language if known"
msgstr "Язык, если он известен"

msgid "Start of Subtitle"
msgstr "Начало субтитров"

msgid "Duration of Subtitle"
msgstr "Продолжительность субтитров"

msgid "Linear"
msgstr "Linear"

msgid "Logarithmic"
msgstr "Логарифмическая"

msgid "Square Root"
msgstr "Квадратный корень"

msgid "Channel"
msgstr "Канал"

msgid "Red"
msgstr "Red"

msgid "Green"
msgstr "Зеленый"

msgid "Blue"
msgstr "Синий"

msgid "Lumma"
msgstr "Lumma"

msgid "Select main A image."
msgstr "Выбрать основной образ А."

msgid "Open a filename"
msgstr "Откройте имя файла"

msgid "Open a filename with audio"
msgstr "Откройте имя файла с аудио"

msgid "Close current filename"
msgstr "Закрыть текущее имя файла"

msgid "Close all filenames"
msgstr "Закрыть все имена файлов"

msgid "Previous filename"
msgstr "Предыдущее имя файла"

msgid "Next filename"
msgstr "Следующее имя файла"

msgid "Filter EDLs"
msgstr "Фильтры EDL"

msgid "Select one or more B images."
msgstr "Выберите один или несколько изображений B."

msgid "Select between Relative or Absolute Compare Time Mode"
msgstr "Выбор относительного или абсолютного времени"

msgid "Compare A"
msgstr "Сравнить A"

msgid "Compare B"
msgstr "Сравнить B"

msgid ""
"Wipe between the A and B files\n"
"\n"
"Use the Option key + left mouse button to move the wipe in X or in Y"
msgstr ""
"Прочистить файлы A и B\n"
"\n"
"Использовать клавишу опции + левую кнопку мыши для перемещения стирания в X "
"или Y"

msgid ""
"Wipe between the A and B files\n"
"\n"
"Use the Alt key + left mouse button to move the wipe in X or in Y."
msgstr ""
"Прочистить файлы A и B\n"
"\n"
"Используйте клавишу Alt + левую кнопку мыши, чтобы передвинуть стирку в X "
"или Y."

msgid "Overlay the A and B files with optional transparencyy"
msgstr "Наложить на файлы A и B факультативную прозрачность"

msgid "Difference the A and B files"
msgstr "Отличить файлы A и B"

msgid "Compare the A and B files side by side"
msgstr "Сравнить файлы А и В бок о бок"

msgid "Show the A file above the B file"
msgstr "Показать файл А над файлом B"

msgid "Tile the A and B files"
msgstr "Подключить файлы A и B"

msgid "Wipe"
msgstr "Промывка"

msgid "Use the Option key + left mouse button to move the wipe in X."
msgstr ""
"Используйте клавишу Опции + левую кнопку мыши, чтобы передвинуть стирку в X."

msgid "Use the Alt key + left mouse button to move the wipe in X."
msgstr ""
"Используйте клавишу Альта + левую кнопку мыши, чтобы передвинуть стирку в X."

msgid "Use the Option key + left mouse button to move the wipe in Y."
msgstr ""
"Используйте клавишу Опции + левую кнопку мыши для перемещения стирания в Y."

msgid "Use the Alt key + left mouse button to move the wipe in Y."
msgstr ""
"Используйте клавишу Alt + левую кнопку мыши, чтобы передвинуть стирку в Y."

msgid "Wipe Rotation.  Use Shift + left mouse button along X to rotate wipe."
msgstr ""
"Вращение стержня. Используйте кнопку Shift + левая кнопка мыши вдоль X для "
"вращения стержня."

msgid "Overlay"
msgstr "Накладные"

msgid "Use the Option key + left mouse button to change transparency."
msgstr ""
"Для изменения прозрачности используйте клавишу Опции + левую кнопку мыши."

msgid "Use the Alt key + left mouse button to change transparency."
msgstr ""
"Для изменения прозрачности используйте клавишу Alt + левую кнопку мыши."

msgid "LUT"
msgstr "LUT"

msgid "Enabled"
msgstr "Включено"

msgid "Order"
msgstr "Порядок"

msgid "Color Controls"
msgstr "Контроль цвета"

msgid "Add"
msgstr "Добавить"

msgid "Contrast"
msgstr "Противоположность"

msgid "Saturation"
msgstr "Насыщение"

msgid "Tint"
msgstr "Подсказка"

msgid "Invert"
msgstr "Инвертировать"

msgid "Levels"
msgstr "Уровни"

msgid "In Low"
msgstr "Низкий"

msgid "In High"
msgstr "В высокой"

msgid "Gamma"
msgstr "Gamma"

msgid "Out Low"
msgstr "Низкая"

msgid "Out High"
msgstr "Высокая"

msgid "Soft Clip"
msgstr "Мягкий щелчок"

msgid "Selects the current background type from the list"
msgstr "Выберите текущий тип фона из списка"

msgid "Solid Color:"
msgstr "Твердый цвет:"

msgid "Selects the solid color."
msgstr "Выбор твердого цвета."

msgid "Size:"
msgstr "Размер:"

msgid "Selects the checker size."
msgstr "Выбирает размер шакера."

msgid "First Color:"
msgstr "Первый цвет:"

msgid "Selects the first color."
msgstr "Выберите первый цвет."

msgid "Second Color:"
msgstr "Второй цвет:"

msgid "Selects the second color in Checkers."
msgstr "Выберите второй цвет в шакерах."

msgid "Text"
msgstr "Текст"

msgid "Font"
msgstr "Шрифт"

msgid "Selects the current font from the list"
msgstr "Выберите текущий шрифт из списка"

msgid "Selects the current font size."
msgstr "Выберите размер шрифта."

msgid "Pen"
msgstr "Pen"

msgid "Laser"
msgstr "Laser"

msgid "Makes the following annotation dissapear a second after drawn."
msgstr ""
"Спустя секунду после нарисованного аннотация делает следующую аннотацию "
"рассеянной."

msgid "Color:"
msgstr "Цвет:"

msgid "Selects the current pen color."
msgstr "Выбирает текущий цвет ручки."

msgid "Selects a hard brush."
msgstr "Выбирает жесткую кисть."

msgid "Selects a soft brush."
msgstr "Выбирает мягкую щетку."

msgid "Pen Size:"
msgstr "Размер карандаша:"

msgid "Selects the current pen size."
msgstr "Выбирает текущий размер ручки."

msgid "Ghosting"
msgstr "Привидение"

msgid "Previous:"
msgstr "Предыдущий:"

msgid ""
"Selects the number of fading frames previous to the frame of the annotation."
msgstr "Выберите число увядших рам перед рамой аннотации."

msgid "Next:"
msgstr "Следующий:"

msgid ""
"Selects the number of fading frames following the frame of the annotation."
msgstr "Выберите число увядших рам после рам аннотации."

msgid "Frames"
msgstr "Рамки"

msgid "Current"
msgstr "Текущая"

msgid "Makes the following annotation show on this frame only."
msgstr "Делает следующую аннотацию только на этой раме."

msgid "All"
msgstr "All"

msgid "Makes the following annotation show on all frames."
msgstr "Делает следующую аннотацию на всех кадрах."

msgid "Notes"
msgstr "Примечания"

msgid "Invalid index for add clip to timeline."
msgstr "Неверный индекс для добавления в график."

msgid "Could not get current path."
msgstr "Невозможно найти текущий путь."

msgid "EDL item '{0}' no longer loaded.  Cannot undo or redo."
msgstr ""
"Элемент EDL \" {0} больше не загружен. Не может отменить или переделать."

msgid "Could not paste {0}.  Error {1}."
msgstr "Невозможно вставить {0}. Ошибка {1}."

msgid "Could not save .otio file: {0}"
msgstr "Невозможно сохранить файл.otio: {0}"

msgid "Error saving {0}. {1}"
msgstr "Ошибка сохранения {0}. {1}"

msgid "Empty EDL file.  Not saving."
msgstr "Пустой файл EDL, не сохранённый."

msgid "Destination file is invalid."
msgstr "Файл назначения недействителен."

msgid "You can only add clips to an .otio EDL playlist."
msgstr "Вы можете добавить только клипы в плейлист EDL.otio."

msgid "Unknown media reference"
msgstr "Неизвестная ссылка на средства массовой информации"

msgid "Track #{0} - {1}"
msgstr "Дорожка # {0} - {1}"

msgid "Cannot currently concatenate an .otio file."
msgstr "В настоящее время невозможно создать файл.otio."

msgid "Cannot currently concatenate a directory."
msgstr "В настоящее время не удалось создать каталог."

msgid "Could not append video track {0}"
msgstr "Невозможно добавить видео дорожку {0}"

msgid "Could not append audio track {0}"
msgstr "Не удалось добавить звуковую дорожку {0}"

msgid "Server started at port {0}."
msgstr "Сервер стартовал в порту {0}."

msgid "Server stopped."
msgstr "Сервер остановился."

msgid "A client connected from {0}"
msgstr "Клиент, связанный с {0}"

msgid "Client at {0} disconnected."
msgstr "Клиент на {0} отключен."

msgid "Server protocol version is {0}.  Client protocol version is {1}"
msgstr "Версия протокола сервера {0}. Версия протокола клиента {1}"

msgid "Remote file {0} does not exist on local filesystem."
msgstr "Удалённый файл {0} не существует в местной файловой системе."

msgid "Remote files are less than local files."
msgstr "Удалённые файлы меньше, чем местные."

msgid "Remote file {0} matches file name {1} but not path."
msgstr "Дистанционный файл {0} совпадает с именем файла {1}, но не с дорожкой."

msgid "Remote file {0} does not match local filename."
msgstr "Удалённый файл {0} не совпадает с местным именем файла."

msgid "Removing {0} from message publisher."
msgstr "Удаление {0} из издателя сообщений."

msgid "Server listening on port "
msgstr "Слушание сервера в порту"

msgid "ComfyUI listening on port "
msgstr "Слушание в порту"

msgid "Connected to server at {0}, port {1}"
msgstr "Подключено к серверу на {0}, порт {1}"

msgid "Server connection lost."
msgstr "Связь с сервером потеряна."

msgid "Exception caught: "
msgstr "Исключения пойманы:"

msgid "ERROR:\t"
msgstr "ТЕРРОРИЗМ:"

msgid "WARN:\t"
msgstr "Уорн:"

msgid ""
"Regular expression created from {0}.  It is:\n"
"{1}"
msgstr ""
"Регулярное выражение, созданное из {0}:\n"
"{1}"

msgid "Iteration {0} will check version={1}"
msgstr "Итерация {0} проверяет версию {1}"

msgid ""
"No versioning in this clip.  Please create an image or directory named with "
"a versioning string."
msgstr ""
"В этом клипе нет версий. Создайте изображение или каталог, названный строкой "
"версий."

msgid "Example:  gizmo_v003.0001.exr"
msgstr "Пример: gizmo_v003 0001.exr"

msgid "Could not replace {0} with {1}"
msgstr "Невозможно заменить {0} на {1}"

msgid "Annotation already existed at this time"
msgstr "Аннотация уже существовала на данный момент."

msgid "Failed to open the file {0} for writing."
msgstr "Не удалось открыть файл {0} для записи."

msgid "Failed to write to the file {0}."
msgstr "Не удалось записать в файл {0}."

msgid "Session saved to \"{0}\"."
msgstr "Сеанс сохранен на \" {0}\"."

msgid "Failed to open the file '{0}' for reading."
msgstr "Не удалось открыть файл \" {0}\" для чтения."

msgid "Failed to load the file '{0}."
msgstr "Не удалось загрузить файл '{0}'."

msgid "Cannot save an NDI stream"
msgstr "Не удалось сохранить поток NDI"

msgid "Saving movie to {0}."
msgstr "Сбережение фильма до {0}."

msgid "Saving audio to {0}."
msgstr "Сохранение звука до {0}."

msgid "Saving pictures to {0}."
msgstr "Сохранение фотографий до {0}."

msgid "ProRes profiles need a .mov movie extension.  Changing it to .mov."
msgstr "Прорецензии должны быть дополнены фильмом.mov, изменить его на.mov."

msgid ""
"VP9 profile needs a .mp4, .mkv or .webm movie extension.  Changing it to .mp4"
msgstr "Профиль VP9 нуждается в.mp4,.mkv или.webm расширения фильма."

msgid "AV1 profile needs a .mp4 or .mkv movie extension.  Changing it to .mp4"
msgstr "Профиль AV1 требует расширения фильма.mp4 или.mkv."

msgid ""
"GoPro Cineform profile needs a .mkv movie extension.  Changing it to .mkv"
msgstr "Профиль GoPro Cineform требует расширения фильма.mkv."

msgid "HAP profile needs a .mov extension.  Changing it to .mov"
msgstr "Профиль HAP требует расширения.mov."

msgid "New file {0} already exist!  Cannot overwrite it."
msgstr "Новый файл {0} уже существует! Не может переписать его."

msgid "Rotated image info: {0}"
msgstr "Информация о поворачиваемых изображениях: {0}"

msgid "Scaled image info: {0}"
msgstr "Расширенная информация об изображениях: {0}"

msgid "{0}: Cannot open writer plugin."
msgstr "{0}: Не удаётся открыть пиджак."

msgid "Image info: {0} {1}"
msgstr "Фотография: {0} {1}"

msgid "Image too big for Save Annotations.  Will scale to the viewport size."
msgstr ""
"Фотография слишком большая, чтобы сохранить аннотации. Расширится до размера "
"смотрового портала."

msgid "Viewport Size: {0} - X={1}, Y={2}"
msgstr "Размер просмотра: {0} - X= {1}, Y= {2}"

msgid "Writer plugin did not get output info.  Defaulting to {0}"
msgstr "Писатель не получил информацию о выходе. По умолчанию {0}"

msgid "Output info: {0} {1}"
msgstr "Результаты: {0} {1}"

msgid "Using profile {0}, pixel format {1}."
msgstr "Используя профиль {0}, пиксельный формат {1}."

msgid "Using preset {0}."
msgstr "Использование предварительного оборудования {0}."

msgid "Saving Movie without Audio %<PRId64> - %<PRId64>"
msgstr "Спасение фильма без звука %<PRId64> - %<PRId64>"

msgid "Saving Movie with Audio %<PRId64> - %<PRId64>"
msgstr "Спасение фильма с Audio %<PRId64> - %<PRId64>"

msgid "Saving Audio %<PRId64> - %<PRId64>"
msgstr "Сбережение звука %<PRId64> - %<PRId64>"

msgid "Saving Pictures without Audio %<PRId64> - %<PRId64>"
msgstr "Securing Pictures without Audio %<PRId64> - %<PRId64>"

msgid "Audio only in timeline, but not trying to save audio."
msgstr "Звук только в хронологии, но не в попытке сохранить звук."

msgid "{0}: Invalid OpenGL format and type"
msgstr "{0}: Неверный формат и тип OpenGL"

msgid "OpenGL info: {0}"
msgstr "Информация OpenGL: {0}"

msgid "Saving... {0}"
msgstr "Спасаю... {0}"

msgid "Unsupported output format"
msgstr "Неподдерживаемый формат вывода"

msgid "Empty video data at time {0}.  Repeating frame."
msgstr "Пустые видеоданные в момент {0} Повторяю рамку."

msgid "Unsupported output format: "
msgstr "Неподдерживаемый формат вывода: "

msgid "Reading preferences from \"{0}{1}\"."
msgstr "Предпочтение чтения от \" {0} {1}\"."

msgid "Failed to retrieve {0}."
msgstr "Не удалось получить {0}."

msgid ""
"FFmpeg YUV to RGB Conversion is on in Settings Panel.  mrv2 will play back "
"movies slower."
msgstr ""
"FFmpeg YUV в RGB преобразуется в Group. mrv2 будет играть фильмы помедленнее."

msgid "Could not open color theme from \"{0}\"."
msgstr "Невозможно открыть цветную тему из \" {0}\"."

msgid "Loaded color themes from \"{0}\"."
msgstr "Загруженные цветные темы из \" {0}\"."

msgid "Setting OCIO config from preferences."
msgstr "Сделать орио-конфигурацию из предпочтений."

msgid "Setting OCIO config from OCIO environment variable."
msgstr "Запуск OCIO Conig из переменной окружающей среды OCIO."

msgid "Path mappings have been loaded from \"{0}{1}\"."
msgstr "Картирование путей было загружено с \" {0} {1}\"."

msgid "Loading hotkeys from \"{0}{1}.prefs\"."
msgstr "Загрузка хот-дога из \"{0}{1}.prefs\"."

msgid "Reseting hotkeys to default."
msgstr "Перезагрузить хот-доги по умолчанию."

msgid "Path mappings have been saved to \"{0}{1}\"."
msgstr "Картирование путей было сохранено до \" {0} {1}\"."

msgid "Hotkeys have been saved to \"{0}{1}.prefs\"."
msgstr "Hotkeys были сохранены на \"{0}{1}.prefs\"."

msgid "Preferences have been saved to: \"{0}{1}\"."
msgstr "Преференции были сохранены следующим образом: \"{0}{1}\"."

msgid "Removing "
msgstr "Удаление"

msgid "OCIO config is now:"
msgstr "OCIO config теперь:"

msgid "OCIO file \"{0}\" not found or not readable."
msgstr "Файл OCIO \" {0} не найден или не читается."

msgid "Setting OCIO config to default:"
msgstr "Настроить концерн OCIO по умолчанию:"

msgid "Setting OCIO config to built-in:"
msgstr "Установка встроенной орио-конфигурации:"

msgid "Path mapping for {0} already exists!"
msgstr "Картирование путей для {0} уже существует!"

msgid "Comparing {0} to prefix {1}"
msgstr "Сопоставление {0} с префиксом {1}"

msgid "Found a match.  File is now {0}"
msgstr "Нашел совпадение. Файл сейчас {0}"

msgid "OCIO config file cannot be empty."
msgstr "Файл OCIO config не может быть пустым."

msgid "OCIO config '{0}' does not exist or is not readable."
msgstr "Конфигурация OCIO \" {0} не существует или не читается."

msgid "Invalid OCIO Ics '{0}'."
msgstr "Неверный ОКИО Ics '{0}'."

msgid "Invalid OCIO Look '{0}'."
msgstr "Неверный OCIO выглядит '{0}'."

msgid "Invalid OCIO Display/View '{0}'."
msgstr "Неверное отображение OCIO/Вид '{0}'."

msgid "Could not split '{0}' into display and view."
msgstr "Невозможно разделить \" {0}\" на отображение и просмотр."

msgid "No default view for display '{0}'.  Does display exist?"
msgstr ""
"Нет просмотра по умолчанию для отображения \" {0}\". Существует ли дисплей?"

msgid "Setting OCIO Preset '{0}'."
msgstr "Установка OCIO Preset '{0}'."

msgid "Preset '{0}' not found."
msgstr "Предположить '{0}' не найдено."

msgid "OCIO Preset '{0}' already exists!"
msgstr "OCIO Preset '{0}' уже существует!"

msgid "Failed to load the file '{0}'."
msgstr "Не удалось загрузить файл \" {0}\"."

msgid "Loaded {0} ocio presets from \"{1}\"."
msgstr "Заряженные {0} осио предваряют от \" {1}\"."

msgid "Failed to open the file '{0}' for saving."
msgstr "Не удалось открыть файл \" {0}\" для сохранения."

msgid "Failed to save the file '{0}'."
msgstr "Не удалось сохранить файл \" {0}\"."

msgid "OCIO presets have been saved to \"{0}\"."
msgstr "Предварительные установки OCIO были сохранены на \" {0}\"."

msgid "English"
msgstr "Английский"

msgid "Spanish"
msgstr "Испанский"

msgid "German"
msgstr "Немецкий"

msgid "Hindi"
msgstr "хинди"

msgid "Chinese Simplified"
msgstr "Упрощенный китайский язык"

msgid "Portuguese"
msgstr "Португальский"

msgid "French"
msgstr "Французский"

msgid "Russian"
msgstr "Русский"

msgid ""
"Need to reboot mrv2 to change language to {0}.  Are you sure you want to "
"continue?"
msgstr ""
"Нужно перезагрузить mrv2, чтобы заменить язык на {0} Ты уверена, что хочешь "
"продолжить?"

msgid "Set Language to {0}, Numbers to {1}"
msgstr "Указать язык {0}, Числа {1}"

msgid "Arabic"
msgstr "Арабский"

msgid "Armenian"
msgstr "Армянский"

msgid "Basque"
msgstr "Баскский"

msgid "Belarusian"
msgstr "Белорусский"

msgid "Bengali"
msgstr "Бенгальский"

msgid "Bulgarian"
msgstr "Болгарский"

msgid "Catalan"
msgstr "Каталонский"

msgid "Chinese"
msgstr "Китайцы"

msgid "Czech"
msgstr "Чешская"

msgid "Danish"
msgstr "Датский"

msgid "Dutch"
msgstr "Датч"

msgid "Finnish"
msgstr "Финский"

msgid "Galician"
msgstr "Галициан"

msgid "Greek"
msgstr "Греческий"

msgid "Hebrew"
msgstr "Иврит"

msgid "Icelandic"
msgstr "Исландский"

msgid "Indonesian"
msgstr "Индонезия"

msgid "Italian"
msgstr "Итальянский"

msgid "Irish"
msgstr "Ирландский"

msgid "Japanese"
msgstr "Японский"

msgid "Korean"
msgstr "Корейский"

msgid "Norwegan"
msgstr "Норвеган"

msgid "Persian"
msgstr "Персидский"

msgid "Polish"
msgstr "Польский"

msgid "Tibetan"
msgstr "Тибетский"

msgid "Romanian"
msgstr "Румынский"

msgid "Serbian"
msgstr "Сербский"

msgid "Slovenian"
msgstr "Словения"

msgid "Swedish"
msgstr "Шведский"

msgid "Thai"
msgstr "Тайский"

msgid "Turkish"
msgstr "Турецкий"

msgid "Vietnamese"
msgstr "Вьетнам"

msgid "Welsh"
msgstr "Уэльский"

msgid "Yiddish"
msgstr "Идиш"

msgid "Zulu"
msgstr "Зулу"

msgid ""
"\n"
"Hotkeys:   "
msgstr ""
"\n"
"Хоткейки:"

msgid "   and   "
msgstr "и"

msgid ""
"\n"
"Reset:   "
msgstr ""
"\n"
"Перезагрузить:"

msgid ""
"\n"
"Hotkey: "
msgstr ""
"\n"
"Хоткей:"

msgid "@B12@C7@b@.Function\t@B12@C7@b@.Hotkey"
msgstr "@B12@C7@b@.Function\t@B12@C7@b@.Hotkey"

msgid ""
"Hotkey \"%s\" already used in \"%s\".\n"
"Do you want to override it?"
msgstr ""
"Hotkey \"%s\" уже используется в \"%s\".\n"
"Хочешь отключить его?"

msgid ""
"Corruption in hotkeys preferences. Hotkey '{0}' for {1} will not be "
"available.  Already used in {2}."
msgstr ""
"Коррупция предпочтений хот-кей. Hotkey \" {0}\" для {1} не будет доступна. "
"Уже используется в {2}."

msgid "Allows you to select different image channels or layers."
msgstr "Позволяет вам выбирать различные каналы или слои изображения."

msgid "Reduce gain 1/4 stop (divide by sqrt(sqrt(2)))."
msgstr ""
"Снижение прибыли на 1/4 остановка (разделяется по квадратам (sqrt(2)))."

msgid "Increase gain 1/4 stop (multiply by sqrt(sqrt(2)))."
msgstr ""
"Увеличение прироста 1/4 остановка (множественно по квадратам (sqrt(2)))."

msgid "Allows you to adjust the gain or exposure of the image."
msgstr "Позволяет вам скорректировать наживу или обнажение изображения."

msgid "Allows you to adjust the saturation of the image."
msgstr "Позволяет вам скорректировать насыщение изображения."

msgid ""
"Allows you to adjust gamma curve for display.\n"
"Value is:  pow( 2, 1/x )."
msgstr ""
"Позволит вам отрегулировать гамма-изгиб для показа.\n"
"Значение: pow( 2, 1/x)."

msgid "Toggle Edit Mode."
msgstr "Режим Правки Панелей."

msgid "Scrubbing Tool"
msgstr "Инструмент скруббирования"

msgid "Area Select Tool"
msgstr "Выделить область"

msgid "Freehand Drawing Tool"
msgstr "Инструмент свободного рисования"

msgid "Eraser Tool"
msgstr "Стереть инструмент"

msgid "Polygon Tool"
msgstr "Многоугольный режим."

msgid "Circle Tool"
msgstr "Инструмент окружности"

msgid "Rectangle Tool"
msgstr "Инструмент рентгена"

msgid "Arrow Tool"
msgstr "Стрелка"

msgid "Text Tool.   Right click to edit previously stamped text."
msgstr "Нажмите правый нажатие на ранее отпечатанный текст."

msgid "Undo Draw"
msgstr "Отменить рисование"

msgid "Redo Draw"
msgstr "Повторить рисование"

msgid "Go to the beginning of the sequence."
msgstr "Перейти к началу последовательности."

msgid "Play sequence backwards."
msgstr "Воспроизвести последовательность назад."

msgid "Go back one frame."
msgstr "Возвращайся на одну рамку."

msgid "Stop playback."
msgstr "Остановите воспроизведение."

msgid "Play sequence forwards."
msgstr "Воспроизвести последовательность вперёд."

msgid "Go to the end of the sequence."
msgstr "Перейти к концу последовательности."

msgid "Set In Point"
msgstr "Вставить в точку"

msgid "Set Out Point"
msgstr "Выделить точку"

msgid "Image zoom setting."
msgstr "Настройка изображения."

msgid ""
"\n"
"\n"
"Mousewheel to zoom in and out."
msgstr ""
"\n"
"\n"
"Мышечное колесо, чтобы увеличить вход и выход."

msgid ""
"\n"
"Alt + Right Mouse Button to zoom in and out."
msgstr ""
"\n"
"Альт + правый мышиный кнопка для увеличения входа и выхода."

msgid ""
"\n"
"\n"
"0 to 9 to zoom to a specific level."
msgstr ""
"\n"
"\n"
"От 0 до 9, чтобы увеличить до определенного уровня."

msgid "Load Directory"
msgstr "Загрузить каталог"

msgid "Reels (*.{"
msgstr "Крылья (*. {"

msgid "Images (*.{"
msgstr "Изображение (*. {"

msgid "Sessions (*."
msgstr "Сессии (*)."

msgid "All (*.{"
msgstr "Все (*. {"

msgid "Movies (*.{"
msgstr "Фильмы (*) {"

msgid "Load Image(s)"
msgstr "Загрузить изображение (фотографии)"

msgid "Load Movie or Sequence"
msgstr "Загрузить кино или последовательность"

msgid "Save OTIO timeline"
msgstr "Сохранить график OTIO"

msgid "Save Python Script"
msgstr "Сохранить скрипт Python"

msgid "Load Python Script"
msgstr "Загрузить Python Script"

msgid "LUTS (*.{"
msgstr "КОЛИЧЕСТВО (*) {"

msgid "Load LUT"
msgstr "Загрузить LUT"

msgid "Subtitles (*.{"
msgstr "Субтитры (*. {"

msgid "Load Subtitle"
msgstr "Загрузить субтитры"

msgid "Audios (*.{"
msgstr "Звуки (*. {"

msgid "Load Audio"
msgstr "Загрузить звук"

msgid "Save Single Frame"
msgstr "Сохранить единую систему"

msgid "Save Audio"
msgstr "Сохранить звук"

msgid "Save Movie or Sequence"
msgstr "Сохранить кино или последовательность"

msgid "Annotations (*.{json})"
msgstr "Аннотации (*. {json})"

msgid "Save Annotations to JSON"
msgstr "Сохранить ссылки на JOSON"

msgid "Acrobat PDF (*.{pdf})"
msgstr "Acrobat PDF (*. {pdf})"

msgid "Save Annotations to PDF"
msgstr "Сохранить ссылки на PDF"

msgid "Session"
msgstr "Сессия"

msgid "Open Session"
msgstr "Открытое заседание"

msgid "Save Session"
msgstr "Сохранить сеанс"

msgid "OCIO config (*.{"
msgstr "ОКИО-Конфигурация (*) {"

msgid "Load OCIO Config"
msgstr "Загрузить OCIO Conpig"

msgid "Default"
msgstr "По умолчанию"

msgid "Annotations"
msgstr "Аннотации"

msgid "Background"
msgstr "Фон"

msgid "Color"
msgstr "Цвет"

msgid "Color Area"
msgstr "Цветовая область"

msgid "Devices"
msgstr "Устройства"

msgid "Environment Map"
msgstr "Экологическая карта"

msgid "Histogram"
msgstr "Гистограмма"

msgid "Logs"
msgstr "Журналы"

msgid "Media Information"
msgstr "Информация о медиа"

msgid "NDI"
msgstr "NDI"

msgid "Python"
msgstr "Python"

msgid "Settings"
msgstr "Параметры"

msgid "USD"
msgstr "USD"

msgid "Vectorscope"
msgstr "Векторный телескоп"

msgid "Hotkeys"
msgstr "Горячие ключи"

msgid "Preferences"
msgstr "Преференции"

msgid "About"
msgstr "О том, что"

msgid "File extension cannot be empty."
msgstr "Распространение файла не может быть пустым."

msgid "Saving audio but not with an audio extension."
msgstr "Сохранение звука, но не с аудиопродукцией."

msgid "Saving audio but current clip does not have audio."
msgstr "Сохранение аудио, но текущего клипа не имеет звука."

msgid "Saving video but with an audio extension."
msgstr "Сохранить видео, но с аудиопродукцией."

msgid "Cannot save annotations to .otio file"
msgstr "Невозможно сохранить аннотации к файлу.otio"

msgid "View/Mask"
msgstr "Вид/Маска"

msgid "OCIO/     Input Color Space"
msgstr "OCIO/     Цветовое пространство"

msgid "OCIO/     Look"
msgstr "OCIO/     Смотри."

msgid "All Monitors"
msgstr "Все мониторы"

msgid "Pick Color"
msgstr "Выбрать цвет"

msgid "Pick Draw Color and Alpha"
msgstr "Выберите цвет рисунка и Альфа"

msgid "Media"
msgstr "Средства массовой информации"

msgid "UI"
msgstr "UI"

msgid "Pan And Zoom"
msgstr "Пэн и Зум"

msgid "Timeline"
msgstr "Сроки"

msgid ""
"You have EDLs in the current session.  These will not be saved in the "
"session file.  Do you want to continue?"
msgstr ""
"На текущей сессии у вас есть EDL. Они не будут сохранены в файле сеанса. Вы "
"хотите продолжить?"

msgid "Edit Text Annotation"
msgstr "Изменить текст Аннотация"

msgid "No item selected"
msgstr "Не выбранный элемент"

msgid "%s - Page %d"
msgstr "%s - page %d"

msgid "Frame {0} - TC: {1} - S: {2}"
msgstr "Рамка {0} - ТС: {1} - S: {2}"

msgid "Image too big.  Will save the viewport size."
msgstr "Слишком большое изображение, сохранит размер смотрового портала."

msgid "Scrub"
msgstr "Скреб"

msgid "Selection"
msgstr "Выбор"

msgid "Draw"
msgstr "Рисовать"

msgid "Erase"
msgstr "Стереть"

msgid "Circle"
msgstr "Круг"

msgid "Filled Circle"
msgstr "Заполненный круг"

msgid "Rectangle"
msgstr "Прямоугольник"

msgid "Filled Rectangle"
msgstr "Заполненный фильтр"

msgid "Arrow"
msgstr "Стрела"

msgid "Rotate"
msgstr "Вращение"

msgid "Polygon"
msgstr "Многоугольник"

msgid "Filled Polygon"
msgstr "Заполненный многоугольник"

msgid "Trim"
msgstr "Трим"

msgid "Slip"
msgstr "Скачок"

msgid "Slide"
msgstr "Слайд"

msgid "Ripple"
msgstr "Риппл"

msgid "Roll"
msgstr "Поворачивай."

msgid "Render/Minify Filter/Linear"
msgstr "Редакция/Минимизация фильтра/Linear"

msgid "Render/Magnify Filter/Linear"
msgstr "Редакция/Увеличить фильтр/Linear"

msgid "(no image)"
msgstr "(без изображения)"

msgid "Unknown action mode in "
msgstr "Неизвестный режим действия в"

msgid ""
"Cannot create an annotation here for all frames.  A current frame annotation "
"already exists."
msgstr ""
"Невозможно создать аннотацию для всех рамок. Аннотация течений уже "
"существует."

msgid ""
"Cannot create an annotation here for current frame.  An all frames "
"annotation already exists."
msgstr ""
"Невозможно создать аннотацию для текущей структуры. Аннотация всех рамок уже "
"существует."

msgid "Play"
msgstr "Воспроизвести"

msgid "Stop"
msgstr "Стой."

msgid "2.35"
msgstr "2.35"

msgid "1.85"
msgstr "1.85"

msgid "1.66"
msgstr "1.66"

msgid "PMem: %<PRIu64> / %<PRIu64> MB  VMem: %<PRIu64> / %<PRIu64> MB"
msgstr "PMem: %<PRIu64> / %<PRIu64> MB  VMem: %<PRIu64> / %<PRIu64> MB"

msgid "Cache:"
msgstr "Кэш:"

msgid "    Used: %.2g of %zu Gb (%.2g %%)"
msgstr "Использовано: %.2g от %zu Gb (%.2g%%)"

msgid "    Ahead    V: % 4<PRIu64>    A: % 4<PRIu64>"
msgstr "   Впереди   V: % 4<PRIu64>    A: % 4<PRIu64>"

msgid "    Behind   V: % 4<PRIu64>    A: % 4<PRIu64>"
msgstr "      Позади V: % 4<PRIu64>    A: % 4<PRIu64>"

msgid "Edit Text"
msgstr "Изменить текст"

msgid "Invalid font for text drawing"
msgstr "Неверный шрифт для текстового рисунка"

msgid "Could not convert message to shape: "
msgstr "Невозможно преобразовать сообщение в форму:"

msgid "File/Open/Movie or Sequence"
msgstr "Файл/Открыто/Фильм или последовательность"

msgid "File/Open/With Separate Audio"
msgstr "Файл/Открыто/С отдельным звуком"

msgid "File/Open/Single Image"
msgstr "Файл/Открыто/Единый образ"

msgid "File/Open/Directory"
msgstr "Файл/Открыто/Каталог"

msgid "File/Open/Session"
msgstr "Файл/Открыто/Сессия"

msgid "File/Save/Movie or Sequence"
msgstr "Файл/Сохранить/Фильм или последовательность"

msgid "File/Save/Audio"
msgstr "Файл/Сохранить/Звук"

msgid "File/Save/Single Frame"
msgstr "Файл/Сохранить/Единая основа"

msgid "File/Save/Frames to Folder"
msgstr "Файл/Сохранить/Рамки папки"

msgid "File/Save/OTIO EDL Timeline"
msgstr "Файл/Сохранить/График работы OTIO EDL"

msgid "File/Save/Annotations Only"
msgstr "Файл/Сохранить/Только аннотации"

msgid "File/Save/Annotations as JSON"
msgstr "Файл/Сохранить/Аннотации как JSON"

msgid "File/Save/PDF Document"
msgstr "Файл/Сохранить/Документ PDF"

msgid "File/Save/Session"
msgstr "Файл/Сохранить/Сессия"

msgid "File/Save/Session As"
msgstr "Файл/Сохранить/Сессия в качестве сессии"

msgid "File/Close Current"
msgstr "Файл/Закрыть текущее"

msgid "File/Close All"
msgstr "Файл/Закрыть все"

msgid "File/Recent/%s"
msgstr "Файл/Последние/%s"

msgid "File/Quit"
msgstr "Файл/Выход"

msgid "Window/Presentation"
msgstr "Окно/Представление"

msgid "Window/Full Screen"
msgstr "Окно/Полноэкранный скриншот"

msgid "Window/Float On Top"
msgstr "Окно/Поплавок сверху"

msgid "Window/Secondary"
msgstr "Окно/Средняя школа"

msgid "Window/Secondary Float On Top"
msgstr "Окно/Средняя плавка сверху"

msgid "Window/Toggle Click Through"
msgstr "Окно/Пройти через панель инструментов"

msgid "Window/More UI Transparency"
msgstr "Окно/Более прозрачный UI"

msgid "Window/Less UI Transparency"
msgstr "Окно/Менее прозрачный UI"

msgid "View/Tool Bars/Toggle Menu Bar"
msgstr "Вид/Панели инструментов/Переключить панель меню"

msgid "View/Tool Bars/Toggle Top Bar"
msgstr "Вид/Панели инструментов/Переключить верхнюю панель"

msgid "View/Tool Bars/Toggle Pixel Bar"
msgstr "Вид/Панели инструментов/Переключить панель пикселей"

msgid "View/Tool Bars/Toggle Timeline Bar"
msgstr "Вид/Панели инструментов/Переключить панель временной шкалы"

msgid "View/Tool Bars/Toggle Status Bar"
msgstr "Вид/Панели инструментов/Скриншот состояния закладки"

msgid "View/Tool Bars/Toggle Action Dock"
msgstr "Вид/Панели инструментов/Переключить панель действий"

msgid "View/Auto Frame"
msgstr "Вид/Автоматическая основа"

msgid "View/Safe Areas"
msgstr "Вид/Безопасные районы"

msgid "View/OpenEXR/Data Window"
msgstr "Вид/OpenEXR/Окно данных"

msgid "View/OpenEXR/Display Window"
msgstr "Вид/OpenEXR/Показать окно"

msgid "View/OpenEXR/Ignore Display Window"
msgstr "Вид/OpenEXR/Игнорировать окно отображения"

msgid "Panel/One Panel Only"
msgstr "Панель/Только одна группа"

msgid "Panel/"
msgstr "Панель/"

msgid "Window/"
msgstr "Окно/"

msgid "Unknown menu entry "
msgstr "Неизвестная запись меню"

msgid "Render/Color Channel"
msgstr "Редакция/Цветной канал"

msgid "Render/Red Channel"
msgstr "Редакция/Красный канал"

msgid "Render/Green Channel "
msgstr "Редакция/Зеленый канал"

msgid "Render/Blue Channel"
msgstr "Редакция/Голубой канал"

msgid "Render/Alpha Channel"
msgstr "Редакция/Альфа-канал"

msgid "Render/Lumma"
msgstr "Редакция/Lumma"

msgid "Render/Mirror X"
msgstr "Редакция/Зеркало X"

msgid "Render/Mirror Y"
msgstr "Редакция/Зеркало Y"

msgid "Render/Rotate/-90 Degrees"
msgstr "Редакция/Вращение/-90 степеней"

msgid "Render/Rotate/+90 Degrees"
msgstr "Редакция/Вращение/+90 степеней"

msgid "Render/Video Levels/From File"
msgstr "Редакция/Видеоуровни/Из файла"

msgid "Render/Video Levels/Legal Range"
msgstr "Редакция/Видеоуровни/Законный Диапазон"

msgid "Render/Video Levels/Full Range"
msgstr "Редакция/Видеоуровни/Полная дальность"

msgid "Render/Alpha Blend/None"
msgstr "Редакция/Альфа Бленд/Нет"

msgid "Render/Alpha Blend/Straight"
msgstr "Редакция/Альфа Бленд/Прямо"

msgid "Render/Alpha Blend/Premultiplied"
msgstr "Редакция/Альфа Бленд/Предмногочисленные"

msgid "Render/Minify Filter/Nearest"
msgstr "Редакция/Минимизация фильтра/Ближайший"

msgid "Render/Magnify Filter/Nearest"
msgstr "Редакция/Увеличить фильтр/Ближайший"

msgid "Render/HDR/Auto Normalize"
msgstr "Редакция/HDR/Автонормализовать"

msgid "Render/HDR/Invalid Values"
msgstr "Редакция/HDR/Неверные значения"

msgid "Render/HDR/Ignore Chromaticities"
msgstr "Редакция/HDR/Игнорировать хроматизм"

msgid "Render/HDR/Tonemap"
msgstr "Редакция/HDR/Тональность"

msgid "Playback/Stop"
msgstr "Воспроизведение/Стой."

msgid "Playback/Forwards"
msgstr "Воспроизведение/Вперёд"

msgid "Playback/Backwards"
msgstr "Воспроизведение/Назад"

msgid "Playback/Toggle Playback"
msgstr "Воспроизведение/Переключить воспроизведение"

msgid "Playback/Toggle In Point"
msgstr "Воспроизведение/Переключить начальную точку"

msgid "Playback/Toggle Out Point"
msgstr "Воспроизведение/Переключить конечную точку"

msgid "Playback/Toggle In\\/Out Otio Clip"
msgstr "Воспроизведение/Заголовок in\\/Выйти из Клипа Отио"

msgid "Playback/Loop Playback"
msgstr "Воспроизведение/Воспроизведение"

msgid "Playback/Playback Once"
msgstr "Воспроизведение/Воспроизвести один раз"

msgid "Playback/Playback Ping Pong"
msgstr "Воспроизведение/Воспроизведение Ping Pong"

msgid "Playback/Go to/Start"
msgstr "Воспроизведение/Перейти/Запуск"

msgid "Playback/Go to/End"
msgstr "Воспроизведение/Перейти/End"

msgid "Playback/Go to/Previous Frame"
msgstr "Воспроизведение/Перейти/Предыдущая основа"

msgid "Playback/Go to/Next Frame"
msgstr "Воспроизведение/Перейти/Следующая основа"

msgid "Playback/Go to/Previous Clip"
msgstr "Воспроизведение/Перейти/Предыдущий слип"

msgid "Playback/Go to/Next Clip"
msgstr "Воспроизведение/Перейти/Следующий слип"

msgid "Playback/Go to/Previous Annotation"
msgstr "Воспроизведение/Перейти/Предыдущая аннотация"

msgid "Playback/Go to/Next Annotation"
msgstr "Воспроизведение/Перейти/Следующая аннотация"

msgid "Playback/Annotation/Clear"
msgstr "Воспроизведение/Аннотация/Очистить"

msgid "Playback/Annotation/Clear All"
msgstr "Воспроизведение/Аннотация/Очистить все"

msgid "View/Mask/%s"
msgstr "Вид/Маска/%s"

msgid "View/Hud"
msgstr "Вид/Hud"

msgid "View/Compare/None"
msgstr "Вид/Сравнение/Нет"

msgid "View/Compare/Overlay"
msgstr "Вид/Сравнение/Оверлей"

msgid "View/Compare/Wipe"
msgstr "Вид/Сравнение/Протирка"

msgid "View/Compare/Difference"
msgstr "Вид/Сравнение/Разница"

msgid "View/Compare/Horizontal"
msgstr "Вид/Сравнение/По горизонтали"

msgid "View/Compare/Vertical"
msgstr "Вид/Сравнение/Вертикальная передача"

msgid "View/Compare/Tile"
msgstr "Вид/Сравнение/Плитка"

msgid "Timeline/Cache/Clear"
msgstr "Сроки/Кэш/Очистить"

msgid "Timeline/Cache/Update Frame"
msgstr "Сроки/Кэш/Обновить рамки"

msgid "Timeline/Editable"
msgstr "Сроки/Редакция"

msgid "Timeline/Edit Associated Clips"
msgstr "Сроки/Правка Ассоциированные Клипы"

msgid "Timeline/Frame View"
msgstr "Сроки/Рамочный вид"

msgid "Timeline/Scroll To Current Frame"
msgstr "Сроки/Свиток в текущую структуру"

msgid "Timeline/Track Info"
msgstr "Сроки/Информация о дорожке"

msgid "Timeline/Clip Info"
msgstr "Сроки/Скопировать информацию"

msgid "Timeline/Thumbnails/None"
msgstr "Сроки/Пальцы/Нет"

msgid "Timeline/Thumbnails/Small"
msgstr "Сроки/Пальцы/Маленький"

msgid "Timeline/Thumbnails/Medium"
msgstr "Сроки/Пальцы/Средняя"

msgid "Timeline/Thumbnails/Large"
msgstr "Сроки/Пальцы/Большой"

msgid "Timeline/Transitions"
msgstr "Сроки/Переходные периоды"

msgid "Timeline/Markers"
msgstr "Сроки/Маркеры"

msgid "Timeline/Visible Tracks/{0}"
msgstr "Сроки/Видимые дорожки/{0}"

msgid "Image/Next"
msgstr "Фотография/Следующий"

msgid "Image/Next Limited"
msgstr "Фотография/Следующий лимитед"

msgid "Image/Previous"
msgstr "Фотография/Предыдущий"

msgid "Image/Previous Limited"
msgstr "Фотография/Предыдущая ограниченная"

msgid "Image/Version/First"
msgstr "Фотография/Версия/Первая"

msgid "Image/Version/Last"
msgstr "Фотография/Версия/Последний"

msgid "Image/Version/Previous"
msgstr "Фотография/Версия/Предыдущий"

msgid "Image/Version/Next"
msgstr "Фотография/Версия/Следующий"

msgid "Image/Compare Mode/A"
msgstr "Фотография/Сравнить режим/A"

msgid "Image/Compare Mode/B"
msgstr "Фотография/Сравнить режим/B"

msgid "Image/Compare Mode/Wipe"
msgstr "Фотография/Сравнить режим/Промывка"

msgid "Image/Compare Mode/Overlay"
msgstr "Фотография/Сравнить режим/Накладные"

msgid "Image/Compare Mode/Difference"
msgstr "Фотография/Сравнить режим/Разница"

msgid "Image/Compare Mode/Horizontal"
msgstr "Фотография/Сравнить режим/Горизонтальный"

msgid "Image/Compare Mode/Vertical"
msgstr "Фотография/Сравнить режим/Вертикальный"

msgid "Image/Compare Mode/Tile"
msgstr "Фотография/Сравнить режим/Тяжелый"

msgid "Image/Go to/%s"
msgstr "Фотография/Перейти/%s"

msgid "Image/Compare/%s"
msgstr "Фотография/Сравнить/%s"

msgid "Edit/Frame/Cut"
msgstr "Правка/Рамки/Cut"

msgid "Edit/Frame/Copy"
msgstr "Правка/Рамки/Копировать"

msgid "Edit/Frame/Paste"
msgstr "Правка/Рамки/Вставить"

msgid "Edit/Frame/Insert"
msgstr "Правка/Рамки/Вставить"

msgid "Edit/Audio Clip/Insert"
msgstr "Правка/Аудиовизуальный скачок/Вставить"

msgid "Edit/Audio Clip/Remove"
msgstr "Правка/Аудиовизуальный скачок/Удалить"

msgid "Edit/Audio Gap/Insert"
msgstr "Правка/Пробел звука/Вставить"

msgid "Edit/Audio Gap/Remove"
msgstr "Правка/Пробел звука/Удалить"

msgid "Edit/Slice"
msgstr "Правка/Кусочек"

msgid "Edit/Remove"
msgstr "Правка/Удалить"

msgid "Edit/Undo"
msgstr "Правка/Отменить"

msgid "Edit/Redo"
msgstr "Правка/Повторить"

msgid "OCIO/Presets"
msgstr "OCIO/Presets"

msgid "OCIO/In Top Bar"
msgstr "OCIO/В топ-баре"

msgid "OCIO/Current"
msgstr "OCIO/Текущая"

msgid "OCIO/         ICS: %s"
msgstr "OCIO/         МЦННТ: %s"

msgid "OCIO/     Display: %s"
msgstr "OCIO/     Показать: %s"

msgid "OCIO/        View: %s"
msgstr "OCIO/         Вид: %s"

msgid "OCIO/  Monitor #%d Display: %s"
msgstr "OCIO/  Монитор #%d Показать: %s"

msgid "OCIO/  Monitor #%d    View: %s"
msgstr "OCIO/  Монитор #%d     Вид: %s"

msgid "OCIO/        Look: %s"
msgstr "OCIO/  Посмотрите: %s"

msgid "OCIO/        LUT: %s"
msgstr "OCIO/        LUT: %s"

msgid "OCIO/Change Current File"
msgstr "OCIO/Изменить текущий файл"

msgid "OCIO/Displays"
msgstr "OCIO/Показать"

msgid "Sync/Send/Media"
msgstr "Синхронизация/Отправить/Средства массовой информации"

msgid "Sync/Send/UI"
msgstr "Синхронизация/Отправить/UI"

msgid "Sync/Send/Pan And Zoom"
msgstr "Синхронизация/Отправить/Пэн и Зум"

msgid "Sync/Send/Color"
msgstr "Синхронизация/Отправить/Цвет"

msgid "Sync/Send/Timeline"
msgstr "Синхронизация/Отправить/Сроки"

msgid "Sync/Send/Annotations"
msgstr "Синхронизация/Отправить/Аннотации"

msgid "Sync/Send/Audio"
msgstr "Синхронизация/Отправить/Звук"

msgid "Sync/Accept/Media"
msgstr "Синхронизация/Принять/Медиа"

msgid "Sync/Accept/UI"
msgstr "Синхронизация/Принять/UI"

msgid "Sync/Accept/Pan And Zoom"
msgstr "Синхронизация/Принять/Пэн и Зум"

msgid "Sync/Accept/Color"
msgstr "Синхронизация/Принять/Цвет"

msgid "Sync/Accept/Timeline"
msgstr "Синхронизация/Принять/Сроки"

msgid "Sync/Accept/Annotations"
msgstr "Синхронизация/Принять/Аннотации"

msgid "Sync/Accept/Audio"
msgstr "Синхронизация/Принять/Звук"

msgid ""
"In '{0}' expected a function as a value or a tuple containing a Python "
"function and a string with menu options in it."
msgstr ""
"В \" {0}\" ожидается функция как значение или тюль, содержащий функцию "
"Python и строку с опциями меню."

msgid ""
"In '{0}' expected a function a tuple containing a Python function and a "
"string with menu options in it."
msgstr ""
"В'{0} ожидала функции тюльпан, содержащий функцию Python и строку с опциями "
"меню."

msgid "Help/Documentation"
msgstr "Справка/Документация"

msgid "Help/About"
msgstr "Справка/О том, что"

msgid "Monitor "
msgstr "Монитор"

msgid "Favorites"
msgstr "Любимые"

msgid "My Computer"
msgstr "Мой компьютер"

msgid "My Documents"
msgstr "Мои документы"

msgid "Desktop"
msgstr "Рабочий стол"

msgid "Home"
msgstr "Домой"

msgid "Temporary"
msgstr "Временные"

msgid "Size"
msgstr "Размер"

msgid "Date"
msgstr "Дата"

msgid "Owner"
msgstr "Владелец"

msgid "Permissions"
msgstr "Разрешения"

msgid "New Folder"
msgstr "Новая папка"

msgid "Rename"
msgstr "Переименовать"

msgid "Delete"
msgstr "Исключить"

msgid "Ok"
msgstr "Ok"

msgid "Location"
msgstr "Место проведения"

msgid "Show Hidden Files"
msgstr "Показать скрытые файлы"

msgid "File Types"
msgstr "Типы файлов"

msgid "All Files (*)"
msgstr "Все файлы (*)"

msgid "Go back one directory in the history"
msgstr "Верните один каталог в историю"

msgid "Go forward one directory in the history"
msgstr "Перейти к одному каталогу в истории"

msgid "Go to the parent directory"
msgstr "Перейти к родительскому каталогу"

msgid "Refresh this directory"
msgstr "Обновить этот каталог"

msgid "Delete file(s)"
msgstr "Удалить файл(ы)"

msgid "Create new directory"
msgstr "Создать новый каталог"

msgid "Add this directory to my favorites"
msgstr "Добавьте этот каталог к моим любимым"

msgid "Preview files"
msgstr "Просмотр файлов"

msgid "List mode"
msgstr "Режим списка"

msgid "Wide list mode"
msgstr "Режим широкого списка"

msgid "Detail mode"
msgstr "Детальный режим"

msgid ""
"Could not create directory '%s'. You may not have permission to perform this "
"operation."
msgstr ""
"Невозможно создать каталог '%s'. Вы можете не иметь разрешения на выполнение "
"этой операции."

msgid "An error ocurred while trying to delete '%s'. %s"
msgstr "Ошибка в процессе удаления '%s'. %s"

msgid "File '%s' already exists!"
msgstr "Файл '%s' уже существует!"

msgid "Unable to rename '%s' to '%s'"
msgstr "Невозможно переименовать '%s' в '%s'"

msgid "3GP Movie"
msgstr "3GP Фильм"

msgid "Advanced Systems Format Media"
msgstr "Формат усовершенствованных систем"

msgid "AVCHD Video"
msgstr "Видеозапись AVCHD"

msgid "AVI Movie"
msgstr "АВИ Фильм"

msgid "DIVX Movie"
msgstr "Фильм DIVX"

msgid "Digital Video"
msgstr "Цифровое видео"

msgid "Flash Movie"
msgstr "Флэш Кино"

msgid "Apple's M4V Movie"
msgstr "Фильм Apple M4V"

msgid "Matroska Movie"
msgstr "Матросское кино"

msgid "Quicktime Movie"
msgstr "Быстрое кино"

msgid "MP4 Movie"
msgstr "Фильм MP4"

msgid "MPEG Movie"
msgstr "Фильм MPEG"

msgid "MXF Movie"
msgstr "MXF Moview"

msgid "Ogg Movie"
msgstr "Огг Кино"

msgid "Ogg Video"
msgstr "Огг Видео"

msgid "OpenTimelineIO EDL"
msgstr "EDL OpenTimelineio"

msgid "OpenTimelineIO Zipped EDL"
msgstr "OpenTimelineio Zed EDL"

msgid "Real Media Movie"
msgstr "Фильм \"Настоящие средства массовой информации\""

msgid "VOB Movie"
msgstr "Фильм VOB"

msgid "WebM Movie"
msgstr "Фильм WebM"

msgid "WMV Movie"
msgstr "Фильм WMV"

msgid "RAW Picture"
msgstr "Фотография RAW"

msgid "Bitmap Picture"
msgstr "Картинка"

msgid "Cineon Picture"
msgstr "Картина с кинеоном"

msgid "Canon Raw Picture"
msgstr "Рамка канона"

msgid "Kodak Digital Negative"
msgstr "Цифровой отрицательный Kodak"

msgid "DPX Picture"
msgstr "DРХ Иллюстрация"

msgid "EXR Picture"
msgstr "ИСПЫТАНИЕ"

msgid "GIF Picture"
msgstr "Фотография GIF"

msgid "HDRI Picture"
msgstr "Фотография ДРЧ"

msgid "JPEG Picture"
msgstr "Фото JPEG"

msgid "Softimage Picture"
msgstr "Симпатичная картинка"

msgid "Portable Network Graphics Picture"
msgstr "Картина Портативных сетей"

msgid "Portable Pixmap"
msgstr "Портативная пикс-карта"

msgid "Photoshop Picture"
msgstr "Фотошоп"

msgid "SGI Picture"
msgstr "Картина SGI"

msgid "Stereo OpenEXR Picture"
msgstr "Картина Stereo OpenEXR"

msgid "TGA Picture"
msgstr "Картина TGA"

msgid "TIFF Picture"
msgstr "Фотография TIFF"

msgid "MP3 music"
msgstr "Музыка MP3"

msgid "OGG Vorbis music"
msgstr "Музыка WGG Vorbis"

msgid "Wave music"
msgstr "Волновая музыка"

msgid "OpenUSD Asset"
msgstr "Активы с открытым капиталом"

msgid "OpenUSD Zipped Asset"
msgstr "Активы, приобретенные в рамках программы &lt; Открытое имущество &gt;"

msgid "OpenUSD Compressed Asset"
msgstr "Сжимаемый актив Open$"

msgid "OpenUSD ASCII Asset"
msgstr "Активы ASCII Open$"

msgid "Another process using the file."
msgstr "Другой процесс с использованием файла."

msgid "Jan"
msgstr "Jan"

msgid "Feb"
msgstr "Feb"

msgid "Mar"
msgstr "Mar"

msgid "Apr"
msgstr "Apr"

msgid "May"
msgstr "May"

msgid "Jun"
msgstr "Jun"

msgid "Jul"
msgstr "Jul"

msgid "Aug"
msgstr "Aug"

msgid "Sep"
msgstr "Sep"

msgid "Oct"
msgstr "Oct"

msgid "Nov"
msgstr "Nov"

msgid "Replace"
msgstr "Заменить"

msgid "Find:"
msgstr "Найти:"

msgid "Replace:"
msgstr "Заменить:"

msgid "Replace All"
msgstr "Заменить все"

msgid "Replace Next"
msgstr "Заменить следующий"

msgid "Build Environment:"
msgstr "Построить окружающую среду:"

msgid "\tDistribution: "
msgstr "\tРаспространение: "

msgid "\tDesktop Environment: "
msgstr "\tНастольная среда: "

msgid "\tKernel Info: "
msgstr "\tИнформация о ядре: "

msgid "Running Environment:"
msgstr "Регулирование окружающей среды:"

msgid "D\t\t\t\t\t=\tDecoding supported"
msgstr "D\t\t\t\t\t=\tподдерживаемое декодирование"

msgid "\tE\t\t\t\t=\tEncoding supported"
msgstr "E = поддерживаемое кодирование"

msgid "\t\tI\t\t\t=\tIntra frame-only codec"
msgstr "\t\tI\t\t\t=\tтолько коды для внутренней рамыc"

msgid "\t\t\tL\t\t=\tLossy compression"
msgstr "\t\t\tL\t\t=\tпроигрышное сжатие"

msgid "\t\t\t\tS\t=\tLossless compression"
msgstr "\t\t\t\tS\t=\tБесполезное сжатие"

msgid "With clang "
msgstr "С кланом"

msgid "With gcc "
msgstr "С gcc"

msgid "With msvc "
msgstr "С msvc"

msgid "mrv2 depends on:"
msgstr "mrv2 зависит от:"

msgid "Vendor:\t"
msgstr "Поставщик:"

msgid "Renderer:\t"
msgstr "Редактор:"

msgid "Version:\t"
msgstr "Версия:"

msgid "Max. Texture Size:\t"
msgstr "Макс. размер текстуры:"

msgid "This is a list of contributors to the mrv2 project:"
msgstr "Это список участников проекта mrv2:"

msgid "Mark an area in the image with SHIFT + the left mouse button"
msgstr "Отметьте область в образе с помощью SHIFT + левой кнопки мыши"

msgid "&Copy"
msgstr "& Копи"

msgid "Everything OK. "
msgstr "Всё в порядке."

msgid "GPU: Unknown"
msgstr "GPU: неизвестно"

msgid "Elapsed"
msgstr "Свернуто"

msgid "Remaining"
msgstr "Остальное"

msgid "FPS"
msgstr "FPS"

msgid "Undock"
msgstr "Унток"

msgid "Dock"
msgstr "Док"

msgid "Dismiss"
msgstr "Разойтись"

msgid "Drag Box"
msgstr "Драконья коробка"

msgid "Unknown type for mrvOCIOBrowser"
msgstr "Неизвестный тип mrvOCIOBrowser"

msgid "Wayland supports Float on Top only through hotkeys.  Press {0}."
msgstr "Wayland поддерживает Float on Top только через хот-ки. Нажмите {0}."

msgid ""
"Wayland does not support Float on Top.  Use your Window Manager to set a "
"hotkey for it."
msgstr ""
"Уэйланд не поддерживает Float наверху. Используй своего менеджера окна, "
"чтобы установить хижину для этого."

msgid "Session: "
msgstr "Сессия:"

msgid "No GNOME Shell Hotkey for Float On Top.  Setting it globally to '{0}'"
msgstr ""
"Нет горячей клавиши GNOME Shell для \"Плавать сверху\". Установка глобально "
"на '{0}'"

msgid ""
"This will disable events for mrv2, allowing them to pass through to windows "
"below it.\n"
"\n"
"Give window focus to disable."
msgstr ""
"Это отключит события для Mrv2, что позволит им пройти через окна под ним.\n"
"\n"
"Сосредоточьтесь на отключении окон."

msgid "Continue"
msgstr "Продолжить"

msgid ""
"This will disable events for mrv2, allowing them to pass through to windows "
"below it.\n"
"\n"
"Give window focus (click on the taskbar icon)\n"
"to disable."
msgstr ""
"Это отключит события для Mrv2, что позволит им пройти через окна под ним.\n"
"\n"
"Сфокусируйтесь на окне (щёлкните на пиктограмме панели задач)\n"
"отключить."

msgid "Window click through ON"
msgstr "Нажмите на окно через ВВ"

msgid "Window click through OFF"
msgstr "Окно щелчок через выключатель"

msgid "Edit/&Copy"
msgstr "Правка/Копировать"

msgid "Reset to default value"
msgstr "Перезагрузить в значение по умолчанию"

msgid "&File/&Clone"
msgstr "Файл/Клон"

msgid "&File/&Refresh Cache"
msgstr "Файл/Обновить кэш"

msgid "&Copy/&Filename"
msgstr "Копировать/Имя файла"

msgid "&Show/In &File Manager"
msgstr "Показать/В файловом менеджере"

msgid "Maximum:"
msgstr "Максимум:"

msgid "Copy/Color"
msgstr "Копировать/Цвет"

msgid "Area"
msgstr "Область"

msgid "pixel"
msgstr "пиксель"

msgid "pixels"
msgstr "пиксели"

msgid "Maximum"
msgstr "Максимум"

msgid "Minimum"
msgstr "Минимальный"

msgid "Range"
msgstr "Диапазон"

msgid "Mean"
msgstr "Средняя"

msgid "Track #%d - %s"
msgstr "Дорожка #%d - %s"

msgid "Same Size"
msgstr "Один и тот же размер"

msgid "Half Size"
msgstr "Полуразмер"

msgid "Quarter Size"
msgstr "Размер квартала"

msgid "TV (Legal Range)"
msgstr "ТV (Законный Диапазон)"

msgid "PC (Full Range)"
msgstr "PC (полная дальность)"

msgid "BGR"
msgstr "BGR"

msgid "bt709"
msgstr "bt709"

msgid "FCC"
msgstr "FCC"

msgid "SMPTE240m"
msgstr "SMPTE240m"

msgid "bt601"
msgstr "bt601"

msgid "bt2020"
msgstr "bt2020"

msgid "unspecified"
msgstr "не указано"

msgid "reserved"
msgstr "зарезервированы"

msgid "bt470m"
msgstr "bt470m"

msgid "SMPTE170m"
msgstr "SMPTE170m"

msgid "Film"
msgstr "Фильм"

msgid "SMPTE428"
msgstr "SMPTE428"

msgid "SMPTE431"
msgstr "SMPTE431"

msgid "SMPTE432"
msgstr "SMPTE432"

msgid "EBU3213"
msgstr "EBU3213"

msgid "gamma22"
msgstr "gamma22"

msgid "gamma28"
msgstr "gamma28"

msgid "smpte240m"
msgstr "smpte240m"

msgid "linear"
msgstr "linear"

msgid "log"
msgstr "log"

msgid "logsqrt"
msgstr "logsqrt"

msgid "iec61966-2-4"
msgstr "iec61966-2-4"

msgid "bt1361"
msgstr "bt1361"

msgid "iec61966-2-1"
msgstr "iec61966-2-1"

msgid "bt2020-10"
msgstr "bt2020-10"

msgid "bt2020-12"
msgstr "bt2020-12"

msgid "smpte2084"
msgstr "smpte2084"

msgid "arib-std-b67"
msgstr "arib-std-b67"

msgid "Save Movie Options"
msgstr "Сохранить параметры кинематографа"

msgid "Common Settings"
msgstr "Общие параметры"

msgid "Save Annotations"
msgstr "Сохранить напоминания"

msgid ""
"Save Annotations burned into the movie or sequence.\n"
"It also allows saving OpenEXRs from an 8-bit movie and changing OpenEXR's "
"pixel type.\n"
"\n"
"Furthermore, it allows saving A/B or Tiled comparisons and baking OCIO.\n"
"\n"
"However, it is limited to the size of your screen."
msgstr ""
"Сохранить ссылки, сожженные в фильме или последовательности.\n"
"Он также позволяет сохранить OpenEXRs из 8-битного фильма и изменить тип "
"пикселя OpenEXR.\n"
"\n"
"Кроме того, это позволяет сохранить сопоставления A/B или Triled и выпечку "
"OCIO.\n"
"\n"
"Однако он ограничен размером с ваш экран."

msgid "Video Options"
msgstr "Параметры видео"

msgid "Resolution"
msgstr "Резолюция"

msgid "Resolution of movie to save."
msgstr "Разрешение фильма на спасение."

msgid "Hardware Codec"
msgstr "Аппаратный кодc"

msgid "Profile"
msgstr "Профиль"

msgid "FFMpeg's Profile settings."
msgstr "Настройка профиля FFMpeg."

msgid "?"
msgstr "?"

msgid "Help on Profile"
msgstr "Помощь в изучении профиля"

msgid "Pixel Format"
msgstr "Формат пикселя"

msgid "FFMpeg's Pixel Format for the codec selected"
msgstr "Формат пикселя FFMpeg для выбранного кодека"

msgid "Help on Pixel Format"
msgstr "Справка о формате пикселя"

msgid "Preset"
msgstr "Предварительный набор"

msgid "FFMpeg's Preset setting for the codec selected."
msgstr "Предисловие FFMpeg к выбранному кодеку."

msgid "Help on Preset"
msgstr "Помощь в пресетке"

msgid "Advanced Settings"
msgstr "Дополнительные параметры"

msgid "Help on Advance Settings"
msgstr "Помощь в опережающих параметрах"

msgid "Audio Options"
msgstr "Параметры звука"

msgid "FFMpeg's Audio Codec settings."
msgstr "Аудиовизуальные коды FFMpeg."

msgid "Note that while saving with audio, the audio will not be heard."
msgstr "Обратите внимание, что, сохраняя звук, звук не будет услышан."

msgid "Help Window"
msgstr "Окно помощи"

msgid "Override"
msgstr "Превышение"

msgid "Select this to override all the parameters below."
msgstr "Выберите это, чтобы отменить все параметры ниже."

msgid "Color Range"
msgstr "Диапазон цветов"

msgid "FFMpeg's Color Range for the codec selected"
msgstr "Цветовой диапазон FFMpeg для выбранного кодаc"

msgid "FFMpeg's Color Space for the codec selected"
msgstr "Цветовое пространство FFMpeg для выбранного кодаc"

msgid "FFMpeg's Color Primaries setting for the codec selected."
msgstr "Цветовые прелюдии FFMpeg для выбранного кода."

msgid "FFMpeg's Color Transfer Function settings for the codec selected."
msgstr "Параметры функции передачи цветов FFMpeg для выбранного кода."

msgid "Profile Help"
msgstr "Справка по профилям"

msgid ""
"\n"
"  The Profile setting allows you to select\n"
"  the codec and profile for video saving.\n"
"\n"
"  Each profile has its benefits and drawbacks.\n"
"\n"
"  None - This is mpeg4 compatible with DVD movies.\n"
"  H264 - Only if mrv2 has been compiled as GPL.  One\n"
"         of the most popular codecs, but it is now\n"
"         becoming obsolete.\n"
"  ProRes - ProRes is a family of codecs developed by \n"
"           Apple.\n"
"           The Normal version strikes a balance \n"
"           between quality and file size.  \n"
"  ProRes_Proxy - Most compressed ProRes, offering the\n"
"                 smallest file size.  \n"
"                 Good for offline editing.\n"
"  ProRes_LT - More compressed than normal ProRes but \n"
"              less than Proxy.  Good for offline \n"
"              editing.\n"
"  ProRes_HQ - Less compressed then normal ProRes.  \n"
"              Often used for mastering and final \n"
"              delivery.\n"
"  ProRes_4444 - Highest quality ProRes format, \n"
"                offering full 4:4:4\n"
"                chroma sampling (color information \n"
"                for each pixel).\n"
"                Preserves the most detail and color \n"
"                accuracy, ideal for high-end workflows \n"
"                like color grading and visual effects.\n"
"                Supports alpha channels for \n"
"                compositing graphics with \n"
"                transparency.\n"
"  ProRes_XQ - Highest quality version of ProRes 4444, \n"
"              designed for high-dynamic-range (HDR) \n"
"              imagery.\n"
"  VP9 - Codec developed by Google.  High compression \n"
"        ratio.\n"
"        It supports a whole range of pixel formats to\n"
"        balance disk space vs. quality.\n"
"        Good for high-end delivery for either Web or \n"
"        online review.\n"
"  Cineform - codec developed by GoPro, that rivals \n"
"             ProRes in features, except for HDR.  \n"
"             It was discontinued in 2021, but most \n"
"             packages may support it.\n"
"             It does not compress as well as ProRes \n"
"             or VP9.\n"
"             It supports alpha channels for \n"
"             compositing graphics with transparency.\n"
"  AV1 - New generation codec which is gaining support from\n"
"        Google, Netflix and Amazon.  Compresses better than VP9 \n"
"        or H264 for the same quality but requires more computer\n"
"        resources.  Optimal for video reviews.\n"
"  HAP - RGB/A codec which is optimized for fast playback with\n"
"        CPU decoding.  It does not compress that well.\n"
"        It needs hap-alpha* presets to save alpha channel.\n"
"\n"
"  Hardware encoding is only supported on newer MacBook\n"
"  Pro with M1 or newer chips.  H264, Prores, VP9 and\n"
"  AV1 are supported or soon will be.\n"
"  "
msgstr ""
"\n"
"  Настройка Profile позволяет выбрать\n"
"  кодек и профиль для сохранения видео.\n"
"\n"
"  Каждый профиль имеет свои преимущества и недостатки.\n"
"\n"
"  None - Совместим с MPEG4 для DVD-фильмов.\n"
"  H264 - Только если mrv2 был скомпилирован с GPL. Один\n"
"         из самых популярных кодеков, но он уже\n"
"         становится устаревшим.\n"
"  ProRes - ProRes - это семейство кодеков, разработанных \n"
"           Apple.\n"
"           Обычная версия представляет собой баланс \n"
"           между качеством и размером файла.\n"
"  ProRes_Proxy - Наиболее сжатый ProRes, обеспечивающий\n"
"                 наименьший размер файла.\n"
"                 Хорош для офлайн-монтажа.\n"
"  ProRes_LT - Более сжатый, чем обычный ProRes, но \n"
"              менее сжатый, чем Proxy. Хорош для офлайн\n"
"              монтажа.\n"
"  ProRes_HQ - Менее сжатый, чем обычный ProRes.\n"
"              Часто используется для мастеринга и финальной\n"
"              доставки.\n"
"  ProRes_4444 - Кодек ProRes самого высокого качества,\n"
"                предлагающий полное 4:4:4\n"
"                хрома-сэмплирование (информация о цвете\n"
"                для каждого пикселя).\n"
"                Сохраняет наибольшее количество деталей и \n"
"                точность цвета, идеально подходит для высококачественных\n"
"                рабочих процессов, таких как цветокоррекция и визуальные "
"эффекты.\n"
"                Поддерживает альфа-каналы для\n"
"                композитинга графики с прозрачностью.\n"
"  ProRes_XQ - Самая высокая версия ProRes 4444,\n"
"              разработанная для изображений с высоким динамическим "
"диапазоном (HDR).\n"
"  VP9 - Кодек, разработанный Google. Высокое сжатие \n"
"        и поддержка множества форматов пикселей для\n"
"        балансировки пространства на диске и качества.\n"
"        Хорош для высококачественной доставки, как для Web, так и для\n"
"        онлайн-обзоров.\n"
"  Cineform - Кодек, разработанный GoPro, который соперничает\n"
"             с ProRes по возможностям, за исключением HDR.\n"
"             Он был прекращен в 2021 году, но большинство \n"
"             пакетов могут поддерживать его.\n"
"             Он не сжимает так хорошо, как ProRes\n"
"             или VP9.\n"
"             Поддерживает альфа-каналы для\n"
"             композитинга графики с прозрачностью.\n"
"  AV1 - Кодек нового поколения, который получает поддержку\n"
"        от Google, Netflix и Amazon. Сжимает лучше, чем VP9 \n"
"        или H264 при том же качестве, но требует больше ресурсов "
"компьютера.\n"
"        Оптимален для видеообзоров.\n"
"  HAP - RGB/A кодек, оптимизированный для быстрой воспроизведения с\n"
"        декодированием на CPU. Не сжимает так хорошо.\n"
"        Для сохранения альфа-канала требуются пресеты hap-alpha*.\n"
"\n"
"  Аппаратное кодирование поддерживается только на новых MacBook\n"
"  Pro с чипами M1 или новее. Поддерживаются H264, Prores, VP9 и\n"
"  AV1 или будут поддерживаться в ближайшее время.\n"
"  "

msgid "Pixel Format Help"
msgstr "Справка о формате пикселя"

msgid ""
"\n"
"  The Pixel Format specifies how the video is encoded in the\n"
"  file.  Each codec and profile has a number of pixel formats \n"
"  it supports.\n"
"  There are two main types of pixel formats supported:\n"
"\n"
"      - YUV (Luminance, Cr, Cb)\n"
"      - BGR (RGB with reversed channels)\n"
"      - RGB\n"
"\n"
"  In addition, some codecs support alpha channel (transparency),\n"
"  like BGRA.\n"
"\n"
"  The other element of the codec is the 'P' which indicates the\n"
"  channels are stored in planar order, instead of each component\n"
"  interleaved.\n"
"\n"
"  Finally, the number in the pixel format name indicates the\n"
"  number of bits the pixel format uses to encode.  \n"
"  Normal values for that are 8, 10, 12 and 16.\n"
"\n"
"  "
msgstr ""
"\n"
"Формат Pixel указывает, как видео кодируется в\n"
"Файл. Каждый кодек и профиль имеют несколько форматов пикселей.\n"
"Он поддерживает.\n"
"Существует два основных типа форматов пикселя:\n"
"\n"
"       - YUV (уровень, Cr, Cb)\n"
"       - BGR (RGB с обратными каналами)\n"
"       - RGB\n"
"\n"
"Кроме того, некоторые кодеки поддерживают альфа-канал (транспарентность),\n"
"Как БГРА.\n"
"\n"
"Другим элементом кода является \"P\", который указывает на то, что\n"
"Каналы хранятся в плановом порядке, а не в каждом элементе\n"
"Взаимно.\n"
"\n"
"И наконец, число в имени формата пикселя указывает на\n"
"Количество бит, используемых форматом пикселя для кодирования.\n"
"Нормальные значения для этого составляют 8, 10, 12 и 16.\n"
"\n"
"  "

msgid "Preset Help"
msgstr "Помощь по пресетам"

msgid ""
"\n"
"\n"
"  The Preset setting allows you to store and pass\n"
"  flags to FFmpeg (the video engine that mrv2 uses) to \n"
"  easily control the quality and size of the video besides\n"
"  the pixel format.\n"
"\n"
"  When choosing the quality you should set in this order:\n"
"    - Profile\n"
"    - Pixel Format\n"
"    - Preset\n"
"\n"
"  The preset files are stored in the presets/ directory of the \n"
"  mrv2 install but you can configure the directory by using the\n"
"  environment variable $STUDIOPATH/presets.\n"
"\n"
"  The naming of the files is the name of the profile-preset.pst.\n"
"\n"
"  The format is very simple, with comments and colon separated \n"
"  options.\n"
"  "
msgstr ""
"\n"
"\n"
"  Настройка Preset позволяет сохранять и передавать\n"
"  флаги в FFmpeg (видеодвижок, используемый mrv2), чтобы\n"
"  легко управлять качеством и размером видео, помимо\n"
"  формата пикселей.\n"
"\n"
"  При выборе качества следует установить параметры в следующем порядке:\n"
"    - Профиль\n"
"    - Формат пикселей\n"
"    - Preset\n"
"\n"
"  Файлы пресетов хранятся в директории presets/ установки \n"
"  mrv2, но вы можете настроить директорию, используя переменную\n"
"  окружения $STUDIOPATH/presets.\n"
"\n"
"  Имена файлов имеют формат profile-preset.pst.\n"
"\n"
"  Формат очень простой, с комментариями и параметрами, разделенными\n"
"  двоеточием.\n"
"  "

msgid "Advanced Settings Help"
msgstr "Усовершенствованные параметры Справка"

msgid ""
"\n"
"\n"
"  The Advanced Settings allows you store \n"
"  metadata in the movie file to determine where \n"
"  and how it was created.  Useful to indicate, \n"
"  for example, if a set of 8-bit images were \n"
"  bt709 or some other color space.\n"
"\n"
"  If you don't know what those settings do, \n"
"  DON'T MESS WITH THEM!\n"
"  "
msgstr ""
"\n"
"\n"
"Дополнительные параметры позволяют хранить\n"
"Метаданные в файле фильма для определения места\n"
"и как она была сотворена, и она была полезной для того, чтобы видеть,\n"
"например, если набор из 8-битных изображений\n"
"bt709 или какое-то другое цветовое пространство.\n"
"\n"
"Если ты не знаешь, что делают эти настройки,\n"
"Не думай об этом!\n"
"  "

msgid "1/9"
msgstr "1/9"

msgid "1/8"
msgstr "1/8"

msgid "1/7"
msgstr "1/7"

msgid "1/6"
msgstr "1/6"

msgid "1/5"
msgstr "1/5"

msgid "1/4"
msgstr "1/4"

msgid "1/3"
msgstr "1/3"

msgid "1/2"
msgstr "1/2"

msgid "x1"
msgstr "x1"

msgid "x2"
msgstr "x2"

msgid "x3"
msgstr "x3"

msgid "x4"
msgstr "x4"

msgid "x5"
msgstr "x5"

msgid "x6"
msgstr "x6"

msgid "x7"
msgstr "x7"

msgid "x8"
msgstr "x8"

msgid "x9"
msgstr "x9"

msgid "FIT"
msgstr "FIT"

msgid "RGBA"
msgstr "РГБ"

msgid "Hex"
msgstr "Hex"

msgid "8bit"
msgstr "8 бит"

msgid "HSV"
msgstr "HSV"

msgid "HSL"
msgstr "HSL"

msgid "XYZ CIE XYZ"
msgstr "XYZ CIE XYZ"

msgid "xyY CIE xyY"
msgstr "xyY CIE xyy"

msgid "Lab CIELAB (L*a*b*)"
msgstr "Лаборатория CIELAB (L*a*b*)"

msgid "Luv CIELUV (L*u*v*)"
msgstr "Luv CIELUV (L*u*v*)"

msgid "YUV (Analog PAL)"
msgstr "YUV (Analog PAL)"

msgid "YDbDr (Analog SECAM/PAL-N)"
msgstr "YDbDr (Analog SECAM)/ПАЛ-Н)"

msgid "YIQ (Analog NTSC)"
msgstr "YIQ (Analog NTSC)"

msgid "ITU-601 (Digital PAL/NTSC YCbCr)"
msgstr "МСЭ-601 (Дигнальный ПАЛ)/NTSC YCbCr)"

msgid "ITU-709 (Digital HDTV YCbCr)"
msgstr "МСЭ-709 (Дигинальный HDTV YCbCr)"

msgid "Full"
msgstr "Полный"

msgid "Original"
msgstr "Оригинал"

msgid "Y (Luminance)"
msgstr "Y (муниципалитет)"

msgid "Y' (Lumma)"
msgstr "Y' (Лумма)"

msgid "L (Lightness)"
msgstr "L (светлость)"

msgid "XY"
msgstr "XY"

msgid "Image coordinate of pixel under mouse."
msgstr "Координаты изображения пикселя под мышью."

msgid ""
"Switch RGBA display between floating point, hexadecimal (0..0xff) and "
"decimal (0..255)."
msgstr ""
"Переключить дисплей RGBA между плавающей точкой, гексадековым (0,0xff) и "
"десятичным (0,255)."

msgid "Red value of image pixel under mouse."
msgstr "Красное значение пикселя изображения под мышью."

msgid "Green value of image pixel under mouse."
msgstr "Зеленое значение пикселя изображения под мышью."

msgid "Blue value of image pixel under mouse."
msgstr "Синее значение пикселя изображения под мышью."

msgid "Alpha value of image pixel under mouse."
msgstr "Альфа-значение пикселя изображения под мышью."

msgid "8-bit sample of image pixel under mouse."
msgstr "8-битный образец пикселя изображения под мышью."

msgid ""
"Switch pixel color space information display for the pixel under the cursor."
msgstr "Переключить цветную информацию для пикселя под курсором."

msgid "Hue value of image pixel under mouse."
msgstr "Жесткое значение пикселя изображения под мышью."

msgid "Saturation value of image pixel under mouse."
msgstr "Значение насыщения пикселя изображения под мышью."

msgid "Value (Intensity) of image pixel under mouse."
msgstr "Значение (интенсивность) пикселя изображения под мышью."

msgid "F"
msgstr "F"

msgid ""
"Displays:\n"
"* Full Pixel Values (Gamma, Gain and LUT)\n"
"* Original (No Gamma, No Gain, No Lut)"
msgstr ""
"Показать:\n"
"* Полные пиксельные значения (гамма, прибыль и LUT)\n"
"* Оригинал (Нет гаммы, нет гонорара, нет лута)"

msgid "Y"
msgstr "Y"

msgid ""
"Switch brightness calculation.\n"
"Y (Luminance) is the pixel value according to Rec709:\n"
"      Y = 0.2126 R + 0.7152 G + 0.0722 B\n"
"Y' (Lumma) is the weighted pixel value according to:\n"
"      Y' = ( R + G + B ) / 3.0\n"
"L (Lightness) is the human perception of luminance of the image which is non "
"linear.\n"
"According to CIE No.15.2:\n"
"      L = (116 * Y ^ 1/3 - 16) / 100\n"
"A pixel of Y = 0.18 (L = 0.5) will appear about half as bright as Y = L = "
"1.0 (white)."
msgstr ""
"Переключение расчета яркости.\n"
"Y (Люминанс) — это значение пикселя согласно Rec709:\n"
"      Y = 0.2126 R + 0.7152 G + 0.0722 B\n"
"Y' (Люма) — это взвешенное значение пикселя согласно:\n"
"      Y' = ( R + G + B ) / 3.0\n"
"L (Светлота) — это восприятие яркости изображения человеком, которое "
"нелинейно.\n"
"Согласно CIE No.15.2:\n"
"      L = (116 * Y ^ 1/3 - 16) / 100\n"
"Пиксель с Y = 0.18 (L = 0.5) будет казаться примерно в два раза темнее, чем "
"пиксель с Y = L = 1.0 (белый)."

msgid "Luminance of image pixel under mouse."
msgstr "Яркость пикселя изображения под мышью."

msgid "Seconds"
msgstr "Секунды"

msgid "Timecode"
msgstr "Код времени"

msgid "120"
msgstr "120"

msgid "60"
msgstr "60"

msgid "59.94"
msgstr "59,94"

msgid "50"
msgstr "50"

msgid "48"
msgstr "48"

msgid "47.952"
msgstr "47,952"

msgid "30"
msgstr "30"

msgid "29.976"
msgstr "29,976"

msgid "25"
msgstr "25"

msgid "24"
msgstr "24"

msgid "23.976"
msgstr "23,976"

msgid "15"
msgstr "15"

msgid "14.988"
msgstr "14,988"

msgid "12.5"
msgstr "12,5"

msgid "12"
msgstr "12"

msgid "11.988"
msgstr "11,988"

msgid "F:"
msgstr "F:"

msgid "Switch between Frame, Seconds and Timecode display"
msgstr "Переключение между рамками, секундами и отображением кода времени"

msgid "Current frame."
msgstr "Текущая структура."

msgid "@|<"
msgstr "@|<"

msgid "@<"
msgstr "@<"

msgid "@<|"
msgstr "@<|"

msgid "@||"
msgstr "@||"

msgid "@|>"
msgstr "@|>"

msgid "Advance one frame."
msgstr "Запустить одну рамку."

msgid "@>"
msgstr "@>"

msgid "Play sequence forward."
msgstr "Воспроизвести последовательность вперёд."

msgid "@>|"
msgstr "@>|"

msgid "Looping mode (Loop, Once, Ping-Pong)"
msgstr "Режим растяжки (Loop, один раз, Ping-Pong)"

msgid "Some default frame rate settings."
msgstr "Некоторые параметры рейтинга по умолчанию."

msgid "Allows you to adjust frame rate playback."
msgstr "Позволяет вам отрегулировать рамку."

msgid "Mute audio or switch audio tracks with the right mouse button."
msgstr ""
"Выключите аудио- или переключайте звуковые дорожки с правильной кнопкой мыши."

msgid "Audio Volume"
msgstr "Звуковой объем"

msgid "S"
msgstr "S"

msgid "Allows you to set starting frame for timeline."
msgstr "Позволяет вам установить хронологию."

msgid "E"
msgstr "E"

msgid "Allows you to set the ending frame for timeline."
msgstr "Позволяет вам установить конечный график."

msgid "mrv2"
msgstr "mrv2"

msgid "MenuBar"
msgstr "Меню"

msgid "Edit"
msgstr "Правка"

msgid "Fit Window to Image"
msgstr "Подключить окно к картинке"

msgid "TopBar"
msgstr "Верхний пузырь"

msgid "Layers"
msgstr "Слои"

msgid "Exposure, Saturation, and Gamma"
msgstr "Воздействие, насыщение и гамма"

msgid "Exposure and Gain"
msgstr "Воздействие и прибыль"

msgid "Exposure"
msgstr "Воздействие"

msgid "f/8"
msgstr "f/8"

msgid "Toggle gain between 1 and the previous setting."
msgstr "Накопление лома между 1 и предыдущей настройкой."

msgid "Gain"
msgstr "Прибыль"

msgid "Gain image value.  A simple multiplier of the image pixel values."
msgstr ""
"Получите значение изображения. Простое умножение значений пикселя "
"изображения."

msgid "Toggle Saturation between current and previous setting."
msgstr "Настройка между текущей и предыдущей настройками."

msgid "Saturation Input"
msgstr "Вход в насыщение"

msgid "Saturation value."
msgstr "Значимость насыщения."

msgid "Toggle gamma between 1 and the previous setting."
msgstr "Настроить гамма между 1 и предыдущей настройкой."

msgid "Gamma Input"
msgstr "Вход Gamma"

msgid ""
"Allows you to adjust gamma curve for display.\n"
"Value is:  pow( 2, 1/x );"
msgstr ""
"Позволит вам отрегулировать гамма-изгиб для показа.\n"
"Значение: pow( 2, 1/x);"

msgid "ICS, View, Look"
msgstr "ICS, вид, смотри."

msgid "Input Color Space"
msgstr "Цветовое пространство"

msgid "OCIO input color space for the image"
msgstr "Цветовое пространство OCIO для изображения"

msgid "View"
msgstr "Вид"

msgid "OCIO Display/View"
msgstr "Выставка OCIO/Вид"

msgid "Look"
msgstr "Смотри."

msgid "OCIO Looks"
msgstr "OCIO выглядит"

msgid "TileGroup"
msgstr "Группа TileGroup"

msgid "Polygon Tool."
msgstr "Многоугольник."

msgid "Opacity of pen stroke"
msgstr "Непрозрачность ручного инсульта"

msgid "Switch Colors"
msgstr "Переключить цвета"

msgid "Old Color Used.  Click on the Arrow to alternate."
msgstr "Старый цвет использован. Нажмите Стрела на альтернативную."

msgid "Undo Last Shape Drawn in Current Frame."
msgstr "Отменить последнюю форму в текущей системе."

msgid "Redo Previous Shape Drawn in Current Frame."
msgstr "Редо Предыдущая Шейп Драген в текущей системе."

msgid "DockGroup"
msgstr "Докгруппа"

msgid "BottomBar"
msgstr "Нижний пузырь"

msgid "PixelBar"
msgstr "Pixel Bar"

msgid "StatusBar"
msgstr "Строка статуса"

msgid "Current tool being used."
msgstr "Используется текущий инструмент."

msgid "Half"
msgstr "Половина"

msgid "Float"
msgstr "Число с плавающей точкой"

msgid "Save Image Options"
msgstr "Сохранить параметры изображения"

msgid "Annotation Frames Only"
msgstr "Только аннотационные рамки"

msgid "Save only the annotation frames, not the whole sequence."
msgstr "Сохранить только аннотационные рамки, а не всю последовательность."

msgid "OpenEXR Options"
msgstr "Параметры OpenEXR"

msgid "OpenEXR's Compression Type"
msgstr "Тип сжатия OpenEXR"

msgid "Pixel Type"
msgstr "Тип пикселя"

msgid "OpenEXR's Pixel Type"
msgstr "Тип пикселя OpenEXR"

msgid "ZIP Compression"
msgstr "ZIP Компрессия"

msgid "DWA Compression"
msgstr "DWA - подавление"

msgid "0.00 None"
msgstr "0,00 Нет"

msgid "1.00 Square"
msgstr "1,00 Квадрат"

msgid "1.19 Movietone"
msgstr "1,19 Мовитоне"

msgid "1.37 Academy (Full Frame)"
msgstr "1,37 Академия (полная основа)"

msgid "1.50 Still Photo"
msgstr "1,50 Фотография все еще"

msgid "1.56 STV - HDTV (14:9)"
msgstr "1,56 СЦВ - ХДТВ (14:9)"

msgid "1.66 European Widescreen"
msgstr "1,66 Европейское широкоэкранное стекло"

msgid "1.77 HDTV (16:9)"
msgstr "1,77 HDTV (16:9)"

msgid "1.85 Widescreen (3-perf)"
msgstr "1,85 Широкий экран (3-перф)"

msgid "2.00 Univisium"
msgstr "2,00 Университет"

msgid "2.10 VistaVision"
msgstr "2,10 Виставидение"

msgid "2.20 70mm"
msgstr "2,20 70 мм"

msgid "2.35 CinemaScope (old 2.35)"
msgstr "2,35 Кассета кинематографа (прежний пункт 2,35)"

msgid "2.39 Panavision (new 2.35)"
msgstr "2,39 Панавидение (новый пункт 2,35)"

msgid "4.00 Polyvision"
msgstr "4,00 Поливидитория"

msgid "Slow"
msgstr "Медленно"

msgid "Medium"
msgstr "Средняя"

msgid "Fast"
msgstr "Быстрая"

msgid "base"
msgstr "base"

msgid "plastic"
msgstr "plastic"

msgid "gtk+"
msgstr "gtk+"

msgid "gleam"
msgstr "Сияние"

msgid "oxy"
msgstr "oxy"

msgid "Float Values"
msgstr "Значения поплавка"

msgid "Hex Values"
msgstr "Значения гекса"

msgid "8-bit Values"
msgstr "8-битные значения"

msgid "Full Lut, Gamma and Gain"
msgstr "Полная лута, гамма и прибыль"

msgid "Original without Gamma, Gain or Lut"
msgstr "Оригинал без гаммы, гонорара или люта"

msgid "CIE XYZ"
msgstr "CIE XYZ"

msgid "CIE xyY"
msgstr "CIE xyY"

msgid "From File"
msgstr "Из файла"

msgid "Full Range"
msgstr "Полная дальность"

msgid "Legal Range"
msgstr "Законный Диапазон"

msgid "Straight"
msgstr "Прямо"

msgid "Premultiplied"
msgstr "Предмногочисленные"

msgid "Nearest"
msgstr "Ближайший"

msgid "Small"
msgstr "Маленький"

msgid "Large"
msgstr "Большой"

msgid "29.97"
msgstr "29,97"

msgid "14.985"
msgstr "14,985"

msgid "Loop"
msgstr "Лоп"

msgid "Ping Pong"
msgstr "Пинг Понг"

msgid "Video Only"
msgstr "Только видео"

msgid "Video and Audio"
msgstr "Видео и аудио"

msgid "CG"
msgstr "CG"

msgid "Studio"
msgstr "Studio"

msgid "Black Frame"
msgstr "Черная основа"

msgid "Repeat  Frame"
msgstr "Повторить"

msgid "Scratched  Frame"
msgstr "Сломанная основа"

msgid "Always"
msgstr "Всегда"

msgid "Presentation Mode"
msgstr "Режим отображения"

msgid "Automatic"
msgstr "Автоматическое"

msgid "Half Float"
msgstr "Половина поплавка"

msgid "Full Float (Accurate)"
msgstr "Полный поплавок (аккурат)"

msgid "Do Nothing"
msgstr "Ничего не делай"

msgid "Open Logs on Dock"
msgstr "Открыть журнал на доке"

msgid "Open Logs on Window"
msgstr "Открыть журналы на окне"

msgid "On Demand From Help Menu"
msgstr "По запросу из меню Справка"

msgid "At Start Up"
msgstr "На старте"

msgid ""
"This will reset all your preferences to their default values.  Are you sure "
"you want to continue?"
msgstr ""
"Это перезагрузит все ваши предпочтения к их нормальным значениям. Вы "
"уверены, что хотите продолжить?"

msgid "User Interface"
msgstr "Интерфэйс пользователя"

msgid "Window Behavior"
msgstr "Поведение окна"

msgid "Always on Top"
msgstr "Всегда на вершине"

msgid ""
"When selected, mrv2's window will always show up on top of other windows on "
"the desktop."
msgstr ""
"Когда будет выбрано окно mrv2, оно всегда будет появляться на верхушке "
"других окон на рабочем столе."

msgid "Secondary on Top"
msgstr "Средняя школа наверху"

msgid "Single Instance"
msgstr "Единовременные случаи"

msgid ""
"When selected, only a single mrv2 instance is allowed.\n"
"If you try to open several mrv2s with different images, all these images "
"will be sent to the already open mrv2."
msgstr ""
"При выборе допускается только один случай mrv2.\n"
"Если вы попытаетесь открыть несколько mrv2 с различными изображениями, все "
"эти изображения будут отправлены на уже открытый mrv2."

msgid "Auto Refit Image"
msgstr "Автомобильная модификация изображения"

msgid ""
"When selected, mrv2 will apply a fit image operation on each video played.  "
"This effectly means the video will be resized automatically based on the "
"size of the window."
msgstr ""
"При выборе, mrv2 будет применять встроенную операцию изображения на каждом "
"воспроизведенном видео. Это будет означать, что видео будет умножено "
"автоматически на размер окна."

msgid "Raise on Enter"
msgstr "Подняться на входе"

msgid ""
"When selected, mrv2 will raise the window to the front once you enter the "
"view window."
msgstr ""
"При выборе mrv2 поднимет окно вперед, как только вы войдете в окно просмотра."

msgid "Normal"
msgstr "Обычный"

msgid "When selected, mrv2 will resize its window to the first image."
msgstr "При выборе mrv2 перестроит окно на первое изображение."

msgid "Fullscreen"
msgstr "Полноэкранный экран"

msgid "When selected, mrv2 will start in full screen mode."
msgstr "При выборе mrv2 начнется в режиме полного экрана."

msgid "Presentation"
msgstr "Представление"

msgid "When selected, mrv2 will start in presentation mode."
msgstr "При выборе mrv2 начнется в режиме презентации."

msgid "Maximized"
msgstr "Максимизация"

msgid "When selected, mrv2 will start in a maximized window."
msgstr "При выборе mrv2 начнётся в максимальном окне."

msgid "UI Elements"
msgstr "Элементы UI"

msgid "Menu Bar"
msgstr "Панель меню"

msgid "When selected, mrv2 will start with the menu bar already shown."
msgstr "При выборе mrv2 начнётся с уже показанной панели меню."

msgid "Topbar"
msgstr "Топбар"

msgid ""
"When selected, mrv2 will start with its channel, gain, gamma toolbar visible."
msgstr "При выборе mrv2 начнётся с своего канала, выиграет, гамма будет видна."

msgid "Pixel Toolbar"
msgstr "Панель пикселя"

msgid "When selected, mrv2 will start with the pixel toolbar shown."
msgstr "При выборе mrv2 начнётся с показанной панели инструментов пикселя."

msgid "When selected, mrv2 will start with the timeline shown."
msgstr "Когда будет выбрана, mrv2 начнётся с показываемой временной линии."

msgid "Status Bar"
msgstr "Строка статуса"

msgid "When selected, mrv2 will start with the status bar visible."
msgstr "При выборе mrv2 начинается с видимого стержня состояния."

msgid "macOS Menus"
msgstr "Меню MacOS"

msgid ""
"This is a macOS setting only.  When selected the menus will appear on the "
"system toolbar instead of the mrv2 toolbar."
msgstr ""
"Это только macOS. При выборе меню появится на панели инструментов системы, а "
"не на панели инструментов mrv2."

msgid "Tool Dock"
msgstr "Панель инструментов"

msgid "When selected, mrv2 will start with the action tool dock already open."
msgstr "Когда будет выбрана, mrv2 начнётся с уже открытой доки."

msgid "Only One Panel"
msgstr "Только одна группа"

msgid "When selected, mrv2 will start with the only one panel option selected."
msgstr "При выборе mrv2 начнётся с единственного выбранного варианта панели."

msgid "View Window"
msgstr "Вид Окно"

msgid "Defaults"
msgstr "Погрешности"

msgid "Sets the default gain when mrv2 starts."
msgstr "Устанавливает выигрыш по умолчанию, когда начинается mrv2."

msgid "Sets the default gamma when mrv2 starts."
msgstr "Устанавливает гамма по умолчанию, когда начинается mrv2."

msgid "Crop"
msgstr "Урожай"

msgid "Allows you to select a standard cropping area around image."
msgstr ""
"Позволяет вам выбрать стандартную зону сбора урожая вокруг изображения."

msgid "Auto Frame"
msgstr "Автоматическая основа"

msgid "When this is on, View/Auto Frame will be active."
msgstr "Когда это будет включено, будет активно работать View/Auto Frame."

msgid "Safe Areas"
msgstr "Безопасные районы"

msgid "When mrv2 starts, the safe area display will be active by default."
msgstr "При запуске mrv2 дисплей безопасности будет активирован по умолчанию."

msgid "OCIO in Top Bar"
msgstr "OCIO в топ-баре"

msgid ""
"When mrv2 starts, OCIO should start in the top bar instead of color "
"adjustments."
msgstr ""
"Когда начинается mrv2, OCIO должна начинаться в верхнем стержне вместо "
"цветовой корректировки."

msgid "Zoom Speed"
msgstr "Скорость увеличения"

msgid "HUD"
msgstr "HUD"

msgid ""
"This area specifies which elements should be shown as a HUD overlay on the "
"view screen."
msgstr ""
"В этой области указывается, какие элементы следует показывать в виде "
"накладки HUD на экране обзора."

msgid "Frame"
msgstr "Рамки"

msgid "Frame Range"
msgstr "Диапазон"

msgid "Frame Count"
msgstr "Графический подсчет"

msgid "Memory"
msgstr "Память"

msgid "Attributes"
msgstr "Атрибуты"

msgid "File Requester"
msgstr "Запрашиватель файла"

msgid "Single Click to Travel Drawers"
msgstr "Один щёлкните к рисункам путешествий"

msgid ""
"When using mrv2's file chooser, a single click on a folder will open it."
msgstr "При использовании выбора файла mrv2 его откроет один щелчок на папке."

msgid "Thumbnails Active"
msgstr "Активированные пальцы"

msgid "Show thumbnails for known files."
msgstr "Показать пальцы для известных файлов."

msgid "USD Thumbnails"
msgstr "Памфотные пули в долл. США"

msgid "Show Thumbnails for USD files (can be slow if they are big)"
msgstr ""
"Показать пальцы для файлов в долларах США (может быть медленно, если они "
"большие)"

msgid "Use Native File Chooser"
msgstr "Использовать выбранный файл"

msgid ""
"If selected, the natlve file chooser will be used.  If unselected, mrv2's "
"standard file chooser will be used."
msgstr ""
"Если выбрано, будет использован выбравший файл natlve. В случае невыбранного "
"будет использован выбранный стандартный файл mrv2."

msgid "Fonts"
msgstr "Шрифты"

msgid "Menus"
msgstr "Меню"

msgid "Sets the font to use in menus."
msgstr "Устанавливает шрифт для использования в меню."

msgid "Panels"
msgstr "Таблицы"

msgid "Sets the font to use in panels. (Not yet working)"
msgstr "Устанавливает шрифт для использования в панелях. (Еще не работает)"

msgid "Language and Colors"
msgstr "Язык и цвета"

msgid "Scheme"
msgstr "Схема"

msgid "Color Theme"
msgstr "Цветовая тема"

msgid "Reload Theme"
msgstr "Перезагрузить тему"

msgid ""
"Reload color theme from mrv2.colors file again to refresh change in colors"
msgstr ""
"Перезагрузить цветную тему из файла mrv2.colors снова для обновления "
"изменения цвета"

msgid "Selects the background color of areas outside the current image."
msgstr "Выберите цвет фона участков вне текущего изображения."

msgid "Text Overlay"
msgstr "Текстовая накладка"

msgid "Selects the color of text overlays printed over the current image."
msgstr "Выберите цвет текстовых накладок, напечатанных по текущему снимку."

msgid "Selects the color of the selection rectangle over the current image."
msgstr ""
"Выберите цвет выбранного прямоугольника по отношению к текущему снимку."

msgid "Selects the color of HUD overlays."
msgstr "Выберите цвет накладок HUD."

msgid "RGBA Display"
msgstr "Показать RGBA"

msgid "Pixel Values"
msgstr "Значения пикселя"

msgid "Secondary Display"
msgstr "Вторичное отображение"

msgid "Luminance"
msgstr "Освещение"

msgid "Positioning"
msgstr "Расположение"

msgid "Always Save on Exit"
msgstr "Всегда сохранять в выходе"

msgid ""
"When this option is set, mrv2 will save its position and size upon exiting "
"the program."
msgstr ""
"Когда эта опция установлена, mrv2 сохранит свое положение и размер при "
"выходе из программы."

msgid "Fixed Position"
msgstr "Стационарное положение"

msgid ""
"When this option is set, mrv2 will open in the position you set here (except "
"if the window goes out of the Desktop).  If Always Save on Exit is on, the "
"values are recakculated upon exiting the program."
msgstr ""
"Когда эта опция установлена, mrv2 будет открыта в положении, которое вы "
"установили здесь (за исключением того, что окно выходит из рабочего стола). "
"Если всегда включён вход на входе, значения выстраиваются при выходе из "
"программы."

msgid "X:"
msgstr "X:"

msgid "Y:"
msgstr "Y:"

msgid "Fixed Size"
msgstr "Фиксированный размер"

msgid ""
"When this option is on, mrv2 will always open to the size you set in W and "
"H.  If Always Save on Exit is on, the values are recalculated upon exiting "
"the program."
msgstr ""
"Когда эта опция включена, mrv2 всегда будет открыта для размера, "
"установленного в W и H. Если всегда сохранить на выходе, значения "
"пересчитываются при выходе из программы."

msgid "W:"
msgstr "W:"

msgid "H:"
msgstr "H:"

msgid "Take Current Window Values"
msgstr "Воспользуйтесь текущими значениями окна"

msgid ""
"Fills the Fixed Position and and Fixed Size values with the current values "
"of the viewer.  Remember to also check the boxes for Fixed Position and/or "
"Fixed Size depending what you want to save."
msgstr ""
"Fills the Fixed Position and Fixed Size values with the current values of "
"the viewer. Remember to also check the boxes for Fixed Position and/or Fixed "
"Size depending what you want to save."

msgid "Render"
msgstr "Редакция"

msgid "Alpha Blend"
msgstr "Альфа Бленд"

msgid "Minify Filter"
msgstr "Минимизация фильтра"

msgid "Magnify Filter"
msgstr "Увеличить фильтр"

msgid "Thumbnails"
msgstr "Пальцы"

msgid "Preview Thumbnails above Timeline"
msgstr "Просмотр миниатюрных пальцев над временной линией"

msgid "Preview Thumbnails in a rectangle above Timeline"
msgstr "Просмотреть пальцы в прямоугольнике над временной линией"

msgid "Preview Thumbnails on Panels"
msgstr "Просмотр табличек с пальцами на табличках"

msgid "Preview Thumbnails in Panels"
msgstr "Просмотр миниатюрных снимков в табличках"

msgid "Edit Viewport"
msgstr "Правка Просмотра"

msgid "How to display timeline thumbnails by default."
msgstr "Как отображать хронологию ногтей по умолчанию."

msgid "Display"
msgstr "Показать"

msgid "How to display timeline by default."
msgstr "Как отображать временную линию по умолчанию."

msgid "Start in Edit mode"
msgstr "Начать в режиме Правки"

msgid "Editing viewport will be visible at start up."
msgstr "Редакторский порт будет виден с самого начала."

msgid "Remove EDLs in Temporary Folder on Exit"
msgstr "Удалить EDL во временной папке при выходе"

msgid ""
"When selected, temporary EDLs (Playlists) will be removed from the temporary "
"folder."
msgstr "При выборе из временной папки будут удалены временные EDL (Playlists)."

msgid "Video Start Frame"
msgstr "Строка запуска видео"

msgid "Start value in the timeline where video starts."
msgstr "Начинаем значение в графике, где начинается видео."

msgid "Playback"
msgstr "Воспроизведение"

msgid "Auto Playback"
msgstr "Автозакрытие воспроизведения"

msgid "Start Playback when opening files."
msgstr "Начать воспроизведение при открытии файлов."

msgid "Scrub with Audio"
msgstr "Скрутка звука"

msgid ""
"Start playback when scrubbing so that audio can be heard.  Scrubbing can be "
"less smooth."
msgstr ""
"Начать воспроизведение при чистке, чтобы звук был услышан. Скруббирование "
"может быть менее гладким."

msgid "Single Click Playback"
msgstr "Воспроизведение по одиночному клику"

msgid ""
"Start Playback when single clicking the left mouse button on the view window"
msgstr ""
"Запустить воспроизведение, когда один щелчок левой кнопкой мыши на окне "
"просмотра"

msgid "Auto Hide Pixel Bar"
msgstr "Автоматическое скрытие пикселя"

msgid ""
"The Pixel Bar can slow down playback at high resolutions.  When this option "
"is on, the pixel toolbar will be hidden automatically."
msgstr ""
"Pixel Bar может замедлить воспроизведение при высоких разрешениях. Когда эта "
"опция включена, панель пикселя будет скрыта автоматически."

msgid "Sequences"
msgstr "Последовательность"

msgid "Speed"
msgstr "Скорость"

msgid "Frames Per Second value for sequences that don't have embedded speed."
msgstr ""
"Рамки на второе значение для последовательностей, которые не имеют "
"встроенной скорости."

msgid "Looping Mode"
msgstr "Режим прокладки"

msgid "Select default looping mode in timeline."
msgstr "Выберите режим петли по умолчанию во времени."

msgid "Scrub Sensitivity"
msgstr "Чувствительность"

msgid ""
"This setting controls the sensitivity of scrubbing (SHIFT and then the mouse "
"right and left).  Smaller values make the mouse move jump more frames while "
"higher values does the opposite."
msgstr ""
"Эта регулировка контролирует чувствительность скруббирования (SHIFT и затем "
"мышь справа и слева). Меньшие значения заставляют мышь двигать больше "
"кадров, в то время как более высокие значения делают обратное."

msgid "Default View"
msgstr "Вид по умолчанию"

msgid "Show Transitions"
msgstr "Показать изменения"

msgid "Show Transitions in Edit Viewport"
msgstr "Показать изменения в просмотре"

msgid "Show Markers"
msgstr "Показать маркеры"

msgid "Show Markers in Edit Viewport"
msgstr "Показать маркеры в портале Правки"

msgid "Behavior"
msgstr "Поведение"

msgid "Edit Associated Clips"
msgstr "Правка Ассоциированные Клипы"

msgid "Edit Associated Clips."
msgstr "Правка Associated Clips."

msgid "Editable"
msgstr "Редакция"

msgid "Editable Timeline Viewport."
msgstr "Редактируемый просмотр времени."

msgid "OCIO"
msgstr "OCIO"

msgid "OCIO Config File"
msgstr "Файл OCIO Conpig"

msgid ""
"This is the path to your config.ocio file.  It can be set with the "
"environment variable OCIO, which takes precedence over any saved setting."
msgstr ""
"Это путь к вашему файлу config.ocio. Он может быть установлен с переменной "
"окружающей среды OCIO, которая имеет приоритет над любой сохранённой "
"настройкой."

msgid "Built-in Configs"
msgstr "Встроенные конфигуры"

msgid "Pick a config.ocio file from disk."
msgstr "Выбери файл config.ocio с диска."

msgid "Use Default Display and View"
msgstr "Использовать по умолчанию показ и просмотр"

msgid ""
"When this option is on, and your config.ocio has a default display and view, "
"it will be used to be set as default."
msgstr ""
"Когда эта опция включена, и у вашей конфег.ocio есть по умолчанию дисплей и "
"обзор, она будет установлена как по умолчанию."

msgid "Use Active Views and Active Displays"
msgstr "Использовать активные взгляды и активные дисплеи"

msgid ""
"When this option is off, OCIO files with active_views: and active_displays: "
"are not taken into account."
msgstr ""
"Когда эта опция выключена, файлы OCIO с активными просмотрами: и "
"активные_дискуссии: не принимаются во внимание."

msgid "OCIO Defaults"
msgstr "Погрешности OCIO"

msgid "8-bits"
msgstr "8 бит"

msgid ""
"The name of the OCIO default image color space for 8 bit images (jpg, bmp, "
"etc)."
msgstr ""
"Название цветового пространства OCIO для 8 битных изображений (jpg, bmp и "
"т.д.)."

msgid "16-bits"
msgstr "16 бит"

msgid ""
"The name of the OCIO default image color space for 16-bit images (cin, tiff, "
"etc.)"
msgstr ""
"Название цветового пространства OCIO для 16-битных изображений (cin, tiff и "
"т.д.)"

msgid "32-bits"
msgstr "32 бита"

msgid ""
"The name of the OCIO default image color space for 32-bit int images "
"(openexr integers, etc.)"
msgstr ""
"Название цветового пространства OCIO для 32-битных интиллюстраций (открытые "
"целые числа и т.д.)"

msgid "half"
msgstr "половина"

msgid "The name of the OCIO default image color space for OpenEXR half images."
msgstr "Название цветового пространства OCIO для полуснимков OpenEXR."

msgid "float"
msgstr "плавучая точка"

msgid ""
"The name of the OCIO default image color space for half and float images "
"(OpenEXR, hdr, dpx, etc.)"
msgstr ""
"Название цветового пространства OCIO для половинных и поплавковых "
"изображений (OpenEXR, hdr, dpx и т.д.)"

msgid "Default Look"
msgstr "По умолчанию"

msgid "Display / View"
msgstr "Показать/Вид"

msgid "Default Display / View"
msgstr "Показать по умолчанию/Вид"

msgid "Loading"
msgstr "Загрузка"

msgid "Version Regex"
msgstr "Версия Regex"

msgid ""
"Regular Expression used to match clip versions.  Must group three things "
"(prefix, number and suffix). If left on its default value (_v), it will "
"automatically be created a regular expression to match versions defined with "
"_v in the name of the file, directory or both. For example: "
"gizmo_v001.0001.exr"
msgstr ""
"Регулярное выражение, используемое для совпадения с версиями клипов. Нужно "
"группировать три вещи (prefix, число и suffix). Если оставить на своем "
"значении по умолчанию (_v), то оно автоматически будет создаваться "
"регулярное выражение для совпадения с версиями, определенными на _v в имени "
"файла, каталога или обоих. Например: gizmo_v001 0001.exr"

msgid "Maximum Images Apart"
msgstr "Максимальные изображения"

msgid ""
"When searching for a version, this value is the maximum version apart from "
"each other when searching the first or last version."
msgstr ""
"При поиске версии это значение представляет собой максимальную версию "
"отдельно друг от друга при поиске первой или последней версии."

msgid "Missing Frame"
msgstr "Недостающие рамки"

msgid "Path Mappings"
msgstr "Пути картирования"

msgid ""
"Use Up and Down arrows to move the selected line up and down.  Double click "
"to change item.  Click on an empty area to unselect."
msgstr ""
"Используйте стрелки вверх и вниз, чтобы переместить выбранную линию вверх и "
"вниз. Двойной щелчок для изменения пункта. Нажмите на пустую область, чтобы "
"не выбрать."

msgid "Add Paths"
msgstr "Добавить пути"

msgid "Add a new remote mapping."
msgstr "Добавить новое дистанционное картирование."

msgid "Remove Paths"
msgstr "Удалить пути"

msgid "Remove the currently selected path mapping."
msgstr "Удалить выбранное в настоящее время картирование путей."

msgid "Send"
msgstr "Отправить"

msgid "Accept"
msgstr "Принять"

msgid "UI Control"
msgstr "Контроль UI"

msgid "Pan and Zoom"
msgstr "Пановое и крупногабаритное"

msgid "Color Control"
msgstr "Контроль цвета"

msgid "Audio Control"
msgstr "Аудиовизуальное управление"

msgid "Monitor VSync"
msgstr "Монитор VSync"

msgid ""
"Turns on and off Monitor's Vsync.  VSync off can display movies faster, at "
"the cost of potential tearing in the image."
msgstr ""
"Включается и выключается Vsync Monitor's Vsync. VSync может показывать "
"фильмы быстрее, за счет потенциального разрыва изображения."

msgid "Color Buffers' Accuracy"
msgstr "Точность цветовых буферов"

msgid ""
"Color Buffers can be Float, Half Float, Fast or Automatic.  Float preserves "
"all float information, Half Float preserves most float information and Fast "
"works in 8-bits.  Automatic selects the accuracy baed on image depth."
msgstr ""
"Цветные Buffers могут быть Float, Float Float, Fast или Automo. Float "
"сохраняет всю поплавковую информацию, Пол Float сохраняет большую часть "
"поплавковой информации и быстро работает в 8 битах. Автоматически выбирает "
"точность на глубине изображения."

msgid "Blit Viewports"
msgstr "Blit Viewports"

msgid ""
"Viewports can be drawn with blitting or with OpenGL shaders.  Depending on "
"graphics card and OS one can perform better then the other."
msgstr ""
"Просмотры можно нарисовать с помощью блеска или с помощью OpenGL Sheners. В "
"зависимости от карты графики и ОС один может работать лучше, а другой - "
"лучше."

msgid "Blit Timeline"
msgstr "Блитная временн*е рамки"

msgid ""
"Timeline can be drawn with blitting or with OpenGL shaders.  Depending on "
"graphics card and OS one can perform better then the other."
msgstr ""
"Временную линию можно нарисовать с помощью блеска или с помощью OpenGL "
"Sheners. В зависимости от карты графики и ОС один может работать лучше, а "
"другой - лучше."

msgid ""
"For changes to take effect, you will need to re-open any movies already "
"playing or reload mrv2."
msgstr ""
"Для того чтобы изменения вступили в силу, вам нужно будет вновь открыть "
"любые фильмы, которые уже играют или перезаряжают mrv2."

msgid "API"
msgstr "API"

msgid "Audio API to use for platforms that support multiple APIs (Linux only)"
msgstr ""
"Audio API для использования в платформах, которые поддерживают несколько API "
"(только Linux)"

msgid "Output Device"
msgstr "Выходное устройство"

msgid "Output Device to use for audio playback."
msgstr "Выходное устройство для использования для воспроизведения звука."

msgid "ComfyUI"
msgstr "ComfyUI"

msgid ""
"Here are the current settings to interact with ComfyUI.  It requires "
"installation of mrv2's comfyUI nodes."
msgstr ""
"Вот текущие настройки для взаимодействия с ComfyUI. Это требует установки "
"узлов mrv2 comfyUI."

msgid "Use ComfyUI Pipe"
msgstr "Использовать ComfyUI трубу"

msgid ""
"This setting opens a pipe to communicate with ComfyUI's mrv2_save_exr_node.py"
msgstr ""
"Эта установка открывает трубу для связи с ComfyUI mrv2_save_exr_node.py"

msgid "Errors"
msgstr "Ошибки"

msgid "On FFmpeg Error"
msgstr "Ошибка FFmpeg"

msgid "Adjusts how Log Window behaves in case of an FFmpeg error."
msgstr "Регулирует поведение окна журнала в случае ошибки FFmpeg."

msgid "On Error"
msgstr "Ошибка"

msgid "Adjusts how Log Window behaves in case of error."
msgstr "Отрегулирует поведение окна журнала в случае ошибки."

msgid "Check for Updates"
msgstr "Проверка обновления"

msgid "Allows you to automatically download updates of mrv2 when it starts up."
msgstr "Позволяет вам автоматически загружать обновления mrv2 при запуске."

msgid "Reset settings to the default."
msgstr "Перезагрузить настройки по умолчанию."

msgid "Revert"
msgstr "Отменить"

msgid "Revert settings to last saved preferences."
msgstr "Отменить настройки для последнего сохранения предпочтений."

msgid ""
"Accept settings but don't save.  They will get saved when exiting the "
"program."
msgstr ""
"Принимать настройки, но не сохранять. Они будут спасены при выходе из "
"программы."

msgid "Module"
msgstr "Модуль"

msgid "User Interface/View Window"
msgstr "Интерфэйс пользователя/Вид Окно"

msgid "User Interface/File Requester"
msgstr "Интерфэйс пользователя/Запрашиватель файла"

msgid "User Interface/Fonts"
msgstr "Интерфэйс пользователя/Шрифты"

msgid "User Interface/Language and Colors"
msgstr "Интерфэйс пользователя/Язык и цвета"

msgid "User Interface/Pixel Toolbar"
msgstr "Интерфэйс пользователя/Панель пикселя"

msgid "User Interface/Positioning"
msgstr "Интерфэйс пользователя/Расположение"

msgid "User Interface/Render"
msgstr "Интерфэйс пользователя/Редакция"

msgid "User Interface/Thumbnails"
msgstr "Интерфэйс пользователя/Пальцы"

msgid "User Interface/Timeline"
msgstr "Интерфэйс пользователя/Сроки"

msgid "No Audio was Compiled"
msgstr "Никакого звука не было скомпилировано"

msgid "No Audio Devices were Found"
msgstr "Аудиовизуальные устройства не найдены"

msgid "Default API"
msgstr "По умолчанию API"

msgid "No Valid Devices found"
msgstr "Не найдены действительные устройства"

msgid "Default Device"
msgstr "По умолчанию"

msgid "PDF Options"
msgstr "Параметры PDF"

msgid "Page Size"
msgstr "Размер страницы"

msgid "Remote to Local Path Mapping"
msgstr "Дистанционное картирование до местного картирования"

msgid "Remote Path"
msgstr "Удалённый путь"

msgid "Local Path"
msgstr "Местный путь"

msgid "Okay"
msgstr "Хорошо."

msgid "OCIO Presets"
msgstr "Пресеты OCIO"

msgid "Click to switch to a stored preset."
msgstr "Нажмите, чтобы перейти к хранимой предварительной настройке."

msgid "Click to add a new preset with the current settings."
msgstr ""
"Нажмите для добавления новой предварительной настройки с текущими "
"настройками."

msgid "Click to delete the selected preset."
msgstr "Нажмите для удаления выбранного предварительного набора."

msgid ""
"Select, Add or Delete an OCIO Preset that stores: config filename, Input "
"Color Space, View, Look, LUT settings and Defaults for 8-bits, 16-bits, 32-"
"bits, half and float images. "
msgstr ""
"Выберите, добавьте или удалите OCIO Preset, который хранит: config Pame, "
"Introduction Color Space, View, LUT, настройки и по умолчанию для 8-битных, "
"16-битных, 32-битных, половинчатых и поплавковых изображений."

msgid "Summary"
msgstr "Резюме"

msgid "Preset Name"
msgstr "Предопределенное имя"

msgid "Active"
msgstr "Активные"

msgid "Function"
msgstr "Функция"

msgid "Key"
msgstr "Key"

msgid "Match Case"
msgstr "Совпадение"

msgid "Reset hotkeys to mrv2's default configuration."
msgstr "Перезагрузить хот-доги в конфигурацию mrv2."

msgid "Reload"
msgstr "Перезагрузить"

msgid "Reload hotkeys to last saved file."
msgstr "Перезагрузить хот-доги в последний сохраненный файл."

msgid "Accept the current hotkeys."
msgstr "Прими текущие хижины."

msgid "HW"
msgstr "HW"

msgid "CPU Information"
msgstr "Информация о процессоре"

msgid "GPU Information"
msgstr "Информация GPU"

msgid "Formats"
msgstr "Форматы"

msgid "Codecs"
msgstr "Коды"

msgid "Subtitles"
msgstr "Субтитры"

msgid "Protocols"
msgstr "Протоколы"

msgid "Thanks"
msgstr "Спасибо."

msgid "Hotkey for..."
msgstr "Хоткей для..."

msgid "Type Key"
msgstr "Тип ключа"

msgid "Type a key."
msgstr "Набери ключ."

msgid "Shift"
msgstr "Смена"

msgid "Ctrl"
msgstr "linkki"

msgid "Alt"
msgstr "Alt"

msgid "Meta"
msgstr "Meta"

msgid "Clear"
msgstr "Очистить"

msgid "OCIO Browser"
msgstr "Просмотр OCIO"

msgid "Select an OCIO Transform"
msgstr "Выбрать OCIO Transform"

msgid "Accept the selected OCIO file."
msgstr "Выбрать выбранный файл OCIO."

msgid "Cancel the OCIO selection and don't change anything."
msgstr "Отмените отбор ОВД и ничего не меняйте."

msgid "Escape"
msgstr "Побег"

msgid "BackSpace"
msgstr "Заднее пространство"

msgid "Tab"
msgstr "Tab"

msgid "Return"
msgstr "Возвращение"

msgid "Print"
msgstr "Печать"

msgid "ScrollLock"
msgstr "Блокировка прокрутки"

msgid "Pause"
msgstr "Приостановить"

msgid "Insert"
msgstr "Вставить"

msgid "PageUp"
msgstr "Стр."

msgid "End"
msgstr "End"

msgid "PageDown"
msgstr "Страница"

msgid "Left"
msgstr "Налево"

msgid "Up"
msgstr "Up"

msgid "Right"
msgstr "Верно."

msgid "Down"
msgstr "Вниз"

msgid "LeftShift"
msgstr "Левый шифт"

msgid "RightShift"
msgstr "Правый шайт"

msgid "LeftCtrl"
msgstr "Левый трл"

msgid "RightCtrl"
msgstr "Правый"

msgid "CapsLock"
msgstr "CapsLock"

msgid "LeftAlt"
msgstr "Левый альт"

msgid "RightAlt"
msgstr "Правильно."

msgid "LeftMeta"
msgstr "Левая Мета"

msgid "RightMeta"
msgstr "Правая Мета"

msgid "Menu"
msgstr "Меню"

msgid "NumLock"
msgstr "Нумлок"

msgid "padEnter"
msgstr "Вход"

msgid "pad0"
msgstr "Paper0"

msgid "pad1"
msgstr "колодка1"

msgid "pad2"
msgstr "колодка2"

msgid "pad3"
msgstr "колодка3"

msgid "pad4"
msgstr "рисунок4"

msgid "pad5"
msgstr "рисунок5"

msgid "pad6"
msgstr "рисунок6"

msgid "pad7"
msgstr "рисунок7"

msgid "pad8"
msgstr "рисунок 8"

msgid "pad9"
msgstr "рисунок9"

msgid "Space (' ')"
msgstr "Космос ('')"

msgid "Multiply"
msgstr "Умножить"

msgid "Subtract"
msgstr "Вычитать"

msgid "Decimal"
msgstr "Десимальная"

msgid "Divide"
msgstr "Разделение"

msgid "@B12@C7@b@.Remote\t@B12@C7@b@.Local"
msgstr "@B12@C7@b@.Remote\t@B12@C7@b@.Local"

msgid "sysctl failed!"
msgstr "Сисктл провалился!"

msgid "host_statistics64 failed"
msgstr "shop_statistics64 не сработал"

msgid "task info failed"
msgstr "Ошибка информации о задаче"

msgid "Open Directory"
msgstr "Открыть каталог"

msgid "Open Movie or Sequence"
msgstr "Открытое кино или последовательность"

msgid "Open Single Image"
msgstr "Открыть единый образ"

msgid "Save Image"
msgstr "Сохранить изображение"

msgid "Save Frames To Folder"
msgstr "Сохранить рамки папки"

msgid "Save OTIO Timeline"
msgstr "Сохранить временную линию OTIO"

msgid "Save Annotations Only"
msgstr "Сохранить только аннотации"

msgid "Save Annotations as JSON"
msgstr "Сохранить ссылки как JOSON"

msgid "Save PDF Document"
msgstr "Сохранить документ PDF"

msgid "Save Session As"
msgstr "Сохранить сеанс как"

msgid "Close Current"
msgstr "Закрыть текущее"

msgid "Close All"
msgstr "Закрыть все"

msgid "Quit Program"
msgstr "Выход из программы"

msgid "Zoom Minimum"
msgstr "Минимальное увеличение"

msgid "Zoom Maximum"
msgstr "Максимальное увеличение"

msgid "Center Image"
msgstr "Фотография центра"

msgid "Fit Screen"
msgstr "Скриншот"

msgid "Resize Main Window to Fit"
msgstr "Изменить размер главного окна, чтобы его можно было использовать"

msgid "Fit All"
msgstr "Совместиться со всеми"

msgid "Toggle Minify Texture Filtering"
msgstr "Переключить фильтрацию уменьшения текстур"

msgid "Toggle Magnify Texture Filtering"
msgstr "Переключить фильтрацию увеличения текстур"

msgid "Auto Frame View"
msgstr "Вид авторамки"

msgid "Toggle Click Through"
msgstr "Пройти через панель инструментов@ info: whatsthis"

msgid "More UI Transparency"
msgstr "Более прозрачный UI"

msgid "Less UI Transparency"
msgstr "Менее прозрачный UI"

msgid "Ignore Display Window"
msgstr "Игнорировать окно отображения"

msgid "Ignore Chromaticities"
msgstr "Игнорировать хроматизм"

msgid "Auto Normalize"
msgstr "Автонормализовать"

msgid "Invalid Values"
msgstr "Неверные значения"

msgid "Toggle HDR tonemap"
msgstr "Скриншот"

msgid "Display Window"
msgstr "Показать окно"

msgid "Data Window"
msgstr "Окно данных"

msgid "Compare Wipe"
msgstr "Сравнить сетку"

msgid "Compare Overlay"
msgstr "Сравнить оплошность"

msgid "Compare Difference"
msgstr "Сравнить разницу"

msgid "Compare Horizontal"
msgstr "Сравните горизонтальные"

msgid "Compare Vertical"
msgstr "Сравните вертикально"

msgid "Compare Tile"
msgstr "Сравнить подтяжку"

msgid "Color Channel"
msgstr "Цветной канал"

msgid "Red Channel"
msgstr "Красный канал"

msgid "Green Channel"
msgstr "Зеленый канал"

msgid "Blue Channel"
msgstr "Голубой канал"

msgid "Alpha Channel"
msgstr "Альфа-канал"

msgid "Lumma Channel"
msgstr "Ламмский канал"

msgid "Flip X"
msgstr "Перевернуть X"

msgid "Flip Y"
msgstr "Перевернуть Y"

msgid "Rotate Images +90 Degrees"
msgstr "Вращение изображений +90 степеней"

msgid "Rotate Images -90 Degrees"
msgstr "Поворачивай образы - 90 степеней"

msgid "Video Levels from File"
msgstr "Видеоуровни из файла"

msgid "Video Levels Legal Range"
msgstr "Правовой диапазон Законный Диапазон"

msgid "Video Levels Full Range"
msgstr "Видеоуровни Полная дальность"

msgid "Alpha Blend None"
msgstr "Альфа Бленд Отсутствует"

msgid "Alpha Blend Straight"
msgstr "Альфа Бленд Прямой"

msgid "Alpha Blend Premultiplied"
msgstr "&lt; Альфа Бленд &gt;"

msgid "Annotation Clear Frame"
msgstr "Чистая основа примечания"

msgid "Annotation Clear All Frames"
msgstr "Обозначение Очистить все рамки"

msgid "Annotation Frame Step Backwards"
msgstr "Обозначение Шаг назад"

msgid "Frame Step Backwards"
msgstr "Шаг назад"

msgid "Frame Step FPS Backwards"
msgstr "Шаг FPS назад"

msgid "Annotation Frame Step Forwards"
msgstr "Обозначение Шаг вперёд"

msgid "Frame Step Forwards"
msgstr "Шаг вперёд"

msgid "Frame Step FPS Forwards"
msgstr "Фрейм-шап FPS вперёд"

msgid "Play Backwards"
msgstr "Воспроизвести назад"

msgid "Play Backwards / Change Speed"
msgstr "Воспроизвести назад/Изменить скорость"

msgid "Play in Current Direction"
msgstr "Воспроизвести в текущем направлении"

msgid "Play Forwards"
msgstr "Воспроизвести вперёд"

msgid "Play Forwards / Change Speed"
msgstr "Воспроизвести вперёд/Изменить скорость"

msgid "Next Clip"
msgstr "Следующий слип"

msgid "Previous Clip"
msgstr "Предыдущий слип"

msgid "Loop Playback"
msgstr "Воспроизведение"

msgid "Playback Once"
msgstr "Воспроизвести один раз"

msgid "Playback Ping Pong"
msgstr "Воспроизведение Ping Pong"

msgid "First Image Version"
msgstr "Версия первого изображения"

msgid "Previous Image Version"
msgstr "Предыдущая версия изображения"

msgid "Next Image Version"
msgstr "Следующая версия изображения"

msgid "Last Image Version"
msgstr "Версия последнего изображения"

msgid "Previous Image"
msgstr "Предыдущая фотография"

msgid "Next Image"
msgstr "Следующий снимок"

msgid "Previous Image Limited"
msgstr "Предыдущий снимок ограничен"

msgid "Next Image Limited"
msgstr "Следующий снимок Limited"

msgid "Previous Channel"
msgstr "Предыдущий канал"

msgid "Next Channel"
msgstr "Следующий канал"

msgid "Clear Cache"
msgstr "Очистить кэш"

msgid "UpdateVideoFrame"
msgstr "Обновление VideoFrame"

msgid "Cut Frame"
msgstr "Строка отруба"

msgid "Copy Frame"
msgstr "Скопировать рамки"

msgid "Paste Frame"
msgstr "Вставить рамки"

msgid "Insert Frame"
msgstr "Вставить рамки"

msgid "Slice Clip"
msgstr "Сломанный скальпель"

msgid "Remove Clip"
msgstr "Удалить щелчок"

msgid "Insert Audio Clip"
msgstr "Вставить скачок звука"

msgid "Remove Audio Clip"
msgstr "Удалить скачок звука"

msgid "Insert Audio Gap"
msgstr "Вставить проем звука"

msgid "Remove Audio Gap"
msgstr "Удалить звуковой пробел"

msgid "Edit Undo"
msgstr "Правка Отменить"

msgid "Edit Redo"
msgstr "Правка Повторить"

msgid "Toggle Menu Bar"
msgstr "Переключить панель меню"

msgid "Toggle Top Bar"
msgstr "Переключить верхнюю панель"

msgid "Toggle Pixel Bar"
msgstr "Переключить панель пикселей"

msgid "Toggle Timeline"
msgstr "Переключить временную шкалу"

msgid "Toggle Status Bar"
msgstr "Скриншот состояния закладки"

msgid "Toggle Tool Dock"
msgstr "Переключить панель инструментов"

msgid "Toggle Full Screen"
msgstr "Переключить полноэкранный режим"

msgid "Toggle Presentation"
msgstr "Переключить презентацию"

msgid "Toggle Float On Top"
msgstr "Переключить всегда на переднем плане"

msgid "Toggle Secondary"
msgstr "Переключить вторичный"

msgid "Toggle Secondary Float On Top"
msgstr "Вторичный поплавок сверху"

msgid "Toggle NDI"
msgstr "Переключить NDI"

msgid "Toggle Network"
msgstr "Переключить сеть"

msgid "Toggle USD"
msgstr "Переключить USD"

msgid "Toggle Stereo 3D"
msgstr "Переключить стерео 3D"

msgid "Toggle Edit Mode"
msgstr "Переключить режим редактирования"

msgid "Toggle Timeline Editable"
msgstr "Переключить редактируемость временной шкалы"

msgid "Toggle Edit Associated Clips"
msgstr "Переключить редактирование связанных клипов"

msgid "Timeline Frame View"
msgstr "Просмотр временны́х рамок"

msgid "Toggle Timeline Scroll To Current Frame"
msgstr "Свиток времени в текущую систему"

msgid "Toggle Timeline Track Info"
msgstr "Переключить информацию о дорожке временной шкалы"

msgid "Toggle Timeline Clip Info"
msgstr "Переключить информацию о клипе временной шкалы"

msgid "Toggle Timeline Thumbnails"
msgstr "Переключить миниатюры временной шкалы"

msgid "Toggle Timeline Transitions"
msgstr "Переключить переходы временной шкалы"

msgid "Toggle Timeline Markers"
msgstr "Переключить маркеры временной шкалы"

msgid "Reset Gain/Gamma"
msgstr "Перезагрузить прибыль/Gamma"

msgid "Exposure More"
msgstr "Больше"

msgid "Exposure Less"
msgstr "Минус"

msgid "Saturation More"
msgstr "Насыщенность"

msgid "Saturation Less"
msgstr "Насыщение минус"

msgid "Gamma More"
msgstr "Гамма больше"

msgid "Gamma Less"
msgstr "Гамма Меньше"

msgid "OCIO In Top Bar"
msgstr "OCIO в топ-баре"

msgid "OCIO Input Color Space"
msgstr "Цветовое пространство OCIO"

msgid "OCIO Display"
msgstr "Выставка OCIO"

msgid "OCIO View"
msgstr "Вид OCIO"

msgid "Scrub Mode"
msgstr "Режим скруба"

msgid "Area Selection Mode"
msgstr "Режим выделения области"

msgid "Erase Mode"
msgstr "Стереть режим"

msgid "Polygon Mode"
msgstr "Многоугольник режим"

msgid "Arrow Mode"
msgstr "Режим стрелки"

msgid "Rectangle Mode"
msgstr "Режим рентгеноскопии"

msgid "Circle Mode"
msgstr "Режим окружности"

msgid "Text Mode"
msgstr "Текстовый режим"

msgid "Pen Size More"
msgstr "Размер пены больше"

msgid "Pen Size Less"
msgstr "Размер карандаша минус"

msgid "Switch Pen Color"
msgstr "Переключить цвет Pen"

msgid "Hud Window"
msgstr "Окно Хад"

msgid "Toggle One Panel Only"
msgstr "Переключить только одну панель"

msgid "Toggle Files Panel"
msgstr "Переключить панель файлов"

msgid "Toggle Media Info Panel"
msgstr "Переключить панель информации о медиа"

msgid "Toggle Color Area Info Panel"
msgstr "Переключить панель информации о цветовой области"

msgid "Toggle Color Controls Panel"
msgstr "Переключить панель управления цветом"

msgid "Toggle Playlist Panel"
msgstr "Переключить панель плейлиста"

msgid "Toggle Compare Panel"
msgstr "Переключить панель сравнения"

msgid "Toggle Devices Panel"
msgstr "Переключить панель устройств"

msgid "Toggle Annotation Panel"
msgstr "Переключить панель аннотаций"

msgid "Toggle Background Panel"
msgstr "Переключить панель фона"

msgid "Toggle Settings Panel"
msgstr "Переключить панель настроек"

msgid "Toggle Histogram Panel"
msgstr "Переключить панель гистограммы"

msgid "Toggle Vectorscope Panel"
msgstr "Переключить панель вектороскопа"

msgid "Toggle Waveform Panel"
msgstr "Панель инструментов Waveform"

msgid "Toggle Environment Map Panel"
msgstr "Группа по составлению карты состояния окружающей среды"

msgid "Toggle Preferences Window"
msgstr "Переключить окно настроек"

msgid "Toggle Python Panel"
msgstr "Переключить панель Python"

msgid "Toggle Log Panel"
msgstr "Переключить панель журналов"

msgid "Toggle Hotkeys Window"
msgstr "Переключить окно горячих клавиш"

msgid "Toggle About Window"
msgstr "Закладка о окне"

#~ msgid "Could not initialize NDI"
#~ msgstr "Не удалось инициализировать NDI"

#~ msgid "You cannot set Window click through with a totally opaque window."
#~ msgstr "Невозможно пропустить окно с помощью абсолютно непрозрачного окна."

#~ msgid "Linux Distribution: "
#~ msgstr "Распространение Linux:"

#~ msgid "Running from "
#~ msgstr "Убегает от"

#~ msgid "Desktop: "
#~ msgstr "Рабочий стол:"

#~ msgid "RLE"
#~ msgstr "RLE"

#~ msgid "ZIPS"
#~ msgstr "ЗИПС"

#~ msgid "ZIP"
#~ msgstr "ZIP"

#~ msgid "PIZ"
#~ msgstr "PIZ"

#~ msgid "PXR24"
#~ msgstr "PXR24"

#~ msgid "B44"
#~ msgstr "B44"

#~ msgid "B44A"
#~ msgstr "B44A"

#~ msgid "DWAA"
#~ msgstr "DWAA"

#~ msgid "DWAB"
#~ msgstr "DWAB"

#~ msgid "Found new versioned file {0}."
#~ msgstr "Нашел новый версийный файл {0}."

#~ msgid "File {0} found but is not readable."
#~ msgstr "Файл {0} найден, но не считывается."

#~ msgid "Iteration {0} matched prefix={1}"
#~ msgstr "Итерация {0} совпадающий префикс= {1}"

#~ msgid "Iteration {0} matched version={1}"
#~ msgstr "Итерация {0} compended версия= {1}"

#~ msgid "Iteration {0} matched suffix={1}"
#~ msgstr "Итерация {0} Совпадение suffix= {1}"

#~ msgid "TV"
#~ msgstr "TV"

#~ msgid "PC"
#~ msgstr "PC"<|MERGE_RESOLUTION|>--- conflicted
+++ resolved
@@ -945,13 +945,8 @@
 "duration of 9.\n"
 msgstr ""
 "\n"
-<<<<<<< HEAD
-"Создает :class:`~TimeRange` из начального и "
-"конечного :class:`~RationalTime`\\s (исключительно).\n"
-=======
 "Создает :class:`~TimeRange` из начального и конечного :class:`~RationalTime`"
 "\\s (исключительно).\n"
->>>>>>> 6127910c
 "\n"
 "Например, если start_time равно 1, а end_time равно 10, возвращаемый "
 "диапазон будет иметь продолжительность 9.\n"
@@ -965,13 +960,8 @@
 "duration of 10.\n"
 msgstr ""
 "\n"
-<<<<<<< HEAD
-"Создает :class:`~TimeRange` из начального и "
-"конечного :class:`~RationalTime`\\s (включительно).\n"
-=======
 "Создает :class:`~TimeRange` из начального и конечного :class:`~RationalTime`"
 "\\s (включительно).\n"
->>>>>>> 6127910c
 "\n"
 "Например, если start_time равно 1, а end_time равно 10, возвращаемый "
 "диапазон будет иметь продолжительность 10.\n"
