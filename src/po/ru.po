--- conflicted
+++ resolved
@@ -502,24 +502,12 @@
 
 msgid ""
 "\n"
-<<<<<<< HEAD
-"The RationalTime class represents a measure of time of :math:`rt.value/"
-"rt.rate` seconds.\n"
-"It can be rescaled into another :class:`~RationalTime`'s rate.\n"
-msgstr ""
-"\n"
-"Класс RationalTime представляет собой измерение времени в :math:`rt.value/"
-"rt.rate` секундах.\n"
-"Он может быть пересчитан в другой :class:`~RationalTime` с другим частотным "
-"значением.\n"
-=======
 "The RationalTime class represents a measure of time of :math:`rt.value/rt.rate` seconds.\n"
 "It can be rescaled into another :class:`~RationalTime`'s rate.\n"
 msgstr ""
 "\n"
 "Класс RationalTime представляет собой измерение времени в :math:`rt.value/rt.rate` секундах.\n"
 "Он может быть пересчитан в другой :class:`~RationalTime` с другим частотным значением.\n"
->>>>>>> ee739d80
 
 msgid ""
 "\n"
@@ -915,12 +903,7 @@
 "For example, if start_time is 1 and end_time is 10, the returned will have a duration of 9.\n"
 msgstr ""
 "\n"
-<<<<<<< HEAD
-"Создает :class:`~TimeRange` из начального и "
-"конечного :class:`~RationalTime`\\s (исключительно).\n"
-=======
 "Создает :class:`~TimeRange` из начального и конечного :class:`~RationalTime`\\s (исключительно).\n"
->>>>>>> ee739d80
 "\n"
 "Например, если start_time равно 1, а end_time равно 10, возвращаемый диапазон будет иметь продолжительность 9.\n"
 
@@ -931,12 +914,7 @@
 "For example, if start_time is 1 and end_time is 10, the returned will have a duration of 10.\n"
 msgstr ""
 "\n"
-<<<<<<< HEAD
-"Создает :class:`~TimeRange` из начального и "
-"конечного :class:`~RationalTime`\\s (включительно).\n"
-=======
 "Создает :class:`~TimeRange` из начального и конечного :class:`~RationalTime`\\s (включительно).\n"
->>>>>>> ee739d80
 "\n"
 "Например, если start_time равно 1, а end_time равно 10, возвращаемый диапазон будет иметь продолжительность 10.\n"
 
@@ -6612,13 +6590,8 @@
 msgid ""
 "Regular Expression used to match clip versions.  Must group three things "
 "(prefix, number and suffix). If left on its default value (_v), it will "
-<<<<<<< HEAD
-"automatically be created a regular expression to match versions defined with "
-"_v in the name of the file, directory or both. For example: "
-=======
 "automatically be created a regular expression to match versions defined with"
 " _v in the name of the file, directory or both. For example: "
->>>>>>> ee739d80
 "gizmo_v001.0001.exr"
 msgstr ""
 "Регулярное выражение, используемое для совпадения с версиями клипов. Нужно "
