--- conflicted
+++ resolved
@@ -492,22 +492,11 @@
 
 msgid ""
 "\n"
-<<<<<<< HEAD
-"The RationalTime class represents a measure of time of :math:`rt.value/"
-"rt.rate` seconds.\n"
-"It can be rescaled into another :class:`~RationalTime`'s rate.\n"
-msgstr ""
-"\n"
-"A classe RationalTime representa uma medida do tempo de :math:`rt.value/"
-"rt.rate` segundos. Pode ser redimensionada para outra :class:`~RationalTime` "
-"taxa.\n"
-=======
 "The RationalTime class represents a measure of time of :math:`rt.value/rt.rate` seconds.\n"
 "It can be rescaled into another :class:`~RationalTime`'s rate.\n"
 msgstr ""
 "\n"
 "A classe RationalTime representa uma medida do tempo de :math:`rt.value/rt.rate` segundos. Pode ser redimensionada para outra :class:`~RationalTime` taxa.\n"
->>>>>>> ee739d80
 
 msgid ""
 "\n"
@@ -570,13 +559,8 @@
 "Convert a timecode string (``HH:MM:SS;FRAME``) into a "
 ":class:`~RationalTime`."
 msgstr ""
-<<<<<<< HEAD
-"Converta uma cadeia de cdigo de tempo (``HH:MM:SS;FRAME``) em "
-"uma :class:`~RationalTime`."
-=======
 "Converta uma cadeia de cdigo de tempo (``HH:MM:SS;FRAME``) em uma "
 ":class:`~RationalTime`."
->>>>>>> ee739d80
 
 msgid ""
 "Convert a time with microseconds string (``HH:MM:ss`` where ``ss`` is an "
@@ -657,12 +641,7 @@
 ":attr:`start_time`/:attr:`end_time_exclusive` and bound arguments.\n"
 msgstr ""
 "\n"
-<<<<<<< HEAD
-"Limite 'outros' (:classe:`~TimeRange`) de acordo "
-"com:attr:`start_time`/:attr:`end_time_exclusive` e argumentos vinculados.\n"
-=======
 "Limite 'outros' (:classe:`~TimeRange`) de acordo com:attr:`start_time`/:attr:`end_time_exclusive` e argumentos vinculados.\n"
->>>>>>> ee739d80
 
 msgid ""
 "\n"
@@ -6568,13 +6547,8 @@
 msgid ""
 "Regular Expression used to match clip versions.  Must group three things "
 "(prefix, number and suffix). If left on its default value (_v), it will "
-<<<<<<< HEAD
-"automatically be created a regular expression to match versions defined with "
-"_v in the name of the file, directory or both. For example: "
-=======
 "automatically be created a regular expression to match versions defined with"
 " _v in the name of the file, directory or both. For example: "
->>>>>>> ee739d80
 "gizmo_v001.0001.exr"
 msgstr ""
 "Expressão regular usada para combinar as versões do clipe. Deve agrupar três"
