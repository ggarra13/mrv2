# French translations for mrv2 package
# This file is distributed under the same license as the mrv2 package.
# Gonzalo Garramuño <ggarra13@gmail.com>, 2023.
#
msgid ""
msgstr ""
"Project-Id-Version: mrv2 v1.2.6\n"
"Report-Msgid-Bugs-To: ggarra13@gmail.com\n"
"PO-Revision-Date: 2023-02-11 13:42-0300\n"
"Last-Translator: Gonzalo Garramuño <ggarra13@gmail.com>\n"
"Language: fr\n"
"MIME-Version: 1.0\n"
"Content-Type: text/plain; charset=UTF-8\n"
"Content-Transfer-Encoding: 8bit\n"
"Plural-Forms: nplurals=2; plural=(n != 1);\n"

msgid ""
"\n"
"USD module.\n"
"\n"
"Contains all classes and enums related to USD (Universal Scene "
"Description). \n"
msgstr ""
"\n"
"Module USD. Contient toutes les classes et énumérations liées à USD "
"(Universal Scene Description).\n"

msgid "Renderer Name"
msgstr "Nom du donneur"

msgid "Render Width"
msgstr "Largeur de rendu"

msgid "Models' complexity."
msgstr "La complexité des modèles."

msgid "Draw mode  :class:`mrv2.usd.DrawMode`."
msgstr "Mode de dessin :classe:`mrv2.usd.DrawMode`."

msgid "Enable Lighting"
msgstr "Activer l'éclairage"

msgid "Enable Scene Lights"
msgstr "Activer les lumières de scène"

msgid "Enable Scene Materials"
msgstr "Activer les matériaux de la scène"

msgid "Enable sRGB"
msgstr "Activer sRGB"

msgid "Stage Cache Count"
msgstr "Nombre de caches d'étape"

msgid "Disk Cache Byte Count"
msgstr "Compte d'octets de cache de disque"

msgid "USD Render Options."
msgstr "Options de rachat en USD."

msgid "Get USD Render Options."
msgstr "Obtenir des options de rendu USD."

msgid "Set USD Render Options."
msgstr "Définir les options de rendu en USD."

msgid ""
"\n"
"UI module.\n"
"\n"
"Contains all classes and enums related to UI (User Interface). \n"
msgstr ""
"\n"
"Module d'interface utilisateur. Contient toutes les classes et énumérations "
"liées à l'interface utilisateur.\n"

msgid "Refresh menus."
msgstr "Rafraîchir les menus."

msgid ""
"\n"
"Timeline module.\n"
"\n"
"Contains all functions related to the timeline control.\n"
msgstr ""
"\n"
"Module chronologie. Contient toutes les fonctions liées au contrôle "
"chronologique.\n"

msgid "Play forwards."
msgstr "Jouez à l'avant."

msgid "Play backwards."
msgstr "Jouez à l'envers."

msgid "Seek to a time in timeline."
msgstr "Cherchez un moment dans la chronologie."

msgid "Seek to a frame in timeline."
msgstr "Cherchez un cadre dans la chronologie."

msgid "Seek to a second in timeline."
msgstr "Cherchez une seconde dans la chronologie."

msgid "Time range of the timeline."
msgstr "Plage de temps de la chronologie."

msgid "Selected time range of the timeline."
msgstr "Plage de temps sélectionnée de la chronologie."

msgid "Set the selected time range of the timeline."
msgstr "Définissez la plage de temps sélectionnée de la timeline."

msgid "Set the in time of the selected time range of the timeline."
msgstr "Définissez le temps de la plage de temps sélectionnée de la timeline."

msgid "Set the in frame of the selected time range of the timeline."
msgstr "Définissez le cadre de la plage de temps sélectionnée de la timeline."

msgid "Set the in seconds of the selected time range of the timeline."
msgstr "Définissez en secondes la plage de temps sélectionnée de la timeline."

msgid "Set the out time of the selected time range of the timeline."
msgstr ""
"Définissez l'heure d'arrêt de la plage de temps sélectionnée de la timeline."

msgid "Set the out frame of the selected time range of the timeline."
msgstr "Set the out frame of the selected time range of the timeline."

msgid "Set the out seconds of the selected time range of the timeline."
msgstr ""
"Définissez les secondes de l'intervalle de temps sélectionné de la timeline."

msgid "Current time in timeline."
msgstr "Heure actuelle dans la chronologie."

msgid "Current frame in timeline."
msgstr "Cadre actuel dans la chronologie."

msgid "Current seconds in timeline."
msgstr "Secondes actuelles dans la chronologie."

msgid "Return current loop mode of timeline."
msgstr "Retourner le mode courant de boucle de la chronologie."

msgid "Set current loop mode of timeline."
msgstr "Définissez le mode courant de boucle de la chronologie."

msgid "Gets the current FPS of timeline."
msgstr "Obtent le FPS actuel de la chronologie."

msgid "Gets the default speed of the timeline."
msgstr "Obtient la vitesse par défaut de la timeline."

msgid "Set current FPS of timeline."
msgstr "Définissez le FPS actuel de la chronologie."

msgid "Value less than 0"
msgstr "Valeur inférieure à 0"

msgid ""
"\n"
"Settings module.\n"
"\n"
"Contains all settings functions.\n"
msgstr ""
"\n"
"Module de paramètres. Contient toutes les fonctions de paramètres.\n"

msgid "Returns whether to check for updates at start up."
msgstr "Retourne s'il faut vérifier les mises à jour au démarrage."

msgid "Retrieve the cache memory setting in gigabytes."
msgstr "Récupérer le réglage de la mémoire de cache en gigaoctets."

msgid "Set the cache memory setting in gigabytes."
msgstr "Définissez le réglage de la mémoire de cache en gigaoctets."

msgid "Retrieve Read Ahead cache in seconds."
msgstr "Récupérer le cache Read Ahead en quelques secondes."

msgid "Set Read Ahead cache in seconds."
msgstr "Définir le cache de lecture avant en quelques secondes."

msgid "Retrieve Read Behind cache in seconds."
msgstr "Récupérer le cache derrière en quelques secondes."

msgid "Set Read Behind cache in seconds."
msgstr "Définir Lire derrière cache en quelques secondes."

msgid "Set file sequence audio."
msgstr "Définir la séquence audio du fichier."

msgid "Get file sequence audio."
msgstr "Obtenez l'audio de séquence de fichier."

msgid "Set file sequence audio file name."
msgstr "Définir le nom du fichier audio de la séquence du fichier."

msgid "Get file sequence audio file name."
msgstr "Obtenir le nom de fichier audio de séquence de fichier."

msgid "Set file sequence audio directory."
msgstr "Définir le répertoire audio de la séquence de fichiers."

msgid "Get file sequence audio directory."
msgstr "Obtenir le répertoire audio de séquence de fichiers."

msgid "Set maximum file sequence digits."
msgstr "Définir des chiffres de séquence de fichier maximum."

msgid "Get maximum file sequence digits."
msgstr "Obtenir des chiffres de séquence de fichier maximum."

msgid "Set Timer Mode."
msgstr "Définir le mode minuteur."

msgid "Get Timer Mode."
msgstr "Obtenez le mode Timer."

msgid "Set Audio Buffer Frame Count."
msgstr "Définir le nombre de cadres de tampon audio."

msgid "Get Audio Buffer Frame Count."
msgstr "Obtenez le nombre de cadres de tampon audio."

msgid "Set Video Request Count."
msgstr "Définissez le nombre de demandes vidéo."

msgid "Get Video Request Count."
msgstr "Obtenez le nombre de demandes vidéo."

msgid "Set Audio Request Count."
msgstr "Définissez le nombre de demandes audio."

msgid "Get Audio Request Count."
msgstr "Obtenez le nombre de demandes audio."

msgid "Set Sequence Thread Count."
msgstr "Définir le nombre de fils de séquence."

msgid "Get Sequence Thread Count."
msgstr "Obtenir le nombre de fils de séquence."

msgid "Set FFmpeg YUV To RGB Conversion."
msgstr "Définir FFmpeg YUV en RGB Conversion."

msgid "Get FFmpeg YUV To RGB Conversion."
msgstr "Obtenez FFmpeg YUV en conversion RGB."

msgid "Set FFmpeg Color Accuracy."
msgstr "Définissez la précision de couleur FFmpeg."

msgid "Get FFmpeg Color Accuracy."
msgstr "Obtenez la précision de couleur FFmpeg."

msgid "Set FFmpeg Thread Count."
msgstr "Définissez le nombre de fils FFmpeg."

msgid "Get FFmpeg Thread Count."
msgstr "Obtenez le compte de filetage FFmpeg."

msgid "No session name established, cannot save."
msgstr "Aucun nom de session établi, ne peut être enregistré."

msgid ""
"\n"
"Session module.\n"
"\n"
"Used to manage everything related to sessions.\n"
msgstr ""
"\n"
"Module de session. Utilisé pour gérer tout ce qui concerne les sessions.\n"

msgid "Returns the current session metadata."
msgstr "Retourne les métadonnées de la session en cours."

msgid "Returns the current metadata for a key."
msgstr "Retourne les métadonnées actuelles pour une clé."

msgid "Sets all the session metadata for a session."
msgstr "Définit toutes les métadonnées de la session pour une session."

msgid "Sets the session metadata for a key."
msgstr "Définit les métadonnées de la session pour une clé."

msgid "Clears the current session metadata."
msgstr "Efface les métadonnées de la session en cours."

msgid "Returns current session file."
msgstr "Retourne le fichier de session en cours."

msgid "Sets the current session file."
msgstr "Définit le fichier de session en cours."

msgid "Open a session file."
msgstr "Ouvrez un fichier de session."

msgid "Save a session file."
msgstr "Enregistrer un fichier de session."

msgid "Duplicated Python plugin {0} in {1} and {2}."
msgstr "Plugin Python en double {0} dans {1} et {2}."

msgid ""
"Expected a tuple containing a Python function and a string with menu options "
"in it."
msgstr ""
"On attendait une tuple contenant une fonction Python et une chaîne avec des "
"options de menu."

msgid ""
"Expected a handle to a Python function or to a tuple containing a Python "
"function and a string with menu options in it."
msgstr ""
"Expected a handle to a Python function or to a tuple containing a Python "
"function and a string with menu options in it."

msgid ""
"Please override the menus method by returning a valid dict of key menus, "
"values methods."
msgstr ""
"Veuillez surcharger la méthode des menus en renvoyant un dict valide des "
"menus clés, des méthodes de valeurs."

msgid ""
"\n"
"Plugin module.\n"
"\n"
"Contains all classes related to python plugins.\n"
"\n"
msgstr ""
"\n"
"Module Plugin. Contient toutes les classes liées aux plugins python.\n"

msgid ""
"Whether a plugin is active or not.  If not overridden, the default is True."
msgstr ""
"Indique si un plugin est actif ou non. Si non remplacé, la valeur par défaut "
"est True."

msgid ""
"\n"
"Dictionary of menu entries with callbacks, like:\n"
"\n"
"def menus(self):\n"
"    menus = { \"New Menu/Hello\" : self.run }\n"
"    return menus\n"
"\n"
msgstr ""
"\n"
"Dictionnaire des entrées de menu avec callbacks, comme:\n"
"\n"
"def menus(self):\n"
"    menus = { \"New Menu/Hello\" : self.run }\n"
"    return menus\n"
"\n"

msgid ""
"\n"
"\n"
"import mrv2\n"
"from mrv2 import plugin\n"
"\n"
"class DemoPlugin(plugin.Plugin):\n"
"    def __init__(self):\n"
"        \"\"\"\n"
"        Constructor for DemoPlugin.\n"
"\n"
"        Define your own variables here.\n"
"        \"\"\"\n"
"        super().__init__()\n"
"\n"
"    def run(self):\n"
"        \"\"\"\n"
"        Example method used for the callback.\n"
"        \"\"\"\n"
"        print(\"Hello from Python plugin\")\n"
"\n"
"    def active(self):\n"
"        \"\"\"\n"
"        Optional method to return whether the plug-in is active or not.\n"
"\n"
"\n"
"        :return: True if the plug-in is active, False otherwise.\n"
"        :rtype: bool\n"
"\n"
"        \"\"\"\n"
"        return True\n"
"\n"
"    def menus(self):\n"
"        \"\"\"\n"
"        Dictionary of menu entries as keys with callbacks as values.\n"
"\n"
"\n"
"        :return: A dictionary of menu entries and their corresponding "
"callbacks.\n"
"        :rtype: dict\n"
"\n"
"        \"\"\"\n"
"        menus = {\"New Menu/Hello\": self.run}\n"
"        return menus\n"
"\n"
msgstr ""
"\n"
"\n"
"import mrv2\n"
"from mrv2 import plugin\n"
"\n"
"class DemoPlugin(plugin.Plugin):\n"
"    def __init__(self):\n"
"        \"\"\"\n"
"        Constructeur pour DemoPlugin.\n"
"\n"
"        Définissez vos propres variables ici.\n"
"        \"\"\"\n"
"        super().__init__()\n"
"\n"
"    def run(self):\n"
"        \"\"\"\n"
"        Méthode d'exemple utilisée pour le rappel.\n"
"        \"\"\"\n"
"        print(\"Bonjour depuis le plugin Python\")\n"
"\n"
"    def active(self):\n"
"        \"\"\"\n"
"        Méthode optionnelle pour indiquer si le plugin est actif ou non.\n"
"\n"
"\n"
"        :return: True si le plugin est actif, False sinon.\n"
"        :rtype: bool\n"
"\n"
"        \"\"\"\n"
"        return True\n"
"\n"
"    def menus(self):\n"
"        \"\"\"\n"
"        Dictionnaire des entrées de menu comme clés avec des rappels comme "
"valeurs.\n"
"\n"
"\n"
"        :return: Un dictionnaire des entrées de menu et de leurs rappels "
"correspondants.\n"
"        :rtype: dict\n"
"\n"
"        \"\"\"\n"
"        menus = {\"New Menu/Hello\": self.run}\n"
"        return menus\n"
"\n"

msgid "No playlist matched item."
msgstr "Pas d'élément correspondant à la liste de lecture."

msgid "No playlist matched file name."
msgstr "Aucune liste de lecture n'a correspondu au nom du fichier."

msgid "No playlist loaded."
msgstr "Pas de liste de lecture chargée."

msgid "No playlist selected."
msgstr "Aucune liste de lecture sélectionnée."

msgid "Not an EDL playlist to add clips to."
msgstr "Pas une liste de lecture EDL à laquelle ajouter des clips."

msgid "Could not find clip in loaded clips."
msgstr "Impossible de trouver le clip dans les clips chargés."

msgid ""
"\n"
"Playlist module.\n"
"\n"
"Contains all functions and classes related to the playlists.\n"
msgstr ""
"\n"
"Module Liste de lecture. Contient toutes les fonctions et classes liées aux "
"listes de lecture.\n"

msgid "List playlist items."
msgstr "Listez les éléments de la liste de lecture."

msgid "Select a playlist by FileModelItem."
msgstr "Sélectionnez une liste de lecture par FileModelItem."

msgid "Select a playlist by fileName."
msgstr "Sélectionnez une liste de lecture par fichierName."

msgid "Select a playlist by index."
msgstr "Sélectionnez une liste de lecture par index."

msgid "Add a clip to currently selected Playlist EDL."
msgstr "Ajoutez un clip à Playlist EDL actuellement sélectionné."

msgid "Save current .otio file with relative paths."
msgstr "Enregistrer le fichier.otio actuel avec les chemins relatifs."

msgid "unsupported operand type(s) for {0}: RationalTime and {1}"
msgstr "type(s) d'opérande non supporté(s) pour {0}: RationalTime et {1}"

msgid ""
"\n"
"The RationalTime class represents a measure of time of :math:`rt.value/rt."
"rate` seconds.\n"
"It can be rescaled into another :class:`~RationalTime`'s rate.\n"
msgstr ""
"\n"
"La classe RationalTime représente une mesure du temps de :math:`rt.value/rt."
"rate` secondes. Elle peut être redimensionnée en un autre :class:"
"`~RationalTime`.\n"

msgid ""
"\n"
"Returns true if the time is invalid. The time is considered invalid if the "
"value or the rate are a NaN value\n"
"or if the rate is less than or equal to zero.\n"
msgstr ""
"\n"
"Returns true if the time is invalid. The time is considered invalid if the "
"value or the rate are a NaN value or if the rate is less than or equal to "
"zero.\n"

msgid "Returns the time value for time converted to new_rate."
msgstr "Retourne la valeur du temps pour le temps converti en new_rate."

msgid "Returns the time for time converted to new_rate."
msgstr "Retourne le temps pour le temps converti en new_rate."

msgid "Returns the time value for \"self\" converted to new_rate."
msgstr "Retourne la valeur temporelle de \"self\" convertie en new_rate."

msgid ""
"\n"
"Compute the duration of samples from first to last (excluding last). This is "
"not the same as distance.\n"
"\n"
"For example, the duration of a clip from frame 10 to frame 15 is 5 frames. "
"Result will be in the rate of start_time.\n"
msgstr ""
"\n"
"Compute the duration of samples from first to last (excluding last). This is "
"not the same as distance. For example, the duration of a clip from frame 10 "
"to frame 15 is 5 frames. Result will be in the rate of start_time.\n"

msgid ""
"\n"
"Compute the duration of samples from first to last (including last). This is "
"not the same as distance.\n"
"\n"
"For example, the duration of a clip from frame 10 to frame 15 is 6 frames. "
"Result will be in the rate of start_time.\n"
msgstr ""
"\n"
"Compute the duration of samples from first to last (including last). This is "
"not the same as distance. For example, the duration of a clip from frame 10 "
"to frame 15 is 6 frames. Result will be in the rate of start_time.\n"

msgid ""
"Returns the first valid timecode rate that has the least difference from the "
"given value."
msgstr ""
"Retourne le premier taux de code-temps valide qui a la moindre différence "
"par rapport à la valeur donnée."

msgid "Turn a frame number and rate into a :class:`~RationalTime` object."
msgstr ""
"Transformer un numéro de cadre et le taux en un objet :class:`~RationalTime`."

msgid "Returns the frame number based on the current rate."
msgstr "Retourne le numéro de cadre en fonction du taux actuel."

msgid "Returns the frame number based on the given rate."
msgstr "Retourne le numéro de cadre en fonction du taux donné."

msgid "Convert to timecode (``HH:MM:SS;FRAME``)"
msgstr "Convertir en code-temps (``HH:MM:SS;FRAME``)"

msgid ""
"Convert a timecode string (``HH:MM:SS;FRAME``) into a :class:`~RationalTime`."
msgstr ""
"Convertir une chaîne de code-temps (``HH:MM:SS;FRAME``) en :class:"
"`~RationalTime`."

msgid ""
"Convert a time with microseconds string (``HH:MM:ss`` where ``ss`` is an "
"integer or a decimal number) into a :class:`~RationalTime`."
msgstr ""
"Convert a time with microseconds string (``HH:MM:ss`` where ``ss`` is an "
"integer or a decimal number) into a :class:`~RationalTime`."

msgid ""
"\n"
"The TimeRange class represents a range in time. It encodes the start time "
"and the duration,\n"
"meaning that :meth:`end_time_inclusive` (last portion of a sample in the "
"time range) and\n"
":meth:`end_time_exclusive` can be computed.\n"
msgstr ""
"\n"
"La classe TimeRange représente une plage de temps. Elle code l'heure de "
"début et la durée, ce qui signifie que :meth:`end_time_inclusive` (dernière "
"partie d'un échantillon dans la plage de temps) et :meth:"
"`end_time_exclusive` peuvent être calculés.\n"

msgid ""
"\n"
"The time of the last sample containing data in the time range.\n"
"\n"
"If the time range starts at (0, 24) with duration (10, 24), this will be\n"
"(9, 24)\n"
"\n"
"If the time range starts at (0, 24) with duration (10.5, 24):\n"
"(10, 24)\n"
"\n"
"In other words, the last frame with data, even if the last frame is "
"fractional.\n"
msgstr ""
"\n"
"The time of the last sample containing data in the time range. If the time "
"range starts at (0, 24) with duration (10, 24), this will be (9, 24) If the "
"time range starts at (0, 24) with duration (10.5, 24): (10, 24) In other "
"words, the last frame with data, even if the last frame is fractional.\n"

msgid ""
"\n"
"Time of the first sample outside the time range.\n"
"\n"
"If start frame is 10 and duration is 5, then end_time_exclusive is 15,\n"
"because the last time with data in this range is 14.\n"
"\n"
"If start frame is 10 and duration is 5.5, then end_time_exclusive is\n"
"15.5, because the last time with data in this range is 15.\n"
msgstr ""
"\n"
"Time of the first sample outside the time range. If start frame is 10 and "
"duration is 5, then end_time_exclusive is 15, because the last time with "
"data in this range is 14. If start frame is 10 and duration is 5.5, then "
"end_time_exclusive is 15.5, because the last time with data in this range is "
"15.\n"

msgid "Construct a new :class:`~TimeRange` that is this one extended by other."
msgstr ""
"Construire un nouveau :class:`~TimeRange` qui est celui-ci étendu par un "
"autre."

msgid ""
"\n"
"Clamp 'other' (:class:`~RationalTime`) according to\n"
":attr:`start_time`/:attr:`end_time_exclusive` and bound arguments.\n"
msgstr ""
"\n"
"Clamp «autre» (:classe:`~RationalTime`) selon :attr:`start_time`/:attr:"
"`end_time_exclusive` et arguments liés.\n"

msgid ""
"\n"
"Clamp 'other' (:class:`~TimeRange`) according to\n"
":attr:`start_time`/:attr:`end_time_exclusive` and bound arguments.\n"
msgstr ""
"\n"
"Clamp «autre» (:classe:`~TimeRange`) selon :attr:`start_time`/:attr:"
"`end_time_exclusive` et arguments liés.\n"

msgid ""
"\n"
"The start of `this` precedes `other`.\n"
"`other` precedes the end of `this`.\n"
"::\n"
"\n"
"         other\n"
"           |\n"
"           *\n"
"   [      this      ]\n"
"\n"
msgstr ""
"\n"
"Le début de `this` précède `other`.\n"
"`other` précède la fin de `this`.\n"
"::\n"
"\n"
"         autre\n"
"           |\n"
"           *\n"
"   [      ceci      ]\n"
"\n"

msgid ""
"\n"
"The start of `this` precedes start of `other`.\n"
"The end of `this` antecedes end of `other`.\n"
"::\n"
"\n"
"        [ other ]\n"
"   [      this      ]\n"
"\n"
"The converse would be ``other.contains(this)``\n"
msgstr ""
"\n"
"Le début de `this` précède le début de `other`.\n"
"La fin de `this` précède la fin de `other`.\n"
"::\n"
"\n"
"        [ autre ]\n"
"   [      ceci      ]\n"
"\n"
"L'inverse serait ``other.contains(this)``\n"

msgid ""
"\n"
"`this` contains `other`.\n"
"::\n"
"\n"
"        other\n"
"         |\n"
"         *\n"
"   [    this    ]\n"
"\n"
msgstr ""
"\n"
"`this` contient `other`.\n"
"::\n"
"\n"
"        autre\n"
"         |\n"
"         *\n"
"   [    ceci    ]\n"
"\n"

msgid ""
"\n"
"The start of `this` strictly precedes end of `other` by a value >= "
"`epsilon_s`.\n"
"The end of `this` strictly antecedes start of `other` by a value >= "
"`epsilon_s`.\n"
"::\n"
"\n"
"   [ this ]\n"
"       [ other ]\n"
"\n"
"The converse would be ``other.overlaps(this)``\n"
msgstr ""
"\n"
"Le début de `this` précède strictement la fin de `other` d'une valeur >= "
"`epsilon_s`.\n"
"La fin de `this` précède strictement le début de `other` d'une valeur >= "
"`epsilon_s`.\n"
"::\n"
"\n"
"   [ ceci ]\n"
"       [ autre ]\n"
"\n"
"L'inverse serait ``other.overlaps(this)``\n"

msgid ""
"\n"
"The end of `this` strictly precedes `other` by a value >= `epsilon_s`.\n"
"::\n"
"\n"
"             other\n"
"               |\n"
"   [ this ]    *\n"
"\n"
msgstr ""
"\n"
"La fin de `this` précède strictement `other` d'une valeur >= `epsilon_s`.\n"
"::\n"
"\n"
"             autre\n"
"               |\n"
"   [ ceci ]    *\n"
"\n"

msgid ""
"\n"
"The end of `this` strictly equals the start of `other` and\n"
"the start of `this` strictly equals the end of `other`.\n"
"::\n"
"\n"
"   [this][other]\n"
"\n"
"The converse would be ``other.meets(this)``\n"
msgstr ""
"\n"
"La fin de `this` est strictement égale au début de `other` et\n"
"le début de `this` est strictement égal à la fin de `other`.\n"
"::\n"
"\n"
"   [this][other]\n"
"\n"
"Le contraire serait ``other.meets(this)``\n"

msgid ""
"\n"
"The start of `this` strictly equals `other`.\n"
"::\n"
"\n"
"   other\n"
"     |\n"
"     *\n"
"     [ this ]\n"
"\n"
msgstr ""
"\n"
"Le début de `this` est strictement égal à `other`.\n"
"::\n"
"\n"
"   other\n"
"     |\n"
"     *\n"
"     [ this ]\n"
"\n"

msgid ""
"\n"
"The start of `this` strictly equals the start of `other`.\n"
"The end of `this` strictly precedes the end of `other` by a value >= "
"`epsilon_s`.\n"
"::\n"
"\n"
"   [ this ]\n"
"   [    other    ]\n"
"\n"
"The converse would be ``other.begins(this)``\n"
msgstr ""
"\n"
"Le début de `this` est strictement égal au début de `other`.\n"
"La fin de `this` précède strictement la fin de `other` d'une valeur >= "
"`epsilon_s`.\n"
"::\n"
"\n"
"   [ this ]\n"
"   [    other    ]\n"
"\n"
"Le contraire serait ``other.begins(this)``\n"

msgid ""
"\n"
"The end of `this` strictly equals `other`.\n"
"::\n"
"\n"
"        other\n"
"          |\n"
"          *\n"
"   [ this ]\n"
"\n"
msgstr ""
"\n"
"La fin de `this` est strictement égale à `other`.\n"
"::\n"
"\n"
"        other\n"
"          |\n"
"          *\n"
"   [ this ]\n"

msgid ""
"\n"
"The start of `this` strictly antecedes the start of `other` by a value >= "
"`epsilon_s`.\n"
"The end of `this` strictly equals the end of `other`.\n"
"::\n"
"\n"
"           [ this ]\n"
"   [     other    ]\n"
"\n"
"The converse would be ``other.finishes(this)``\n"
msgstr ""
"\n"
"Le début de `this` précède strictement le début de `other` par une valeur >= "
"`epsilon_s`.\n"
"La fin de `this` est strictement égale à la fin de `other`.\n"
"::\n"
"\n"
"           [ this ]\n"
"   [     other    ]\n"
"\n"
"L'inverse serait ``other.finishes(this)``\n"

msgid ""
"\n"
"The start of `this` precedes or equals the end of `other` by a value >= "
"`epsilon_s`.\n"
"The end of `this` antecedes or equals the start of `other` by a value >= "
"`epsilon_s`.\n"
"::\n"
"\n"
"   [    this    ]           OR      [    other    ]\n"
"        [     other    ]                    [     this    ]\n"
"\n"
"The converse would be ``other.finishes(this)``\n"
msgstr ""
"\n"
"Le début de `this` précède ou est égal à la fin de `other` par une valeur >= "
"`epsilon_s`.\n"
"La fin de `this` est antérieure ou égale au début de `other` par une valeur "
">= `epsilon_s`.\n"
"::\n"
"\n"
"   [    this    ]           OU      [    other    ]\n"
"        [     other    ]                    [     this    ]\n"
"\n"
"L'inverse serait ``other.finishes(this)``\n"

msgid ""
"\n"
"Creates a :class:`~TimeRange` from start and end :class:`~RationalTime`\\s "
"(exclusive).\n"
"\n"
"For example, if start_time is 1 and end_time is 10, the returned will have a "
"duration of 9.\n"
msgstr ""
"\n"
"Crée un :class:`~TimeRange` du début et de la fin :class:`~RationalTime`\\s "
"(exclusif).\n"
"\n"
"Par exemple, si start_time est 1 et end_time est 10, le retour aura une "
"durée de 9.\n"

msgid ""
"\n"
"Creates a :class:`~TimeRange` from start and end :class:`~RationalTime`\\s "
"(inclusive).\n"
"\n"
"For example, if start_time is 1 and end_time is 10, the returned will have a "
"duration of 10.\n"
msgstr ""
"\n"
"Crée un :class:`~TimeRange` du début et de la fin :class:`~RationalTime`\\s "
"(inclus).\n"
"\n"
"Par exemple, si start_time est 1 et end_time est 10, le retour aura une "
"durée de 10.\n"

msgid ""
"\n"
"Media module.\n"
"\n"
"Contains all classes and enums related to media. \n"
msgstr ""
"\n"
"Contient toutes les classes et énumérations liées aux médias.\n"

msgid "Compare mode :class:`mrv2.media.CompareMode`."
msgstr "Comparer le mode :classe:`mrv2.media.CompareMode`."

msgid "Wipe center in X and Y :class:`mrv2.math.Vector2f`."
msgstr "Centre d'essuie-glace à X et Y :classe:`mrv2.math.Vector2f`."

msgid "Wipe Rotation."
msgstr "Essuyez la rotation."

msgid "Overlay ( A over B )"
msgstr "Superposition ( A sur B )"

msgid "Comparison options."
msgstr "Options de comparaison."

msgid ""
"\n"
"Math module.\n"
"\n"
"Contains all math classes.\n"
msgstr ""
"\n"
"Contient tous les cours de mathématiques.\n"

msgid "Vector of 2 integers."
msgstr "Vecteur de 2 entiers."

msgid "Vector of 2 floats."
msgstr "Vecteur de 2 flotteurs."

msgid "Vector of 3 floats."
msgstr "Vecteur de 3 flotteurs."

msgid "Vector of 4 floats."
msgstr "Vecteur de 4 flotteurs."

msgid "Size of 2 integers."
msgstr "Taille de 2 entiers."

msgid ""
"\n"
"Image module.\n"
"\n"
"Contains all classes and enums related to image controls. \n"
msgstr ""
"\n"
"Module image. Contient toutes les classes et énumérations liées aux "
"commandes d'image.\n"

msgid "Red Channel."
msgstr "Chaîne Rouge."

msgid "Green Channel."
msgstr "Chaîne verte."

msgid "Blue Channel."
msgstr "Chaîne bleue."

msgid "Alpha Channel."
msgstr "Chaîne Alpha."

msgid "Image mirroring."
msgstr "Miroir d'image."

msgid "Flip image on X."
msgstr "Retournez l'image sur X."

msgid "Flip image on Y."
msgstr "Retournez l'image sur Y."

msgid "Enabled Levels."
msgstr "Niveaux activés."

msgid "Add a :class:`mrv2.math.Vector3f` to image."
msgstr "Ajouter un :class:`mrv2.math.Vector3f` à l'image."

msgid "Change a :class:`mrv2.math.Vector3f` of brightness to image."
msgstr "Changer un :class:`mrv2.math.Vector3f` de luminosité à l'image."

msgid "Change a :class:`mrv2.math.Vector3f` of contrast to image."
msgstr "Changer un :class:`mrv2.math.Vector3f` de contraste avec l'image."

msgid "Change a :class:`mrv2.math.Vector3f` of saturation to image."
msgstr "Changer un :class:`mrv2.math.Vector3f` de saturation à l'image."

msgid "Change tint of image to image between 0 and 1."
msgstr "Changer la teinte de l'image en image entre 0 et 1."

msgid "Invert the color values."
msgstr "Inverser les valeurs de couleur."

msgid "Color values."
msgstr "Valeurs de couleur."

msgid "In Low Level value."
msgstr "En valeur de niveau bas."

msgid "In High Level value."
msgstr "En valeur de haut niveau."

msgid "Gamma Level value."
msgstr "Valeur du niveau gamma."

msgid "Out Low Level value."
msgstr "Valeur de niveau bas."

msgid "Out High Level value."
msgstr "Valeur de haut niveau."

msgid "Levels values."
msgstr "Valeurs des niveaux."

msgid "Enabled EXR display."
msgstr "Affichage EXR activé."

msgid "Exposure value."
msgstr "Valeur de l'exposition."

msgid "Defog value."
msgstr "Valeur de débog."

msgid "kneeLow value."
msgstr "genouBonne valeur."

msgid "kneeHigh value."
msgstr "genou de grande valeur."

msgid "EXR display values."
msgstr "Valeurs d'affichage EXR."

msgid "Enabled Soft Clip."
msgstr "Clip doux activé."

msgid "Soft clip value."
msgstr "Valeur de clips souples."

msgid "Minify filter :class:`mrv2.image.ImageFilter`."
msgstr "Minify filter :class:`mrv2.image.ImageFilter`."

msgid "Magnify filter :class:`mrv2.image.ImageFilter`."
msgstr "Agrandir le filtre :classe:`mrv2.image.ImageFilter`."

msgid "Image filters."
msgstr "Filtres d'images."

msgid "Color channels :class:`mrv2.image.Channels`."
msgstr "Chaînes couleur :classe:`mrv2.image.Channels`."

msgid "Mirror on X, Y or both :class:`mrv2.image.Mirror`."
msgstr "Miroir sur X, Y ou les deux :classe:`mrv2.image.Miroir`."

msgid "Color options :class:`mrv2.image.Color`."
msgstr "Options de couleur :classe:`mrv2.image.Color`."

msgid "Levels options :class:`mrv2.image.Levels`."
msgstr "Options de niveaux :classe:`mrv2.image.Niveaux`."

msgid "EXR Display options :class:`mrv2.image.EXRDisplay`.."
msgstr "EXR Options d'affichage :classe:`mrv2.image.EXRDisplay`.."

msgid "Soft Clip options :class:`mrv2.image.SoftClip`.."
msgstr "Options de Clip Soft :classe:`mrv2.image.SoftClip`.."

msgid "Display options."
msgstr "Options d'affichage."

msgid "LUT enabled."
msgstr "LUT activé."

msgid "LUT filename."
msgstr "Nom du fichier LUT."

msgid "LUT transformation order."
msgstr "LUT ordre de transformation."

msgid "LUT options."
msgstr "Options LUT."

msgid "Video Levels."
msgstr "Niveaux vidéo."

msgid "Alpha blending algorithm"
msgstr "algorithme de mélange alpha"

msgid "Image Filters"
msgstr "Filtres d'images"

msgid "Image options."
msgstr "Options d'images."

msgid "Environment Map type."
msgstr "Type de carte de l'environnement."

msgid "Horizontal aperture"
msgstr "Ouverture horizontale"

msgid "Vertical aperture"
msgstr "Ouverture verticale"

msgid "Focal Length"
msgstr "Longueur focale"

msgid "Rotation on X"
msgstr "Rotation sur X"

msgid "Rotation on Y"
msgstr "Rotation sur Y"

msgid "Subdivision on X"
msgstr "Subdivision X"

msgid "Subdivision on Y"
msgstr "Subdivision sur Y"

msgid "Spin"
msgstr "Tourner"

msgid "EnvironmentMap options."
msgstr "Options EnvironmentMap."

msgid "Stereo 3d input :class:`mrv2.image.StereoInput`.."
msgstr "Entrée stéréo 3d :classe:`mrv2.image.StéréoInput`.."

msgid "Stereo 3d output :class:`mrv2.image.StereoOutput`.."
msgstr "Sortie stéréo 3d :class:`mrv2.image.StereoOutput`.."

msgid "Separation between left and right eye."
msgstr "Séparation entre l'œil gauche et l'œil droit."

msgid "Swap left and right eye"
msgstr "Inverser l'œil gauche et droit"

msgid "Stereo3D options."
msgstr "Options stéréo3D."

msgid "Background type :class:`mrv2.image.Background`.."
msgstr "Type d'arrière-plan :classe:`mrv2.image."

msgid "Checkers Color0 :class:`mrv2.image.Color4f`.."
msgstr "Dames Couleur0 :classe:`mrv2.image.Color4f`.."

msgid "Checkers Color1 :class:`mrv2.image.Color4f`.."
msgstr "Dames Couleur1 :classe:`mrv2.image.Color4f`.."

msgid "Checkers Size :class:`mrv2.math.Size2i`.."
msgstr "Taille des dames :`classe:`mrv2.math.Taille2i`.."

msgid "Background options."
msgstr "Options générales."

msgid "Gets the current background options."
msgstr "Obtenez les options de fond actuelles."

msgid "Sets the current background options."
msgstr "Définit les options d'arrière-plan actuelles."

msgid "Gets the current OCIO config file."
msgstr "Obtient le fichier de configuration OCIO actuel."

msgid "Sets the current OCIO config file."
msgstr "Définit le fichier de configuration OCIO actuel."

msgid "Gets the current input color space."
msgstr "Obtient l'espace de couleur d'entrée actuel."

msgid "Gets a list of all input color spaces."
msgstr "Obtent une liste de tous les espaces de couleur d'entrée."

msgid "Set the input color space."
msgstr "Définissez l'espace de couleur d'entrée."

msgid "Gets the current Display/View."
msgstr "Obtient l'Affichage actuel/Vue."

msgid "Gets the list of Displays/Views."
msgstr "Obtient la liste des Affichages/Vues."

msgid "Set an OCIO Display/View."
msgstr "Définir un affichage OCIO/Vue."

msgid "Gets the current OCIO look."
msgstr "C'est le look actuel de l'OCIO."

msgid "Gets a list of all OCIO looks."
msgstr "Obtenez une liste de tous les looks OCIO."

msgid "Set the OCIO look by name."
msgstr "Définissez le look OCIO par son nom."

msgid "Return all the files."
msgstr "Retournez tous les fichiers."

msgid "Return all the active files."
msgstr "Retourner tous les fichiers actifs."

msgid "Return the A file item."
msgstr "Retourner l'élément de fichier A."

msgid "Return the A file index."
msgstr "Retournez l'index des fichiers A."

msgid "Return the list of B files."
msgstr "Retourner la liste des fichiers B."

msgid "Return the list of B indexes."
msgstr "Retournez la liste des index B."

msgid "Close the current A file."
msgstr "Fermez le fichier A actuel."

msgid "Close all files."
msgstr "Fermez tous les fichiers."

msgid "Set the A file index."
msgstr "Définissez l'index de fichier A."

msgid "Set a new B file index."
msgstr "Définissez un nouvel index de fichier B."

msgid "Set a new stereo file index."
msgstr "Définissez un nouvel index de fichiers stéréo."

msgid "Toggle the B file index."
msgstr "Commutation de l'index de fichier B."

msgid "Clear the B indexes."
msgstr "Effacez les index B."

msgid "Return the list of layers."
msgstr "Retourner la liste des calques."

msgid "Set layer for file item."
msgstr "Définir le calque pour l'élément de fichier."

msgid "Set compare time."
msgstr "Définissez le temps de comparaison."

msgid "Get compare time."
msgstr "Comparez le temps."

msgid "Set the first version for current media."
msgstr "Définissez la première version pour les médias actuels."

msgid "Set the previous version for current media."
msgstr "Définissez la version précédente pour les médias courants."

msgid "Set the next version for current media."
msgstr "Définissez la prochaine version pour les médias actuels."

msgid "Set the last version for current media."
msgstr "Définissez la dernière version pour les médias actuels."

msgid "Path :class:`mrv2.Path` to the File Media."
msgstr "Path :class:`mrv2.Path` vers les médias de fichiers."

msgid "Audio path :class:`mrv2.Path` to the File Media if any."
msgstr ""
"Chemin audio :class:`mrv2.Path` vers les médias de fichiers s'il y en a."

msgid "Time range :class:`mrv2.TimeRange` of the File Media."
msgstr "Plage de temps :classe:`mrv2.TimeRange` du média Fichier."

msgid "Speed (FPS) of the File Media."
msgstr "Vitesse (FPS) des médias de fichiers."

msgid "Playback state :class:`mrv2.timeline.Playbacks` of the File Media."
msgstr ""
"État de lecture :classe:`mrv2.timeline.Replaybacks` des médias de fichiers."

msgid "Loop state :class:`mrv2.timeline.Loop` of the File Media."
msgstr "État de la boucle :classe:`mrv2.timeline.Loop` des médias de fichiers."

msgid "Current time :class:`mrv2.RationalTime` of the File Media."
msgstr "Heure actuelle :class:`mrv2.RationalTime` des médias fichiers."

msgid "In/Out range :class:`mrv2.TimeRange` of the File Media."
msgstr "In/Out range :classe:`mrv2.TimeRange` du média Fichier."

msgid "Video layer of the File Media."
msgstr "Calque vidéo du fichier Media."

msgid "Volume of the File Media."
msgstr "Volume des médias de fichiers."

msgid "Mute state of the File Media."
msgstr "État muet des médias de fichiers."

msgid "Audio offset of the File Media."
msgstr "Décalage audio des fichiers multimédias."

msgid "Class used to hold a media item."
msgstr "Classe utilisée pour détenir un élément médiatique."

msgid "Save annotations."
msgstr "Sauvegardez les annotations."

msgid "Save resolution."
msgstr "Enregistrer la résolution."

msgid "FFmpeg Profile."
msgstr "Profil FFmpeg."

msgid "FFmpeg Preset."
msgstr "FFmpeg Preset."

msgid "FFmpeg Pixel Format."
msgstr "Format FFmpeg Pixel."

msgid "FFmpeg video encoding with hardware if possible."
msgstr "Encodage vidéo FFmpeg avec du matériel si possible."

msgid "FFmpeg Override color characteristics."
msgstr "FFmpeg Override caractéristiques de couleur."

msgid "FFmpeg Color Range."
msgstr "Gamme de couleurs FFmpeg."

msgid "FFmpeg Color Space."
msgstr "Espace couleur FFmpeg."

msgid "FFmpeg Color Primaries."
msgstr "FFmpeg Couleur Primaries."

msgid "FFmpeg Color Transfer Characteristics."
msgstr "FFmpeg Caractéristiques du transfert de couleurs."

msgid "FFmpeg Audio Codec."
msgstr "FFmpeg Audio Codec."

msgid "OpenEXR's Compression."
msgstr "La compression d'OpenEXR."

msgid "OpenEXR's Pixel Type."
msgstr "Type de pixel d'OpenEXR."

msgid "OpenEXR's Zip Compression Level."
msgstr "Niveau de compression zip d'OpenEXR."

msgid "OpenEXR's DWA Compression Level."
msgstr "Le niveau de compression DWA d'OpenEXR."

msgid ""
"\n"
"Command module.\n"
"\n"
"Used to run main commands and get arguments and set the display, image, "
"compare, LUT options.\n"
msgstr ""
"\n"
"Module de commande. Utilisé pour exécuter les commandes principales et "
"obtenir des arguments et définir l'affichage, l'image, comparer, LUT "
"options.\n"

msgid ""
"Get command-line arguments passed as single quoted string to -pythonArgs."
msgstr ""
"Obtenez les arguments de la ligne de commande passés comme une seule chaîne "
"citée à -pythonArgs."

msgid "Open file with optional audio."
msgstr "Ouvrir le fichier avec audio en option."

msgid "Compare two file items with a compare mode."
msgstr "Comparez deux éléments de fichier avec un mode de comparaison."

msgid "Close the file item."
msgstr "Fermez l'élément du fichier."

msgid "Close all file items."
msgstr "Fermez tous les éléments du fichier."

msgid "Return the root path to the installation of mrv2."
msgstr "Renvoie le chemin racine de l’installation de mrv2."

msgid "Return the path to preferences of mrv2."
msgstr "Retourner le chemin vers les préférences de mrv2."

msgid "Return the display options."
msgstr "Retourner les options d'affichage."

msgid "Set the display options."
msgstr "Définissez les options d'affichage."

msgid "Return the LUT options."
msgstr "Retourner les options LUT."

msgid "Set the LUT options."
msgstr "Définissez les options LUT."

msgid "Return the image options."
msgstr "Retourner les options d'image."

msgid "Set the image options."
msgstr "Définissez les options d'image."

msgid "Return the environment map options."
msgstr "Retourner les options de carte d'environnement."

msgid "Set the environment map options."
msgstr "Définissez les options de la carte d'environnement."

msgid "Set the compare options."
msgstr "Définissez les options de comparaison."

msgid "Set the stereo 3D options."
msgstr "Définissez les options stéréo 3D."

msgid "Get the backend of mrv2."
msgstr "Obtenez le backend de mrv2."

msgid "Get the language of mrv2."
msgstr "Obtenez la langue de mrv2."

msgid "Get the layers of the timeline (GUI)."
msgstr "Obtenez les couches de la timeline (GUI)."

msgid "Get the version of mrv2."
msgstr "Obtenez la version de mrv2."

msgid ""
"Call Fl::check to update the GUI and return the number of seconds that "
"elapsed."
msgstr ""
"Appelez Fl::check pour mettre à jour l'interface graphique et retourner le "
"nombre de secondes écoulées."

msgid "Returns true if audio is muted."
msgstr "Renvoie true si l'audio est muet."

msgid "Runs the same or a new mrv2 with a session file."
msgstr "Exécute le même ou un nouveau mrv2 avec un fichier de session."

msgid "Set the muting of the audio."
msgstr "Réglez le mutisme de l'audio."

msgid "Toggle Image Auto Normalize."
msgstr "Commutation de l'image Normaliser automatiquement."

msgid "Toggle Data Window."
msgstr "Activer la fenêtre de données."

msgid "Toggle Display Window."
msgstr "Commutation de la fenêtre d'affichage."

msgid "Toggle Ignored Display Window on OpenEXRs."
msgstr "Commutation de la fenêtre d'affichage ignorée sur OpenEXRs."

msgid "Toggle Image invalid values."
msgstr "Commutation des valeurs de l'image non valides."

msgid "Toggle Safe Areas."
msgstr "Commutation des zones de sécurité."

msgid "Get the playback volume."
msgstr "Obtenez le volume de lecture."

msgid "Set the playback volume."
msgstr "Définissez le volume de lecture."

msgid "Save a movie or sequence from the front layer."
msgstr "Enregistrer un film ou une séquence à partir du calque frontal."

msgid "Save a single frame."
msgstr "Enregistrez un seul cadre."

msgid "Save multiple annotation frames."
msgstr "Enregistrer plusieurs cadres d'annotation."

msgid "Save multiple frames."
msgstr "Enregistrer plusieurs images."

msgid "Save an .otio file from the current selected image."
msgstr "Enregistrer un fichier.otio à partir de l'image sélectionnée."

msgid "Save a PDF document with all annotations and notes."
msgstr "Enregistrer un document PDF avec toutes les annotations et notes."

msgid ""
"\n"
"Annotations module.\n"
"\n"
"Contains all functions and classes related to the annotationss.\n"
msgstr ""
"\n"
"Module annotations. Contient toutes les fonctions et classes liées aux "
"annotations.\n"

msgid "Add notes annotations to current clip at a certain time."
msgstr "Ajouter des annotations de notes au clip actuel à un certain moment."

msgid "Add notes annotations to current clip at a certain frame."
msgstr "Ajouter des annotations de notes au clip actuel à un certain cadre."

msgid "Add notes annotations to current clip at certain seconds."
msgstr "Ajouter des annotations de notes au clip actuel à certaines secondes."

msgid "Get all times for annotations."
msgstr "Obtenez tous les temps pour les annotations."

msgid "Open with Audio"
msgstr "Ouvrez avec l'audio"

msgid "Video"
msgstr "Vidéo"

msgid "Audio"
msgstr "Audio"

msgid "OK"
msgstr "OK"

msgid "Cancel"
msgstr "Annuler"

msgid "{0} - Channels: {1} {2} {3}"
msgstr "{0} - Chaînes: {1} {2} {3}"

msgid "Play timelines, movies, and image sequences."
msgstr "Jouez des chronologies, des films et des séquences d'images."

msgid "Timelines, movies, image sequences, USD assets or folders."
msgstr "Délais, films, séquences d'images, actifs ou dossiers en USD."

msgid "Debug verbosity."
msgstr "Déboguez la verbosité."

msgid "Log verbosity."
msgstr "Enregistrez la verbosité."

msgid "Audio file name."
msgstr "Nom du fichier audio."

msgid "A/B comparison \"B\" file name."
msgstr "A/B comparaison \"B\" nom du fichier."

msgid "A/B comparison mode."
msgstr "A/Mode de comparaison B."

msgid "A/B comparison wipe center."
msgstr "A/B centre de comparaison d'essuie-glace."

msgid "A/B comparison wipe rotation."
msgstr "A/Comparaison B rotation d'essuie-glace."

msgid "Create OpenTimelineIO EDL from the list of clips provided."
msgstr "Créez OpenTimelineIO EDL à partir de la liste des clips fournis."

msgid "OpenTimelineIO Edit mode."
msgstr "Mode d'édition OpenTimelineIO."

msgid "Load the images as still images not sequences."
msgstr "Chargez les images comme des images fixes et non comme des séquences."

msgid "Playback speed."
msgstr "Vitesse de retour."

msgid "Playback mode."
msgstr "Mode de lecture."

msgid "Playback loop mode."
msgstr "Mode boucle de lecture."

msgid "Seek to the given time, in value/fps format.  Example: 50/30."
msgstr "Cherchez le temps donné, en format valeur/fps. Exemple : 50/30."

msgid "Set the in/out points range in start/end/fps format, like 23/120/24."
msgstr ""
"Définissez la plage de points entrants/sortis au format start/end/fps, comme "
"23/120/24."

msgid "OpenColorIO input color space."
msgstr "Espace de couleur d'entrée OpenColorIO."

msgid "OpenColorIO display name."
msgstr "Nom d'affichage OpenColorIO."

msgid "OpenColorIO view name."
msgstr "Nom de la vue OpenColorIO."

msgid "OpenColorIO look name."
msgstr "OpenColorIO nom de l'apparence."

msgid "LUT file name."
msgstr "Nom du fichier LUT."

msgid "LUT operation order."
msgstr "LUT ordre d'opération."

msgid "Don't load python for faster startup."
msgstr "Ne pas charger Python pour un démarrage plus rapide."

msgid "Python Script to run and exit."
msgstr "Python Script à exécuter et à sortir."

msgid ""
"Python Arguments to pass to the Python script as a single quoted string like "
"\"arg1 'arg2 asd' arg3\", stored in cmd.argv."
msgstr ""
"Arguments de Python pour passer au script de Python comme une chaîne de "
"caractères citée comme \"arg1 'arg2 asd' arg3\", stockée dans cmd.argv."

msgid "Reset settings to defaults."
msgstr "Réinitialiser les paramètres par défaut."

msgid "Reset hotkeys to defaults."
msgstr "Réinitialiser les hot-keys pour les défauts."

msgid "Start a server.  Use -port to specify a port number."
msgstr "Démarrez un serveur. Utilisez -port pour spécifier un numéro de port."

msgid "Connect to a server at <value>.  Use -port to specify a port number."
msgstr ""
"Connectez-vous à un serveur à <value>. Utilisez -port pour spécifier un "
"numéro de port."

msgid ""
"Port number for the server to listen to or for the client to connect to."
msgstr ""
"Numéro de port pour le serveur à écouter ou pour le client à se connecter."

msgid "Return the version and exit."
msgstr "Retourner la version et sortir."

msgid "Cannot create window"
msgstr "Impossible de créer une fenêtre"

msgid "About mrv2"
msgstr "À propos de mrv2"

msgid "Hide mrv2"
msgstr "Masquer mrv2"

msgid "Hide Others"
msgstr "Cacher d'autres"

msgid "Services"
msgstr "Services"

msgid "Show All"
msgstr "Tout afficher"

msgid "Quit mrv2"
msgstr "Quitter le mrv2"

msgid "Install Location: "
msgstr "Emplacement de l'installation :"

msgid "Studio Location: "
msgstr "Emplacement du studio: "

msgid "Preferences Location: "
msgstr "Localisation des préférences :"

msgid "Temp Location: "
msgstr "Emplacement temporaire : "

msgid "Could not read python script '{0}'"
msgstr "Impossible de lire le script python « {0} »"

msgid "Running python script '{0}'"
msgstr "Exécution du script python « {0} »"

msgid "with Arguments:"
msgstr "avec arguments:"

msgid "Python Error: "
msgstr "Erreur de Python :"

msgid "Filename '{0}' does not exist or does not have read permissions."
msgstr ""
"Le nom de fichier '{0}' n'existe pas ou n'a pas de permission de lecture."

msgid "Print the log to the console."
msgstr "Imprimez le journal sur la console."

msgid "Show this message."
msgstr "Montrez ce message."

msgid "Cannot parse option \"{0}\": {1}"
msgstr "Impossible d'analyser l'option « {0} »: {1}"

msgid "Cannot parse argument \"{0}\": {1}"
msgstr "Impossible d'analyser l'argument « {0} »: {1}"

msgid "Usage:\n"
msgstr "Utilisation :\n"

msgid " [option]..."
msgstr "[option]..."

msgid "Arguments:\n"
msgstr "Arguments:\n"

msgid "Options:\n"
msgstr "Options :\n"

msgid "Files"
msgstr "Fichiers"

msgid "Compare"
msgstr "Comparer"

msgid "Playlist"
msgstr "Liste de lecture"

msgid "Network"
msgstr "Réseau"

msgid "Stereo 3D"
msgstr "Stereo 3D"

msgid "Type"
msgstr "Type"

msgid "Client"
msgstr "Client"

msgid "Server"
msgstr "Serveur"

msgid "Host"
msgstr "Hébergeur"

msgid "Host name or IP to connect to.  For example: 127.0.0.1"
msgstr "Nom de l'hôte ou IP à laquelle se connecter. Par exemple : 127.0.0.1"

msgid "Previously used Hosts"
msgstr "Hébergeurs précédemment utilisés"

msgid "Port"
msgstr "Port"

msgid ""
"Port to connect to.  Make sure your firewall and router allows read/write "
"through it."
msgstr ""
"Port à laquelle vous connecter. Assurez-vous que votre pare-feu et votre "
"routeur permettent de lire/écrire à travers lui."

msgid "Connect"
msgstr "Connexion"

msgid "Create"
msgstr "Créer"

msgid "Disconnect"
msgstr "Déconnecter"

msgid "Shutdown"
msgstr "Fermeture"

msgid "&File/&Open"
msgstr "Fichier/Ouvrir"

msgid "&File/&Save"
msgstr "Fichier/Enregistrer"

msgid "&Edit/&Undo"
msgstr "Modifier/Annuler"

msgid "&Edit/Cu&t"
msgstr "Modifier/Cut"

msgid "&Edit/&Copy"
msgstr "Modifier/Copier"

msgid "&Edit/&Paste"
msgstr "Modifier/Coller"

msgid "&Edit/&Delete"
msgstr "Modifier/Supprimer"

msgid "&Edit/&Comment Selection"
msgstr "Modifier/Sélection des commentaires"

msgid "&Edit/&Uncomment Selection"
msgstr "Modifier/Désactiver la sélection des commentaires"

msgid "&Search/&Find..."
msgstr "Recherche/Trouvez..."

msgid "&Search/F&ind Again"
msgstr "Recherche/Retrouvez"

msgid "&Search/&Replace"
msgstr "Recherche/Remplacer"

msgid "&Search/&Replace Again"
msgstr "Recherche/Remplacer à nouveau"

msgid "Clear/&Output"
msgstr "Effacer/Produit"

msgid "Clear/&Editor"
msgstr "Effacer/Éditeur"

msgid "Editor/&Run Code"
msgstr "Éditeur/Exécuter le code"

msgid "Editor/Toggle &Line Numbers"
msgstr "Éditeur/Commutation des nombres de lignes"

msgid "Editor/&Jump to Error"
msgstr "Éditeur/Aller à l'erreur"

msgid "Editor/&External Editor"
msgstr "Éditeur/Éditeur externe"

msgid "Scripts/Add To Script List"
msgstr "Scripts/Ajouter à la liste des scripts"

msgid "Scripts/%s"
msgstr "Scripts/%s"

msgid ""
"Type in your python code here.  Select an area to execute just a portion of "
"it.  Press Keypad Enter to run it."
msgstr ""
"Saisissez ici votre code python. Sélectionnez une zone pour n'exécuter "
"qu'une partie de celle-ci. Appuyez sur Entrée du clavier pour l'exécuter."

msgid "Python file {0} already exists.  Do you want to overwrite it?"
msgstr "Le fichier Python {0} existe déjà. Voulez-vous l'écraser?"

msgid "No"
msgstr "No"

msgid "Yes"
msgstr "Yes"

msgid "Failed to open the file for writing."
msgstr "Impossible d'ouvrir le fichier pour l'écriture."

msgid "Failed to write to the file."
msgstr "Impossible d'écrire dans le fichier."

msgid "The stream is in an unrecoverable error state."
msgstr "Le flux est dans un état d'erreur irrécupérable."

msgid "Type your editor command"
msgstr "Saisissez votre commande d'éditeur"

msgid "{0} will be replaced with the line number.  {1} with the file name"
msgstr "{0} sera remplacé par le numéro de ligne. {1} avec le nom du fichier"

msgid "Regular expression error: {0}"
msgstr "Erreur d'expression régulière : {0}"

msgid "Could not open python editor: {0}"
msgstr "Impossible d'ouvrir l'éditeur python : {0}"

msgid "Search String:"
msgstr "Chaîne de recherche :"

msgid "No occurrences of '%s' found!"
msgstr "Aucune occurrence de « %s » n'a été trouvée!"

msgid "Input"
msgstr "Entrées"

msgid "NDI Connection"
msgstr "Connexion NDI"

msgid "None"
msgstr "Aucun"

msgid "Fast Format"
msgstr "Format rapide"

msgid "Best Format"
msgstr "Meilleur format"

msgid "With Audio"
msgstr "Avec audio"

msgid "Without Audio"
msgstr "Sans audio"

msgid "Output"
msgstr "Produit"

msgid "Start streaming"
msgstr "Démarrer le streaming"

msgid "With Metadata"
msgstr "Avec les métadonnées"

msgid "Without Metadata"
msgstr "Sans métadonnées"

msgid "Streaming {0} {1}..."
msgstr "Flux {0} {1}..."

msgid "Stop streaming"
msgstr "Arrêter le streaming"

msgid "Renderer"
msgstr "Rendeur"

msgid "Complexity"
msgstr "Complexité"

msgid "Draw Mode"
msgstr "Mode de dessin"

msgid "Stage Cache"
msgstr "Cache d'étape"

msgid "Disk Cache in GB"
msgstr "Cache de disque en GB"

msgid "Toggle other eye stereo image."
msgstr "Commutation d'une autre image stéréo de l'œil."

msgid "Image"
msgstr "Image"

msgid "Anaglyph"
msgstr "Anaglyphe"

msgid "Scanlines"
msgstr "Lignes de balayage"

msgid "Columns"
msgstr "Colonnes"

msgid "Checkerboard"
msgstr "Tableau de contrôle"

msgid "Graphics Card"
msgstr "Carte graphique"

msgid "Adjustments"
msgstr "Ajustements"

msgid "Eye Separation"
msgstr "Séparation des yeux"

msgid "Separation of left and right eye."
msgstr "Séparation de l'œil gauche et droit."

msgid "Swap Eyes"
msgstr "Échanger les yeux"

msgid "Swap left and right eyes."
msgstr "Échauffez les yeux gauche et droit."

msgid "Cache"
msgstr "Cache"

msgid "      Gigabytes"
msgstr "Gigaoctets"

msgid "Cache in Gigabytes."
msgstr "Cache en Gigabytes."

msgid "   Read Ahead"
msgstr "Lire à l'avance"

msgid "Read Ahead in seconds"
msgstr "Lire en avant en quelques secondes"

msgid "Read Behind"
msgstr "Lisez derrière"

msgid "Read Behind in seconds"
msgstr "Lisez derrière en quelques secondes"

msgid "File Sequences"
msgstr "Séquences de fichiers"

msgid "Audio file name"
msgstr "Nom du fichier audio"

msgid "Maximum Digits"
msgstr "Numéros maximaux"

msgid "Performance"
msgstr "Exécution"

msgid "Changes force a reload of the current movie file."
msgstr "Les changements forcent un rechargement du fichier de film actuel."

msgid "Timer mode"
msgstr "Mode minuteur"

msgid "Audio buffer frames"
msgstr "Cadres tampons audio"

msgid "Video Requests"
msgstr "Demandes vidéo"

msgid "Audio Requests"
msgstr "Demandes audio"

msgid "Sequence I/O threads"
msgstr "Séquence I/O fils"

msgid "FFmpeg YUV to RGB conversion"
msgstr "FFmpeg YUV en RGB conversion"

msgid "FFmpeg Color Accuracy"
msgstr "Précision de couleur FFmpeg"

msgid ""
"When this setting is on, color accuracy is chosen when decoding YUV420_P8 "
"movies that have Color Space as 'unknown', at the cost of some performance."
msgstr ""
"Lorsque ce paramètre est activé, la précision des couleurs est choisie lors "
"du décodage des films YUV420_P8 qui ont l'espace couleur comme 'inconnu', au "
"prix d'une certaine performance."

msgid "FFmpeg I/O threads"
msgstr "FFmpeg I/O fils"

msgid ""
"This value controls the number of threads that FFmpeg uses.  For most "
"movies, it should be left at 0.  Some movies will show black frames.  For "
"any like that, you should set them to 1, press Enter and reload the movie "
"file."
msgstr ""
"Cette valeur contrôle le nombre de threads que FFmpeg utilise. Pour la "
"plupart des films, elle doit être laissée à 0. Certains films montreront des "
"images noires. Pour d'autres, vous devriez les définir à 1, appuyez sur "
"Entrée et recharger le fichier de film."

msgid "Default Settings"
msgstr "Paramètres par défaut"

msgid ""
"This will reset all your settings to their default.  Are you sure you want "
"to continue?"
msgstr ""
"Cela réinitialisera tous vos paramètres à leur valeur par défaut. Voulez-"
"vous vraiment continuer?"

msgid "Drop a clip here to create a playlist."
msgstr "Déposer un clip ici pour créer une playlist."

msgid "Create an empty timeline with a video and audio track."
msgstr "Créez une chronologie vide avec une piste vidéo et audio."

msgid "Create a timeline from the selected clip."
msgstr "Créez une timeline à partir du clip sélectionné."

msgid ""
"Save current EDL to a permanent location, making paths relative if possible."
msgstr ""
"Enregistrer l'EDL actuel à un emplacement permanent, rendant les chemins "
"relatifs si possible."

msgid "Close current EDL."
msgstr "Fermez l'EDL actuel."

msgid "Clear the messages"
msgstr "Effacer les messages"

msgid "Turn off image warping."
msgstr "Éteignez le déformage d'images."

msgid "Spherical"
msgstr "Sphérique"

msgid "Wrap the image or images onto a sphere."
msgstr "Enroulez l'image ou les images sur une sphère."

msgid "Cubic"
msgstr "Cubique"

msgid "Wrap the image or images onto a cube."
msgstr "Enveloppez l'image ou les images sur un cube."

msgid "Projection"
msgstr "Projection"

msgid "   H. Aperture"
msgstr "H. Ouverture"

msgid "Horizontal Aperture of the Projection."
msgstr "Ouverture horizontale de la projection."

msgid "    V. Aperture"
msgstr "V. Ouverture"

msgid "Vertical Aperture of the Projection."
msgstr "Ouverture verticale de la projection."

msgid ""
"Focal Length of the Projection. Use Shift + left mouse button to change or "
"the mousewheel."
msgstr ""
"Focal Length of the Projection. Use Shift + left mouse button to change or "
"the mousewheel."

msgid "Rotation"
msgstr "Rotation"

msgid "Spin with middle mouse instead of rotating with it."
msgstr "Tourner avec la souris centrale au lieu de tourner avec elle."

msgid ""
"Rotation in X of the projection.  Use middle mouse button to move around."
msgstr ""
"Rotation en X de la projection. Utilisez le bouton milieu de la souris pour "
"se déplacer."

msgid ""
"Rotation in Y of the projection.  Use middle mouse button to move around."
msgstr ""
"Rotation en Y de la projection. Utilisez le bouton milieu de la souris pour "
"se déplacer."

msgid "Subdivisions"
msgstr "Subdivisions"

msgid "Subdivision of the sphere when doing spherical projections"
msgstr "Subdivision de la sphère lors des projections sphériques"

msgid "Subdivision of the sphere in X."
msgstr "Subdivision de la sphère en X."

msgid "Subdivision of the sphere in Y."
msgstr "Subdivision de la sphère en Y."

msgid "Search"
msgstr "Recherche"

msgid "Both"
msgstr "Les deux"

msgid "Attribute"
msgstr "Attribut"

msgid "Value"
msgstr "Valeur"

msgid "Main"
msgstr "Principaux"

msgid "Subtitle"
msgstr "Sous-titre"

msgid "Metadata"
msgstr "Métadonnées"

msgid "PAL Video"
msgstr "Vidéo PAL"

msgid "NTSC Video"
msgstr "Vidéo NTSC"

msgid "35mm Academy"
msgstr "Académie de 35mm"

msgid "Widescreen (HDTV + STV)"
msgstr "Grand écran (HDTV + STV)"

msgid "35mm European Widescreen"
msgstr "35mm Grand écran européen"

msgid "Early 35mm"
msgstr "Début 35mm"

msgid "HDTV / Widescreen 16:9"
msgstr "HDTV / Écran large 16:9"

msgid "35mm Flat"
msgstr "35 mm plat"

msgid "70mm"
msgstr "70 mm"

msgid "35mm Anamorphic"
msgstr "35mm Anamorphique"

msgid "35mm Panavision"
msgstr "35mm Panavision"

msgid "Cinemascope"
msgstr "Cinémascope"

msgid "MGM Camera 65"
msgstr "MGM Caméra 65"

msgid "Load"
msgstr "Charger"

msgid "Reset"
msgstr "Réinitialiser"

msgid "1:1"
msgstr "1:1"

msgid "1:2"
msgstr "1:2"

msgid "1:4"
msgstr "1:4"

msgid "1:8"
msgstr "1:8"

msgid "1:16"
msgstr "1:16"

msgid "Pick"
msgstr "Choisissez"

msgid "%.3f seconds "
msgstr "%.3f secondes"

msgid "Video Stream #%d"
msgstr "Stream vidéo #%d"

msgid "Name"
msgstr "Nom"

msgid "Codec"
msgstr "Codeur"

msgid "Unknown"
msgstr "Inconnu"

msgid "Width"
msgstr "Largeur"

msgid "Width of clip"
msgstr "Largeur du clip"

msgid "Height"
msgstr "Hauteur"

msgid "Height of clip"
msgstr "Hauteur du clip"

msgid "Aspect Ratio"
msgstr "Ratio d'aspects"

msgid "Aspect ratio of clip"
msgstr "Rapport d'aspect du clip"

msgid "Pixel Ratio"
msgstr "Rapport pixel"

msgid "Pixel ratio of clip"
msgstr "Rapport pixel de clip"

msgid "Mipmap Level"
msgstr "Niveau Mipmap"

msgid "X Ripmap Level"
msgstr "X Niveau de la mappe"

msgid "Y Ripmap Level"
msgstr "Y Niveau de la carte de répartition"

msgid "DOWN"
msgstr "ABAISSEMENT"

msgid "UP"
msgstr "HAUT"

msgid "Rounding Mode"
msgstr "Mode arrondi"

msgid "Video Rotation"
msgstr "Rotation vidéo"

msgid "Compression"
msgstr "Compression"

msgid "Compression Num. Scanlines"
msgstr "Compression Num. Scanlines"

msgid "Number of Compression Scanlines"
msgstr "Nombre de lignes de balayage de compression"

msgid "Lossy Compression"
msgstr "Compression de la perte"

msgid "Deep Compression"
msgstr "Compression profonde"

msgid "unsigned byte (8-bits per channel)"
msgstr "octet non signé (8 bits par canal)"

msgid "(10-bits per channel)"
msgstr "(10 bits par canal)"

msgid "(12-bits per channel)"
msgstr "(12 bits par canal)"

msgid "unsigned short (16-bits per channel)"
msgstr "court-métrage non signé (16 bits par canal)"

msgid "half float (16-bits per channel)"
msgstr "demi-float (16 bits par canal)"

msgid "unsigned int (32-bits per channel)"
msgstr "int non signé (32 bits par canal)"

msgid "float (32-bits per channel)"
msgstr "flotteur (32 bits par canal)"

msgid "Unknown bit depth"
msgstr "Profondeur du bit inconnue"

msgid "Depth"
msgstr "Profondeur"

msgid "Bit depth of clip"
msgstr "Profondeur du clip"

msgid "Image Channels"
msgstr "Chaînes d'images"

msgid "Number of channels in clip"
msgstr "Nombre de canaux dans le clip"

msgid "YUV Coefficients"
msgstr "Coefficients YUV"

msgid "YUV Coefficients used for video conversion"
msgstr "Coefficients YUV utilisés pour la conversion vidéo"

msgid "Video Levels"
msgstr "Niveaux vidéo"

msgid "Color Primaries"
msgstr "Primaires de couleur"

msgid "Color TRC"
msgstr "Couleur TRC"

msgid "Color Transfer Characteristics"
msgstr "Caractéristiques du transfert de couleurs"

msgid "Color Space"
msgstr "Espace couleur"

msgid "Color Transfer Space"
msgstr "Espace de transfert de couleurs"

msgid "HDR Red Primaries"
msgstr "Primaires rouges HDR"

msgid "HDR Green Primaries"
msgstr "Primaires vertes HDR"

msgid "HDR Blue Primaries"
msgstr "Primaires bleues HDR"

msgid "HDR White Primaries"
msgstr "Primaires blancs HDR"

msgid "HDR Display Mastering Luminance"
msgstr "Display HDR Mastering Luminance"

msgid "HDR maxCLL"
msgstr "HDR maxCLL"

msgid "HDR maxFALL"
msgstr "HDR maxFALL"

msgid "FFmpeg Pixel Format"
msgstr "Format FFmpeg Pixel"

msgid "Render Pixel Format"
msgstr "Format de pixel de rendu"

msgid "Directory"
msgstr "Annuaire"

msgid "Directory where clip resides"
msgstr "Annuaire où réside le clip"

msgid "Filename"
msgstr "Nom du fichier"

msgid "Filename of the clip"
msgstr "Nom du fichier du clip"

msgid "Audio Directory"
msgstr "Répertoire audio"

msgid "Directory where audio clip resides"
msgstr "Annuaire où réside le clip audio"

msgid "Audio Filename"
msgstr "Nom du fichier audio"

msgid "Filename of the audio clip"
msgstr "Nom du fichier du clip audio"

msgid "Video Streams"
msgstr "Streams vidéo"

msgid "Number of video streams in file"
msgstr "Nombre de flux vidéo dans le fichier"

msgid "Audio Streams"
msgstr "Streams audio"

msgid "Number of audio streams in file"
msgstr "Nombre de flux audio dans le fichier"

msgid "Start Time"
msgstr "Heure de début"

msgid "Beginning frame of clip"
msgstr "Cadre de début du clip"

msgid "End Time"
msgstr "Heure de fin"

msgid "Ending frame of clip"
msgstr "Cadre de fin du clip"

msgid "First Frame"
msgstr "Premier cadre"

msgid "First frame of clip - User selected"
msgstr "Premier cadre du clip - Utilisateur sélectionné"

msgid "Last Frame"
msgstr "Dernier cadre"

msgid "Last frame of clip - User selected"
msgstr "Dernier cadre du clip - Utilisateur sélectionné"

msgid "(PAL Fields)"
msgstr "(Champs PAL)"

msgid "(NTSC Fields)"
msgstr "(Champs NTSC)"

msgid "Default Speed"
msgstr "Vitesse par défaut"

msgid "Default Speed in Frames per Second"
msgstr "Vitesse par défaut dans les cadres par seconde"

msgid "Current Speed"
msgstr "Vitesse actuelle"

msgid "Current Speed (Frames Per Second)"
msgstr "Vitesse actuelle (cadres par seconde)"

msgid "Disk space"
msgstr "Espace disque"

msgid "Creation Date"
msgstr "Date de création"

msgid "Creation date of file"
msgstr "Date de création du fichier"

msgid "Modified Date"
msgstr "Date de modification"

msgid "Last modified date of file"
msgstr "Date de dernière modification du fichier"

msgid "Load an image or movie file"
msgstr "Charger une image ou un fichier de film"

msgid "Audio Stream #%d"
msgstr "Flux audio n°%d"

msgid "FourCC"
msgstr "FourCC"

msgid "Four letter ID"
msgstr "Identifiant de quatre lettres"

msgid "Channels"
msgstr "Chaînes"

msgid "Number of audio channels"
msgstr "Nombre de canaux audio"

msgid "Format"
msgstr "Format"

msgid "%d Hz."
msgstr "%d Hz."

msgid "Frequency"
msgstr "Fréquence"

msgid "Frequency of audio"
msgstr "Fréquence de l'audio"

msgid "%d kb/s"
msgstr "%d kb/s"

msgid "Max. Bitrate"
msgstr "Taux de bits max."

msgid "Disposition"
msgstr "Décision"

msgid "Disposition of Track"
msgstr "Disposition de la voie"

msgid "Start"
msgstr "Début"

msgid "Start of Audio"
msgstr "Début de l'audio"

msgid "Duration"
msgstr "Durée"

msgid "Duration of Audio"
msgstr "Durée de l'audio"

msgid "Subtitle Stream #%d"
msgstr "Sous-titre Stream #%d"

msgid "Codec Name"
msgstr "Nom du codec"

msgid "Closed Captions"
msgstr "Légendes fermées"

msgid "Video has Closed Captions"
msgstr "La vidéo a fermé les légendes"

msgid "Avg. Bitrate"
msgstr "Avg. Bitrate"

msgid "Language"
msgstr "Langue"

msgid "Language if known"
msgstr "Langue si elle est connue"

msgid "Start of Subtitle"
msgstr "Début du sous-titre"

msgid "Duration of Subtitle"
msgstr "Durée du sous-titre"

msgid "Linear"
msgstr "Linear"

msgid "Logarithmic"
msgstr "Logarithmique"

msgid "Square Root"
msgstr "Racine carrée"

msgid "Channel"
msgstr "Chaîne"

msgid "Red"
msgstr "Rouge"

msgid "Green"
msgstr "Vert"

msgid "Blue"
msgstr "Bleu"

msgid "Lumma"
msgstr "Lumma"

msgid "Select main A image."
msgstr "Sélectionnez l'image principale A."

msgid "Open a filename"
msgstr "Ouvrir un nom de fichier"

msgid "Open a filename with audio"
msgstr "Ouvrez un nom de fichier avec audio"

msgid "Close current filename"
msgstr "Fermer le nom de fichier actuel"

msgid "Close all filenames"
msgstr "Fermer tous les noms de fichiers"

msgid "Previous filename"
msgstr "Nom du fichier précédent"

msgid "Next filename"
msgstr "Nom du fichier suivant"

msgid "Filter EDLs"
msgstr "Filtre EDLs"

msgid "Select one or more B images."
msgstr "Sélectionnez une ou plusieurs images B."

msgid "Select between Relative or Absolute Compare Time Mode"
msgstr "Sélectionner entre le mode temps relatif ou absolu de comparaison"

msgid "Compare A"
msgstr "Comparer A"

msgid "Compare B"
msgstr "Comparer B"

msgid ""
"Wipe between the A and B files\n"
"\n"
"Use the Option key + left mouse button to move the wipe in X or in Y"
msgstr ""
"Essuyage entre les fichiers A et B Utilisez la touche Option + bouton gauche "
"de la souris pour déplacer l'essuyage dans X ou dans Y"

msgid ""
"Wipe between the A and B files\n"
"\n"
"Use the Alt key + left mouse button to move the wipe in X or in Y."
msgstr ""
"Essuyage entre les fichiers A et B Utilisez la touche Alt + bouton gauche de "
"la souris pour déplacer l'essuyage dans X ou dans Y."

msgid "Overlay the A and B files with optional transparencyy"
msgstr "Surcharger les fichiers A et B avec transparence facultative"

msgid "Difference the A and B files"
msgstr "Différence entre les fichiers A et B"

msgid "Compare the A and B files side by side"
msgstr "Comparez les fichiers A et B côte à côte"

msgid "Show the A file above the B file"
msgstr "Afficher le fichier A au-dessus du fichier B"

msgid "Tile the A and B files"
msgstr "Tile les fichiers A et B"

msgid "Wipe"
msgstr "Nettoyage"

msgid "Use the Option key + left mouse button to move the wipe in X."
msgstr ""
"Utilisez la touche Option + bouton gauche de la souris pour déplacer "
"l'effacement dans X."

msgid "Use the Alt key + left mouse button to move the wipe in X."
msgstr ""
"Utilisez la touche Alt + bouton gauche de la souris pour déplacer "
"l'effacement dans X."

msgid "Use the Option key + left mouse button to move the wipe in Y."
msgstr ""
"Utilisez la touche Option + bouton gauche de la souris pour déplacer "
"l'effacement dans Y."

msgid "Use the Alt key + left mouse button to move the wipe in Y."
msgstr ""
"Utilisez la touche Alt + bouton gauche de la souris pour déplacer "
"l'effacement dans Y."

msgid "Wipe Rotation.  Use Shift + left mouse button along X to rotate wipe."
msgstr ""
"Effacer la rotation. Utilisez le bouton Shift + gauche de la souris le long "
"de X pour faire tourner l'effacement."

msgid "Overlay"
msgstr "Revêtement"

msgid "Use the Option key + left mouse button to change transparency."
msgstr ""
"Utilisez la touche Option + bouton gauche de la souris pour changer la "
"transparence."

msgid "Use the Alt key + left mouse button to change transparency."
msgstr ""
"Utilisez la touche Alt + bouton gauche de la souris pour changer la "
"transparence."

msgid "LUT"
msgstr "LUT"

msgid "Enabled"
msgstr "Activé"

msgid "Order"
msgstr "Ordre"

msgid "Color Controls"
msgstr "Contrôles de couleur"

msgid "Add"
msgstr "Ajouter"

msgid "Contrast"
msgstr "Contraste"

msgid "Saturation"
msgstr "Saturation"

msgid "Tint"
msgstr "Teinture"

msgid "Invert"
msgstr "Inverser"

msgid "Levels"
msgstr "Niveaux"

msgid "In Low"
msgstr "Faible"

msgid "In High"
msgstr "En haut"

msgid "Gamma"
msgstr "Gamma"

msgid "Out Low"
msgstr "Faible"

msgid "Out High"
msgstr "Élevé"

msgid "Soft Clip"
msgstr "Clip souple"

msgid "Selects the current background type from the list"
msgstr "Sélectionne le type d'arrière-plan actuel dans la liste"

msgid "Solid Color:"
msgstr "Couleur solide :"

msgid "Selects the solid color."
msgstr "Sélectionne la couleur solide."

msgid "Size:"
msgstr "Taille :"

msgid "Selects the checker size."
msgstr "Sélectionne la taille de la dame."

msgid "First Color:"
msgstr "Première couleur :"

msgid "Selects the first color."
msgstr "Sélectionne la première couleur."

msgid "Second Color:"
msgstr "Deuxième couleur :"

msgid "Selects the second color in Checkers."
msgstr "Sélectionne la deuxième couleur dans Checkers."

msgid "Text"
msgstr "Texte"

msgid "Font"
msgstr "Police"

msgid "Selects the current font from the list"
msgstr "Sélectionne la police actuelle dans la liste"

msgid "Selects the current font size."
msgstr "Sélectionne la taille de police actuelle."

msgid "Pen"
msgstr "Stylo"

msgid "Laser"
msgstr "Laser"

msgid "Makes the following annotation disappear a second after drawn."
msgstr "Fait disparaître l’annotation suivante une seconde après son dessin."

msgid "Color:"
msgstr "Couleur & #160;:"

msgid "Selects the current pen color."
msgstr "Sélectionne la couleur actuelle du stylo."

msgid "Selects a hard brush."
msgstr "Sélectionne un pinceau dur."

msgid "Selects a soft brush."
msgstr "Sélectionne un pinceau doux."

msgid "Pen Size:"
msgstr "Taille du stylo :"

msgid "Selects the current pen size."
msgstr "Sélectionne la taille actuelle du stylo."

msgid "Ghosting"
msgstr "Effet fantôme"

msgid "Previous:"
msgstr "Précédent :"

msgid ""
"Selects the number of fading frames previous to the frame of the annotation."
msgstr ""
"Sélectionne le nombre de cadres éteints précédents au cadre de l'annotation."

msgid "Next:"
msgstr "Suivant:"

msgid ""
"Selects the number of fading frames following the frame of the annotation."
msgstr ""
"Sélectionne le nombre de cadres éteints suivant le cadre de l'annotation."

msgid "Frames"
msgstr "Cadres"

msgid "Current"
msgstr "Courant"

msgid "Makes the following annotation show on this frame only."
msgstr "Fait apparaître l'annotation suivante sur ce cadre seulement."

msgid "All"
msgstr "Tout"

msgid "Makes the following annotation show on all frames."
msgstr "Fait apparaître l'annotation suivante sur tous les cadres."

msgid "Notes"
msgstr "Notes"

msgid "Server started at port {0}."
msgstr "Le serveur a démarré au port {0}."

msgid "Server stopped."
msgstr "Le serveur s'est arrêté."

msgid "A client connected from {0}"
msgstr "Un client connecté depuis {0}"

msgid "Client at {0} disconnected."
msgstr "Client à {0} déconnecté."

msgid "Server protocol version is {0}.  Client protocol version is {1}"
msgstr ""
"La version du protocole du serveur est {0}. La version du protocole client "
"est {1}"

msgid "Remote file {0} does not exist on local filesystem."
msgstr "Le fichier distant {0} n'existe pas sur le système de fichiers local."

msgid "Remote files are less than local files."
msgstr "Les fichiers distants sont moins que les fichiers locaux."

msgid "Remote file {0} matches file name {1} but not path."
msgstr ""
"Le fichier distant {0} correspond au nom du fichier {1} mais pas au chemin."

msgid "Remote file {0} does not match local filename."
msgstr "Le fichier distant {0} ne correspond pas au nom de fichier local."

msgid "Removing {0} from message publisher."
msgstr "Enlever {0} de l'éditeur de messages."

msgid "Server listening on port "
msgstr "L'écoute du serveur sur le port"

msgid "ComfyUI listening on port "
msgstr "ComfyUI écoute sur le port"

msgid "Connected to server at {0}, port {1}"
msgstr "Connecté au serveur à {0}, port {1}"

msgid "Server connection lost."
msgstr "La connexion du serveur a été perdue."

msgid "Exception caught: "
msgstr "Exception prise:"

msgid "ERROR:\t"
msgstr "C'est pas vrai."

msgid "WARN:\t"
msgstr "C'est la première fois qu'on fait ça."

msgid "Cannot save an NDI stream"
msgstr "Impossible d'enregistrer un flux NDI"

msgid "Saving movie to {0}."
msgstr "Enregistrer le film en {0}."

msgid "Saving audio to {0}."
msgstr "Enregistrement audio vers {0}."

msgid "Saving pictures to {0}."
msgstr "Enregistrement des images en {0}."

msgid "ProRes profiles need a .mov movie extension.  Changing it to .mov."
msgstr "Les profils ProRes ont besoin d'une extension de film.mov."

msgid ""
"VP9 profile needs a .mp4, .mkv or .webm movie extension.  Changing it to .mp4"
msgstr "Le profil VP9 a besoin d'une extension de film.mp4,.mkv ou.webm."

msgid "AV1 profile needs a .mp4 or .mkv movie extension.  Changing it to .mp4"
msgstr "Le profil AV1 a besoin d'une extension de film.mp4 ou.mkv."

msgid ""
"GoPro Cineform profile needs a .mkv movie extension.  Changing it to .mkv"
msgstr "GoPro Le profil Cineform a besoin d'une extension de film.mkv."

msgid "HAP profile needs a .mov extension.  Changing it to .mov"
msgstr "Le profil HAP a besoin d'une extension.mov."

msgid "New file {0} already exist!  Cannot overwrite it."
msgstr "Un nouveau fichier {0} existe déjà! Impossible de l'écraser."

msgid "Rotated image info: {0}"
msgstr "Informations sur l'image rotative: {0}"

msgid "Scaled image info: {0}"
msgstr "Informations sur l'image à l'échelle: {0}"

msgid "{0}: Cannot open writer plugin."
msgstr "{0}: Impossible d'ouvrir le plugin d'écriture."

msgid "Image info: {0} {1}"
msgstr "Informations sur l'image: {0} {1}"

msgid "Image too big for Save Annotations.  Will scale to the viewport size."
msgstr ""
"Image trop grande pour enregistrer les annotations. L'échelle sera à la "
"taille du viseur."

msgid "Viewport Size: {0} - X={1}, Y={2}"
msgstr "Taille du point de vue : {0} - X={1}, Y={2}"

msgid "Writer plugin did not get output info.  Defaulting to {0}"
msgstr ""
"Le plugin Writer n'a pas obtenu les informations de sortie. Par défaut, {0}"

msgid "Output info: {0} {1}"
msgstr "Informations sur la sortie: {0} {1}"

msgid "Using profile {0}, pixel format {1}."
msgstr "En utilisant le profil {0}, le format pixel {1}."

msgid "Using preset {0}."
msgstr "Utiliser le préréglage {0}."

msgid "Saving Movie without Audio %<PRId64> - %<PRId64>"
msgstr "Enregistrer un film sans audio %<PRId64> - %<PRId64>"

msgid "Saving Movie with Audio %<PRId64> - %<PRId64>"
msgstr "Enregistrer un film avec de l'audio %<PRId64> - %<PRId64>"

msgid "Saving Audio %<PRId64> - %<PRId64>"
msgstr "Enregistrement audio %<PRId64> - %<PRId64>"

msgid "Saving Pictures without Audio %<PRId64> - %<PRId64>"
msgstr "Enregistrer des images sans audio %<PRId64> - %<PRId64>"

msgid "Audio only in timeline, but not trying to save audio."
msgstr ""
"Audio seulement dans la chronologie, mais pas en essayant d'enregistrer "
"l'audio."

msgid "{0}: Invalid OpenGL format and type"
msgstr "{0}: Format et type OpenGL non valide"

msgid "OpenGL info: {0}"
msgstr "Informations OpenGL: {0}"

msgid "Saving... {0}"
msgstr "Enregistrement... {0}"

msgid "Unsupported output format"
msgstr "Format de sortie non supporté"

msgid "Empty video data at time {0}.  Repeating frame."
msgstr "Données vidéo vides au moment {0}. Cadre répétitif."

msgid "Render size: {0}"
msgstr "Taille de rendu : {0}"

msgid "Image Layer '{0}' info: {1} {2}"
msgstr "Informations de la couche d'image '{0}' : {1} {2}"

msgid "Offscreen Buffer info: {0}"
msgstr "Infos du tampon hors écran : {0}"

msgid "Unsupported output format: "
msgstr "Format de sortie non supporté: "

msgid ""
"Regular expression created from {0}.  It is:\n"
"{1}"
msgstr "Expression régulière créée à partir de {0}. C'est : {1}"

msgid "Iteration {0} will check version={1}"
msgstr "Iteration {0} va vérifier version={1}"

msgid ""
"No versioning in this clip.  Please create an image or directory named with "
"a versioning string."
msgstr ""
"Pas de version dans ce clip. S'il vous plaît créer une image ou un "
"répertoire nommé avec une chaîne de version."

msgid "Example:  gizmo_v003.0001.exr"
msgstr "Exemple : gizmo_v003.001.exr"

msgid "Could not replace {0} with {1}"
msgstr "Impossible de remplacer {0} par {1}"

msgid "Annotation already existed at this time"
msgstr "L'annotation existait déjà à ce moment-là"

msgid "Failed to open the file {0} for writing."
msgstr "Impossible d'ouvrir le fichier {0} pour l'écriture."

msgid "Failed to write to the file {0}."
msgstr "Impossible d'écrire dans le fichier {0}."

msgid "Session saved to \"{0}\"."
msgstr "Session enregistrée dans « {0} »."

msgid "Failed to open the file '{0}' for reading."
msgstr "Impossible d'ouvrir le fichier « {0} » pour la lecture."

msgid "Failed to load the file '{0}."
msgstr "Impossible de charger le fichier '{0}."

msgid "Reading preferences from \"{0}{1}\"."
msgstr "Préférences de lecture de \"{0}{1}\"."

msgid "Failed to retrieve {0}."
msgstr "Impossible de récupérer {0}."

msgid ""
"FFmpeg YUV to RGB Conversion is on in Settings Panel.  mrv2 will play back "
"movies slower."
msgstr ""
"FFmpeg YUV to RGB Conversion est activé dans le panneau de configurations. "
"mrv2 va jouer les films plus lentement."

msgid "Could not open color theme from \"{0}\"."
msgstr "Impossible d'ouvrir le thème couleur à partir de « {0} »."

msgid "Loaded color themes from \"{0}\"."
msgstr "Les thèmes de couleur chargés de « {0} »."

msgid "Setting OCIO config from preferences."
msgstr "Configuration de la configuration OCIO à partir des préférences."

msgid "Setting OCIO config from OCIO environment variable."
msgstr ""
"Configuration de la configuration OCIO à partir de la variable "
"d'environnement OCIO."

msgid "Path mappings have been loaded from \"{0}{1}\"."
msgstr "Les cartes des chemins ont été chargées à partir de « {0}{1} »."

msgid "Loading hotkeys from \"{0}{1}.prefs\"."
msgstr "Chargement des touches raccourcies depuis \"{0}{1}.prefs\"."

msgid "Resetting hotkeys to default."
msgstr "Réinitialisation des raccourcis clavier par défaut."

msgid "Path mappings have been saved to \"{0}{1}\"."
msgstr "Les cartes des chemins ont été sauvegardées dans « {0}{1} »."

msgid "Hotkeys have been saved to \"{0}{1}.prefs\"."
msgstr "Les hot-keys ont été sauvegardés dans « {0}{1}.prefs »."

msgid "Preferences have been saved to: \"{0}{1}\"."
msgstr "Les préférences ont été sauvegardées dans : « {0} {1} »."

msgid "Removing "
msgstr "Élimination"

msgid "OCIO config is now:"
msgstr "La configuration OCIO est maintenant :"

msgid "OCIO file \"{0}\" not found or not readable."
msgstr "Fichier OCIO « {0} » non trouvé ou non lisible."

msgid "Setting OCIO config to default:"
msgstr "Réglage par défaut de la configuration OCIO & #160;:"

msgid "Setting OCIO config to built-in:"
msgstr "Configuration de la configuration OCIO à l'intérieur :"

msgid "Path mapping for {0} already exists!"
msgstr "La cartographie du chemin {0} existe déjà!"

msgid "Comparing {0} to prefix {1}"
msgstr "Comparaison {0} avec le préfixe {1}"

msgid "Found a match.  File is now {0}"
msgstr "Trouvé une correspondance. Le fichier est maintenant {0}"

msgid "OCIO config file cannot be empty."
msgstr "Le fichier de configuration OCIO ne peut pas être vide."

msgid "OCIO config '{0}' does not exist or is not readable."
msgstr "La configuration OCIO '{0}' n'existe pas ou n'est pas lisible."

msgid "Invalid OCIO Ics '{0}'."
msgstr "Ics OCIO non valides « {0} »."

msgid "Invalid OCIO Look '{0}'."
msgstr "Look OCIO non valide « {0} »."

msgid "Invalid OCIO Display/View '{0}'."
msgstr "Affichage OCIO non valide/Voir « {0} »."

msgid "Could not split '{0}' into display and view."
msgstr "Impossible de diviser « {0} » dans l'affichage et la vue."

msgid "No default view for display '{0}'.  Does display exist?"
msgstr "Aucune vue par défaut pour afficher '{0}'. L'affichage existe-t-il?"

msgid "Setting OCIO Preset '{0}'."
msgstr "Réglage OCIO Préréglé « {0} »."

msgid "Preset '{0}' not found."
msgstr "Présélectionner « {0} » pas trouvé."

msgid "OCIO Preset '{0}' already exists!"
msgstr "OCIO Prédéfini '{0}' existe déjà!"

msgid "Failed to load the file '{0}'."
msgstr "Impossible de charger le fichier « {0} »."

msgid "Loaded {0} ocio presets from \"{1}\"."
msgstr "Chargement des préréglages ocio {0} à partir de « {1} »."

msgid "Failed to open the file '{0}' for saving."
msgstr "Impossible d'ouvrir le fichier « {0} » pour l'enregistrement."

msgid "Failed to save the file '{0}'."
msgstr "Impossible d'enregistrer le fichier « {0} »."

msgid "OCIO presets have been saved to \"{0}\"."
msgstr "Les préréglages OCIO ont été enregistrés dans « {0} »."

msgid "English"
msgstr "Anglais"

msgid "Spanish"
msgstr "Espagnol"

msgid "German"
msgstr "Allemand"

msgid "Hindi"
msgstr "Hindi"

msgid "Chinese Simplified"
msgstr "Chinois simplifié"

msgid "Portuguese"
msgstr "Portugais"

msgid "French"
msgstr "Français"

msgid "Russian"
msgstr "Russe"

msgid "Japanese"
msgstr "Japonais"

msgid ""
"Need to reboot mrv2 to change language to {0}.  Are you sure you want to "
"continue?"
msgstr ""
"Besoin de redémarrer mrv2 pour changer de langue en {0}. Êtes-vous sûr de "
"vouloir continuer?"

msgid "Set Language to {0}, Numbers to {1}"
msgstr "Définir la langue à {0}, les nombres à {1}"

msgid "Arabic"
msgstr "Arabe"

msgid "Armenian"
msgstr "Arménien"

msgid "Basque"
msgstr "Basque"

msgid "Belarusian"
msgstr "Biélorussien"

msgid "Bengali"
msgstr "Bengali"

msgid "Bulgarian"
msgstr "Bulgare"

msgid "Catalan"
msgstr "Catalan"

msgid "Chinese"
msgstr "Chinois"

msgid "Czech"
msgstr "Tchèque"

msgid "Danish"
msgstr "Danois"

msgid "Dutch"
msgstr "Néerlandais"

msgid "Finnish"
msgstr "Finlandais"

msgid "Galician"
msgstr "Galicien"

msgid "Greek"
msgstr "Grec"

msgid "Hebrew"
msgstr "Hébreu"

msgid "Icelandic"
msgstr "Islandais"

msgid "Indonesian"
msgstr "Indonésien"

msgid "Italian"
msgstr "Italien"

msgid "Irish"
msgstr "Irlande"

msgid "Korean"
msgstr "Coréen"

msgid "Norwegan"
msgstr "Norwegan"

msgid "Persian"
msgstr "Persan"

msgid "Polish"
msgstr "Polonais"

msgid "Tibetan"
msgstr "Tibétain"

msgid "Romanian"
msgstr "Roumain"

msgid "Serbian"
msgstr "Serbe"

msgid "Slovenian"
msgstr "Slovène"

msgid "Swedish"
msgstr "Suédois"

msgid "Thai"
msgstr "Thaïlandais"

msgid "Turkish"
msgstr "Turquie"

msgid "Vietnamese"
msgstr "Vietnamiens"

msgid "Welsh"
msgstr "Gallois"

msgid "Yiddish"
msgstr "Yiddish"

msgid "Zulu"
msgstr "Zoulou"

msgid ""
"\n"
"Hotkeys:   "
msgstr ""
"\n"
"Raccourci claviers:   "

msgid "   and   "
msgstr "    et    "

msgid ""
"\n"
"Reset:   "
msgstr ""
"\n"
"Réinitialiser:   "

msgid ""
"\n"
"Hotkey: "
msgstr ""
"\n"
"Raccourci clavier: "

msgid "@B12@C7@b@.Function\t@B12@C7@b@.Hotkey"
msgstr "@B12@C7@b@.Fonction\t@B12@C7@b@.Hotkey"

msgid ""
"Hotkey \"%s\" already used in \"%s\".\n"
"Do you want to override it?"
msgstr "Hotkey « %s » déjà utilisé dans « %s ». Voulez-vous l'annuler?"

msgid ""
"Corruption in hotkeys preferences. Hotkey '{0}' for {1} will not be "
"available.  Already used in {2}."
msgstr ""
"La corruption dans les préférences des hot-keys. La touche « {0} » pour {1} "
"ne sera pas disponible. Déjà utilisée dans {2}."

msgid "Allows you to select different image channels or layers."
msgstr "Permet de sélectionner différents canaux d'image ou calques."

msgid "Reduce gain 1/4 stop (divide by sqrt(sqrt(2)))."
msgstr "Réduire le gain de 1/4 d'arrêt (diviser par sqrt(sqrt(2)))."

msgid "Increase gain 1/4 stop (multiply by sqrt(sqrt(2)))."
msgstr "Augmenter le gain de 1/4 stop (multiplier par sqrt(sqrt(2)))."

msgid "Allows you to adjust the gain or exposure of the image."
msgstr "Permet d'ajuster le gain ou l'exposition de l'image."

msgid "Allows you to adjust the saturation of the image."
msgstr "Permet d'ajuster la saturation de l'image."

msgid ""
"Allows you to adjust gamma curve for display.\n"
"Value is:  pow( 2, 1/x )."
msgstr ""
"Permet d'ajuster la courbe gamma pour l'affichage. La valeur est : pow( 2, 1/"
"x )."

msgid "Toggle Edit Mode."
msgstr "Commutation du mode d'édition."

msgid "Scrubbing Tool"
msgstr "Outil de frottement"

msgid "Area Select Tool"
msgstr "Outil de sélection de zone"

msgid "Freehand Drawing Tool"
msgstr "Outil de dessin à main libre"

msgid "Eraser Tool"
msgstr "Outil d'effacement"

msgid "Polygon Tool"
msgstr "Outil Polygone."

msgid "Circle Tool"
msgstr "Outil de cercle"

msgid "Rectangle Tool"
msgstr "Outil rectangulaire"

msgid "Arrow Tool"
msgstr "Outil flèche"

msgid "Text Tool.   Right click to edit previously stamped text."
msgstr ""
"Outil de texte. Cliquez avec le bouton droit pour modifier le texte "
"précédemment estampillé."

msgid "Voice Annotation Tool"
msgstr "Annotation vocale"

msgid "Undo Draw"
msgstr "Annuler le dessin"

msgid "Redo Draw"
msgstr "Refaire le dessin"

msgid "Go to the beginning of the sequence."
msgstr "Allez au début de la séquence."

msgid "Play sequence backwards."
msgstr "Jouez la séquence à l'envers."

msgid "Go back one frame."
msgstr "Retourne dans un cadre."

msgid "Stop playback."
msgstr "Arrêtez la lecture."

msgid "Play sequence forwards."
msgstr "Jouez les séquences en avant."

msgid "Go to the end of the sequence."
msgstr "Allez à la fin de la séquence."

msgid "Set In Point"
msgstr "Définir le point"

msgid "Set Out Point"
msgstr "Définir le point"

msgid "Image zoom setting."
msgstr "Paramètre de zoom d'image."

msgid ""
"\n"
"\n"
"Mousewheel to zoom in and out."
msgstr ""
"\n"
"\n"
"Roue de souris pour zoomer dans et hors."

msgid ""
"\n"
"Alt + Right Mouse Button to zoom in and out."
msgstr ""
"\n"
"Alt + bouton droit de la souris pour zoomer."

msgid ""
"\n"
"\n"
"0 to 9 to zoom to a specific level."
msgstr ""
"\n"
"\n"
"0 à 9 pour zoomer à un niveau spécifique."

msgid "Load Directory"
msgstr "Charger l'annuaire"

msgid "Reels (*.{"
msgstr "Enrouleurs (*.{"

msgid "Images (*.{"
msgstr "Images (*.{"

msgid "Sessions (*."
msgstr "Sessions (*."

msgid "All (*.{"
msgstr "Tous (*.{"

msgid "Movies (*.{"
msgstr "Films (*.{"

msgid "Load Image(s)"
msgstr "Charger l'image(s)"

msgid "Load Movie or Sequence"
msgstr "Charger le film ou la séquence"

msgid "Save OTIO timeline"
msgstr "Enregistrer la chronologie OTIO"

msgid "Save Python Script"
msgstr "Enregistrer le script Python"

msgid "Load Python Script"
msgstr "Charger le script Python"

msgid "LUTS (*.{"
msgstr "LUTS (*.{"

msgid "Load LUT"
msgstr "Charger LUT"

msgid "Subtitles (*.{"
msgstr "Sous-titres (*.{"

msgid "Load Subtitle"
msgstr "Charger le sous-titre"

msgid "Audios (*.{"
msgstr "Audios (*.{"

msgid "Load Audio"
msgstr "Charger l'audio"

msgid "Save Single Frame"
msgstr "Enregistrer un seul cadre"

msgid "Save Audio"
msgstr "Enregistrer l'audio"

msgid "Save Movie or Sequence"
msgstr "Enregistrer le film ou la séquence"

msgid "Annotations (*.{json})"
msgstr "Annotations (*.{json})"

msgid "Save Annotations to JSON"
msgstr "Enregistrer les annotations à JSON"

msgid "Acrobat PDF (*.{pdf})"
msgstr "Acrobat PDF (*.{pdf})"

msgid "Save Annotations to PDF"
msgstr "Enregistrer les annotations dans le PDF"

msgid "Session"
msgstr "Session"

msgid "Open Session"
msgstr "Séance ouverte"

msgid "Save Session"
msgstr "Enregistrer la session"

msgid "OCIO config (*.{"
msgstr "Configuration OCIO (*.{"

msgid "Load OCIO Config"
msgstr "Charger la configuration OCIO"

msgid "Default"
msgstr "Par défaut"

msgid ""
"You have unsaved changes. Do you want to save the session before closing?"
msgstr ""
"Des modifications non enregistrées existent. Voulez-vous enregistrer la "
"session avant de fermer ?"

msgid "Save"
msgstr "Enregistrer"

msgid "Don't Save"
msgstr "Ne pas enregistrer"

msgid "Annotations"
msgstr "Annotations"

msgid "Background"
msgstr "Historique"

msgid "Color"
msgstr "Couleur"

msgid "Color Area"
msgstr "Zone de couleur"

msgid "Devices"
msgstr "Dispositifs"

msgid "Environment Map"
msgstr "Carte de l'environnement"

msgid "Histogram"
msgstr "Histogramme"

msgid "Logs"
msgstr "Registres"

msgid "Media Information"
msgstr "Information sur les médias"

msgid "NDI"
msgstr "NDI"

msgid "Python"
msgstr "Python"

msgid "Settings"
msgstr "Paramètres"

msgid "USD"
msgstr "USD"

msgid "Vectorscope"
msgstr "Vectorscope"

msgid "Hotkeys"
msgstr "Hot-keys"

msgid "Preferences"
msgstr "Préférences"

msgid "About"
msgstr "À propos de"

msgid "Could not open a new mrv2 instance"
msgstr "Impossible d’ouvrir une nouvelle instance de mrv2"

msgid "File extension cannot be empty."
msgstr "L'extension de fichier ne peut pas être vide."

msgid "Saving audio but not with an audio extension."
msgstr "Enregistrement audio mais pas avec une extension audio."

msgid "Saving audio but current clip does not have audio."
msgstr "Enregistrer l'audio mais le clip courant n'a pas d'audio."

msgid "Saving video but with an audio extension."
msgstr "Enregistrement vidéo mais avec une extension audio."

msgid "Cannot save annotations to .otio file"
msgstr "Impossible d'enregistrer les annotations dans le fichier.otio"

msgid "View/Mask"
msgstr "Affichage/Masque"

msgid "OCIO/     Input Color Space"
msgstr "OCIO/Espace couleur d'entrée"

msgid "OCIO/     Look"
msgstr "OCIO/Regarde."

msgid "All Monitors"
msgstr "Tous les moniteurs"

msgid ""
"You are about to clear all annotations.  You can still undo the operation "
"right after. Do you want to continue?"
msgstr ""
"Vous êtes sur le point de supprimer toutes les annotations. Vous pouvez "
"encore annuler l'opération juste après. Voulez-vous continuer ?"

msgid "Pick Color"
msgstr "Choisissez la couleur"

msgid "Pick Draw Color and Alpha"
msgstr "Choisissez Dessiner la couleur et l'alpha"

msgid "Media"
msgstr "Médias"

msgid "UI"
msgstr "IU"

msgid "Pan And Zoom"
msgstr "Pan et zoom"

msgid "Timeline"
msgstr "Échéancier"

msgid ""
"You have EDLs in the current session.  These will not be saved in the "
"session file.  Do you want to continue?"
msgstr ""
"Vous avez des EDL dans la session en cours. Celles-ci ne seront pas "
"sauvegardées dans le fichier de session. Voulez-vous continuer?"

msgid "Edit Text Annotation"
msgstr "Modifier l'annotation texte"

msgid "No item selected"
msgstr "Aucun élément sélectionné"

msgid "Invalid index for add clip to timeline."
msgstr "Index non valide pour ajouter un clip à la chronologie."

msgid "Could not get current path."
msgstr "Impossible d'obtenir le chemin actuel."

msgid "EDL item '{0}' no longer loaded.  Cannot undo or redo."
msgstr ""
"L'élément EDL « {0} » n'est plus chargé. Impossible d'annuler ou de refaire."

msgid "Could not paste {0}.  Error {1}."
msgstr "Impossible de coller {0}. Erreur {1}."

msgid "Could not save .otio file: {0}"
msgstr "Impossible d'enregistrer le fichier.otio : {0}"

msgid "Error saving {0}. {1}"
msgstr "Erreur lors de l'enregistrement {0}. {1}"

msgid "Empty EDL file.  Not saving."
msgstr "Fichier EDL vide. Pas d'enregistrement."

msgid "Destination file is invalid."
msgstr "Le fichier de destination n'est pas valide."

msgid "You can only add clips to an .otio EDL playlist."
msgstr "Vous ne pouvez ajouter des clips qu'à une playlist.otio EDL."

msgid "Unknown media reference"
msgstr "Référence médiatique inconnue"

msgid "Track #{0} - {1}"
msgstr "Voie #{0} - {1}"

msgid "Cannot currently concatenate an .otio file."
msgstr "Impossible de concater un fichier.otio."

msgid "Cannot currently concatenate a directory."
msgstr "Impossible de concater un répertoire actuellement."

msgid "Could not append video track {0}"
msgstr "Impossible d'ajouter la piste vidéo {0}"

msgid "Could not append audio track {0}"
msgstr "Impossible d'ajouter la piste audio {0}"

msgid "%s - Page %d"
msgstr "%s - Page %d"

msgid "Frame {0} - TC: {1} - S: {2}"
msgstr "Cadre {0} - CT: {1} - S: {2}"

msgid "Image too big.  Will save the viewport size."
msgstr "Image trop grande. Enregistrera la taille du viseur."

msgid "Could not read image data from view"
msgstr "Impossible de lire les données d’image depuis la vue"

msgid "Voice Over/Delete"
msgstr "Voice Over/Supprimer"

msgid "Audio/Clear"
msgstr "Audio/Effacer"

msgid "Audio/Append"
msgstr "Audio/Ajouter"

msgid "Play"
msgstr "Jouer"

msgid "Stop"
msgstr "Arrêtez-vous."

msgid "Really cancel voice over recording?"
msgstr "Voulez-vous vraiment annuler l’enregistrement de la voix off ?"

msgid "Record Again"
msgstr "Réenregistrer"

msgid "Delete"
msgstr "Supprimer"

msgid "Scrub"
msgstr "Arrosage"

msgid "Selection"
msgstr "Sélection"

msgid "Draw"
msgstr "Tirer"

msgid "Erase"
msgstr "Effacer"

msgid "Circle"
msgstr "Cercle"

msgid "Filled Circle"
msgstr "Cercle rempli"

msgid "Rectangle"
msgstr "Rectangle"

msgid "Filled Rectangle"
msgstr "Rectangle rempli"

msgid "Arrow"
msgstr "Flèche"

msgid "Voice"
msgstr "Voix"

msgid "Rotate"
msgstr "Rotation"

msgid "Polygon"
msgstr "Polygone"

msgid "Filled Polygon"
msgstr "Polygone rempli"

msgid "Trim"
msgstr "Découpe"

msgid "Slip"
msgstr "Glisse"

msgid "Slide"
msgstr "Diapositive"

msgid "Ripple"
msgstr "Courbure"

msgid "Roll"
msgstr "Rouleau"

msgid "(no image)"
msgstr "(pas d'image)"

msgid "Unknown action mode in "
msgstr "Mode d'action inconnu dans"

msgid ""
"Cannot create an annotation here for all frames.  A current frame annotation "
"already exists."
msgstr ""
"Impossible de créer une annotation ici pour tous les cadres. Une annotation "
"actuelle existe déjà."

msgid ""
"Cannot create an annotation here for current frame.  An all frames "
"annotation already exists."
msgstr ""
"Impossible de créer une annotation ici pour le cadre actuel. Une annotation "
"de tous les cadres existe déjà."

msgid "2.35"
msgstr "2.35"

msgid "1.85"
msgstr "1.85"

msgid "1.66"
msgstr "1.66"

msgid "PMem: %<PRIu64> / %<PRIu64> MB  VMem: %<PRIu64> / %<PRIu64> MB"
msgstr "PMem: %<PRIu64> / %<PRIu64> MB VMem: %<PRIu64> / %<PRIu64> MB"

msgid "Cache: "
msgstr "Cache: "

msgid "    Used: %.2g of %zu Gb (%.2g %%)"
msgstr "Utilisé : %.2g de %zu Gb (%.2g %%)"

msgid "    Ahead    V: % 4<PRIu64>    A: % 4<PRIu64>"
msgstr "Avant V: % 4<PRIu64> A: % 4<PRIu64>"

msgid "    Behind   V: % 4<PRIu64>    A: % 4<PRIu64>"
msgstr "Derrière V: % 4<PRIu64> A: % 4<PRIu64>"

msgid "Edit Text"
msgstr "Modifier le texte"

msgid "Invalid font for text drawing"
msgstr "Police invalide pour le dessin de texte"

msgid "Could not convert message to shape: "
msgstr "Impossible de convertir le message en forme :"

msgid "Cannot play - no mouse recording"
msgstr "Impossible de lire – aucun enregistrement à la souris"

msgid "Cannot play - audio annotation is empty"
msgstr "Impossible de lire – l’annotation audio est vide"

msgid "Status is not saved"
msgstr "L’état n’est pas enregistré"

msgid "Audio annotation file {0} is missing or not exists!"
msgstr "Le fichier d’annotation audio {0} est manquant ou n’existe pas !"

msgid "File/Open/Movie or Sequence"
msgstr "Fichier/Ouvrir/Film ou séquence"

msgid "File/Open/With Separate Audio"
msgstr "Fichier/Ouvrir/Avec audio séparé"

msgid "File/Open/Single Image"
msgstr "Fichier/Ouvrir/Image unique"

msgid "File/Open/Directory"
msgstr "Fichier/Ouvrir/Annuaire"

msgid "File/Open/Session"
msgstr "Fichier/Ouvrir/Session"

msgid "File/Open/New Program Instance"
msgstr "Fichier/Ouvrir/Nouvelle instance du programme"

msgid "File/Save/Movie or Sequence"
msgstr "Fichier/Enregistrer/Film ou séquence"

msgid "File/Save/Audio"
msgstr "Fichier/Enregistrer/Audio"

msgid "File/Save/Single Frame"
msgstr "Fichier/Enregistrer/Cadre unique"

msgid "File/Save/Frames to Folder"
msgstr "Fichier/Enregistrer/Cadres dans le dossier"

msgid "File/Save/OTIO EDL Timeline"
msgstr "Fichier/Enregistrer/Échéancier OTIO EDL"

msgid "File/Save/Annotations Only"
msgstr "Fichier/Enregistrer/Annotations seulement"

msgid "File/Save/Annotations as JSON"
msgstr "Fichier/Enregistrer/Annotations en tant que JSON"

msgid "File/Save/PDF Document"
msgstr "Fichier/Enregistrer/Document PDF"

msgid "File/Save/Session"
msgstr "Fichier/Enregistrer/Session"

msgid "File/Save/Session As"
msgstr "Fichier/Enregistrer/Session en tant que"

msgid "File/Close Current"
msgstr "Fichier/Fermer le courant"

msgid "File/Close All"
msgstr "Fichier/Fermer tout"

msgid "File/Recent/%s"
msgstr "Fichier/Récent/%s"

msgid "File/Quit"
msgstr "Fichier/Quitter"

msgid "Window/Presentation"
msgstr "Fenêtre/Présentation"

msgid "Window/Full Screen"
msgstr "Fenêtre/Plein écran"

msgid "Window/Float On Top"
msgstr "Fenêtre/Flotte sur le dessus"

msgid "Window/Secondary"
msgstr "Fenêtre/Secondaire"

msgid "Window/Secondary Float On Top"
msgstr "Fenêtre/Flotte secondaire en haut"

msgid "Window/Toggle Click Through"
msgstr "Fenêtre/Commutation de clic par l'intermédiaire"

msgid "Window/More UI Transparency"
msgstr "Fenêtre/Plus de transparence de l'assurance-chômage"

msgid "Window/Less UI Transparency"
msgstr "Fenêtre/Moins de transparence de l'assurance-chômage"

msgid "View/Tool Bars/Toggle Menu Bar"
msgstr "Affichage/Barres d'outils/Commutation de la barre de menu"

msgid "View/Tool Bars/Toggle Top Bar"
msgstr "Affichage/Barres d'outils/Commutation de la barre supérieure"

msgid "View/Tool Bars/Toggle Pixel Bar"
msgstr "Affichage/Barres d'outils/Commutation de la barre des pixels"

msgid "View/Tool Bars/Toggle Timeline Bar"
msgstr "Affichage/Barres d'outils/Commutation de la barre de la ligne de temps"

msgid "View/Tool Bars/Toggle Status Bar"
msgstr "Affichage/Barres d'outils/Commutation de la barre d'état"

msgid "View/Tool Bars/Toggle Action Dock"
msgstr "Affichage/Barres d'outils/Commutateur d'action"

msgid "View/Auto Frame"
msgstr "Affichage/Cadre automatique"

msgid "View/Safe Areas"
msgstr "Affichage/Zones de sécurité"

msgid "View/OpenEXR/Data Window"
msgstr "Affichage/OpenEXR/Fenêtre de données"

msgid "View/OpenEXR/Display Window"
msgstr "Affichage/OpenEXR/Affiche la fenêtre"

msgid "View/OpenEXR/Ignore Display Window"
msgstr "Affichage/OpenEXR/Ignorer la fenêtre d'affichage"

msgid "Panel/One Panel Only"
msgstr "Panel/Un seul panel"

msgid "Panel/"
msgstr "Panneau/"

msgid "Window/"
msgstr "Fenêtre/"

msgid "Unknown menu entry "
msgstr "Entrée de menu inconnue"

msgid "Render/Color Channel"
msgstr "Rendre/Chaîne de couleurs"

msgid "Render/Red Channel"
msgstr "Rendre/Chaîne rouge"

msgid "Render/Green Channel "
msgstr "Rendre/Chaîne verte"

msgid "Render/Blue Channel"
msgstr "Rendre/Chaîne bleue"

msgid "Render/Alpha Channel"
msgstr "Rendre/Chaîne Alpha"

msgid "Render/Lumma"
msgstr "Rendu/Lumma"

msgid "Render/Mirror X"
msgstr "Rendre/Miroir X"

msgid "Render/Mirror Y"
msgstr "Rendre/Miroir Y"

msgid "Render/Rotate/-90 Degrees"
msgstr "Rendre/Rotation/-90 Degrés"

msgid "Render/Rotate/+90 Degrees"
msgstr "Rendre/Rotation/+90 Degrés"

msgid "Render/Video Levels/From File"
msgstr "Rendre/Niveaux vidéo/À partir du fichier"

msgid "Render/Video Levels/Legal Range"
msgstr "Rendre/Niveaux vidéo/Plage Légale"

msgid "Render/Video Levels/Full Range"
msgstr "Rendre/Niveaux vidéo/Plage complète"

msgid "Render/Alpha Blend/None"
msgstr "Rendre/Mélange Alpha/Aucun"

msgid "Render/Alpha Blend/Straight"
msgstr "Rendre/Mélange Alpha/Droite"

msgid "Render/Alpha Blend/Premultiplied"
msgstr "Rendre/Mélange Alpha/Prémultiplication"

msgid "Render/Minify Filter/Nearest"
msgstr "Rendre/Minimiser le filtre/Le plus proche"

msgid "Render/Minify Filter/Linear"
msgstr "Rendre/Minimiser le filtre/Linear"

msgid "Render/Magnify Filter/Nearest"
msgstr "Rendre/Amplifier le filtre/Le plus proche"

msgid "Render/Magnify Filter/Linear"
msgstr "Rendre/Amplifier le filtre/Linear"

msgid "Render/HDR/Auto Normalize"
msgstr "Rendre/HDR/Normaliser automatiquement"

msgid "Render/HDR/Invalid Values"
msgstr "Rendre/HDR/Valeurs non valides"

msgid "Render/HDR/Ignore Chromaticities"
msgstr "Rendre/HDR/Ignorer les chromatismes"

msgid "Render/HDR Data/From File"
msgstr "Rendu/Données HDR/Depuis le fichier"

msgid "Render/HDR Data/Inactive"
msgstr "Rendu/Données HDR/Inactif"

msgid "Render/HDR Data/Active"
msgstr "Rendu/Données HDR/Actif"

msgid "Render/HDR/Tonemap"
msgstr "Rendre/HDR/Carte des tons"

msgid "Render/HDR/Gamut Mapping"
msgstr "Rendre/HDR/Carte des la gamme"

msgid "Playback/Stop"
msgstr "Remise en ligne/Arrêtez-vous."

msgid "Playback/Forwards"
msgstr "Remise en ligne/Avant"

msgid "Playback/Backwards"
msgstr "Remise en ligne/Retour vers l'arrière"

msgid "Playback/Toggle Playback"
msgstr "Remise en ligne/Commutation de la lecture"

msgid "Playback/Toggle In Point"
msgstr "Remise en ligne/Commutation en point"

msgid "Playback/Toggle Out Point"
msgstr "Remise en ligne/Commutation du point de sortie"

msgid "Playback/Toggle In\\/Out Otio Clip"
msgstr "Remise en ligne/Commutation dans\\/Sortie du clip Otio"

msgid "Playback/Loop Playback"
msgstr "Remise en ligne/Lecture des boucles"

msgid "Playback/Playback Once"
msgstr "Remise en ligne/Reproduire une fois"

msgid "Playback/Playback Ping Pong"
msgstr "Remise en ligne/Playback Ping Pong"

msgid "Playback/Go to/Start"
msgstr "Remise en ligne/Allez-y./Début"

msgid "Playback/Go to/End"
msgstr "Remise en ligne/Allez-y./End"

msgid "Playback/Go to/Previous Frame"
msgstr "Remise en ligne/Allez-y./Cadre précédent"

msgid "Playback/Go to/Next Frame"
msgstr "Remise en ligne/Allez-y./Cadre suivant"

msgid "Playback/Go to/Previous Clip"
msgstr "Remise en ligne/Allez-y./Clip précédent"

msgid "Playback/Go to/Next Clip"
msgstr "Remise en ligne/Allez-y./Prochain clip"

msgid "Playback/Go to/Previous Annotation"
msgstr "Remise en ligne/Allez-y./Annotation précédente"

msgid "Playback/Go to/Next Annotation"
msgstr "Remise en ligne/Allez-y./Prochaine annotation"

msgid "Playback/Annotation/Toggle Visible"
msgstr "Lecture/Annotation/Bascule visibilité"

msgid "Playback/Annotation/Clear"
msgstr "Remise en ligne/Annotation/Effacer"

msgid "Playback/Annotation/Clear All"
msgstr "Remise en ligne/Annotation/Tout effacer"

msgid "View/Mask/%s"
msgstr "Affichage/Masque/%s"

msgid "View/Hud"
msgstr "Affichage/Hud"

msgid "View/Compare/None"
msgstr "Vue/Comparer/Aucune"

msgid "View/Compare/Overlay"
msgstr "Vue/Comparer/Superposition"

msgid "View/Compare/Wipe"
msgstr "Vue/Comparer/Essuyer "

msgid "View/Compare/Difference"
msgstr "Vue/Comparer/Différence"

msgid "View/Compare/Horizontal"
msgstr "Vue/Comparer/Horizontal"

msgid "View/Compare/Vertical"
msgstr "Vue/Comparer/Vertical"

msgid "View/Compare/Tile"
msgstr "Vue/Comparer/Tile"

msgid "Timeline/Cache/Clear"
msgstr "Échéancier/Cache/Effacer"

msgid "Timeline/Cache/Update Frame"
msgstr "Échéancier/Cache/Mise à jour du cadre"

msgid "Timeline/Editable"
msgstr "Échéancier/Éditable"

msgid "Timeline/Edit Associated Clips"
msgstr "Échéancier/Modifier les clips associés"

msgid "Timeline/Frame View"
msgstr "Échéancier/Affichage du cadre"

msgid "Timeline/Scroll To Current Frame"
msgstr "Échéancier/Faites défiler vers le cadre actuel"

msgid "Timeline/Track Info"
msgstr "Échéancier/Informations sur la piste"

msgid "Timeline/Clip Info"
msgstr "Échéancier/Informations sur le clip"

msgid "Timeline/Thumbnails/None"
msgstr "Échéancier/Thumbnails/Aucun"

msgid "Timeline/Thumbnails/Small"
msgstr "Échéancier/Thumbnails/Petite"

msgid "Timeline/Thumbnails/Medium"
msgstr "Échéancier/Thumbnails/Moyenne"

msgid "Timeline/Thumbnails/Large"
msgstr "Échéancier/Thumbnails/Grandes"

msgid "Timeline/Transitions"
msgstr "Échéancier/Transitions"

msgid "Timeline/Markers"
msgstr "Échéancier/Marqueurs"

msgid "Timeline/Visible Tracks/{0}"
msgstr "Échéancier/Voies visibles/{0}"

msgid "Image/Next"
msgstr "Image/Suivant"

msgid "Image/Next Limited"
msgstr "Image/Prochaine Limitée"

msgid "Image/Previous"
msgstr "Image/Précédent"

msgid "Image/Previous Limited"
msgstr "Image/Précédent Limité"

msgid "Image/Version/First"
msgstr "Image/Version/Première"

msgid "Image/Version/Last"
msgstr "Image/Version/Dernier"

msgid "Image/Version/Previous"
msgstr "Image/Version/Précédent"

msgid "Image/Version/Next"
msgstr "Image/Version/Suivant"

msgid "Image/Compare Mode/A"
msgstr "Image/Comparer le mode/A"

msgid "Image/Compare Mode/B"
msgstr "Image/Comparer le mode/B"

msgid "Image/Compare Mode/Wipe"
msgstr "Image/Comparer le mode/Nettoyage"

msgid "Image/Compare Mode/Overlay"
msgstr "Image/Comparer le mode/Revêtement"

msgid "Image/Compare Mode/Difference"
msgstr "Image/Comparer le mode/Différence"

msgid "Image/Compare Mode/Horizontal"
msgstr "Image/Comparer le mode/horizontaux"

msgid "Image/Compare Mode/Vertical"
msgstr "Image/Comparer le mode/Vertical"

msgid "Image/Compare Mode/Tile"
msgstr "Image/Comparer le mode/Carrelage"

msgid "Image/Go to/%s"
msgstr "Image/Allez-y./%s"

msgid "Image/Compare/%s"
msgstr "Image/Comparer/%s"

msgid "Edit/Frame/Cut"
msgstr "Modifier/Cadre/Cut"

msgid "Edit/Frame/Copy"
msgstr "Modifier/Cadre/Copier"

msgid "Edit/Frame/Paste"
msgstr "Modifier/Cadre/Coller"

msgid "Edit/Frame/Insert"
msgstr "Modifier/Cadre/Insérer"

msgid "Edit/Audio Clip/Insert"
msgstr "Modifier/Clip audio/Insérer"

msgid "Edit/Audio Clip/Remove"
msgstr "Modifier/Clip audio/Supprimer"

msgid "Edit/Audio Gap/Insert"
msgstr "Modifier/Écart sonore/Insérer"

msgid "Edit/Audio Gap/Remove"
msgstr "Modifier/Écart sonore/Supprimer"

msgid "Edit/Slice"
msgstr "Modifier/Tranche"

msgid "Edit/Remove"
msgstr "Modifier/Supprimer"

msgid "Edit/Undo"
msgstr "Modifier/Annuler"

msgid "Edit/Redo"
msgstr "Modifier/Refaire"

msgid "OCIO/Presets"
msgstr "OCIO/Préréglages"

msgid "OCIO/In Top Bar"
msgstr "OCIO/Dans la barre supérieure"

msgid "OCIO/Toggle"
msgstr "OCIO/Bascule"

msgid "OCIO/Current"
msgstr "OCIO/Courant"

msgid "OCIO/         ICS: %s"
msgstr "OCIO/         ICS : %s"

msgid "OCIO/     Display: %s"
msgstr "OCIO/     Display: %s"

msgid "OCIO/        View: %s"
msgstr "OCIO/        View: %s"

msgid "OCIO/  Monitor #%d Display: %s"
msgstr "OCIO/  Monitor #%d Display: %s"

msgid "OCIO/  Monitor #%d    View: %s"
msgstr "OCIO/  Monitor #%d    View: %s"

msgid "OCIO/        Look: %s"
msgstr "OCIO/        Look : %s"

msgid "OCIO/        LUT: %s"
msgstr "OCIO/        LUT : %s"

msgid "OCIO/Change Current File"
msgstr "OCIO/Modifier le fichier actuel"

msgid "OCIO/Displays"
msgstr "OCIO/Affichages"

msgid "Sync/Send/Media"
msgstr "Synchroniser/Envoyer/Médias"

msgid "Sync/Send/UI"
msgstr "Synchroniser/Envoyer/UI"

msgid "Sync/Send/Pan And Zoom"
msgstr "Synchroniser/Envoyer/Pan et zoom"

msgid "Sync/Send/Color"
msgstr "Synchroniser/Envoyer/Couleur"

msgid "Sync/Send/Timeline"
msgstr "Synchroniser/Envoyer/Échéancier"

msgid "Sync/Send/Annotations"
msgstr "Synchroniser/Envoyer/Annotations"

msgid "Sync/Send/Audio"
msgstr "Synchroniser/Envoyer/Audio"

msgid "Sync/Accept/Media"
msgstr "Synchroniser/Accepter/Médias"

msgid "Sync/Accept/UI"
msgstr "Synchroniser/Accepter/UI"

msgid "Sync/Accept/Pan And Zoom"
msgstr "Synchroniser/Accepter/Pan et zoom"

msgid "Sync/Accept/Color"
msgstr "Synchroniser/Accepter/Couleur"

msgid "Sync/Accept/Timeline"
msgstr "Synchroniser/Accepter/Échéancier"

msgid "Sync/Accept/Annotations"
msgstr "Synchroniser/Accepter/Annotations"

msgid "Sync/Accept/Audio"
msgstr "Synchroniser/Accepter/Audio"

msgid ""
"In '{0}' expected a function as a value or a tuple containing a Python "
"function and a string with menu options in it."
msgstr ""
"Dans '{0}' s'attendait à une fonction en tant que valeur ou tuple contenant "
"une fonction Python et une chaîne avec des options de menu."

msgid ""
"In '{0}' expected a function a tuple containing a Python function and a "
"string with menu options in it."
msgstr ""
"Dans '{0}' s'attendait à une fonction un tuple contenant une fonction Python "
"et une chaîne avec des options de menu."

msgid "Help/Documentation"
msgstr "Aide/Documentation"

msgid "Help/About"
msgstr "Aide/À propos de"

msgid "Monitor "
msgstr "Surveiller"

msgid "Favorites"
msgstr "Favoris"

msgid "My Computer"
msgstr "Mon ordinateur"

msgid "My Documents"
msgstr "Mes documents"

msgid "Desktop"
msgstr "Bureau"

msgid "Home"
msgstr "Sommaire"

msgid "Temporary"
msgstr "Temporaire"

msgid "Size"
msgstr "Taille"

msgid "Date"
msgstr "Date"

msgid "Owner"
msgstr "Propriétaire"

msgid "Permissions"
msgstr "Autorisations"

msgid "New Folder"
msgstr "Nouveau dossier"

msgid "Rename"
msgstr "Renommer"

msgid "Ok"
msgstr "OK"

msgid "Location"
msgstr "Lieu"

msgid "Show Hidden Files"
msgstr "Afficher les fichiers cachés"

msgid "File Types"
msgstr "Types de fichiers"

msgid "All Files (*)"
msgstr "Tous les fichiers (*)"

msgid "Go back one directory in the history"
msgstr "Retourner un répertoire dans l'historique"

msgid "Go forward one directory in the history"
msgstr "Aller en avant un répertoire dans l'historique"

msgid "Go to the parent directory"
msgstr "Aller dans le répertoire parent"

msgid "Refresh this directory"
msgstr "Rafraîchir ce répertoire"

msgid "Delete file(s)"
msgstr "Supprimer le(s) fichier(s)"

msgid "Create new directory"
msgstr "Créer un nouveau répertoire"

msgid "Add this directory to my favorites"
msgstr "Ajouter ce répertoire à mes favoris"

msgid "Preview files"
msgstr "Prévisualiser les fichiers"

msgid "List mode"
msgstr "Mode de liste"

msgid "Wide list mode"
msgstr "Mode liste large"

msgid "Detail mode"
msgstr "Mode de détail"

msgid ""
"Could not create directory '%s'. You may not have permission to perform this "
"operation."
msgstr ""
"Impossible de créer le répertoire « %s ». Vous n'avez peut-être pas la "
"permission d'effectuer cette opération."

msgid "An error occurred while trying to delete '%s'. %s"
msgstr ""
"Une erreur est survenue lors de la tentative de suppression de '%s'. %s"

msgid "File '%s' already exists!"
msgstr "Le fichier « %s » existe déjà!"

msgid "Unable to rename '%s' to '%s'"
msgstr "Impossible de renommer « %s » en « %s »"

msgid "3GP Movie"
msgstr "Film 3GP"

msgid "Advanced Systems Format Media"
msgstr "Médias de format de systèmes avancés"

msgid "AVCHD Video"
msgstr "Vidéo AVCHD"

msgid "AVI Movie"
msgstr "Film AVI"

msgid "DIVX Movie"
msgstr "Film DIVX"

msgid "Digital Video"
msgstr "Vidéo numérique"

msgid "Flash Movie"
msgstr "Film Flash"

msgid "Apple's M4V Movie"
msgstr "Le film M4V d'Apple"

msgid "Matroska Movie"
msgstr "Film Matroska"

msgid "Quicktime Movie"
msgstr "Film rapide"

msgid "MP4 Movie"
msgstr "Film MP4"

msgid "MPEG Movie"
msgstr "Film MPEG"

msgid "MXF Movie"
msgstr "Film MXF"

msgid "Ogg Movie"
msgstr "Film Ogg"

msgid "Ogg Video"
msgstr "Vidéo Ogg"

msgid "OpenTimelineIO EDL"
msgstr "OpenTimelineIO EDL"

msgid "OpenTimelineIO Zipped EDL"
msgstr "OpenTimelineIO EDL compressé"

msgid "Real Media Movie"
msgstr "Film de vrais médias"

msgid "VOB Movie"
msgstr "Film VOB"

msgid "WebM Movie"
msgstr "Film WebM"

msgid "WMV Movie"
msgstr "Film WMV"

msgid "RAW Picture"
msgstr "Image RAW"

msgid "Bitmap Picture"
msgstr "Image de la carte de bits"

msgid "Cineon Picture"
msgstr "Photo cinématographique"

msgid "Canon Raw Picture"
msgstr "Image brute de Canon"

msgid "Kodak Digital Negative"
msgstr "Négatif numérique Kodak"

msgid "DPX Picture"
msgstr "Image DPX"

msgid "EXR Picture"
msgstr "Image EXR"

msgid "GIF Picture"
msgstr "Image GIF"

msgid "HDRI Picture"
msgstr "Image HDRI"

msgid "JPEG Picture"
msgstr "Image JPEG"

msgid "Softimage Picture"
msgstr "Image softimage"

msgid "Portable Network Graphics Picture"
msgstr "Image graphique du réseau portable"

msgid "Portable Pixmap"
msgstr "Carte Pix portable"

msgid "Photoshop Picture"
msgstr "Photo Photoshop"

msgid "SGI Picture"
msgstr "Image SIG"

msgid "Stereo OpenEXR Picture"
msgstr "Image stéréo OpenEXR"

msgid "TGA Picture"
msgstr "Image TGA"

msgid "TIFF Picture"
msgstr "Image TIFF"

msgid "MP3 music"
msgstr "Musique MP3"

msgid "OGG Vorbis music"
msgstr "Musique OGG Vorbis"

msgid "Wave music"
msgstr "Musique d'ondes"

msgid "OpenUSD Asset"
msgstr "Activo OpenUSD"

msgid "OpenUSD Zipped Asset"
msgstr "Activo zippé OpenUSD"

msgid "OpenUSD Compressed Asset"
msgstr "Actif compressé OpenUSD"

msgid "OpenUSD ASCII Asset"
msgstr "Activo OpenUSD ASCII"

msgid "Another process using the file."
msgstr "Un autre processus utilisant le fichier."

msgid "Jan"
msgstr "Jan"

msgid "Feb"
msgstr "Fév"

msgid "Mar"
msgstr "Mar"

msgid "Apr"
msgstr "Avr"

msgid "May"
msgstr "Mai"

msgid "Jun"
msgstr "Juin"

msgid "Jul"
msgstr "Juil"

msgid "Aug"
msgstr "Août"

msgid "Sep"
msgstr "Sep"

msgid "Oct"
msgstr "Oct"

msgid "Nov"
msgstr "Nov"

msgid "Dec"
msgstr "Déc"

msgid "Replace"
msgstr "Remplacer"

msgid "Find:"
msgstr "Recherche :"

msgid "Replace:"
msgstr "Remplacer :"

msgid "Replace All"
msgstr "Remplacer tout"

msgid "Replace Next"
msgstr "Remplacer Suivant"

msgid "Build Environment:"
msgstr "Construire l'environnement :"

msgid "\tDistribution: "
msgstr "\tRépartition: "

msgid "\tDesktop Environment: "
msgstr "\tEnvironnement de bureau: "

msgid "\tKernel Info: "
msgstr "\tRenseignements sur le noyau: "

msgid "Running Environment:"
msgstr "Environnement d'exécution:"

msgid "D\t\t\t\t\t=\tDecoding supported"
msgstr "D\t\t\t\t\t=\tDécodage pris en charge"

msgid "\tE\t\t\t\t=\tEncoding supported"
msgstr "\tE\t\t\t\t=\tCodage pris en charge"

msgid "\t\tI\t\t\t=\tIntra frame-only codec"
msgstr "\t\tI\t\t\t=\tCodec intra frame uniquement"

msgid "\t\t\tL\t\t=\tLossy compression"
msgstr "\t\t\tL\t\t=\tCompression par perte"

msgid "\t\t\t\tS\t=\tLossless compression"
msgstr "\t\t\t\tS\t=\tCompression sans perte"

msgid "With clang "
msgstr "Avec clang"

msgid "With gcc "
msgstr "Avec gcc"

msgid "With msvc "
msgstr "Avec msvc"

msgid "mrv2 depends on:"
msgstr "Le mrv2 dépend de:"

msgid "Vendor:\t"
msgstr "Fournisseur :"

msgid "Renderer:\t"
msgstr "C'est ce que j'ai dit."

msgid "Version:\t"
msgstr "Version :"

msgid "Max. Texture Size:\t"
msgstr "Taille maximale de la texture :"

msgid "This is a list of contributors to the mrv2 project:"
msgstr "Voici une liste des contributeurs au projet mrv2 :"

msgid "Mark an area in the image with SHIFT + the left mouse button"
msgstr ""
"Marquer une zone dans l'image avec SHIFT + le bouton gauche de la souris"

msgid "&Copy"
msgstr "Copier"

msgid "Everything OK. "
msgstr "Tout va bien."

msgid "GPU: Unknown"
msgstr "GPU : Inconnu"

msgid "Elapsed"
msgstr "Échéance"

msgid "Remaining"
msgstr "Résultants"

msgid "FPS"
msgstr "FPS"

msgid "Undock"
msgstr "Désactiver"

msgid "Dock"
msgstr "Dock"

msgid "Dismiss"
msgstr "Rejet"

msgid "Drag Box"
msgstr "Boîte à glisser"

msgid "Unknown type for mrvOCIOBrowser"
msgstr "Type inconnu pour mrvocioBrowser"

msgid "Wayland supports Float on Top only through hotkeys.  Press {0}."
msgstr ""
"Wayland supporte Float on Top uniquement par des touches d'ouverture. "
"Appuyez sur {0}."

msgid ""
"Wayland does not support Float on Top.  Use your Window Manager to set a "
"hotkey for it."
msgstr ""
"Wayland ne supporte pas Float on Top. Utilisez votre gestionnaire de "
"fenêtres pour définir une clé de démarrage pour elle."

msgid "Session: "
msgstr "Session :"

msgid "No GNOME Shell Hotkey for Float On Top.  Setting it globally to '{0}'"
msgstr ""
"Aucun hot-key GNOME Shell pour Float On Top. Régler globalement sur « {0} »"

msgid ""
"This will disable events for mrv2, allowing them to pass through to windows "
"below it.\n"
"\n"
"Give window focus to disable."
msgstr ""
"Cela désactivera les événements pour mrv2, leur permettant de passer à des "
"fenêtres en dessous.\n"
"\n"
"Donnez le focus de la fenêtre à désactiver."

msgid "Continue"
msgstr "Continuer"

msgid ""
"This will disable events for mrv2, allowing them to pass through to windows "
"below it.\n"
"\n"
"Give window focus (click on the taskbar icon)\n"
"to disable."
msgstr ""
"Cela désactivera les événements pour mrv2, leur permettant de passer à des "
"fenêtres en dessous.\n"
"\n"
"Donner la mise au point de la fenêtre (cliquez sur l'icône de la barre de "
"tâches)\n"
"à désactiver."

msgid "Window click through ON"
msgstr "Cliquer sur la fenêtre ON"

msgid "Window click through OFF"
msgstr "Cliquer sur la fenêtre à travers OFF"

msgid "Edit/&Copy"
msgstr "Modifier/Copier"

msgid "Reset to default value"
msgstr "Réinitialiser à la valeur par défaut"

msgid "&File/&Clone"
msgstr "Fichier/Clone"

msgid "&File/&Refresh Cache"
msgstr "Fichier/Rafraîchir le cache"

msgid "&Copy/&Filename"
msgstr "Copier/Nom du fichier"

msgid "&Update/&Thumbnails"
msgstr "&Mettre à jour/&Miniatures"

msgid "&Show/In &File Manager"
msgstr "Afficher/Dans le gestionnaire de fichiers"

msgid "Maximum:"
msgstr "Maximum:"

msgid "Copy/Color"
msgstr "Copier/Couleur"

msgid "Area"
msgstr "Superficie"

msgid "pixel"
msgstr "pixel"

msgid "pixels"
msgstr "pixels"

msgid "Maximum"
msgstr "Maximum"

msgid "Minimum"
msgstr "Minimum"

msgid "Range"
msgstr "Gamme"

msgid "Mean"
msgstr "Moyenne"

msgid "Track #%d - %s"
msgstr "Voie #%d - %s"

msgid "Same Size"
msgstr "Même taille"

msgid "Half Size"
msgstr "Demi-dimension"

msgid "Quarter Size"
msgstr "Taille trimestrielle"

msgid "TV (Legal Range)"
msgstr "TV (Plage Légale)"

msgid "PC (Full Range)"
msgstr "PC (Plage complète)"

msgid "BGR"
msgstr "BGR"

msgid "bt709"
msgstr "bt709"

msgid "FCC"
msgstr "FCC"

msgid "SMPTE240m"
msgstr "SMPTE240m"

msgid "bt601"
msgstr "bt601"

msgid "bt2020"
msgstr "bt2020"

msgid "unspecified"
msgstr "non spécifié"

msgid "reserved"
msgstr "réservé"

msgid "bt470m"
msgstr "bt470m"

msgid "SMPTE170m"
msgstr "SMPTE170m"

msgid "Film"
msgstr "Film"

msgid "SMPTE428"
msgstr "SMPTE428"

msgid "SMPTE431"
msgstr "SMPTE431"

msgid "SMPTE432"
msgstr "SMPTE432"

msgid "EBU3213"
msgstr "EBU3213"

msgid "gamma22"
msgstr "gamma22"

msgid "gamma28"
msgstr "gamma28"

msgid "smpte240m"
msgstr "smpte240m"

msgid "linear"
msgstr "linear"

msgid "log"
msgstr "log"

msgid "logsqrt"
msgstr "logsqrt"

msgid "iec61966-2-4"
msgstr "iec61966-2-4"

msgid "bt1361"
msgstr "bt1361"

msgid "iec61966-2-1"
msgstr "iec61966-2-1"

msgid "bt2020-10"
msgstr "bt2020-10"

msgid "bt2020-12"
msgstr "bt2020-12"

msgid "bt2100"
msgstr "bt2100"

msgid "hlg"
msgstr "hlg"

msgid "Save Movie Options"
msgstr "Enregistrer les options du film"

msgid "Common Settings"
msgstr "Paramètres communs"

msgid "Save Annotations"
msgstr "Enregistrer les annotations"

msgid ""
"Save Annotations burned into the movie or sequence.\n"
"It also allows saving OpenEXRs from an 8-bit movie and changing OpenEXR's "
"pixel type.\n"
"\n"
"Furthermore, it allows saving A/B or Tiled comparisons and baking OCIO.\n"
"\n"
"However, it is limited to the size of your screen."
msgstr ""
"Enregistrer les annotations incrustées dans le film ou la séquence.\n"
"Il permet également de sauvegarder des OpenEXR à partir d'un film en 8 bits "
"et de changer le type de pixel d'OpenEXR.\n"
"\n"
"De plus, il permet de sauvegarder des comparaisons A/B ou en mosaïque et "
"d'appliquer OCIO.\n"
"\n"
"Cependant, cela est limité à la taille de votre écran."

msgid "Video Options"
msgstr "Options vidéo"

msgid "Resolution"
msgstr "Résolution"

msgid "Resolution of movie to save."
msgstr "Résolution du film à sauver."

msgid "Hardware Codec"
msgstr "Codec matériel"

msgid "Profile"
msgstr "Profil"

msgid "FFMpeg's Profile settings."
msgstr "Paramètres du profil de FFMpeg."

msgid "?"
msgstr "?"

msgid "Help on Profile"
msgstr "Aide sur le profil"

msgid "Pixel Format"
msgstr "Format des pixels"

msgid "FFMpeg's Pixel Format for the codec selected"
msgstr "Format Pixel de FFMpeg pour le codec sélectionné"

msgid "Help on Pixel Format"
msgstr "Aide sur le format Pixel"

msgid "Preset"
msgstr "Préréglé"

msgid "FFMpeg's Preset setting for the codec selected."
msgstr "Paramètre de prédéfinition de FFMpeg pour le codec sélectionné."

msgid "Help on Preset"
msgstr "Aide sur le préréglage"

msgid "Advanced Settings"
msgstr "Paramètres avancés"

msgid "Help on Advance Settings"
msgstr "Aide sur les paramètres avancés"

msgid "Audio Options"
msgstr "Options audio"

msgid "FFMpeg's Audio Codec settings."
msgstr "Paramètres de codec audio de FFMpeg."

msgid "Note that while saving with audio, the audio will not be heard."
msgstr ""
"Notez que lors de l'enregistrement avec audio, l'audio ne sera pas entendu."

msgid "Help Window"
msgstr "Fenêtre d'aide"

msgid "Override"
msgstr "Dépassement"

msgid "Select this to override all the parameters below."
msgstr "Sélectionnez ceci pour surcharger tous les paramètres ci-dessous."

msgid "Color Range"
msgstr "Gamme de couleurs"

msgid "FFMpeg's Color Range for the codec selected"
msgstr "Gamme de couleurs de FFMpeg pour le codec sélectionné"

msgid "FFMpeg's Color Space for the codec selected"
msgstr "Espace couleur de FFMpeg pour le codec sélectionné"

msgid "FFMpeg's Color Primaries setting for the codec selected."
msgstr "Paramètre des Primaires Couleurs de FFMpeg pour le codec sélectionné."

msgid "FFMpeg's Color Transfer Function settings for the codec selected."
msgstr "FFMpeg's Color Transfer Function settings for the codec selected."

msgid "Profile Help"
msgstr "Aide du profil"

msgid ""
"\n"
"  The Profile setting allows you to select\n"
"  the codec and profile for video saving.\n"
"\n"
"  Each profile has its benefits and drawbacks.\n"
"\n"
"  None - This is mpeg4 compatible with DVD movies.\n"
"  H264 - Only if mrv2 has been compiled as GPL.  One\n"
"         of the most popular codecs, but it is now\n"
"         becoming obsolete.\n"
"  ProRes - ProRes is a family of codecs developed by \n"
"           Apple.\n"
"           The Normal version strikes a balance \n"
"           between quality and file size.  \n"
"  ProRes_Proxy - Most compressed ProRes, offering the\n"
"                 smallest file size.  \n"
"                 Good for offline editing.\n"
"  ProRes_LT - More compressed than normal ProRes but \n"
"              less than Proxy.  Good for offline \n"
"              editing.\n"
"  ProRes_HQ - Less compressed then normal ProRes.  \n"
"              Often used for mastering and final \n"
"              delivery.\n"
"  ProRes_4444 - Highest quality ProRes format, \n"
"                offering full 4:4:4\n"
"                chroma sampling (color information \n"
"                for each pixel).\n"
"                Preserves the most detail and color \n"
"                accuracy, ideal for high-end workflows \n"
"                like color grading and visual effects.\n"
"                Supports alpha channels for \n"
"                compositing graphics with \n"
"                transparency.\n"
"  ProRes_XQ - Highest quality version of ProRes 4444, \n"
"              designed for high-dynamic-range (HDR) \n"
"              imagery.\n"
"  VP9 - Codec developed by Google.  High compression \n"
"        ratio.\n"
"        It supports a whole range of pixel formats to\n"
"        balance disk space vs. quality.\n"
"        Good for high-end delivery for either Web or \n"
"        online review.\n"
"  Cineform - codec developed by GoPro, that rivals \n"
"             ProRes in features, except for HDR.  \n"
"             It was discontinued in 2021, but most \n"
"             packages may support it.\n"
"             It does not compress as well as ProRes \n"
"             or VP9.\n"
"             It supports alpha channels for \n"
"             compositing graphics with transparency.\n"
"  AV1 - New generation codec which is gaining support from\n"
"        Google, Netflix and Amazon.  Compresses better than VP9 \n"
"        or H264 for the same quality but requires more computer\n"
"        resources.  Optimal for video reviews.\n"
"  HAP - RGB/A codec which is optimized for fast playback with\n"
"        CPU decoding.  It does not compress that well.\n"
"        It needs hap-alpha* presets to save alpha channel.\n"
"\n"
"  Hardware encoding is only supported on newer MacBook\n"
"  Pro with M1 or newer chips.  H264, Prores, VP9 and\n"
"  AV1 are supported or soon will be.\n"
"  "
msgstr ""
"\n"
"  Le paramètre Profil vous permet de sélectionner\n"
"  le codec et le profil pour l'enregistrement vidéo.\n"
"\n"
"  Chaque profil a ses avantages et inconvénients.\n"
"\n"
"  Aucun - Ceci est compatible mpeg4 avec les films DVD.\n"
"  H264 - Seulement si mrv2 a été compilé en GPL.  Un\n"
"         des codecs les plus populaires, mais il devient\n"
"         maintenant obsolète.\n"
"  ProRes - ProRes est une famille de codecs développés par \n"
"           Apple.\n"
"           La version Normale offre un équilibre \n"
"           entre qualité et taille de fichier.  \n"
"  ProRes_Proxy - ProRes le plus compressé, offrant la\n"
"                 plus petite taille de fichier.  \n"
"                 Bon pour le montage hors ligne.\n"
"  ProRes_LT - Plus compressé que le ProRes normal mais \n"
"              moins que le Proxy.  Bon pour le montage \n"
"              hors ligne.\n"
"  ProRes_HQ - Moins compressé que le ProRes normal.  \n"
"              Souvent utilisé pour le mastering et la \n"
"              livraison finale.\n"
"  ProRes_4444 - Format ProRes de la plus haute qualité, \n"
"                offrant un échantillonnage chromatique 4:4:4\n"
"                (informations de couleur pour chaque pixel).\n"
"                Préserve le plus de détails et la précision des couleurs,\n"
"                idéal pour les flux de travail haut de gamme \n"
"                comme l'étalonnage des couleurs et les effets visuels.\n"
"                Supporte les canaux alpha pour \n"
"                le compositing de graphiques avec \n"
"                transparence.\n"
"  ProRes_XQ - Version la plus haute qualité de ProRes 4444, \n"
"              conçue pour les images à gamme dynamique étendue (HDR).\n"
"  VP9 - Codec développé par Google.  Ratio de compression élevé.\n"
"        Il supporte toute une gamme de formats de pixels pour\n"
"        équilibrer espace disque et qualité.\n"
"        Bon pour la livraison haut de gamme pour le Web ou \n"
"        la révision en ligne.\n"
"  Cineform - Codec développé par GoPro, rivalisant avec \n"
"             ProRes en fonctionnalités, sauf pour le HDR.  \n"
"             Il a été discontinué en 2021, mais la plupart des \n"
"             packages peuvent encore le supporter.\n"
"             Il ne compresse pas aussi bien que ProRes \n"
"             ou VP9.\n"
"             Il supporte les canaux alpha pour \n"
"             le compositing de graphiques avec transparence.\n"
"  AV1 - Codec de nouvelle génération qui reçoit le soutien de\n"
"        Google, Netflix et Amazon.  Compresse mieux que VP9 \n"
"        ou H264 pour la même qualité mais nécessite plus de ressources\n"
"        informatiques.  Optimal pour les revues vidéo.\n"
"  HAP - Codec RGB/A optimisé pour une lecture rapide avec\n"
"        décodage CPU.  Il ne compresse pas très bien.\n"
"        Il nécessite des préréglages hap-alpha* pour enregistrer le canal "
"alpha.\n"
"\n"
"  L'encodage matériel est uniquement supporté sur les MacBook\n"
"  Pro plus récents avec puces M1 ou plus récentes.  H264, Prores, VP9 et\n"
"  AV1 sont supportés ou le seront bientôt.\n"
"  "

msgid "Pixel Format Help"
msgstr "Aide sur le format de pixels"

msgid ""
"\n"
"  The Pixel Format specifies how the video is encoded in the\n"
"  file.  Each codec and profile has a number of pixel formats \n"
"  it supports.\n"
"  There are two main types of pixel formats supported:\n"
"\n"
"      - YUV (Luminance, Cr, Cb)\n"
"      - BGR (RGB with reversed channels)\n"
"      - RGB\n"
"\n"
"  In addition, some codecs support alpha channel (transparency),\n"
"  like BGRA.\n"
"\n"
"  The other element of the codec is the 'P' which indicates the\n"
"  channels are stored in planar order, instead of each component\n"
"  interleaved.\n"
"\n"
"  Finally, the number in the pixel format name indicates the\n"
"  number of bits the pixel format uses to encode.  \n"
"  Normal values for that are 8, 10, 12 and 16.\n"
"\n"
"  "
msgstr ""
"\n"
" Le format de pixel spécifie comment la vidéo est encodée dans le\n"
" fichier. Chaque codec et profil possède un certain nombre de formats de "
"pixels \n"
" qu'il prend en charge.\n"
" Il existe deux principaux types de formats de pixels pris en charge :\n"
"\n"
" - YUV (Luminance, Cr, Cb)\n"
" - BGR (RVB avec canaux inversés)\n"
" - RVB\n"
"\n"
" De plus, certains codecs prennent en charge le canal alpha (transparence),\n"
" comme BGRA.\n"
"\n"
" L'autre élément du codec est le « P » qui indique que les\n"
" canaux sont stockés dans l'ordre planaire, au lieu que chaque composant\n"
" soit entrelacé.\n"
"\n"
" Enfin, le nombre dans le nom du format de pixel indique le\n"
" nombre de bits que le format de pixel utilise pour encoder. \n"
" Les valeurs normales pour cela sont 8, 10, 12 et 16.\n"
"\n"
" "

msgid "Preset Help"
msgstr "Prédéfinir l'aide"

msgid ""
"\n"
"\n"
"  The Preset setting allows you to store and pass\n"
"  flags to FFmpeg (the video engine that mrv2 uses) to \n"
"  easily control the quality and size of the video besides\n"
"  the pixel format.\n"
"\n"
"  When choosing the quality you should set in this order:\n"
"    - Profile\n"
"    - Pixel Format\n"
"    - Preset\n"
"\n"
"  The preset files are stored in the presets/ directory of the \n"
"  mrv2 install but you can configure the directory by using the\n"
"  environment variable $STUDIOPATH/presets.\n"
"\n"
"  The naming of the files is the name of the profile-preset.pst.\n"
"\n"
"  The format is very simple, with comments and colon separated \n"
"  options.\n"
"  "
msgstr ""
"\n"
"\n"
" Le paramètre Préréglage vous permet de stocker et de transmettre des "
"indicateurs à FFmpeg (le moteur vidéo utilisé par mrv2) pour contrôler "
"facilement la qualité et la taille de la vidéo en plus du format de pixel.\n"
"\n"
" Lorsque vous choisissez la qualité, vous devez définir cet ordre :\n"
" - Profil\n"
" - Format de pixel\n"
" - Préréglage\n"
"\n"
" Les fichiers de préréglage sont stockés dans le répertoire presets/ de "
"l'installation \n"
" de mrv2, mais vous pouvez configurer le répertoire en utilisant la variable "
"d'environnement $STUDIOPATH/presets.\n"
"\n"
" Le nom des fichiers est le nom du fichier profile-preset.pst.\n"
"\n"
" Le format est très simple, avec des commentaires et des options séparées "
"par des deux points.\n"
" "

msgid "Advanced Settings Help"
msgstr "Aide pour les paramètres avancés"

msgid ""
"\n"
"\n"
"  The Advanced Settings allows you store \n"
"  metadata in the movie file to determine where \n"
"  and how it was created.  Useful to indicate, \n"
"  for example, if a set of 8-bit images were \n"
"  bt709 or some other color space.\n"
"\n"
"  If you don't know what those settings do, \n"
"  DON'T MESS WITH THEM!\n"
"  "
msgstr ""
"\n"
"\n"
"Les paramètres avancés vous permettent de stocker\n"
"métadonnées dans le fichier de film pour déterminer où\n"
"et comment il a été créé. utile pour indiquer,\n"
"par exemple, si un ensemble d'images de 8 bits étaient\n"
"bt709 ou un autre espace de couleur.\n"
"\n"
"Si vous ne savez pas ce que ces paramètres font,\n"
"Ne vous mêlez pas d'eux!\n"
"  "

msgid "1/9"
msgstr "1/9"

msgid "1/8"
msgstr "1/8"

msgid "1/7"
msgstr "1/7"

msgid "1/6"
msgstr "1/6"

msgid "1/5"
msgstr "1/5"

msgid "1/4"
msgstr "1/4"

msgid "1/3"
msgstr "1/3"

msgid "1/2"
msgstr "1/2"

msgid "x1"
msgstr "x1"

msgid "x2"
msgstr "x2"

msgid "x3"
msgstr "x3"

msgid "x4"
msgstr "x4"

msgid "x5"
msgstr "x5"

msgid "x6"
msgstr "x6"

msgid "x7"
msgstr "x7"

msgid "x8"
msgstr "x8"

msgid "x9"
msgstr "x9"

msgid "FIT"
msgstr "FIT"

msgid "RGBA"
msgstr "RGBA"

msgid "Hex"
msgstr "Hex"

msgid "8bit"
msgstr "8bit"

msgid "HSV"
msgstr "HSV"

msgid "HSL"
msgstr "HSL"

msgid "XYZ CIE XYZ"
msgstr "XYZ CIE XYZ"

msgid "xyY CIE xyY"
msgstr "xyY CIE xyY"

msgid "Lab CIELAB (L*a*b*)"
msgstr "Laboratoire CIELAB (L*a*b*)"

msgid "Luv CIELUV (L*u*v*)"
msgstr "Luv CIELUV (L*u*v*)"

msgid "YUV (Analog PAL)"
msgstr "YUV (Analog PAL)"

msgid "YDbDr (Analog SECAM/PAL-N)"
msgstr "YDbDr (Analog SECAM)/PAL-N)"

msgid "YIQ (Analog NTSC)"
msgstr "YIQ (Analog NTSC)"

msgid "ITU-601 (Digital PAL/NTSC YCbCr)"
msgstr "UIT-601 (PAL numérique)/NTSC YCbCr)"

msgid "ITU-709 (Digital HDTV YCbCr)"
msgstr "UIT-709 (Digital HDTV YCbCr)"

msgid "Full"
msgstr "Complète"

msgid "Original"
msgstr "Original"

msgid "Y (Luminance)"
msgstr "Y (Luminance)"

msgid "Y' (Lumma)"
msgstr "Y' (Lumme)"

msgid "L (Lightness)"
msgstr "L (Lumière)"

msgid "XY"
msgstr "XY"

msgid "Image coordinate of pixel under mouse."
msgstr "Coordonnée d'image du pixel sous la souris."

msgid ""
"Switch RGBA display between floating point, hexadecimal (0..0xff) and "
"decimal (0..255)."
msgstr ""
"Affichage RGBA entre le point flottant, l'hexadécimal (0.0xff) et la "
"décimale (0.255)."

msgid "Red value of image pixel under mouse."
msgstr "Valeur rouge du pixel de l'image sous la souris."

msgid "Green value of image pixel under mouse."
msgstr "Valeur verte du pixel de l'image sous la souris."

msgid "Blue value of image pixel under mouse."
msgstr "Valeur bleue du pixel de l'image sous la souris."

msgid "Alpha value of image pixel under mouse."
msgstr "Valeur alpha du pixel de l'image sous la souris."

msgid "8-bit sample of image pixel under mouse."
msgstr "Échantillon 8 bits de pixel d'image sous la souris."

msgid ""
"Switch pixel color space information display for the pixel under the cursor."
msgstr ""
"Changer l'affichage des informations de l'espace de couleur du pixel sous le "
"curseur."

msgid "Hue value of image pixel under mouse."
msgstr "Valeur de teinte du pixel de l'image sous la souris."

msgid "Saturation value of image pixel under mouse."
msgstr "Valeur de saturation du pixel de l'image sous la souris."

msgid "Value (Intensity) of image pixel under mouse."
msgstr "Valeur (intensité) du pixel de l'image sous la souris."

msgid "F"
msgstr "F"

msgid ""
"Displays:\n"
"* Full Pixel Values (Gamma, Gain and LUT)\n"
"* Original (No Gamma, No Gain, No Lut)"
msgstr ""
"Affichages : * Valeurs pixel complètes (Gamma, Gain et LUT) * Original (Pas "
"de Gamma, Pas de Gain, Pas de Lut)"

msgid "Y"
msgstr "Y"

msgid ""
"Switch brightness calculation.\n"
"Y (Luminance) is the pixel value according to Rec709:\n"
"      Y = 0.2126 R + 0.7152 G + 0.0722 B\n"
"Y' (Lumma) is the weighted pixel value according to:\n"
"      Y' = ( R + G + B ) / 3.0\n"
"L (Lightness) is the human perception of luminance of the image which is non "
"linear.\n"
"According to CIE No.15.2:\n"
"      L = (116 * Y ^ 1/3 - 16) / 100\n"
"A pixel of Y = 0.18 (L = 0.5) will appear about half as bright as Y = L = "
"1.0 (white)."
msgstr ""
"Calcul de la luminosité du commutateur.\n"
"Y (Luminance) est la valeur du pixel selon la Rec709 :\n"
" Y = 0,2126 R + 0,7152 G + 0,0722 B\n"
"Y' (Lumma) est la valeur du pixel pondérée selon :\n"
" Y' = ( R + G + B ) / 3,0\n"
"L (Lightness) est la perception humaine de la luminance de l'image qui n'est "
"pas linéaire.\n"
"Selon la norme CIE n°15.2 :\n"
" L = (116 * Y ^ 1/3 - 16) / 100\n"
"Un pixel de Y = 0,18 (L = 0,5) apparaîtra environ deux fois moins brillant "
"que Y = L = 1,0 (blanc)."

msgid "Luminance of image pixel under mouse."
msgstr "Luminance du pixel de l'image sous la souris."

msgid "Seconds"
msgstr "Secondes"

msgid "Timecode"
msgstr "Code horaire"

msgid "120"
msgstr "120"

msgid "60"
msgstr "60"

msgid "59.94"
msgstr "59,94"

msgid "50"
msgstr "50"

msgid "48"
msgstr "48"

msgid "47.952"
msgstr "47,952"

msgid "30"
msgstr "30"

msgid "29.976"
msgstr "29,976"

msgid "25"
msgstr "25"

msgid "24"
msgstr "24"

msgid "23.976"
msgstr "23,976"

msgid "15"
msgstr "15"

msgid "14.988"
msgstr "14,988"

msgid "12.5"
msgstr "12,5"

msgid "12"
msgstr "12"

msgid "11.988"
msgstr "11,988"

msgid "F:"
msgstr "F:"

msgid "Switch between Frame, Seconds and Timecode display"
msgstr "Changer entre Frame, Seconds et affichage de Timecode"

msgid "Current frame."
msgstr "Cadre actuel."

msgid "@|<"
msgstr "@|<"

msgid "@<"
msgstr "@<"

msgid "@<|"
msgstr "@<|"

msgid "@||"
msgstr "@||"

msgid "@|>"
msgstr "@|>"

msgid "Advance one frame."
msgstr "Avancez un cadre."

msgid "@>"
msgstr "@>"

msgid "Play sequence forward."
msgstr "Jouez la séquence vers l'avant."

msgid "@>|"
msgstr "@>|"

msgid "Looping mode (Loop, Once, Ping-Pong)"
msgstr "Mode Looping (Loop, Once, Ping-Pong)"

msgid "Some default frame rate settings."
msgstr "Quelques paramètres par défaut du taux de frame."

msgid "Allows you to adjust frame rate playback."
msgstr "Permet d'ajuster le taux de lecture des images."

msgid "Mute audio or switch audio tracks with the right mouse button."
msgstr ""
"Mutez les pistes audio ou commutez les pistes audio avec le bouton droit de "
"la souris."

msgid "Audio Volume"
msgstr "Volume audio"

msgid "S"
msgstr "S"

msgid "Allows you to set starting frame for timeline."
msgstr "Permet de définir le cadre de départ pour la chronologie."

msgid "E"
msgstr "E"

msgid "Allows you to set the ending frame for timeline."
msgstr "Permet de définir le cadre de fin pour la chronologie."

msgid "mrv2"
msgstr "mrv2"

msgid "MenuBar"
msgstr "Barre de menus"

msgid "Edit"
msgstr "Modifier"

msgid "Fit Window to Image"
msgstr "Fixer la fenêtre à l'image"

msgid "TopBar"
msgstr "Barre supérieure"

msgid "Layers"
msgstr "Calques"

msgid "Exposure, Saturation, and Gamma"
msgstr "Exposition, saturation et gamma"

msgid "Exposure and Gain"
msgstr "Exposition et gain"

msgid "Exposure"
msgstr "Exposition"

msgid "f/8"
msgstr "f/8"

msgid "Toggle gain between 1 and the previous setting."
msgstr "Commutation du gain entre 1 et le réglage précédent."

msgid "Gain"
msgstr "Gain"

msgid "Gain image value.  A simple multiplier of the image pixel values."
msgstr ""
"Gagnez une valeur d'image. Un simple multiplicateur des valeurs de pixels "
"d'image."

msgid "Toggle Saturation between current and previous setting."
msgstr ""
"Commutation de la saturation entre le réglage actuel et le réglage précédent."

msgid "Saturation Input"
msgstr "Saturation"

msgid "Saturation value."
msgstr "Valeur de saturation."

msgid "Toggle gamma between 1 and the previous setting."
msgstr "Commutation gamma entre 1 et le réglage précédent."

msgid "Gamma Input"
msgstr "Entrée Gamma"

msgid ""
"Allows you to adjust gamma curve for display.\n"
"Value is:  pow( 2, 1/x );"
msgstr ""
"Permet de régler la courbe gamma pour l'affichage. La valeur est : pow( 2, 1/"
"x );"

msgid "ICS, View, Look"
msgstr "ICS, vue, regarde"

msgid "Input Color Space"
msgstr "Espace couleur d'entrée"

msgid "OCIO input color space for the image"
msgstr "Espace couleur d'entrée OCIO pour l'image"

msgid "View"
msgstr "Affichage"

msgid "OCIO Display/View"
msgstr "Affichage OCIO/Affichage"

msgid "Look"
msgstr "Regarde."

msgid "OCIO Looks"
msgstr "OCIO regarde"

msgid "TileGroup"
msgstr "Groupe des carreaux"

msgid "Polygon Tool."
msgstr "Outil Polygone."

msgid "Opacity of pen stroke"
msgstr "Opacité de l'accident vasculaire cérébral du stylo"

msgid "Switch Colors"
msgstr "Changer les couleurs"

msgid "Old Color Used.  Click on the Arrow to alternate."
msgstr "Old Color Utilisé. Cliquez sur la flèche pour alterner."

msgid "Undo Last Shape Drawn in Current Frame."
msgstr "Annuler la dernière forme dessinée dans le cadre actuel."

msgid "Redo Previous Shape Drawn in Current Frame."
msgstr "Refaire la forme précédente dessinée dans le cadre actuel."

msgid "DockGroup"
msgstr "Groupe Dock"

msgid "BottomBar"
msgstr "Barre inférieure"

msgid "PixelBar"
msgstr "Barre à pixels"

msgid "StatusBar"
msgstr "Barre d'état"

msgid "Current tool being used."
msgstr "L'outil actuel est utilisé."

msgid "Half"
msgstr "Demi"

msgid "Float"
msgstr "Flux flottants"

msgid "Data Window"
msgstr "Fenêtre de données"

msgid "Display Window"
msgstr "Affiche la fenêtre"

msgid "Save Image Options"
msgstr "Enregistrer les options d'image"

msgid "Annotation Frames Only"
msgstr "Cadres d'annotation seulement"

msgid "Save only the annotation frames, not the whole sequence."
msgstr "Enregistrez seulement les images annotées, pas toute la séquence."

msgid "OpenEXR Options"
msgstr "Options OpenEXR"

msgid "OpenEXR's Compression Type"
msgstr "Type de compression d'OpenEXR"

msgid "Pixel Type"
msgstr "Type de pixel"

msgid "OpenEXR's Pixel Type"
msgstr "Type de pixel d'OpenEXR"

msgid "ZIP Compression"
msgstr "Compression ZIP"

msgid "DWA Compression"
msgstr "Compression DWA"

msgid "Contents"
msgstr "Contenu"

msgid "OpenEXR's Contents to Save"
msgstr "Contenu OpenEXR à enregistrer"

msgid "0.00 None"
msgstr "0,00 Aucun"

msgid "1.00 Square"
msgstr "1,00 carré"

msgid "1.19 Movietone"
msgstr "1.19 Cinéma"

msgid "1.37 Academy (Full Frame)"
msgstr "1.37 Académie (cadre complet)"

msgid "1.50 Still Photo"
msgstr "1.50 Encore photo"

msgid "1.56 STV - HDTV (14:9)"
msgstr "1.56 STV − HDTV (14:9)"

msgid "1.66 European Widescreen"
msgstr "1.66 Grand écran européen"

msgid "1.77 HDTV (16:9)"
msgstr "1,77 HDTV (16:9)"

msgid "1.85 Widescreen (3-perf)"
msgstr "1.85 Grand écran (3-perf)"

msgid "2.00 Univisium"
msgstr "2.00 Univisium"

msgid "2.10 VistaVision"
msgstr "2.10 VistaVision"

msgid "2.20 70mm"
msgstr "2.20 70 mm"

msgid "2.35 CinemaScope (old 2.35)"
msgstr "2.35 CinémaScope (ancien 2.35)"

msgid "2.39 Panavision (new 2.35)"
msgstr "2.39 Panavision (nouveau 2.35)"

msgid "4.00 Polyvision"
msgstr "4.00 Polyvision"

msgid "Slow"
msgstr "Lent"

msgid "Medium"
msgstr "Moyenne"

msgid "Fast"
msgstr "Rapide"

msgid "Ignore"
msgstr "Ignorer"

msgid "Apply"
msgstr "Appliquer"

msgid "From File"
msgstr "À partir du fichier"

msgid "Inactive"
msgstr "Inactif"

msgid "Active"
msgstr "Active"

msgid "ST2094_40"
msgstr "ST2094_40"

msgid "ST2094_10"
msgstr "ST2094_10"

msgid "Clip"
msgstr "Découper"

msgid "BT2390"
msgstr "BT2390"

msgid "BT2446A"
msgstr "BT2446A"

msgid "Spline"
msgstr "Spline"

msgid "Reinhard"
msgstr "Reinhard"

msgid "Mobius"
msgstr "Mobius"

msgid "Hable"
msgstr "Hable"

msgid "Linear Light"
msgstr "Lumière linéaire"

msgid "Auto"
msgstr "Automatique"

msgid "Perceptual"
msgstr "Perceptuel"

msgid "Relative"
msgstr "Relatif"

msgid "Absolute"
msgstr "Absolu"

msgid "Desaturate"
msgstr "Désaturer"

msgid "Darken"
msgstr "Assombrir"

msgid "Highlight"
msgstr "Mettre en surbrillance"

msgid "base"
msgstr "base"

msgid "plastic"
msgstr "plastic"

msgid "gtk+"
msgstr "gtk+"

msgid "gleam"
msgstr "l'éclat"

msgid "oxy"
msgstr "oxy"

msgid "Float Values"
msgstr "Valeurs flottantes"

msgid "Hex Values"
msgstr "Valeurs hexagonales"

msgid "8-bit Values"
msgstr "Valeurs 8 bits"

msgid "Full Lut, Gamma and Gain"
msgstr "Pleine luth, gamma et gain"

msgid "Original without Gamma, Gain or Lut"
msgstr "Original sans Gamma, Gain ou Lut"

msgid "CIE XYZ"
msgstr "CIE XYZ"

msgid "CIE xyY"
msgstr "CIE xyY"

msgid "Full Range"
msgstr "Plage complète"

msgid "Legal Range"
msgstr "Plage Légale"

msgid "Straight"
msgstr "Droite"

msgid "Premultiplied"
msgstr "Prémultiplication"

msgid "Nearest"
msgstr "Le plus proche"

msgid "Small"
msgstr "Petite"

msgid "Large"
msgstr "Grandes"

msgid "OpenGL only"
msgstr "OpenGL seulement"

msgid "Vulkan and OpenGL"
msgstr "Vulkan et OpenGL"

msgid "29.97"
msgstr "29.97"

msgid "14.985"
msgstr "14.985"

msgid "Loop"
msgstr "Boucle"

msgid "Ping Pong"
msgstr "Ping Pong"

msgid "Button"
msgstr "Bouton"

msgid "Video Only"
msgstr "Vidéo seulement"

msgid "Video and Audio"
msgstr "Vidéo et audio"

msgid "CG"
msgstr "CG"

msgid "Studio"
msgstr "Studio"

msgid "Black Frame"
msgstr "Cadre noir"

msgid "Repeat  Frame"
msgstr "Répéter le cadre"

msgid "Scratched  Frame"
msgstr "Cadre écrasé"

msgid "Always"
msgstr "Toujours"

msgid "Presentation Mode"
msgstr "Mode de présentation"

msgid "Automatic"
msgstr "Automatique"

msgid "Half Float"
msgstr "La moitié flottante"

msgid "Full Float (Accurate)"
msgstr "Flûte totale (Accurate)"

msgid "GPU 0"
msgstr "GPU 0"

msgid "Normal"
msgstr "Normal"

msgid "X 2"
msgstr "X 2"

msgid "X 3"
msgstr "X 3"

msgid "X 4"
msgstr "X 4"

msgid "Do Nothing"
msgstr "Ne rien faire"

msgid "Open Logs on Dock"
msgstr "Ouvrir les registres sur le dock"

msgid "Open Logs on Window"
msgstr "Ouvrir les journaux sur la fenêtre"

msgid "On Demand From Help Menu"
msgstr "Sur demande du menu d'aide"

msgid "At Start Up"
msgstr "Au démarrage"

msgid ""
"This will reset all your preferences to their default values.  Are you sure "
"you want to continue?"
msgstr ""
"Cela réinitialisera toutes vos préférences à leurs valeurs par défaut. "
"Voulez-vous vraiment continuer?"

msgid "User Interface"
msgstr "Interface utilisateur"

msgid "Window Behavior"
msgstr "Comportement de la fenêtre"

msgid "Always on Top"
msgstr "Toujours en haut"

msgid ""
"When selected, mrv2's window will always show up on top of other windows on "
"the desktop."
msgstr ""
"Une fois sélectionnée, la fenêtre de mrv2 apparaîtra toujours sur les autres "
"fenêtres du bureau."

msgid "Secondary on Top"
msgstr "Secondaire en haut"

msgid "Single Instance"
msgstr "Instance unique"

msgid ""
"When selected, only a single mrv2 instance is allowed.\n"
"If you try to open several mrv2s with different images, all these images "
"will be sent to the already open mrv2."
msgstr ""
"Une fois sélectionnée, seule une seule instance mrv2 est autorisée. Si vous "
"essayez d'ouvrir plusieurs mrv2s avec des images différentes, toutes ces "
"images seront envoyées au mrv2 déjà ouvert."

msgid "Auto Refit Image"
msgstr "Image de refit automatique"

msgid ""
"When selected, mrv2 will apply a fit image operation on each video played.  "
"This effectively means the video will be resized automatically based on the "
"size of the window."
msgstr ""
"Une fois sélectionné, mrv2 appliquera une opération d'image adaptée à chaque "
"vidéo lue. Cela signifie que la vidéo sera redimensionnée automatiquement en "
"fonction de la taille de la fenêtre."

msgid "Raise on Enter"
msgstr "Lever à l'entrée"

msgid ""
"When selected, mrv2 will raise the window to the front once you enter the "
"view window."
msgstr ""
"Lorsqu'il est sélectionné, mrv2 soulève la fenêtre vers l'avant une fois que "
"vous entrez la fenêtre de vue."

msgid "When selected, mrv2 will resize its window to the first image."
msgstr ""
"Une fois sélectionné, mrv2 redimensionnera sa fenêtre à la première image."

msgid "Fullscreen"
msgstr "Plein écran"

msgid "When selected, mrv2 will start in full screen mode."
msgstr "Une fois sélectionné, mrv2 démarre en mode plein écran."

msgid "Presentation"
msgstr "Présentation"

msgid "When selected, mrv2 will start in presentation mode."
msgstr "Une fois sélectionné, mrv2 démarrera en mode de présentation."

msgid "Maximized"
msgstr "Maximisé"

msgid "When selected, mrv2 will start in a maximized window."
msgstr "Une fois sélectionné, mrv2 démarrera dans une fenêtre maximisée."

msgid "UI Elements"
msgstr "Éléments de l'interface utilisateur"

msgid "Menu Bar"
msgstr "Barre de menus"

msgid "When selected, mrv2 will start with the menu bar already shown."
msgstr ""
"Une fois sélectionné, mrv2 commencera avec la barre de menus déjà affichée."

msgid "Topbar"
msgstr "Barre supérieure"

msgid ""
"When selected, mrv2 will start with its channel, gain, gamma toolbar visible."
msgstr ""
"Une fois sélectionné, mrv2 commencera par son canal, gain, barre d'outils "
"gamma visible."

msgid "Pixel Toolbar"
msgstr "Barre d'outils Pixel"

msgid "When selected, mrv2 will start with the pixel toolbar shown."
msgstr ""
"Une fois sélectionné, mrv2 commencera avec la barre d'outils de pixels "
"affichée."

msgid "When selected, mrv2 will start with the timeline shown."
msgstr "Une fois sélectionné, mrv2 commencera par la chronologie affichée."

msgid "Status Bar"
msgstr "Barre d'état"

msgid "When selected, mrv2 will start with the status bar visible."
msgstr "Une fois sélectionné, mrv2 commencera avec la barre d'état visible."

msgid "macOS Menus"
msgstr "Menus macOS"

msgid ""
"This is a macOS setting only.  When selected the menus will appear on the "
"system toolbar instead of the mrv2 toolbar."
msgstr ""
"Il s'agit d'un paramètre macOS seulement. Lorsqu'ils sont sélectionnés, les "
"menus apparaîtront sur la barre d'outils du système au lieu de la barre "
"d'outils mrv2."

msgid "Tool Dock"
msgstr "Dock de l'outil"

msgid "When selected, mrv2 will start with the action tool dock already open."
msgstr ""
"Une fois sélectionné, mrv2 commencera avec le dock de l'outil d'action déjà "
"ouvert."

msgid "Only One Panel"
msgstr "Un seul groupe d'experts"

msgid "When selected, mrv2 will start with the only one panel option selected."
msgstr ""
"Une fois sélectionné, mrv2 commencera avec la seule option de panneau "
"sélectionnée."

msgid "View Window"
msgstr "Affichage de la fenêtre"

msgid "Defaults"
msgstr "Défauts"

msgid "Sets the default gain when mrv2 starts."
msgstr "Définit le gain par défaut lorsque mrv2 démarre."

msgid "Sets the default gamma when mrv2 starts."
msgstr "Définit le gamma par défaut lorsque mrv2 démarre."

msgid "Crop"
msgstr "Croissance"

msgid "Allows you to select a standard cropping area around image."
msgstr ""
"Permet de sélectionner une zone de recoupement standard autour de l'image."

msgid "Auto Frame"
msgstr "Cadre automatique"

msgid "When this is on, View/Auto Frame will be active."
msgstr "Lorsque cela est activé, View/Auto Frame sera actif."

msgid "Safe Areas"
msgstr "Zones de sécurité"

msgid "When mrv2 starts, the safe area display will be active by default."
msgstr ""
"Lorsque mrv2 démarre, l'affichage de la zone de sécurité sera actif par "
"défaut."

msgid "OCIO in Top Bar"
msgstr "OCIO dans la barre supérieure"

msgid ""
"When mrv2 starts, OCIO should start in the top bar instead of color "
"adjustments."
msgstr ""
"Lorsque mrv2 démarre, OCIO doit démarrer dans la barre supérieure au lieu "
"des réglages de couleur."

msgid "Zoom Speed"
msgstr "Vitesse de zoom"

msgid "HUD"
msgstr "HUD"

msgid ""
"This area specifies which elements should be shown as a HUD overlay on the "
"view screen."
msgstr ""
"Cette zone spécifie quels éléments doivent être affichés comme une "
"superposition HUD sur l'écran de vue."

msgid "Frame"
msgstr "Cadre"

msgid "Frame Range"
msgstr "Gamme de cadre"

msgid "Frame Count"
msgstr "Nombre de cadres"

msgid "Memory"
msgstr "Mémoire"

msgid "Attributes"
msgstr "Attributs"

msgid "File Requester"
msgstr "Demandeur de fichier"

msgid "Single Click to Travel Drawers"
msgstr "Un seul clic pour les tiroirs de voyage"

msgid ""
"When using mrv2's file chooser, a single click on a folder will open it."
msgstr ""
"Lors de l'utilisation du sélectionneur de fichiers mrv2, un simple clic sur "
"un dossier l'ouvrira."

msgid "Thumbnails Active"
msgstr "Thumbnails actifs"

msgid "Show thumbnails for known files."
msgstr "Afficher les vignettes pour les fichiers connus."

msgid "USD Thumbnails"
msgstr "Thumbnails en dollars des États-Unis"

msgid "Show Thumbnails for USD files (can be slow if they are big)"
msgstr ""
"Afficher les miniatures pour les fichiers USD (peut être lent s'ils sont "
"grands)"

msgid "Use Native File Chooser"
msgstr "Utiliser le sélectionneur de fichiers natif"

msgid ""
"If selected, the natlve file chooser will be used.  If unselected, mrv2's "
"standard file chooser will be used."
msgstr ""
"S'il est sélectionné, le choix du fichier natlve sera utilisé. Si le fichier "
"n'est pas sélectionné, le choix du fichier standard de mrv2 sera utilisé."

msgid "Fonts"
msgstr "Polices"

msgid "Menus"
msgstr "Menus"

msgid "Sets the font to use in menus."
msgstr "Définit la police à utiliser dans les menus."

msgid "Panels"
msgstr "Tables rondes"

msgid "Sets the font to use in panels. (Not yet working)"
msgstr ""
"Définit la police à utiliser dans les panneaux. (Pas encore de travail)"

msgid "HDR"
msgstr "HDR"

msgid "Chromaticities"
msgstr "Chromaticités"

msgid "HDR Data"
msgstr "Données HDR"

msgid "Tonemap Algorithm"
msgstr "Algorithme de tonemap"

msgid "Gamut Mapping"
msgstr "Mappage de gamut"

msgid "Language and Colors"
msgstr "Langue et couleurs"

msgid "Scheme"
msgstr "Régime"

msgid "Color Theme"
msgstr "Thème couleur"

msgid "Reload Theme"
msgstr "Recharger le thème"

msgid ""
"Reload color theme from mrv2.colors file again to refresh change in colors"
msgstr ""
"Recharger le thème des couleurs à partir du fichier mrv2.colors pour "
"rafraîchir le changement de couleurs"

msgid "Selects the background color of areas outside the current image."
msgstr ""
"Sélectionne la couleur d'arrière-plan des zones en dehors de l'image "
"actuelle."

msgid "Text Overlay"
msgstr "Revêtement du texte"

msgid "Selects the color of text overlays printed over the current image."
msgstr ""
"Sélectionne la couleur des superpositions de texte imprimées sur l'image "
"actuelle."

msgid "Selects the color of the selection rectangle over the current image."
msgstr "Sélectionne la couleur du rectangle de sélection sur l'image actuelle."

msgid "Selects the color of HUD overlays."
msgstr "Sélectionne la couleur des superpositions HUD."

msgid "RGBA Display"
msgstr "Affichage RGBA"

msgid "Pixel Values"
msgstr "Valeurs des pixels"

msgid "Secondary Display"
msgstr "Affichage secondaire"

msgid "Luminance"
msgstr "Luminance"

msgid "Positioning"
msgstr "Positionnement"

msgid "Always Save on Exit"
msgstr "Économisez toujours à la sortie"

msgid ""
"When this option is set, mrv2 will save its position and size upon exiting "
"the program."
msgstr ""
"Lorsque cette option est définie, mrv2 enregistrera sa position et sa taille "
"lors de la sortie du programme."

msgid "Fixed Position"
msgstr "Position fixe"

msgid ""
"When this option is set, mrv2 will open in the position you set here (except "
"if the window goes out of the Desktop).  If Always Save on Exit is on, the "
"values are recakculated upon exiting the program."
msgstr ""
"Lorsque cette option est définie, mrv2 s'ouvrira dans la position que vous "
"avez définie ici (sauf si la fenêtre sort du bureau). Si Toujours "
"Enregistrer sur Exit est activée, les valeurs sont recalculées à la sortie "
"du programme."

msgid "X:"
msgstr "X:"

msgid "Y:"
msgstr "Y:"

msgid "Fixed Size"
msgstr "Taille fixe"

msgid ""
"When this option is on, mrv2 will always open to the size you set in W and "
"H.  If Always Save on Exit is on, the values are recalculated upon exiting "
"the program."
msgstr ""
"Lorsque cette option est activée, mrv2 s'ouvrira toujours à la taille que "
"vous avez définie dans W et H. Si Always Save on Exit est activée, les "
"valeurs seront recalculées à la sortie du programme."

msgid "W:"
msgstr "W:"

msgid "H:"
msgstr "H:"

msgid "Take Current Window Values"
msgstr "Prendre les valeurs actuelles de la fenêtre"

msgid ""
"Fills the Fixed Position and and Fixed Size values with the current values "
"of the viewer.  Remember to also check the boxes for Fixed Position and/or "
"Fixed Size depending what you want to save."
msgstr ""
"Fills the Fixed Position and Fixed Size values with the current values of "
"the viewer. Remember to also check the boxes for Fixed Position and/or Fixed "
"Size depending what you want to save."

msgid "Render"
msgstr "Rendre"

msgid "Alpha Blend"
msgstr "Mélange Alpha"

msgid "Minify Filter"
msgstr "Minimiser le filtre"

msgid "Magnify Filter"
msgstr "Amplifier le filtre"

msgid "Thumbnails"
msgstr "Thumbnails"

msgid "Edit Viewport"
msgstr "Modifier le point de vue"

msgid "How to display timeline thumbnails by default."
msgstr "Comment afficher les miniatures de la chronologie par défaut."

msgid "Preview Thumbnails above Timeline"
msgstr "Aperçu des miniatures ci-dessus Chronologie"

msgid "Preview Thumbnails in a rectangle above Timeline"
msgstr "Aperçu des miniatures dans un rectangle au-dessus de la ligne de temps"

msgid "Refresh Thumbnails on Panels Manuallly"
msgstr "Actualiser manuellement les miniatures dans les panneaux"

msgid ""
"When this option is on, thumbnails in panels won't be refreshed "
"automatically.  You will have to use RMB->Update Thumbnail on the Thumbnail."
msgstr ""
"Lorsque cette option est activée, les miniatures dans les panneaux ne sont "
"pas actualisées automatiquement. Vous devrez utiliser clic droit -> Mettre à"
" jour la miniature sur la miniature."

msgid "Preview Thumbnails on Panels"
msgstr "Aperçu des miniatures sur les panneaux"

msgid "Preview Thumbnails in Panels"
msgstr "Aperçu des miniatures dans les panneaux"

msgid "Display"
msgstr "Affichage"

msgid "How to display timeline by default."
msgstr "Comment afficher la chronologie par défaut."

msgid "Start in Edit mode"
msgstr "Démarrer en mode Édition"

msgid "Editing viewport will be visible at start up."
msgstr "L'édition de la vue sera visible au démarrage."

msgid "Remove EDLs in Temporary Folder on Exit"
msgstr "Supprimer les EDL dans le dossier temporaire à la sortie"

msgid ""
"When selected, temporary EDLs (Playlists) will be removed from the temporary "
"folder."
msgstr ""
"Une fois sélectionnés, les EDL temporaires (Playlists) seront supprimés du "
"dossier temporaire."

msgid "Video Start Frame"
msgstr "Cadre de démarrage vidéo"

msgid "Start value in the timeline where video starts."
msgstr "Démarrer la valeur dans la chronologie où la vidéo démarre."

msgid "Playback"
msgstr "Remise en ligne"

msgid "Auto Playback"
msgstr "Lecture automatique"

msgid "Start Playback when opening files."
msgstr "Démarrer la lecture lors de l'ouverture des fichiers."

<<<<<<< HEAD
=======
msgid "Scrub with Audio"
msgstr "Scrub avec l'audio"

msgid ""
"Start playback when scrubbing so that audio can be heard.  Scrubbing can be "
"less smooth."
msgstr ""
"Commencez la lecture lors du nettoyage afin que l'audio puisse être entendu. "
"Le frottement peut être moins lisse."

>>>>>>> a2c0788d
msgid "Single Click Playback"
msgstr "Un seul clic de lecture"

msgid ""
"Start Playback when single clicking the left mouse button on the view window"
msgstr ""
"Démarrer la lecture en cliquant sur le bouton gauche de la souris sur la "
"fenêtre de vue"

msgid "Auto Hide Pixel Bar"
msgstr "Masquer automatiquement la barre des pixels"

msgid "Sequences"
msgstr "Séquences"

msgid "Speed"
msgstr "Vitesse"

msgid "Frames Per Second value for sequences that don't have embedded speed."
msgstr ""
"Frames Par seconde valeur pour les séquences qui n'ont pas de vitesse "
"intégrée."

msgid "Looping Mode"
msgstr "Mode de braquage"

msgid "Select default looping mode in timeline."
msgstr "Sélectionnez le mode de boucle par défaut dans la timeline."

msgid "Sensitivity"
msgstr "Sensibilité"

msgid ""
<<<<<<< HEAD
"This setting controls the sensitivity of scrubbing.  Smaller values make the"
" mouse move jump more frames while higher values does the opposite."
=======
"This setting controls the sensitivity of scrubbing (SHIFT and then the mouse "
"right and left).  Smaller values make the mouse move jump more frames while "
"higher values does the opposite."
>>>>>>> a2c0788d
msgstr ""
"Ce réglage contrôle la sensibilité du nettoyage.  Des valeurs plus petites "
"font que la souris se déplace sauter plus de cadres tandis que des valeurs "
"plus élevées font le contraire."

msgid ""
"Start playback when scrubbing so that audio can be heard.  Scrubbing can be "
"less smooth."
msgstr ""
"Commencez la lecture lors du nettoyage afin que l'audio puisse être entendu."
" Le frottement peut être moins lisse."

msgid "Alt Sensitivity"
msgstr "Sensibilité Alt"

msgid ""
"When using ALT + Left Mouse Button, this setting controls the multiplier "
"used for slowing the scrubbing."
msgstr ""
"Lorsque vous utilisez ALT + bouton gauche de la souris, ce réglage contrôle "
"le multiplicateur utilisé pour ralentir le brossage."

msgid "Default View"
msgstr "Vue par défaut"

msgid "Show Transitions"
msgstr "Afficher les transitions"

msgid "Show Transitions in Edit Viewport"
msgstr "Afficher les transitions dans le viewport d'édition"

msgid "Show Markers"
msgstr "Afficher les marqueurs"

msgid "Show Markers in Edit Viewport"
msgstr "Afficher les marqueurs dans la fenêtre d'édition"

msgid "Behavior"
msgstr "Comportement"

msgid "Edit Associated Clips"
msgstr "Modifier les clips associés"

msgid "Edit Associated Clips."
msgstr "Modifier les clips associés."

msgid "Editable"
msgstr "Éditable"

msgid "Editable Timeline Viewport."
msgstr "Affichage de la ligne chronologique éditable."

msgid "OCIO"
msgstr "OCIO"

msgid "OCIO Config File"
msgstr "Fichier de configuration OCIO"

msgid ""
"This is the path to your config.ocio file.  It can be set with the "
"environment variable OCIO, which takes precedence over any saved setting."
msgstr ""
"C'est le chemin vers votre fichier config.ocio. Il peut être défini avec la "
"variable d'environnement OCIO, qui a priorité sur n'importe quel paramètre "
"sauvegardé."

msgid "Built-in Configs"
msgstr "Configs intégrés"

msgid "Pick a config.ocio file from disk."
msgstr "Choisissez un fichier config.ocio sur le disque."

msgid "Use Default Display and View"
msgstr "Utiliser l'affichage et la vue par défaut"

msgid ""
"When this option is on, and your config.ocio has a default display and view, "
"it will be used to be set as default."
msgstr ""
"Lorsque cette option est activée, et que votre config.ocio a un affichage et "
"une vue par défaut, elle sera utilisée pour être définie par défaut."

msgid "Use Active Views and Active Displays"
msgstr "Utiliser les Vues actives et les Affichages actifs"

msgid ""
"When this option is off, OCIO files with active_views: and active_displays: "
"are not taken into account."
msgstr ""
"Lorsque cette option est désactivée, les fichiers OCIO avec active_views: et "
"active_displays: ne sont pas pris en compte."

msgid "OCIO Defaults"
msgstr "Défauts OCIO"

msgid "8-bits"
msgstr "8 bits"

msgid ""
"The name of the OCIO default image color space for 8 bit images (jpg, bmp, "
"etc)."
msgstr ""
"Le nom de l'espace de couleur d'image OCIO par défaut pour les images de 8 "
"bits (jpg, bmp, etc)."

msgid "16-bits"
msgstr "16 bits"

msgid ""
"The name of the OCIO default image color space for 16-bit images (cin, tiff, "
"etc.)"
msgstr ""
"Le nom de l'espace de couleur d'image OCIO par défaut pour les images 16 "
"bits (cin, tiff, etc.)"

msgid "32-bits"
msgstr "32 bits"

msgid ""
"The name of the OCIO default image color space for 32-bit int images "
"(openexr integers, etc.)"
msgstr ""
"Le nom de l'espace de couleur d'image OCIO par défaut pour les images int 32 "
"bits (openexr entiers, etc.)"

msgid "half"
msgstr "moitié"

msgid "The name of the OCIO default image color space for OpenEXR half images."
msgstr ""
"Le nom de l'espace de couleur d'image par défaut OCIO pour les images demi "
"OpenEXR."

msgid "float"
msgstr "point flottant"

msgid ""
"The name of the OCIO default image color space for half and float images "
"(OpenEXR, hdr, dpx, etc.)"
msgstr ""
"Le nom de l'espace de couleur d'image OCIO par défaut pour la moitié et les "
"images flottantes (OpenEXR, hdr, dpx, etc.)"

msgid "Default Look"
msgstr "Recherche par défaut"

msgid "Display / View"
msgstr "Affichage/Affichage"

msgid "Default Display / View"
msgstr "Affichage par défaut/Affichage"

msgid "Loading"
msgstr "Chargement"

msgid "Version Regex"
msgstr "Version Regex"

msgid ""
"Regular Expression used to match clip versions.  Must group three things "
"(prefix, number and suffix). If left on its default value (_v), it will "
"automatically be created a regular expression to match versions defined with "
"_v in the name of the file, directory or both. For example: gizmo_v001.0001."
"exr"
msgstr ""
"Expression régulière utilisée pour correspondre aux versions de clip. Il "
"faut grouper trois choses (préfixe, numéro et suffixe). Si elle est laissée "
"sur sa valeur par défaut (_v), elle sera automatiquement créée une "
"expression régulière pour correspondre aux versions définies avec _v dans le "
"nom du fichier, répertoire ou les deux. Par exemple: gizmo_v001.001.exr"

msgid "Maximum Images Apart"
msgstr "Images maximales à part"

msgid ""
"When searching for a version, this value is the maximum version apart from "
"each other when searching the first or last version."
msgstr ""
"Lorsque vous recherchez une version, cette valeur est la version maximale à "
"part l'une de l'autre lorsque vous recherchez la première ou la dernière "
"version."

msgid "Missing Frame"
msgstr "Cadre manquant"

msgid "Path Mappings"
msgstr "Cartographie des chemins"

msgid ""
"Use Up and Down arrows to move the selected line up and down.  Double click "
"to change item.  Click on an empty area to unselect."
msgstr ""
"Use Up and Down arrows to move the selected line up and down. Double click "
"to change item. Click on an empty area to unselect."

msgid "Add Paths"
msgstr "Ajouter des chemins"

msgid "Add a new remote mapping."
msgstr "Ajoutez une nouvelle cartographie à distance."

msgid "Remove Paths"
msgstr "Supprimer les chemins"

msgid "Remove the currently selected path mapping."
msgstr "Supprimer la cartographie de chemin actuellement sélectionnée."

msgid "Send"
msgstr "Envoyer"

msgid "Accept"
msgstr "Accepter"

msgid "UI Control"
msgstr "Contrôle de l'interface utilisateur"

msgid "Pan and Zoom"
msgstr "Pan et zoom"

msgid "Color Control"
msgstr "Contrôle des couleurs"

msgid "Audio Control"
msgstr "Contrôle audio"

msgid "Monitor VSync"
msgstr "Surveillez VSync"

msgid ""
"Turns on and off Monitor's Vsync.  VSync off can display movies faster, at "
"the cost of potential tearing in the image."
msgstr ""
"Active et désactive le Vsync de Moniteur. VSync peut afficher des films plus "
"rapidement, au prix d'un déchirement potentiel de l'image."

msgid "Color Buffers' Accuracy"
msgstr "Exactitude des tampons de couleur"

msgid ""
"Color Buffers can be Float, Half Float, Fast or Automatic.  Float preserves "
"all float information, Half Float preserves most float information and Fast "
"works in 8-bits.  Automatic selects the accuracy based on image depth."
msgstr ""
"Color Buffers can be Float, Half Float, Fast or Automatic. Float preserves "
"all float information, Half Float preserves most float information and Fast "
"works in 8-bits. Automatic selects the accuracy based on image depth."

msgid "Main Viewport"
msgstr "Vue principale"

msgid "Blit"
msgstr "Blit"

msgid ""
"Viewports can be drawn with blitting or with shaders.  Depending on graphics "
"card and OS one can perform better then the other."
msgstr ""
"Les fenêtres d’affichage peuvent être dessinées avec du blitting ou avec des "
"shaders. Selon la carte graphique et le système d’exploitation, l’une ou "
"l’autre méthode peut être plus performante."

msgid "GPU"
msgstr "GPU"

msgid "Secondary Viewport"
msgstr "Vue secondaire"

msgid ""
"Timeline can be drawn with blitting or with shaders.  Depending on graphics "
"card and OS one can perform better than the other."
msgstr ""
"La timeline peut être dessinée avec du blitting ou avec des shaders. Selon "
"la carte graphique et le système d’exploitation, l’une ou l’autre méthode "
"peut être plus performante."

msgid ""
"For changes to take effect, you will need to re-open any movies already "
"playing or reload mrv2."
msgstr ""
"Pour que les changements entrent en vigueur, vous devrez ré-ouvrir tous les "
"films déjà joués ou recharger mrv2."

msgid "API"
msgstr "API"

msgid "Audio API to use for platforms that support multiple APIs (Linux only)"
msgstr ""
"Audio API à utiliser pour les plates-formes qui prennent en charge plusieurs "
"API (Linux seulement)"

msgid "Output Device"
msgstr "Dispositif de sortie"

msgid "Output Device to use for audio playback."
msgstr "Dispositif de sortie à utiliser pour la lecture audio."

msgid "Voice Annotations"
msgstr "Annotations vocales"

msgid "Voice Annotation Preferences."
msgstr "Préférences des annotations vocales."

msgid "Save Path"
msgstr "Chemin d’enregistrement"

msgid "Pick a directory from disk to save voice overs.."
msgstr "Choisissez un répertoire sur le disque pour enregistrer les voix off."

msgid "Playback Speed"
msgstr "Vitesse de lecture"

msgid "Microphone"
msgstr "Microphone"

msgid "Volume"
msgstr "Volume"

msgid "ComfyUI"
msgstr "ComfyUI"

msgid ""
"Here are the current settings to interact with ComfyUI.  It requires "
"installation of mrv2's comfyUI nodes."
msgstr ""
"Voici les paramètres actuels pour interagir avec ComfyUI. Il nécessite "
"l'installation des nœuds comfyUI de mrv2."

msgid "Use ComfyUI Pipe"
msgstr "Utiliser le tuyau ComfyUI"

msgid ""
"This setting opens a pipe to communicate with ComfyUI's mrv2_save_exr_node.py"
msgstr ""
"Ce réglage ouvre un tuyau pour communiquer avec le mrv2_save_exr_node.py de "
"ComfyUI"

msgid "Errors"
msgstr "Erreurs"

msgid "On FFmpeg Error"
msgstr "Erreur sur FFmpeg"

msgid "Adjusts how Log Window behaves in case of an FFmpeg error."
msgstr "Ajuste le comportement de Log Window en cas d'erreur FFmpeg."

msgid "On Error"
msgstr "Erreur"

msgid "Adjusts how Log Window behaves in case of error."
msgstr "Ajuste le comportement de Log Window en cas d'erreur."

msgid "Check for Updates"
msgstr "Vérifier les mises à jour"

msgid "Allows you to automatically download updates of mrv2 when it starts up."
msgstr ""
"Vous permet de télécharger automatiquement les mises à jour de mrv2 "
"lorsqu'il démarre."

msgid "Allow Screen Saver"
msgstr "Autoriser l’économiseur d’écran"

msgid ""
"This setting controls whether mrv2 will block the screen saver when running."
msgstr ""
"Ce paramètre contrôle si mrv2 bloquera l’économiseur d’écran lorsqu’il est "
"en cours d’exécution."

msgid "Reset settings to the default."
msgstr "Réinitialiser les paramètres à la valeur par défaut."

msgid "Revert"
msgstr "Refuser"

msgid "Revert settings to last saved preferences."
msgstr "Renouveler les paramètres pour les dernières préférences enregistrées."

msgid ""
"Accept settings but don't save.  They will get saved when exiting the "
"program."
msgstr ""
"Acceptez les paramètres mais ne les enregistrez pas. Ils seront enregistrés "
"lors de la sortie du programme."

msgid "Module"
msgstr "Module"

msgid "User Interface/View Window"
msgstr "Interface utilisateur/Affichage de la fenêtre"

msgid "User Interface/File Requester"
msgstr "Interface utilisateur/Demandeur de fichier"

msgid "User Interface/Fonts"
msgstr "Interface utilisateur/Polices"

msgid "User Interface/HDR"
msgstr "Interface utilisateur/HDR"

msgid "User Interface/Language and Colors"
msgstr "Interface utilisateur/Langue et couleurs"

msgid "User Interface/Pixel Toolbar"
msgstr "Interface utilisateur/Barre d'outils Pixel"

msgid "User Interface/Positioning"
msgstr "Interface utilisateur/Positionnement"

msgid "User Interface/Render"
msgstr "Interface utilisateur/Rendre"

msgid "User Interface/Thumbnails"
msgstr "Interface utilisateur/Thumbnails"

msgid "User Interface/Timeline"
msgstr "Interface utilisateur/Échéancier"

msgid "No Audio was Compiled"
msgstr "Aucun audio n'a été compilé"

msgid "No Audio Devices were Found"
msgstr "Aucun appareil audio n'a été trouvé"

msgid "Default API"
msgstr "API par défaut"

msgid "No Valid Devices found"
msgstr "Aucun périphérique valide n'a été trouvé"

msgid "Default Device"
msgstr "Périphérique par défaut"

msgid "PDF Options"
msgstr "Options PDF"

msgid "Page Size"
msgstr "Taille de la page"

msgid "Remote to Local Path Mapping"
msgstr "Cartographie des chemins de distance vers les localités"

msgid "Remote Path"
msgstr "Chemin distant"

msgid "Local Path"
msgstr "Chemin local"

msgid "Okay"
msgstr "C'est bon."

msgid "OCIO Presets"
msgstr "OCIO Présélections"

msgid "Click to switch to a stored preset."
msgstr "Cliquez pour passer à un préréglage stocké."

msgid "Click to add a new preset with the current settings."
msgstr ""
"Cliquez pour ajouter un nouveau préréglage avec les paramètres actuels."

msgid "Click to delete the selected preset."
msgstr "Cliquez pour supprimer le préréglage sélectionné."

msgid ""
"Select, Add or Delete an OCIO Preset that stores: config filename, Input "
"Color Space, View, Look, LUT settings and Defaults for 8-bits, 16-bits, 32-"
"bits, half and float images. "
msgstr ""
"Sélectionnez, Ajoutez ou Supprimez un preset OCIO qui stocke : nom de "
"fichier de configuration, espace de couleur d'entrée, vue, look, paramètres "
"LUT et par défaut pour 8 bits, 16 bits, 32 bits, demi et des images "
"flottantes."

msgid "Summary"
msgstr "Résumé"

msgid "Preset Name"
msgstr "Nom prédéfini"

msgid "Function"
msgstr "Fonction"

msgid "Key"
msgstr "Key"

msgid "Match Case"
msgstr "Cas de correspondance"

msgid "Reset hotkeys to mrv2's default configuration."
msgstr "Réinitialiser les hot-keys à la configuration par défaut de mrv2."

msgid "Reload"
msgstr "Recharger"

msgid "Reload hotkeys to last saved file."
msgstr "Recharger les touches raccourcies dans le dernier fichier enregistré."

msgid "Accept the current hotkeys."
msgstr "Acceptez les hot-keys actuels."

msgid "HW"
msgstr "HW"

msgid "CPU Information"
msgstr "Informations du processeur"

msgid "GPU Information"
msgstr "Informations sur la GPU"

msgid "Formats"
msgstr "Formats"

msgid "Codecs"
msgstr "Codecs"

msgid "Subtitles"
msgstr "Sous-titres"

msgid "Protocols"
msgstr "Protocoles"

msgid "Thanks"
msgstr "Merci."

msgid "Hotkey for..."
msgstr "Hotkey pour..."

msgid "Type Key"
msgstr "Clé de type"

msgid "Type a key."
msgstr "Tapez une clé."

msgid "Shift"
msgstr "Décalage"

msgid "Ctrl"
msgstr "Ctrl"

msgid "Alt"
msgstr "Alt"

msgid "Meta"
msgstr "Meta"

msgid "Clear"
msgstr "Effacer"

msgid "OCIO Browser"
msgstr "Navigateur OCIO"

msgid "Select an OCIO Transform"
msgstr "Sélectionner une transformation OCIO"

msgid "Accept the selected OCIO file."
msgstr "Accepter le fichier OCIO sélectionné."

msgid "Cancel the OCIO selection and don't change anything."
msgstr "Annulez la sélection OCIO et ne changez rien."

msgid "Escape"
msgstr "Évasion"

msgid "BackSpace"
msgstr "BackSpace"

msgid "Tab"
msgstr "Tab"

msgid "Return"
msgstr "Retour"

msgid "Print"
msgstr "Imprimer"

msgid "ScrollLock"
msgstr "Bloc de défilement"

msgid "Pause"
msgstr "Pause"

msgid "Insert"
msgstr "Insérer"

msgid "PageUp"
msgstr "Page vers le haut"

msgid "End"
msgstr "End"

msgid "PageDown"
msgstr "Page en bas"

msgid "Left"
msgstr "Gauche"

msgid "Up"
msgstr "Up"

msgid "Right"
msgstr "C'est vrai."

msgid "Down"
msgstr "En bas"

msgid "LeftShift"
msgstr "Voie gauche"

msgid "RightShift"
msgstr "Voie droite"

msgid "LeftCtrl"
msgstr "Ctrl gauche"

msgid "RightCtrl"
msgstr "DroitCtrl"

msgid "CapsLock"
msgstr "BouchonsLock"

msgid "LeftAlt"
msgstr "GaucheAlt"

msgid "RightAlt"
msgstr "Droite"

msgid "LeftMeta"
msgstr "Méta Gauche"

msgid "RightMeta"
msgstr "DroiteMéta"

msgid "Menu"
msgstr "Menu"

msgid "NumLock"
msgstr "Noyau"

msgid "padEnter"
msgstr "pdEnter"

msgid "pad0"
msgstr ""
"pour les produits de la sous-catégorie 1 et les produits de la sous-"
"catégorie 1 et de la sous-catégorie 1"

msgid "pad1"
msgstr "bâtiment 1"

msgid "pad2"
msgstr "bâtiment 2"

msgid "pad3"
msgstr "bâtiment 3"

msgid "pad4"
msgstr ""
"pour les produits de la sous-catégorie 1 et pour les produits de la sous-"
"catégorie 1 et de la sous-catégorie 2"

msgid "pad5"
msgstr ""
"pour les produits de la sous-catégorie 1 et pour les produits de la sous-"
"catégorie 1 et de la sous-catégorie 2"

msgid "pad6"
msgstr "pour les produits de la sous-catégorie 6"

msgid "pad7"
msgstr "pour les produits de la sous-catégorie 7"

msgid "pad8"
msgstr "pour les produits de la sous-catégorie 1"

msgid "pad9"
msgstr ""
"pour les produits de la sous-catégorie 1 et pour les produits de la sous-"
"catégorie 1 et de la sous-catégorie 2"

msgid "Space (' ')"
msgstr "Espace ('')"

msgid "Multiply"
msgstr "Multiplier"

msgid "Subtract"
msgstr "Soustraire"

msgid "Decimal"
msgstr "Décimale"

msgid "Divide"
msgstr "Diviser"

msgid "@B12@C7@b@.Remote\t@B12@C7@b@.Local"
msgstr "@B12@C7@b@.Remote @B12@C7@b@.Local"

msgid "sysctl failed!"
msgstr "sysctl a échoué!"

msgid "host_statistics64 failed"
msgstr "host_statistics64 a échoué"

msgid "task info failed"
msgstr "l'information de la tâche a échoué"

msgid "Demo"
msgstr "Démo"

msgid "Node-Locked"
msgstr "Liée à la machine"

msgid "Floating"
msgstr "Flottante"

msgid "License expired"
msgstr "Licence expirée"

msgid "{0} is not readable. Using system default."
msgstr ""
"{0} n’est pas lisible. Utilisation de la valeur par défaut du système."

msgid "Released Floating License"
msgstr "Licence flottante libérée"

msgid "Your {0} license will expire on {1}."
msgstr "Votre licence {0} expirera le {1}."

msgid "Open Directory"
msgstr "Ouvrir l'annuaire"

msgid "Open Movie or Sequence"
msgstr "Ouvrez le film ou la séquence"

msgid "Open Single Image"
msgstr "Ouvrir une image unique"

msgid "Open New Program Instance"
msgstr "Ouvrir une nouvelle instance du programme"

msgid "Save Image"
msgstr "Enregistrer l'image"

msgid "Save Frames To Folder"
msgstr "Enregistrer les cadres dans le dossier"

msgid "Save OTIO Timeline"
msgstr "Enregistrer la chronologie OTIO"

msgid "Save Annotations Only"
msgstr "Enregistrer les annotations uniquement"

msgid "Save Annotations as JSON"
msgstr "Enregistrer les annotations comme JSON"

msgid "Save PDF Document"
msgstr "Enregistrer le document PDF"

msgid "Save Session As"
msgstr "Enregistrer la session sous"

msgid "Close Current"
msgstr "Fermer le courant"

msgid "Close All"
msgstr "Fermer tout"

msgid "Quit Program"
msgstr "Programme d'abandon"

msgid "Zoom Minimum"
msgstr "Zoom Minimum"

msgid "Zoom Maximum"
msgstr "Zoom maximum"

msgid "Center Image"
msgstr "Image du centre"

msgid "Fit Screen"
msgstr "Fixer l'écran"

msgid "Resize Main Window to Fit"
msgstr "Redimensionner la fenêtre principale pour s'adapter"

msgid "Fit All"
msgstr "Convient à tous"

msgid "Toggle Minify Texture Filtering"
msgstr "Commutation Minimiser le filtre de texture"

msgid "Toggle Magnify Texture Filtering"
msgstr "Commutation du filtre d'agrandissement de la texture"

msgid "Auto Frame View"
msgstr "Affichage automatique du cadre"

msgid "Toggle Click Through"
msgstr "Commutation de clic par l'intermédiaire"

msgid "More UI Transparency"
msgstr "Plus de transparence de l'assurance-chômage"

msgid "Less UI Transparency"
msgstr "Moins de transparence de l'assurance-chômage"

msgid "Ignore Display Window"
msgstr "Ignorer la fenêtre d'affichage"

msgid "Ignore Chromaticities"
msgstr "Ignorer les chromatismes"

msgid "Auto Normalize"
msgstr "Normaliser automatiquement"

msgid "Invalid Values"
msgstr "Valeurs non valides"

msgid "HDR Data From File"
msgstr "Données HDR depuis le fichier"

msgid "HDR Data Inactive"
msgstr "Données HDR Inactif"

msgid "HDR Data Active"
msgstr "Données HDR Actif"

msgid "Toggle HDR tonemap"
msgstr "Commutation de la carte de tons HDR"

msgid "Compare None"
msgstr "Comparer Aucun"

msgid "Compare Wipe"
msgstr "Comparer Essuie-glace"

msgid "Compare Overlay"
msgstr "Comparer Superposition"

msgid "Compare Difference"
msgstr "Comparer la différence"

msgid "Compare Horizontal"
msgstr "Comparer horizontalement"

msgid "Compare Vertical"
msgstr "Comparer Vertical"

msgid "Compare Tile"
msgstr "Comparer le carrelage"

msgid "Color Channel"
msgstr "Chaîne de couleurs"

msgid "Red Channel"
msgstr "Chaîne rouge"

msgid "Green Channel"
msgstr "Chaîne verte"

msgid "Blue Channel"
msgstr "Chaîne bleue"

msgid "Alpha Channel"
msgstr "Chaîne Alpha"

msgid "Lumma Channel"
msgstr "Chaîne Lumma"

msgid "Flip X"
msgstr "Retour X"

msgid "Flip Y"
msgstr "Retour Y"

msgid "Rotate Images +90 Degrees"
msgstr "Tourner les images +90 Degrés"

msgid "Rotate Images -90 Degrees"
msgstr "Tourner les images -90 Degrés"

msgid "Video Levels from File"
msgstr "Niveaux vidéo à partir du fichier"

msgid "Video Levels Legal Range"
msgstr "Niveaux vidéo Plage Légale"

msgid "Video Levels Full Range"
msgstr "Niveaux vidéo Gamme complète"

msgid "Alpha Blend None"
msgstr "Mélange alphabétique Aucun"

msgid "Alpha Blend Straight"
msgstr "Mélange Alpha droit"

msgid "Alpha Blend Premultiplied"
msgstr "Mélange Alpha Prémultiplié"

msgid "Annotation Clear Frame"
msgstr "Cadre d'Annotation Effacer"

msgid "Annotation Clear All Frames"
msgstr "Annulation Effacer tous les cadres"

msgid "Annotation Frame Step Backwards"
msgstr "Cadre d'annotation marche vers l'arrière"

msgid "Toggle Show Annotations"
msgstr "Basculer l'affichage des annotations"

msgid "Frame Step Backwards"
msgstr "Frame marche vers l'arrière"

msgid "Frame Step FPS Backwards"
msgstr "Cadre Étape FPS vers l'arrière"

msgid "Annotation Frame Step Forwards"
msgstr "Cadre d'annotation Étape vers l'avant"

msgid "Frame Step Forwards"
msgstr "Étape du cadre vers l'avant"

msgid "Frame Step FPS Forwards"
msgstr "Cadre Étape FPS vers l'avant"

msgid "Play Backwards"
msgstr "Jouer à l'arrière"

msgid "Play Backwards / Change Speed"
msgstr "Jouer à l'arrière/Modification de la vitesse"

msgid "Play in Current Direction"
msgstr "Jouer dans la direction actuelle"

msgid "Play Forwards"
msgstr "Jouer vers l'avant"

msgid "Play Forwards / Change Speed"
msgstr "Jouer vers l'avant/Modification de la vitesse"

msgid "Next Clip"
msgstr "Prochain clip"

msgid "Previous Clip"
msgstr "Clip précédent"

msgid "Loop Playback"
msgstr "Lecture des boucles"

msgid "Playback Once"
msgstr "Reproduire une fois"

msgid "Playback Ping Pong"
msgstr "Playback Ping Pong"

msgid "First Image Version"
msgstr "Première version de l'image"

msgid "Previous Image Version"
msgstr "Version précédente de l'image"

msgid "Next Image Version"
msgstr "Version de l'image suivante"

msgid "Last Image Version"
msgstr "Dernière version de l'image"

msgid "Previous Image"
msgstr "Image précédente"

msgid "Next Image"
msgstr "Image suivante"

msgid "Previous Image Limited"
msgstr "Image précédente limitée"

msgid "Next Image Limited"
msgstr "Image suivante limitée"

msgid "Previous Channel"
msgstr "Chaîne précédente"

msgid "Next Channel"
msgstr "Chaîne suivante"

msgid "Clear Cache"
msgstr "Effacer la cachette"

msgid "Update Video Frame"
msgstr "Mise à jour du cadre vidéo"

msgid "Cut Frame"
msgstr "Frame découpée"

msgid "Copy Frame"
msgstr "Copier le cadre"

msgid "Paste Frame"
msgstr "Coller le cadre"

msgid "Insert Frame"
msgstr "Insérer le cadre"

msgid "Slice Clip"
msgstr "Couper le clip"

msgid "Remove Clip"
msgstr "Supprimer le clip"

msgid "Insert Audio Clip"
msgstr "Insérer le clip audio"

msgid "Remove Audio Clip"
msgstr "Supprimer le clip audio"

msgid "Insert Audio Gap"
msgstr "Insérer l'écart audio"

msgid "Remove Audio Gap"
msgstr "Supprimer l'écart audio"

msgid "Edit Undo"
msgstr "Modifier Annuler"

msgid "Edit Redo"
msgstr "Modifier Refaire"

msgid "Toggle Menu Bar"
msgstr "Commutation de la barre de menu"

msgid "Toggle Top Bar"
msgstr "Commutation de la barre supérieure"

msgid "Toggle Pixel Bar"
msgstr "Commutation de la barre des pixels"

msgid "Toggle Timeline"
msgstr "Commutation de la ligne de temps"

msgid "Toggle Status Bar"
msgstr "Commutation de la barre d'état"

msgid "Toggle Tool Dock"
msgstr "Commutation de l'outil Dock"

msgid "Toggle Full Screen"
msgstr "Commutation de l'écran complet"

msgid "Toggle Presentation"
msgstr "Commutation de la présentation"

msgid "Toggle Float On Top"
msgstr "Allumer le flot sur le dessus"

msgid "Toggle Secondary"
msgstr "Commutation secondaire"

msgid "Toggle Secondary Float On Top"
msgstr "Allumer le flot secondaire sur le haut"

msgid "Toggle NDI"
msgstr "Commutation NDI"

msgid "Toggle Network"
msgstr "Commutation du réseau"

msgid "Toggle USD"
msgstr "Commutation en dollars des États-Unis"

msgid "Toggle Stereo 3D"
msgstr "Commutation stéréo 3D"

msgid "Toggle Edit Mode"
msgstr "Commutation du mode d'édition"

msgid "Toggle Timeline Editable"
msgstr "Commutation de la ligne de temps modifiable"

msgid "Toggle Edit Associated Clips"
msgstr "Commutation de l'édition des clips associés"

msgid "Timeline Frame View"
msgstr "Affichage de la chronologie"

msgid "Toggle Timeline Scroll To Current Frame"
msgstr "Commutation de la ligne de temps défiler vers le cadre actuel"

msgid "Toggle Timeline Track Info"
msgstr "Toggle Timeline Track Info"

msgid "Toggle Timeline Clip Info"
msgstr "Commutation de l'information sur le clip de la ligne de temps"

msgid "Toggle Timeline Thumbnails"
msgstr "Commutation des miniatures de la ligne de temps"

msgid "Toggle Timeline Transitions"
msgstr "Commutation des transitions temporelles"

msgid "Toggle Timeline Markers"
msgstr "Commutation des marqueurs de la ligne temporelle"

msgid "Reset Gain/Gamma"
msgstr "Réinitialiser le gain/Gamma"

msgid "Exposure More"
msgstr "En savoir plus sur l'exposition"

msgid "Exposure Less"
msgstr "Exposition Moins"

msgid "Saturation More"
msgstr "Saturation Plus"

msgid "Saturation Less"
msgstr "Saturation Moins"

msgid "Gamma More"
msgstr "Gamma Plus"

msgid "Gamma Less"
msgstr "Gamma Moins"

msgid "OCIO In Top Bar"
msgstr "OCIO dans la barre supérieure"

msgid "OCIO Input Color Space"
msgstr "Espace de couleur d'entrée OCIO"

msgid "OCIO Display"
msgstr "Affichage OCIO"

msgid "OCIO View"
msgstr "Vue OCIO"

msgid "OCIO Toggle"
msgstr "Bascule OCIO"

msgid "Scrub Mode"
msgstr "Mode d'écrasement"

msgid "Area Selection Mode"
msgstr "Mode de sélection des zones"

msgid "Erase Mode"
msgstr "Mode d'effacement"

msgid "Polygon Mode"
msgstr "Mode Polygone"

msgid "Arrow Mode"
msgstr "Mode flèche"

msgid "Rectangle Mode"
msgstr "Mode rectangulaire"

msgid "Circle Mode"
msgstr "Mode cercle"

msgid "Text Mode"
msgstr "Mode texte"

msgid "Voice Mode"
msgstr "Mode vocal"

msgid "Pen Size More"
msgstr "Taille du stylo Plus"

msgid "Pen Size Less"
msgstr "Taille du stylo Moins"

msgid "Switch Pen Color"
msgstr "Changer la couleur du stylo"

msgid "Hud Window"
msgstr "Fenêtre d'encombrement"

msgid "Toggle One Panel Only"
msgstr "Commutation d'un seul panneau"

msgid "Toggle Files Panel"
msgstr "Commutation du panneau Fichiers"

msgid "Toggle Media Info Panel"
msgstr "Activer le panneau d'information multimédia"

msgid "Toggle Color Area Info Panel"
msgstr "Commutation du panneau d'information de la zone de couleur"

msgid "Toggle Color Controls Panel"
msgstr "Activer le panneau de contrôle des couleurs"

msgid "Toggle Playlist Panel"
msgstr "Commutation du panneau de liste de lecture"

msgid "Toggle Compare Panel"
msgstr "Commutation du panneau Comparer"

msgid "Toggle Devices Panel"
msgstr "Panneau de commutation des périphériques"

msgid "Toggle Annotation Panel"
msgstr "Commutation du panneau d'annotation"

msgid "Toggle Background Panel"
msgstr "Commutation du panneau d'arrière-plan"

msgid "Toggle Settings Panel"
msgstr "Commutation du panneau de paramètres"

msgid "Toggle Histogram Panel"
msgstr "Activer le panneau d'histogramme"

msgid "Toggle Vectorscope Panel"
msgstr "Commutation du panneau Vectorscope"

msgid "Toggle Waveform Panel"
msgstr "Commutation du panneau de forme d'onde"

msgid "Toggle Environment Map Panel"
msgstr "Commutation du panneau de carte de l'environnement"

msgid "Toggle Preferences Window"
msgstr "Activer la fenêtre de préférences"

msgid "Toggle Python Panel"
msgstr "Commutation du panneau Python"

msgid "Toggle Log Panel"
msgstr "Commutation du panneau de journal"

msgid "Toggle Hotkeys Window"
msgstr "Activer la fenêtre des touches d'amorçage"

msgid "Toggle About Window"
msgstr "Commutation à propos de la fenêtre"

#~ msgid "HDR monitor found."
#~ msgstr "Moniteur HDR trouvé."

#~ msgid "HDR monitor not found or not configured."
#~ msgstr "Moniteur HDR non trouvé ou non configuré."<|MERGE_RESOLUTION|>--- conflicted
+++ resolved
@@ -6613,8 +6613,6 @@
 msgid "Start Playback when opening files."
 msgstr "Démarrer la lecture lors de l'ouverture des fichiers."
 
-<<<<<<< HEAD
-=======
 msgid "Scrub with Audio"
 msgstr "Scrub avec l'audio"
 
@@ -6625,7 +6623,6 @@
 "Commencez la lecture lors du nettoyage afin que l'audio puisse être entendu. "
 "Le frottement peut être moins lisse."
 
->>>>>>> a2c0788d
 msgid "Single Click Playback"
 msgstr "Un seul clic de lecture"
 
@@ -6659,14 +6656,9 @@
 msgstr "Sensibilité"
 
 msgid ""
-<<<<<<< HEAD
-"This setting controls the sensitivity of scrubbing.  Smaller values make the"
-" mouse move jump more frames while higher values does the opposite."
-=======
 "This setting controls the sensitivity of scrubbing (SHIFT and then the mouse "
 "right and left).  Smaller values make the mouse move jump more frames while "
 "higher values does the opposite."
->>>>>>> a2c0788d
 msgstr ""
 "Ce réglage contrôle la sensibilité du nettoyage.  Des valeurs plus petites "
 "font que la souris se déplace sauter plus de cadres tandis que des valeurs "
