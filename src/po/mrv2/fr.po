--- conflicted
+++ resolved
@@ -3714,10 +3714,9 @@
 msgid "Image too big.  Will save the viewport size."
 msgstr "Image trop grande. Enregistrera la taille du viseur."
 
-<<<<<<< HEAD
 msgid "Viewport Size: {0} - X={1}, Y={2}"
 msgstr "Taille du point de vue : {0} - X={1}, Y={2}"
-=======
+
 msgid "Could not read image data from view"
 msgstr "Impossible de lire les données d’image depuis la vue"
 
@@ -3726,7 +3725,6 @@
 
 msgid "Stop"
 msgstr "Arrêtez-vous."
->>>>>>> 8d54ccf6
 
 msgid "Scrub"
 msgstr "Arrosage"
@@ -5989,7 +5987,6 @@
 msgid "Nearest"
 msgstr "Le plus proche"
 
-<<<<<<< HEAD
 msgid "Ignore"
 msgstr "Ignorer"
 
@@ -6026,15 +6023,12 @@
 msgid "Mobius"
 msgstr "Mobius"
 
-#, fuzzy
 msgid "Hable"
-msgstr "Activé"
+msgstr "Hable"
 
 msgid "Linear Light"
 msgstr "Lumière linéaire"
 
-=======
->>>>>>> 8d54ccf6
 msgid "Small"
 msgstr "Petite"
 
@@ -7821,12 +7815,14 @@
 msgid "Toggle About Window"
 msgstr "Commutation à propos de la fenêtre"
 
-<<<<<<< HEAD
 #~ msgid "Renderer"
 #~ msgstr "Rendeur"
 
 #~ msgid "Complexity"
 #~ msgstr "Complexité"
+
+#~ msgid "Could not read annotation image from view"
+#~ msgstr "Impossible de lire l’image d’annotation depuis la vue"
 
 #~ msgid "Stage Cache"
 #~ msgstr "Cache d'étape"
@@ -7851,10 +7847,6 @@
 
 #~ msgid "Unsupported output format"
 #~ msgstr "Format de sortie non supporté"
-=======
-#~ msgid "Could not read annotation image from view"
-#~ msgstr "Impossible de lire l’image d’annotation depuis la vue"
->>>>>>> 8d54ccf6
 
 #~ msgid "Unsupported output format: "
 #~ msgstr "Format de sortie non supporté: "
