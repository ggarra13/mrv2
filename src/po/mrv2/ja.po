#
msgid ""
msgstr ""
"Project-Id-Version: mrv2 v1.3.6\n"
"Report-Msgid-Bugs-To: ggarra13@gmail.com\n"
"PO-Revision-Date: 2023-02-11 13:42-0300\n"
"Last-Translator: Gonzalo Garramuño <ggarra13@gmail.com>\n"
"Language: ru\n"
"MIME-Version: 1.0\n"
"Content-Type: text/plain; charset=UTF-8\n"
"Content-Transfer-Encoding: 8bit\n"
"Plural-Forms: nplurals=3; plural=(n%10==1 && n%100!=11 ? 0 : n%10>=2 && n%10<=4 && (n%100<10 || n%100>=20) ? 1 : 2);\n"

msgid ""
"\n"
"USD module.\n"
"\n"
"Contains all classes and enums related to USD (Universal Scene Description). \n"
msgstr ""
"\n"
"USDモジュール。\n"
"\n"
"USD（Universal Scene Description）に関連するすべてのクラスと列挙型を含みます。\n"

msgid "Renderer Name"
msgstr "レンダラー"

msgid "Render Width"
msgstr "レンダリング"

msgid "Models' complexity."
msgstr "便利です。"

msgid "Draw mode  :class:`mrv2.usd.DrawMode`."
msgstr "描画モード"

msgid "Enable Lighting"
msgstr "ライティングを有効に"

msgid "Enable Scene Lights"
msgstr "シーンの光"

msgid "Enable Scene Materials"
msgstr "シーンマテリアルを有効にする"

msgid "Enable sRGB"
msgstr "有効"

msgid "Stage Cache Count"
msgstr "ステージキャッシュ数"

msgid "Disk Cache Byte Count"
msgstr "ディスクキャッシュ"

msgid "USD Render Options."
msgstr "USD レンダリング オプション。"

msgid "Get USD Render Options."
msgstr "USD レンダリング オプションを取得します。"

msgid "Set USD Render Options."
msgstr "USD レンダリング オプションを設定します。"

msgid ""
"\n"
"UI module.\n"
"\n"
"Contains all classes and enums related to UI (User Interface). \n"
msgstr ""
"\n"
"UIモジュール。\n"
"\n"
"UI（ユーザーインターフェース）に関連するすべてのクラスと列挙型を含みます。\n"

msgid "Refresh menus."
msgstr "メニュー"

msgid ""
"\n"
"Timeline module.\n"
"\n"
"Contains all functions related to the timeline control.\n"
msgstr ""
"\n"
"タイムラインモジュールを有効にする\n"
"\n"
"すべての機能は、特定のサイトに関連します。\n"

msgid "Play forwards."
msgstr "捜査を進める"

msgid "Play backwards."
msgstr "逆回転"

msgid "Seek to a time in timeline."
msgstr "タイムラインに表示"

msgid "Seek to a frame in timeline."
msgstr "フレームと、"

msgid "Seek to a second in timeline."
msgstr "1秒"

msgid "Time range of the timeline."
msgstr "時間の範囲"

msgid "Selected time range of the timeline."
msgstr "タイムラインの選択した時間範囲。"

msgid "Set the selected time range of the timeline."
msgstr "選択した時間帯の予約"

msgid "Set the in time of the selected time range of the timeline."
msgstr "選択した時間帯の予約"

msgid "Set the in frame of the selected time range of the timeline."
msgstr "選択した時間帯の予約"

msgid "Set the in seconds of the selected time range of the timeline."
msgstr "選択した時間帯の予約"

msgid "Set the out time of the selected time range of the timeline."
msgstr "カスタム時間範囲の時間単位を指定します。"

msgid "Set the out frame of the selected time range of the timeline."
msgstr "目次の枠のデザインを設定できます。"

msgid "Set the out seconds of the selected time range of the timeline."
msgstr "選択した時間帯の予約"

msgid "Current time in timeline."
msgstr "時刻設定"

msgid "Current frame in timeline."
msgstr "タイムライン内の現在のフレーム"

msgid "Current seconds in timeline."
msgstr "タイムラインに表示"

msgid "Return current loop mode of timeline."
msgstr "電流ループゲイン "

msgid "Set current loop mode of timeline."
msgstr "現在に設定"

msgid "Gets the current FPS of timeline."
msgstr "当月を取得します。"

msgid "Gets the default speed of the timeline."
msgstr "アニメーションの速度"

msgid "Set current FPS of timeline."
msgstr "現在に設定"

msgid "Value less than 0"
msgstr "値が以下より小さい場合"

msgid ""
"\n"
"Settings module.\n"
"\n"
"Contains all settings functions.\n"
msgstr ""
"\n"
"モジュールごとの通知設定\n"
"\n"
"すべての設定\n"
"\n"

msgid "Returns whether to check for updates at start up."
msgstr "アップデートをチェックする"

msgid "Retrieve the cache memory setting in gigabytes."
msgstr "資源は回収したのですか？"

msgid "Set the cache memory setting in gigabytes."
msgstr "キャッシュ メモリには、最近アクセスしたデータのコピーが格納されます。"

msgid "Retrieve Read Ahead cache in seconds."
msgstr "高い可用性を実現"

msgid "Set Read Ahead cache in seconds."
msgstr "高い可用性を実現"

msgid "Retrieve Read Behind cache in seconds."
msgstr "高い可用性を実現"

msgid "Set Read Behind cache in seconds."
msgstr "高い可用性を実現"

msgid "Set file sequence audio."
msgstr "ファイルを設定"

msgid "Get file sequence audio."
msgstr "ファイル一覧(ファイル名)取得"

msgid "Set file sequence audio file name."
msgstr "音声ファイル名"

msgid "Get file sequence audio file name."
msgstr "音声ファイル名"

msgid "Set file sequence audio directory."
msgstr "ファイルを設定"

msgid "Get file sequence audio directory."
msgstr "ファイル一覧(ファイル名)取得"

msgid "Set maximum file sequence digits."
msgstr "最大ファイルサイズ"

msgid "Get maximum file sequence digits."
msgstr "最大ファイルサイズ"

msgid "Set Timer Mode."
msgstr "タイマーをセット"

msgid "Get Timer Mode."
msgstr "タイマーモードを取得"

msgid "Set Audio Buffer Frame Count."
msgstr "フレームカウントを同期"

msgid "Get Audio Buffer Frame Count."
msgstr "フレームカウントを同期"

msgid "Set Video Request Count."
msgstr "ビデオ設定"

msgid "Get Video Request Count."
msgstr "ネットワーク要求カウント合計"

msgid "Set Audio Request Count."
msgstr "ネットワーク要求カウント合計"

msgid "Get Audio Request Count."
msgstr "ネットワーク要求カウント合計"

msgid "Set Sequence Thread Count."
msgstr "スレッドの数"

msgid "Get Sequence Thread Count."
msgstr "スレッドの数"

msgid "Set FFmpeg YUV To RGB Conversion."
msgstr "FFmpeg YUV から RGB への変換を設定します。"

msgid "Get FFmpeg YUV To RGB Conversion."
msgstr "FFmpeg YUV から RGB への変換を取得します。"

msgid "Set FFmpeg Color Accuracy."
msgstr "FFmpeg のカラー精度を設定します。"

msgid "Get FFmpeg Color Accuracy."
msgstr "FFmpeg のカラー精度を取得します。"

msgid "Set FFmpeg Thread Count."
msgstr "スレッドの数"

msgid "Get FFmpeg Thread Count."
msgstr "スレッドの数"

msgid "No session name established, cannot save."
msgstr "セッション名"

msgid ""
"\n"
"Session module.\n"
"\n"
"Used to manage everything related to sessions.\n"
msgstr ""
"\n"
"セッションモジュール。\n"
"\n"
"セッションに関連するすべてを管理するために使用されます。\n"

msgid "Returns the current session metadata."
msgstr "現在のセッション"

msgid "Returns the current metadata for a key."
msgstr "現在の日付を返します。"

msgid "Sets all the session metadata for a session."
msgstr "熱い風呂に入ったので、それだけいっそう気分がいい。"

msgid "Sets the session metadata for a key."
msgstr "指定したセルに文字色を設定します。"

msgid "Clears the current session metadata."
msgstr "現在のセッション"

msgid "Returns current session file."
msgstr "現在のセッション"

msgid "Sets the current session file."
msgstr "現在のセッション"

msgid "Open a session file."
msgstr "ファイルを開きます"

msgid "Save a session file."
msgstr "Q&Aセッション"

msgid "Duplicated Python plugin {0} in {1} and {2}."
msgstr "重複したPythonプラグイン {0} が {1} と {2} にあります。"

msgid ""
"Expected a tuple containing a Python function and a string with menu options"
" in it."
msgstr "Python 関数とメニュー オプションを含む文字列を含むタプルが必要です。"

msgid ""
"Expected a handle to a Python function or to a tuple containing a Python "
"function and a string with menu options in it."
msgstr "Python 関数へのハンドル、または Python 関数とメニュー オプションを含む文字列を含むタプルへのハンドルが必要です。"

msgid ""
"Please override the menus method by returning a valid dict of key menus, "
"values methods."
msgstr "キーメニュー、値メソッドの有効な辞書を返すことによって、メニューメソッドをオーバーライドしてください"

msgid ""
"\n"
"Plugin module.\n"
"\n"
"Contains all classes related to python plugins.\n"
"\n"
msgstr ""
"\n"
"プラグインモジュール。\n"
"\n"
"Pythonプラグインに関連するすべてのクラスを含みます。\n"
"\n"

msgid ""
"Whether a plugin is active or not.  If not overridden, the default is True."
msgstr "プラグインが有効かどうかを示します。上書きされていない場合、デフォルトはTrueです。"

msgid ""
"\n"
"Dictionary of menu entries with callbacks, like:\n"
"\n"
"def menus(self):\n"
"    menus = { \"New Menu/Hello\" : self.run }\n"
"    return menus\n"
"\n"
msgstr ""
"\n"
"コールバック付きのメニューエントリの辞書。例えば：\n"
"\n"
"def menus(self):\n"
"    menus = { \"New Menu/Hello\" : self.run }\n"
"    return menus\n"
"\n"

msgid ""
"\n"
"\n"
"import mrv2\n"
"from mrv2 import plugin\n"
"\n"
"class DemoPlugin(plugin.Plugin):\n"
"    def __init__(self):\n"
"        \"\"\"\n"
"        Constructor for DemoPlugin.\n"
"\n"
"        Define your own variables here.\n"
"        \"\"\"\n"
"        super().__init__()\n"
"\n"
"    def run(self):\n"
"        \"\"\"\n"
"        Example method used for the callback.\n"
"        \"\"\"\n"
"        print(\"Hello from Python plugin\")\n"
"\n"
"    def active(self):\n"
"        \"\"\"\n"
"        Optional method to return whether the plug-in is active or not.\n"
"\n"
"\n"
"        :return: True if the plug-in is active, False otherwise.\n"
"        :rtype: bool\n"
"\n"
"        \"\"\"\n"
"        return True\n"
"\n"
"    def menus(self):\n"
"        \"\"\"\n"
"        Dictionary of menu entries as keys with callbacks as values.\n"
"\n"
"\n"
"        :return: A dictionary of menu entries and their corresponding callbacks.\n"
"        :rtype: dict\n"
"\n"
"        \"\"\"\n"
"        menus = {\"New Menu/Hello\": self.run}\n"
"        return menus\n"
"\n"
msgstr ""
"\n"
"\n"
"import mrv2\n"
"from mrv2 import plugin\n"
"\n"
"class DemoPlugin(plugin.Plugin):\n"
"    def __init__(self):\n"
"        \"\"\"\n"
"        DemoPluginのコンストラクタ。\n"
"\n"
"        ここで独自の変数を定義してください。\n"
"        \"\"\"\n"
"        super().__init__()\n"
"\n"
"    def run(self):\n"
"        \"\"\"\n"
"        コールバック用のサンプルメソッド。\n"
"        \"\"\"\n"
"        print(\"Pythonプラグインからこんにちは\")\n"
"\n"
"    def active(self):\n"
"        \"\"\"\n"
"        プラグインがアクティブかどうかを返すオプションのメソッド。\n"
"\n"
"\n"
"        :return: プラグインがアクティブならTrue、そうでなければFalse。\n"
"        :rtype: bool\n"
"\n"
"        \"\"\"\n"
"        return True\n"
"\n"
"    def menus(self):\n"
"        \"\"\"\n"
"        メニューエントリをキー、対応するコールバックを値とする辞書。\n"
"\n"
"\n"
"        :return: メニューエントリとその対応するコールバックの辞書。\n"
"        :rtype: dict\n"
"\n"
"        \"\"\"\n"
"        menus = {\"New Menu/Hello\": self.run}\n"
"        return menus\n"
"\n"

msgid "No playlist matched item."
msgstr "プレイリストが見つかりません"

msgid "No playlist matched file name."
msgstr "プレイリストが見つかりません"

msgid "No playlist loaded."
msgstr "プレイリストが見つかりません"

msgid "No playlist selected."
msgstr "プレイリストが見つかりません"

msgid "Not an EDL playlist to add clips to."
msgstr "クリップを追加するための EDL プレイリストではありません。"

msgid "Could not find clip in loaded clips."
msgstr "見つからない"

msgid ""
"\n"
"Playlist module.\n"
"\n"
"Contains all functions and classes related to the playlists.\n"
msgstr ""
"\n"
"プレイリスト\n"
"\n"
"すべての機能は、特定のサイトに関連します。\n"

msgid "List playlist items."
msgstr "%1 プレイリストにアイテムを追加"

msgid "Select a playlist by FileModelItem."
msgstr "選択する"

msgid "Select a playlist by fileName."
msgstr "ファイル名を入力または選択:"

msgid "Select a playlist by index."
msgstr "索引ページのスタイルを選択します。"

msgid "Add a clip to currently selected Playlist EDL."
msgstr "現在選択されているレイヤーにトランスフォームを追加します"

msgid "Save current .otio file with relative paths."
msgstr "現在の .otio ファイルを相対パスで保存します。"

msgid "unsupported operand type(s) for {0}: RationalTime and {1}"
msgstr "{0} に対するオペランド型がサポートされていません: RationalTime と {1}"

msgid ""
"\n"
<<<<<<< HEAD
"The RationalTime class represents a measure of time of :math:`rt.value/"
"rt.rate` seconds.\n"
=======
"The RationalTime class represents a measure of time of :math:`rt.value/rt.rate` seconds.\n"
>>>>>>> 8a3f94c7
"It can be rescaled into another :class:`~RationalTime`'s rate.\n"
msgstr ""
"\n"
"RationalTime クラスは、時間の単位を :math:`rt.value/rt.rate` 秒として表します。\n"
"別の :class:`~RationalTime` のレートに再スケールすることができます。\n"

msgid ""
"\n"
"Returns true if the time is invalid. The time is considered invalid if the value or the rate are a NaN value\n"
"or if the rate is less than or equal to zero.\n"
msgstr ""
"\n"
"時間が無効である場合に true を返します。値またはレートが NaN の場合、\n"
"またはレートが 0 以下の場合、時間は無効と見なされます。\n"

msgid "Returns the time value for time converted to new_rate."
msgstr "新しいレートに変換された時間の値を返します。"

msgid "Returns the time for time converted to new_rate."
msgstr "すべての文字を大文字に変換した文字列を返します。"

msgid "Returns the time value for \"self\" converted to new_rate."
msgstr "\"self\" の時間を新しいレートに変換した値を返します。"

msgid ""
"\n"
"Compute the duration of samples from first to last (excluding last). This is not the same as distance.\n"
"\n"
"For example, the duration of a clip from frame 10 to frame 15 is 5 frames. Result will be in the rate of start_time.\n"
msgstr ""
"\n"
"最初から最後まで（最後は除く）のサンプルの長さを計算します。これは距離とは異なります。\n"
"\n"
"例えば、フレーム 10 からフレーム 15 までのクリップの長さは 5 フレームです。結果は start_time のレートで返されます。\n"

msgid ""
"\n"
"Compute the duration of samples from first to last (including last). This is not the same as distance.\n"
"\n"
"For example, the duration of a clip from frame 10 to frame 15 is 6 frames. Result will be in the rate of start_time.\n"
msgstr ""
"\n"
"最初から最後まで（最後を含む）のサンプルの長さを計算します。これは距離とは異なります。\n"
"\n"
"例えば、フレーム 10 からフレーム 15 までのクリップの長さは 6 フレームです。結果は start_time のレートで返されます。\n"

msgid ""
"Returns the first valid timecode rate that has the least difference from the"
" given value."
msgstr "指定された値から最小の差を持つ最初の有効なタイムコードレートを返します。"

msgid "Turn a frame number and rate into a :class:`~RationalTime` object."
msgstr "フレーム番号とレートを :class:`~RationalTime` オブジェクトに変換します。"

msgid "Returns the frame number based on the current rate."
msgstr "現在のレートに基づいてフレーム番号を返します。"

msgid "Returns the frame number based on the given rate."
msgstr "与えられたリストの要素数を返します。"

msgid "Convert to timecode (``HH:MM:SS;FRAME``)"
msgstr "タイムコードに変換（``HH:MM:SS;FRAME``）"

msgid ""
"Convert a timecode string (``HH:MM:SS;FRAME``) into a "
":class:`~RationalTime`."
msgstr "タイムコード文字列（``HH:MM:SS;FRAME``）を :class:`~RationalTime` に変換します。"

msgid ""
"Convert a time with microseconds string (``HH:MM:ss`` where ``ss`` is an "
"integer or a decimal number) into a :class:`~RationalTime`."
msgstr ""
<<<<<<< HEAD
"マイクロ秒付きの時間文字列（``HH:MM:ss``、ここで``ss``は整数または小数）"
"を :class:`~RationalTime` に変換します。"
=======
"マイクロ秒付きの時間文字列（``HH:MM:ss``、ここで``ss``は整数または小数）を :class:`~RationalTime` "
"に変換します。"
>>>>>>> 8a3f94c7

msgid ""
"\n"
"The TimeRange class represents a range in time. It encodes the start time and the duration,\n"
"meaning that :meth:`end_time_inclusive` (last portion of a sample in the time range) and\n"
":meth:`end_time_exclusive` can be computed.\n"
msgstr ""
"\n"
"TimeRange クラスは時間の範囲を表します。開始時間と期間をエンコードし、\n"
":meth:`end_time_inclusive`（時間範囲内のサンプルの最後の部分）と\n"
":meth:`end_time_exclusive` を計算できるようにします。\n"

msgid ""
"\n"
"The time of the last sample containing data in the time range.\n"
"\n"
"If the time range starts at (0, 24) with duration (10, 24), this will be\n"
"(9, 24)\n"
"\n"
"If the time range starts at (0, 24) with duration (10.5, 24):\n"
"(10, 24)\n"
"\n"
"In other words, the last frame with data, even if the last frame is fractional.\n"
msgstr ""
"\n"
"時間範囲内でデータを含む最後のサンプルの時間。\n"
"\n"
"時間範囲が (0, 24) から始まり、期間が (10, 24) の場合、これは\n"
"(9, 24) になります。\n"
"\n"
"時間範囲が (0, 24) から始まり、期間が (10.5, 24) の場合：\n"
"(10, 24) になります。\n"
"\n"
"言い換えれば、最後のフレームが分数であっても、データを含む最後のフレームです。\n"

msgid ""
"\n"
"Time of the first sample outside the time range.\n"
"\n"
"If start frame is 10 and duration is 5, then end_time_exclusive is 15,\n"
"because the last time with data in this range is 14.\n"
"\n"
"If start frame is 10 and duration is 5.5, then end_time_exclusive is\n"
"15.5, because the last time with data in this range is 15.\n"
msgstr ""
"\n"
"時間範囲外の最初のサンプルの時間。\n"
"\n"
"開始フレームが 10 で、期間が 5 の場合、end_time_exclusive は 15 です。\n"
"なぜなら、この範囲内でデータがある最後の時間は 14 だからです。\n"
"\n"
"開始フレームが 10 で、期間が 5.5 の場合、end_time_exclusive は\n"
"15.5 です。なぜなら、この範囲内でデータがある最後の時間は 15 だからです。\n"

msgid ""
"Construct a new :class:`~TimeRange` that is this one extended by other."
msgstr "この :class:`~TimeRange` を他のもので拡張した新しいものを構築します。"

msgid ""
"\n"
"Clamp 'other' (:class:`~RationalTime`) according to\n"
":attr:`start_time`/:attr:`end_time_exclusive` and bound arguments.\n"
msgstr ""
"\n"
<<<<<<< HEAD
"引数 'other' (:class:`~RationalTime`) "
"を :attr:`start_time`/:attr:`end_time_exclusive` および境界引数に従ってクラン"
"プします。\n"
=======
"引数 'other' (:class:`~RationalTime`) を :attr:`start_time`/:attr:`end_time_exclusive` および境界引数に従ってクランプします。\n"
>>>>>>> 8a3f94c7

msgid ""
"\n"
"Clamp 'other' (:class:`~TimeRange`) according to\n"
":attr:`start_time`/:attr:`end_time_exclusive` and bound arguments.\n"
msgstr ""
"\n"
<<<<<<< HEAD
"引数 'other' (:class:`~TimeRange`) "
"を :attr:`start_time`/:attr:`end_time_exclusive` および境界引数に従ってクラン"
"プします。\n"
=======
"引数 'other' (:class:`~TimeRange`) を :attr:`start_time`/:attr:`end_time_exclusive` および境界引数に従ってクランプします。\n"
>>>>>>> 8a3f94c7

msgid ""
"\n"
"The start of `this` precedes `other`.\n"
"`other` precedes the end of `this`.\n"
"::\n"
"\n"
"         other\n"
"           |\n"
"           *\n"
"   [      this      ]\n"
"\n"
msgstr ""
"\n"
"`this` の開始が `other` より前です。\n"
"`other` は `this` の終了より前です。\n"
"::\n"
"\n"
"         other\n"
"           |\n"
"           *\n"
"   [      this      ]\n"

msgid ""
"\n"
"The start of `this` precedes start of `other`.\n"
"The end of `this` antecedes end of `other`.\n"
"::\n"
"\n"
"        [ other ]\n"
"   [      this      ]\n"
"\n"
"The converse would be ``other.contains(this)``\n"
msgstr ""
"\n"
"`this` の開始が `other` の開始より前です。\n"
"`this` の終了が `other` の終了より前です。\n"
"::\n"
"\n"
"        [ other ]\n"
"   [      this      ]\n"
"\n"
"逆は ``other.contains(this)`` です。\n"

msgid ""
"\n"
"`this` contains `other`.\n"
"::\n"
"\n"
"        other\n"
"         |\n"
"         *\n"
"   [    this    ]\n"
"\n"
msgstr ""
"\n"
"`this` は `other` を含みます。\n"
"::\n"
"\n"
"        other\n"
"         |\n"
"         *\n"
"   [    this    ]\n"

msgid ""
"\n"
"The start of `this` strictly precedes end of `other` by a value >= `epsilon_s`.\n"
"The end of `this` strictly antecedes start of `other` by a value >= `epsilon_s`.\n"
"::\n"
"\n"
"   [ this ]\n"
"       [ other ]\n"
"\n"
"The converse would be ``other.overlaps(this)``\n"
msgstr ""
"\n"
"`this` の開始は `other` の終了より厳密に前で、値は >= `epsilon_s` です。\n"
"`this` の終了は `other` の開始より厳密に前で、値は >= `epsilon_s` です。\n"
"::\n"
"\n"
"   [ this ]\n"
"       [ other ]\n"
"\n"
"逆は ``other.overlaps(this)`` です。\n"

msgid ""
"\n"
"The end of `this` strictly precedes `other` by a value >= `epsilon_s`.\n"
"::\n"
"\n"
"             other\n"
"               |\n"
"   [ this ]    *\n"
"\n"
msgstr ""
"\n"
"`this` の終了は `other` より厳密に前で、値は >= `epsilon_s` です。\n"
"::\n"
"\n"
"             other\n"
"               |\n"
"   [ this ]    *\n"

msgid ""
"\n"
"The end of `this` strictly equals the start of `other` and\n"
"the start of `this` strictly equals the end of `other`.\n"
"::\n"
"\n"
"   [this][other]\n"
"\n"
"The converse would be ``other.meets(this)``\n"
msgstr ""
"\n"
"`this`の終了点が`other`の開始点と厳密に等しく、\n"
"`this`の開始点が`other`の終了点と厳密に等しい。\n"
"::\n"
"\n"
"   [this][other]\n"
"\n"
"逆は``other.meets(this)``となる\n"

msgid ""
"\n"
"The start of `this` strictly equals `other`.\n"
"::\n"
"\n"
"   other\n"
"     |\n"
"     *\n"
"     [ this ]\n"
"\n"
msgstr ""
"\n"
"`this`の開始点が`other`と厳密に等しい。\n"
"::\n"
"\n"
"   other\n"
"     |\n"
"     *\n"
"     [ this ]\n"
"\n"

msgid ""
"\n"
"The start of `this` strictly equals the start of `other`.\n"
"The end of `this` strictly precedes the end of `other` by a value >= `epsilon_s`.\n"
"::\n"
"\n"
"   [ this ]\n"
"   [    other    ]\n"
"\n"
"The converse would be ``other.begins(this)``\n"
msgstr ""
"\n"
"`this`の開始点が`other`の開始点と厳密に等しい。\n"
"`this`の終了点は`other`の終了点より`epsilon_s`以上の値だけ厳密に先行する。\n"
"::\n"
"\n"
"   [ this ]\n"
"   [    other    ]\n"
"\n"
"逆は``other.begins(this)``となる\n"

msgid ""
"\n"
"The end of `this` strictly equals `other`.\n"
"::\n"
"\n"
"        other\n"
"          |\n"
"          *\n"
"   [ this ]\n"
"\n"
msgstr ""
"\n"
"`this`の終了点が`other`と厳密に等しい。\n"
"::\n"
"\n"
"        other\n"
"          |\n"
"          *\n"
"   [ this ]\n"
"\n"

msgid ""
"\n"
"The start of `this` strictly antecedes the start of `other` by a value >= `epsilon_s`.\n"
"The end of `this` strictly equals the end of `other`.\n"
"::\n"
"\n"
"           [ this ]\n"
"   [     other    ]\n"
"\n"
"The converse would be ``other.finishes(this)``\n"
msgstr ""
"\n"
"`this`の開始点は`other`の開始点より`epsilon_s`以上の値だけ厳密に先行する。\n"
"`this`の終了点は`other`の終了点と厳密に等しい。\n"
"::\n"
"\n"
"           [ this ]\n"
"   [     other    ]\n"
"\n"
"逆は``other.finishes(this)``となる\n"

msgid ""
"\n"
"The start of `this` precedes or equals the end of `other` by a value >= `epsilon_s`.\n"
"The end of `this` antecedes or equals the start of `other` by a value >= `epsilon_s`.\n"
"::\n"
"\n"
"   [    this    ]           OR      [    other    ]\n"
"        [     other    ]                    [     this    ]\n"
"\n"
"The converse would be ``other.finishes(this)``\n"
msgstr ""
"\n"
"`this`の開始点は`other`の終了点以前であるか、`epsilon_s`以上の値だけ等しい。\n"
"`this`の終了点は`other`の開始点以後であるか、`epsilon_s`以上の値だけ等しい。\n"
"::\n"
"\n"
"   [    this    ]           OR      [    other    ]\n"
"        [     other    ]                    [     this    ]\n"
"\n"
"逆は``other.overlaps(this)``となる\n"

msgid ""
"\n"
"Creates a :class:`~TimeRange` from start and end :class:`~RationalTime`\\s (exclusive).\n"
"\n"
"For example, if start_time is 1 and end_time is 10, the returned will have a duration of 9.\n"
msgstr ""
"\n"
"開始と終了の:class:`~RationalTime`から:class:`~TimeRange`を作成します (排他的)。\n"
"\n"
"例えば、start_timeが1でend_timeが10の場合、返されるもののdurationは9になります。\n"

msgid ""
"\n"
"Creates a :class:`~TimeRange` from start and end :class:`~RationalTime`\\s (inclusive).\n"
"\n"
"For example, if start_time is 1 and end_time is 10, the returned will have a duration of 10.\n"
msgstr ""
"\n"
"開始と終了の:class:`~RationalTime`から:class:`~TimeRange`を作成します (包括的)。\n"
"\n"
"例えば、start_timeが1でend_timeが10の場合、返されるもののdurationは10になります。\n"

msgid ""
"\n"
"Media module.\n"
"\n"
"Contains all classes and enums related to media. \n"
msgstr ""
"\n"
"メディアモジュール。\n"
"\n"
"メディアに関連するすべてのクラスとenumを含みます。\n"

msgid "Compare mode :class:`mrv2.media.CompareMode`."
msgstr "比較モード :class:`mrv2.media.CompareMode`。"

msgid "Wipe center in X and Y :class:`mrv2.math.Vector2f`."
msgstr "XおよびYのワイプ中心 :class:`mrv2.math.Vector2f`。"

msgid "Wipe Rotation."
msgstr "動画回転"

msgid "Overlay ( A over B )"
msgstr "オーバーレイ ( A over B )"

msgid "Comparison options."
msgstr "比較"

msgid ""
"\n"
"Math module.\n"
"\n"
"Contains all math classes.\n"
msgstr ""
"\n"
"数学モジュール。\n"
"\n"
"すべての数学クラスを含みます。\n"

msgid "Vector of 2 integers."
msgstr "請求項２ １に記載のベクターとを"

msgid "Vector of 2 floats."
msgstr "請求項２ １に記載のベクターとを"

msgid "Vector of 3 floats."
msgstr "請求項２ １に記載のベクターとを"

msgid "Vector of 4 floats."
msgstr "請求項２ １に記載のベクターとを"

msgid "Size of 2 integers."
msgstr "ボールのサイズ"

msgid ""
"\n"
"Image module.\n"
"\n"
"Contains all classes and enums related to image controls. \n"
msgstr ""
"\n"
"イメージモジュール。\n"
"\n"
"イメージコントロールに関連するすべてのクラスとenumを含みます。\n"

msgid "Red Channel."
msgstr "レッドチャネル"

msgid "Green Channel."
msgstr "グリーンチャネル"

msgid "Blue Channel."
msgstr "ブルーチャネル"

msgid "Alpha Channel."
msgstr "アルファチャンネル"

msgid "Image mirroring."
msgstr "ミラーリング"

msgid "Flip image on X."
msgstr "画像を反転"

msgid "Flip image on Y."
msgstr "画像を反転"

msgid "Enabled Levels."
msgstr "有効"

msgid "Add a :class:`mrv2.math.Vector3f` to image."
msgstr "ラッピングするHTML要素にクラスを追加します。"

msgid "Change a :class:`mrv2.math.Vector3f` of brightness to image."
msgstr "イメージに明るさの:class:`mrv2.math.Vector3f`を変更します。"

msgid "Change a :class:`mrv2.math.Vector3f` of contrast to image."
msgstr "イメージにコントラストの:class:`mrv2.math.Vector3f`を変更します。"

msgid "Change a :class:`mrv2.math.Vector3f` of saturation to image."
msgstr "イメージに彩度の:class:`mrv2.math.Vector3f`を変更します。"

msgid "Change tint of image to image between 0 and 1."
msgstr "背景画像の暗さ。0から1の間で選択してください"

msgid "Invert the color values."
msgstr "透明な色の値を報告"

msgid "Color values."
msgstr "透明な色の値を報告"

msgid "In Low Level value."
msgstr "低レベル"

msgid "In High Level value."
msgstr "高レベル"

msgid "Gamma Level value."
msgstr "ガンマレベル"

msgid "Out Low Level value."
msgstr "低レベル"

msgid "Out High Level value."
msgstr "高レベル"

msgid "Levels values."
msgstr "現在のチャンネルのレベル値をリセットします。"

msgid "Enabled EXR display."
msgstr "EXR表示を有効にしました。"

msgid "Exposure value."
msgstr "出力露出値：%.1f"

msgid "Defog value."
msgstr "値"

msgid "kneeLow value."
msgstr "値"

msgid "kneeHigh value."
msgstr "値"

msgid "EXR display values."
msgstr "値を表示"

msgid "Enabled Soft Clip."
msgstr "ソフトクリッピング"

msgid "Soft clip value."
msgstr "ソフトクリッピング"

msgid "Minify filter :class:`mrv2.image.ImageFilter`."
msgstr "縮小フィルター :class:`mrv2.image.ImageFilter`。"

msgid "Magnify filter :class:`mrv2.image.ImageFilter`."
msgstr "拡大フィルター :class:`mrv2.image.ImageFilter`。"

msgid "Image filters."
msgstr "フィルター"

msgid "Color channels :class:`mrv2.image.Channels`."
msgstr "カラーチャンネル :class:`mrv2.image.Channels`。"

msgid "Mirror on X, Y or both :class:`mrv2.image.Mirror`."
msgstr "X、Y、または両方のミラー :class:`mrv2.image.Mirror`。"

msgid "Color options :class:`mrv2.image.Color`."
msgstr "カラーオプション :class:`mrv2.image.Color`。"

msgid "Levels options :class:`mrv2.image.Levels`."
msgstr "卸売レベル オプション"

msgid "EXR Display options :class:`mrv2.image.EXRDisplay`.."
msgstr "EXR表示オプション :class:`mrv2.image.EXRDisplay`。"

msgid "Soft Clip options :class:`mrv2.image.SoftClip`.."
msgstr "ソフトクリップオプション :class:`mrv2.image.SoftClip`。"

msgid "Display options."
msgstr "表示オプション"

msgid "LUT enabled."
msgstr "LUT が有効です。"

msgid "LUT filename."
msgstr "LUT ファイル名。"

msgid "LUT transformation order."
msgstr "LUT変換順序。"

msgid "LUT options."
msgstr "Lut"

msgid "Video Levels."
msgstr "動画: 会員レベル"

msgid "Alpha blending algorithm"
msgstr "アルファブレンドアルゴリズム"

msgid "Image Filters"
msgstr "フィルター"

msgid "Image options."
msgstr "スライダー画像オプション"

msgid "Environment Map type."
msgstr "地図の種類"

msgid "Horizontal aperture"
msgstr "絞り"

msgid "Vertical aperture"
msgstr "絞り"

msgid "Focal Length"
msgstr "焦点距離"

msgid "Rotation on X"
msgstr "X軸上の回転（+/-）"

msgid "Rotation on Y"
msgstr "Y軸上の回転（+/-）"

msgid "Subdivision on X"
msgstr "ç¾å¨ã®ã¬ã¤ã¤ã¼(L)"

msgid "Subdivision on Y"
msgstr "é ã(H)"

msgid "Spin"
msgstr "スピン"

msgid "EnvironmentMap options."
msgstr "オプション"

msgid "Stereo 3d input :class:`mrv2.image.StereoInput`.."
msgstr "ステレオ3D入力 :class:`mrv2.image.StereoInput`。"

msgid "Stereo 3d output :class:`mrv2.image.StereoOutput`.."
msgstr "ステレオ3D出力 :class:`mrv2.image.StereoOutput`。"

msgid "Separation between left and right eye."
msgstr "左眼と右眼の差。"

msgid "Swap left and right eye"
msgstr "左右"

msgid "Stereo3D options."
msgstr "オプション"

msgid "Background type :class:`mrv2.image.Background`.."
msgstr "背景の種類"

msgid "Checkers Color0 :class:`mrv2.image.Color4f`.."
msgstr "チェッカーColor0 :class:`mrv2.image.Color4f`。"

msgid "Checkers Color1 :class:`mrv2.image.Color4f`.."
msgstr "チェッカーColor1 :class:`mrv2.image.Color4f`。"

msgid "Checkers Size :class:`mrv2.math.Size2i`.."
msgstr "チェッカーサイズ :class:`mrv2.math.Size2i`。"

msgid "Background options."
msgstr "背景オプション"

msgid "Gets the current background options."
msgstr "背景オプション"

msgid "Sets the current background options."
msgstr "背景オプション"

msgid "Gets the current OCIO config file."
msgstr "当月を取得します。"

msgid "Sets the current OCIO config file."
msgstr "設定ファイル"

msgid "Gets the current input color space."
msgstr "現在のカラースペース:"

msgid "Gets a list of all input color spaces."
msgstr "すべてのカテゴリーをリスト表示します。"

msgid "Set the input color space."
msgstr "色空間"

msgid "Gets the current Display/View."
msgstr "現在の表示/ビューを取得します。"

msgid "Gets the list of Displays/Views."
msgstr "表示/ビューのリストを取得します。"

msgid "Set an OCIO Display/View."
msgstr "OCIO表示/ビューを設定します。"

msgid "Gets the current OCIO look."
msgstr "今だ"

msgid "Gets a list of all OCIO looks."
msgstr "すべてのカテゴリーをリスト表示します。"

msgid "Set the OCIO look by name."
msgstr "名前順"

msgid "Return all the files."
msgstr "[ファイル]"

msgid "Return all the active files."
msgstr "行動不能にします。"

msgid "Return the A file item."
msgstr "カップを片づけろ！"

msgid "Return the A file index."
msgstr "カップを片づけろ！"

msgid "Return the list of B files."
msgstr "注文リストへ戻る"

msgid "Return the list of B indexes."
msgstr "注文リストへ戻る"

msgid "Close the current A file."
msgstr "現在のタブを閉じます"

msgid "Close all files."
msgstr "開いているファイルをすべて閉じます。"

msgid "Set the A file index."
msgstr "要約ファイルの索引を再構築します"

msgid "Set a new B file index."
msgstr "新しいインデックスを定義します。"

msgid "Set a new stereo file index."
msgstr "新しいインデックスを定義します。"

msgid "Toggle the B file index."
msgstr "ウィジェットバーを切り替える"

msgid "Clear the B indexes."
msgstr "場所をあけろ"

msgid "Return the list of layers."
msgstr "リストへ戻る"

msgid "Set layer for file item."
msgstr "図およびテキスト用のレイヤー"

msgid "Set compare time."
msgstr "比較時間を設定します。"

msgid "Get compare time."
msgstr "比較時間を取得します。"

msgid "Set the first version for current media."
msgstr "最初の年を設定"

msgid "Set the previous version for current media."
msgstr "還原到以前的版本"

msgid "Set the next version for current media."
msgstr "現在のメディアの次のバージョンを設定します。"

msgid "Set the last version for current media."
msgstr "最後の年を設定"

msgid "Path :class:`mrv2.Path` to the File Media."
msgstr "ファイルメディアへのパス :class:`mrv2.Path`。"

msgid "Audio path :class:`mrv2.Path` to the File Media if any."
msgstr "ファイルメディアへのオーディオパス :class:`mrv2.Path` (もしあれば)。"

msgid "Time range :class:`mrv2.TimeRange` of the File Media."
msgstr "ファイルメディアの時間範囲 :class:`mrv2.TimeRange`。"

msgid "Speed (FPS) of the File Media."
msgstr "ファイルメディアの速度 (FPS)。"

msgid "Playback state :class:`mrv2.timeline.Playbacks` of the File Media."
msgstr "ファイルメディアの再生状態 :class:`mrv2.timeline.Playbacks`。"

msgid "Loop state :class:`mrv2.timeline.Loop` of the File Media."
msgstr "ファイルメディアのループ状態 :class:`mrv2.timeline.Loop`。"

msgid "Current time :class:`mrv2.RationalTime` of the File Media."
msgstr "ファイルメディアの現在の時間 :class:`mrv2.RationalTime`。"

msgid "In/Out range :class:`mrv2.TimeRange` of the File Media."
msgstr "ファイルメディアのIn/Out範囲 :class:`mrv2.TimeRange`。"

msgid "Video layer of the File Media."
msgstr "ビデオレイヤー"

msgid "Volume of the File Media."
msgstr "ファイルメディアの音量。"

msgid "Mute state of the File Media."
msgstr "最先端の技術。"

msgid "Audio offset of the File Media."
msgstr "ファイルのオーディオサンプルレートです。"

msgid "Class used to hold a media item."
msgstr "メディア項目。"

msgid "Save annotations."
msgstr "注釈"

msgid "Save resolution."
msgstr "高解像度"

msgid "FFmpeg Profile."
msgstr "プロファイル"

msgid "FFmpeg Preset."
msgstr "プリセット"

msgid "FFmpeg Pixel Format."
msgstr "ピクセル形式"

msgid "FFmpeg video encoding with hardware if possible."
msgstr "可能であれば、ハードウェアによるFFmpegビデオエンコーディング。"

msgid "FFmpeg Override color characteristics."
msgstr "配色を上書き"

msgid "FFmpeg Color Range."
msgstr "カラー範囲"

msgid "FFmpeg Color Space."
msgstr "色空間"

msgid "FFmpeg Color Primaries."
msgstr "マスタ表示色の原色が見つかりません。"

msgid "FFmpeg Color Transfer Characteristics."
msgstr "色を移植"

msgid "FFmpeg Audio Codec."
msgstr "オーディオ コーデック"

msgid "OpenEXR's Compression."
msgstr "OpenEXRの圧縮。"

msgid "OpenEXR's Pixel Type."
msgstr "ピクセルタイプ"

msgid "OpenEXR's Zip Compression Level."
msgstr "圧縮レベル"

msgid "OpenEXR's DWA Compression Level."
msgstr "圧縮レベル"

msgid ""
"\n"
"Command module.\n"
"\n"
"Used to run main commands and get arguments and set the display, image, compare, LUT options.\n"
msgstr ""
"\n"
"コマンドモジュール。\n"
"\n"
"メインコマンドを実行し、引数を取得し、表示、画像、比較、LUTオプションを設定するために使用されます。\n"

msgid ""
"Get command-line arguments passed as single quoted string to -pythonArgs."
msgstr "コマンドライン引数を、-pythonArgs に単一引用符で囲まれた文字列として渡します。"

msgid "Open file with optional audio."
msgstr "オプションのオーディオ付きでファイルを開きます。"

msgid "Compare two file items with a compare mode."
msgstr "有料プランのある商品を先に表示する"

msgid "Close the file item."
msgstr "インプットファイルを閉じる"

msgid "Close all file items."
msgstr "展開を閉じる"

msgid "Return the root path to the installation of mrv2."
msgstr "mrv2のインストールのルートパスを返します。"

msgid "Return the path to preferences of mrv2."
msgstr "平和への道"

msgid "Return the display options."
msgstr "表示オプション"

msgid "Set the display options."
msgstr "地図表示オプションを設定します。"

msgid "Return the LUT options."
msgstr "カップを片づけろ！"

msgid "Set the LUT options."
msgstr "一般的なオプションを設定"

msgid "Return the image options."
msgstr "スライダー画像オプション"

msgid "Set the image options."
msgstr "スライダー画像オプション"

msgid "Return the environment map options."
msgstr "マップ オプション"

msgid "Set the environment map options."
msgstr "マップ オプション"

msgid "Set the compare options."
msgstr "オプションを比較"

msgid "Set the stereo 3D options."
msgstr "一般的なオプションを設定"

msgid "Get the backend of mrv2."
msgstr "mrv2 のバックエンドを取得します。"

msgid "Get the language of mrv2."
msgstr "詳しい説明"

msgid "Get the layers of the timeline (GUI)."
msgstr "タイムラインフィルターのスキーマ"

msgid "Get the version of mrv2."
msgstr "必要なバージョンを取得する"

msgid ""
"Call Fl::check to update the GUI and return the number of seconds that "
"elapsed."
msgstr "午前 0 時を基点とする経過時間を秒数で返します。"

msgid "Returns true if audio is muted."
msgstr "値が文字列の場合、TRUE を返します。"

msgid "Runs the same or a new mrv2 with a session file."
msgstr "クライアントは新しい外観となりますが、同じように機能します。"

msgid "Set the muting of the audio."
msgstr "2 音声ファイルの長さを調整する"

msgid "Toggle Image Auto Normalize."
msgstr "用語のトグル画像"

msgid "Toggle Data Window."
msgstr "スキャンデータウィンドウ"

msgid "Toggle Display Window."
msgstr "ショーウインドー"

msgid "Toggle Ignored Display Window on OpenEXRs."
msgstr "ショーウインドー"

msgid "Toggle Image invalid values."
msgstr "無効な値:"

msgid "Toggle Safe Areas."
msgstr "安全地帯"

msgid "Get the playback volume."
msgstr "再生音量の調整モード"

msgid "Set the playback volume."
msgstr "再生音量の調整モード"

msgid "Save a movie or sequence from the front layer."
msgstr "正面からの紫外線"

msgid "Save a single frame."
msgstr "静止画または単一フレームの画像です。"

msgid "Save multiple annotation frames."
msgstr "複数のアノテーションフレームを保存します。"

msgid "Save multiple frames."
msgstr "Visioffice 2 は、1人の患者に対して複数のフレームを処理します。"

msgid "Save an .otio file from the current selected image."
msgstr "現在のイメージから開始"

msgid "Save a PDF document with all annotations and notes."
msgstr "例 1PDF ドキュメントを公開する"

msgid ""
"\n"
"Annotations module.\n"
"\n"
"Contains all functions and classes related to the annotationss.\n"
msgstr ""
"\n"
"アノテーションモジュール。\n"
"\n"
"アノテーションに関連するすべての関数とクラスを含みます。\n"

msgid "Add notes annotations to current clip at a certain time."
msgstr "移行ジョブは、特定の時間に毎日起動するようにスケジュールすることができます。"

msgid "Add notes annotations to current clip at a certain frame."
msgstr "特定のフレームで、現在のクリップに注釈アノテーションを追加します。"

msgid "Add notes annotations to current clip at certain seconds."
msgstr "特定の秒数で、現在のクリップに注釈アノテーションを追加します。"

msgid "Get all times for annotations."
msgstr "注釈のテキスト オプション"

msgid "Open with Audio"
msgstr "オーディオでエラーが発生しました"

msgid "Video"
msgstr "ビデオ"

msgid "Audio"
msgstr "オーディオ"

msgid "OK"
msgstr "OK"

msgid "Cancel"
msgstr "キャンセル"

msgid "{0} - Channels: {1} {2} {3}"
msgstr "{0} - チャンネル: {1} {2} {3}"

msgid "Play timelines, movies, and image sequences."
msgstr "動画や音楽を再生します"

msgid "Timelines, movies, image sequences, USD assets or folders."
msgstr "アセットまたはフォルダーを別のライブラリへ移動する"

msgid "Debug verbosity."
msgstr "デバッグ"

msgid "Log verbosity."
msgstr "冗長"

msgid "Audio file name."
msgstr "音声ファイル名"

msgid "A/B comparison \"B\" file name."
msgstr "A/B比較 \"B\" ファイル名。"

msgid "A/B comparison mode."
msgstr "A/B 比較モード。"

msgid "A/B comparison wipe center."
msgstr "A/B 比較ワイプの中心。"

msgid "A/B comparison wipe rotation."
msgstr "A/B 比較ワイプの回転。"

msgid "Create OpenTimelineIO EDL from the list of clips provided."
msgstr "次に、提供された仮想通貨のリストから「ビットコイン」を選択します。"

msgid "OpenTimelineIO Edit mode."
msgstr "OpenTimelineIO 編集モード。"

msgid "Load the images as still images not sequences."
msgstr "画像をシーケンスではなく静止画像としてロードします。"

msgid "Playback speed."
msgstr "再生スピード"

msgid "Playback mode."
msgstr "再生モード。"

msgid "Playback loop mode."
msgstr "開ループモード選択"

msgid "Seek to the given time, in value/fps format.  Example: 50/30."
msgstr "指定された時間に、value/fps 形式でシークします。例: 50/30。"

msgid "Set the in/out points range in start/end/fps format, like 23/120/24."
msgstr "In/Out ポイントの範囲を start/end/fps 形式 (例: 23/120/24) で設定します。"

msgid "OpenColorIO input color space."
msgstr "OpenColorIO 入力カラースペース。"

msgid "OpenColorIO display name."
msgstr "表示名"

msgid "OpenColorIO view name."
msgstr "ビュー名"

msgid "OpenColorIO look name."
msgstr "ルック名を入力してください"

msgid "LUT file name."
msgstr "ファイル名"

msgid "LUT operation order."
msgstr "⑥台当たりセット作業（受注№単位に仕分け）"

msgid "Don't load python for faster startup."
msgstr "起動を速くするために Python を読み込まないでください。"

msgid "Python Script to run and exit."
msgstr "Pythonスクリプト"

msgid ""
"Python Arguments to pass to the Python script as a single quoted string like"
" \"arg1 'arg2 asd' arg3\", stored in cmd.argv."
msgstr ""
"Python スクリプトに渡す Python 引数を、cmd.argv に格納されている \"arg1 'arg2 asd' arg3\" "
"のような単一引用符で囲まれた文字列として指定します。"

msgid "Reset settings to defaults."
msgstr "設定をリセットします。"

msgid "Reset hotkeys to defaults."
msgstr "デフォルトに戻す"

msgid "Start a server.  Use -port to specify a port number."
msgstr "HTTP プロトコルを使用したルーター Web 管理のポート番号を指定する"

msgid "Connect to a server at <value>.  Use -port to specify a port number."
msgstr "PostgreSQLサーバに接続する場合、データベースを指定する必要があります。"

msgid ""
"Port number for the server to listen to or for the client to connect to."
msgstr "サーバーがリッスンするポート番号を指定する"

msgid "Return the version and exit."
msgstr "戻って終了"

msgid "Cannot create window"
msgstr "作成不能"

msgid "About mrv2"
msgstr "情報"

msgid "Hide mrv2"
msgstr "非表示"

msgid "Hide Others"
msgstr "ほかを隠す"

msgid "Services"
msgstr "サービス"

msgid "Show All"
msgstr "すべてを表示"

msgid "Quit mrv2"
msgstr "終了"

msgid "Install Location: "
msgstr "インストール場所 : "

msgid "Studio Location: "
msgstr "スタジオの場所: "

msgid "Preferences Location: "
msgstr "好み："

msgid "Temp Location: "
msgstr "一時的な場所: "

msgid "Could not read python script '{0}'"
msgstr "Python スクリプト '{0}' を読み込めませんでした"

msgid "Running python script '{0}'"
msgstr "Pythonスクリプト '{0}' を読み取れませんでした"

msgid "with Arguments:"
msgstr "引数付き:"

msgid "Python Error: "
msgstr "パイソン"

msgid "Filename '{0}' does not exist or does not have read permissions."
msgstr "ファイル名 '{0}' が存在しないか、読み取り権限がありません。"

msgid "Print the log to the console."
msgstr "イベントをコンソールにログ出力します"

msgid "Show this message."
msgstr "このヘルプメッセージを表示"

msgid "Cannot parse option \"{0}\": {1}"
msgstr "オプション \"{0}\" を解析できません: {1}"

msgid "Cannot parse argument \"{0}\": {1}"
msgstr "引数 \"{0}\" を解析できません: {1}"

msgid "Usage:\n"
msgstr "使用方法:\n"

msgid " [option]..."
msgstr " [オプション]..."

msgid "Arguments:\n"
msgstr "引数:\n"

msgid "Options:\n"
msgstr "オプション:\n"

msgid "Files"
msgstr "ファイル"

msgid "Compare"
msgstr "比較"

msgid "Playlist"
msgstr "プレイリスト"

msgid "Network"
msgstr "ネットワーク"

msgid "Stereo 3D"
msgstr "Stereo 3D"

msgid "Type"
msgstr "種類"

msgid "Client"
msgstr "クライアント"

msgid "Server"
msgstr "サーバー"

msgid "Host"
msgstr "主催者"

msgid "Host name or IP to connect to.  For example: 127.0.0.1"
msgstr "ローカル ホスト名または IP アドレス"

msgid "Previously used Hosts"
msgstr "これまでに使ったタグ"

msgid "Port"
msgstr "ポート"

msgid ""
"Port to connect to.  Make sure your firewall and router allows read/write "
"through it."
msgstr "接続するポート。ファイアウォールやルーターが読み書きを許可していることを確認してください。"

msgid "Connect"
msgstr "接続"

msgid "Create"
msgstr "作成"

msgid "Disconnect"
msgstr "接続解除"

msgid "Shutdown"
msgstr "シャットダウン"

msgid "&File/&Open"
msgstr "&ファイル/&開く"

msgid "&File/&Save"
msgstr "&ファイル/&保存"

msgid "&Edit/&Undo"
msgstr "編集/元に戻す"

msgid "&Edit/Cu&t"
msgstr "&編集/切り取り"

msgid "&Edit/&Copy"
msgstr "&編集/&コピー"

msgid "&Edit/&Paste"
msgstr "&編集/&貼り付け"

msgid "&Edit/&Delete"
msgstr "&編集/&削除"

msgid "&Edit/&Comment Selection"
msgstr "&編集/&選択範囲にコメント"

msgid "&Edit/&Uncomment Selection"
msgstr "&編集/&選択範囲のコメント解除"

msgid "&Search/&Find..."
msgstr "&検索/&検索..."

msgid "&Search/F&ind Again"
msgstr "&検索/&再検索"

msgid "&Search/&Replace"
msgstr "&検索/&置換"

msgid "&Search/&Replace Again"
msgstr "&検索/&再置換"

msgid "Clear/&Output"
msgstr "クリア/&出力"

msgid "Clear/&Editor"
msgstr "クリア/&エディタ"

msgid "Editor/&Run Code"
msgstr "エディタ/&コード実行"

msgid "Editor/Toggle &Line Numbers"
msgstr "エディタ/行番号の切り替え"

msgid "Editor/&Jump to Error"
msgstr "エディタ/&エラーにジャンプ"

msgid "Editor/&External Editor"
msgstr "エディタ/&外部エディタ"

msgid "Scripts/Add To Script List"
msgstr "スクリプト/スクリプトリストに追加"

msgid "Scripts/%s"
msgstr "スクリプト/%s"

msgid ""
"Type in your python code here.  Select an area to execute just a portion of "
"it.  Press Keypad Enter to run it."
msgstr "ここにPythonコードを入力してください。実行したい部分を選択して、キーのEnterを押すことでその部分だけ実行できます。"

msgid "Python file {0} already exists.  Do you want to overwrite it?"
msgstr "Python ファイル {0} はすでに存在します。上書きしますか?"

msgid "No"
msgstr "No"

msgid "Yes"
msgstr "Yes"

msgid "Failed to open the file for writing."
msgstr "ファイルを書き込みのために開けませんでしたNAME OF TRANSLATORS"

msgid "Failed to write to the file."
msgstr "ファイルへの書き込みに失敗しました。"

msgid "The stream is in an unrecoverable error state."
msgstr "[14] VaranManagerクラスがエラー状態です"

msgid "Type your editor command"
msgstr "編集長には"

msgid "{0} will be replaced with the line number.  {1} with the file name"
msgstr "{0} は行番号に置き換えられます。{1} はファイル名に置き換えられます"

msgid "Regular expression error: {0}"
msgstr "正規表現エラー: {0}"

msgid "Could not open python editor: {0}"
msgstr "Python エディタを開けませんでした: {0}"

msgid "Search String:"
msgstr "検索文字列:"

msgid "No occurrences of '%s' found!"
msgstr "「%s」は見つかりませんでした。"

msgid "Input"
msgstr "インプット"

msgid "NDI Connection"
msgstr "NDI接続"

msgid "None"
msgstr "なし"

msgid "Fast Format"
msgstr "フォーマット"

msgid "Best Format"
msgstr "フォーマット"

msgid "With Audio"
msgstr "オーディオでエラーが発生しました"

msgid "Without Audio"
msgstr "オーディオ"

msgid "Output"
msgstr "アウトプット"

msgid "Start streaming"
msgstr "ストリーミング"

msgid "With Metadata"
msgstr "エクスポート不能 - メタデータに問題"

msgid "Without Metadata"
msgstr "メタデータ"

msgid "Streaming {0} {1}..."
msgstr "{0} {1}をストリーミング中..."

msgid "Stop streaming"
msgstr "ストリーミング"

msgid "Renderer"
msgstr "レンダラー"

msgid "Complexity"
msgstr "難易度"

msgid "Draw Mode"
msgstr "描画モード"

msgid "Stage Cache"
msgstr "キャッシュ"

msgid "Disk Cache in GB"
msgstr "ディスクキャッシュ"

msgid "Toggle other eye stereo image."
msgstr "右 - 左ステレオ画像"

msgid "Image"
msgstr "イメージ"

msgid "Anaglyph"
msgstr "真のアナグリフ"

msgid "Scanlines"
msgstr "走査線"

msgid "Columns"
msgstr "柱"

msgid "Checkerboard"
msgstr "チェッカーボード"

msgid "Graphics Card"
msgstr "グラフィックスカード"

msgid "Adjustments"
msgstr "調整金"

msgid "Eye Separation"
msgstr "分離"

msgid "Separation of left and right eye."
msgstr "左右"

msgid "Swap Eyes"
msgstr "交換"

msgid "Swap left and right eyes."
msgstr "左右"

msgid "Cache"
msgstr "キャッシュ"

msgid "      Gigabytes"
msgstr "     ギガバイト"

msgid "Cache in Gigabytes."
msgstr "キャッシュの同期を保つ(K)"

msgid "   Read Ahead"
msgstr "        先読み"

msgid "Read Ahead in seconds"
msgstr "高い可用性を実現"

msgid "Read Behind"
msgstr "後ろ"

msgid "Read Behind in seconds"
msgstr "高い可用性を実現"

msgid "File Sequences"
msgstr "シーケンス"

msgid "Audio file name"
msgstr "音声ファイル名"

msgid "Maximum Digits"
msgstr "小数点以下の最大桁数(M):"

msgid "Performance"
msgstr "パフォーマンス"

msgid "Changes force a reload of the current movie file."
msgstr "流れの勢いが橋を押し流してしまった。"

msgid "Timer mode"
msgstr "タイマー"

msgid "Audio buffer frames"
msgstr "使用する 20 ミリ秒のオーディオ バッファーの数"

msgid "Video Requests"
msgstr "ビデオ"

msgid "Audio Requests"
msgstr "オーディオ"

msgid "Sequence I/O threads"
msgstr "シーケンスI/Oスレッド"

msgid "FFmpeg YUV to RGB conversion"
msgstr "FFmpeg YUVからRGBへの変換"

msgid "FFmpeg Color Accuracy"
msgstr "FFmpeg カラー精度"

msgid ""
"When this setting is on, color accuracy is chosen when decoding YUV420_P8 "
"movies that have Color Space as 'unknown', at the cost of some performance."
msgstr ""
"この設定がオンの場合、パフォーマンスに多少の影響があるものの、カラー空間が「不明」として設定されたYUV420_P8映画をデコードする際にカラー精度が選択されます。"

msgid "FFmpeg I/O threads"
msgstr "FFmpeg I/Oスレッド"

msgid ""
"This value controls the number of threads that FFmpeg uses.  For most "
"movies, it should be left at 0.  Some movies will show black frames.  For "
"any like that, you should set them to 1, press Enter and reload the movie "
"file."
msgstr ""
"この値はFFmpegが使用するスレッドの数を制御します。ほとんどの映画では、0のままにしておくべきです。いくつかの映画では黒いフレームが表示されることがあります。そのような場合は、1に設定し、Enterキーを押して映画ファイルを再読み込みしてください。"

msgid "Default Settings"
msgstr "デフォルト設定"

msgid ""
"This will reset all your settings to their default.  Are you sure you want "
"to continue?"
msgstr "お使いのテーマのデフォルトスタイルを復元します。本当に実行してよいですか ?"

msgid "Drop a clip here to create a playlist."
msgstr "いかにプレイリストを作るか   "

msgid "Create an empty timeline with a video and audio track."
msgstr "電話番号をダイヤルして、ビデオ通話と音声通話を開始します。 "

msgid "Create a timeline from the selected clip."
msgstr "選択したアイテム ("

msgid ""
"Save current EDL to a permanent location, making paths relative if possible."
msgstr "現在のEDLを恒久的な場所に保存し、可能であればパスを相対パスにします。"

msgid "Close current EDL."
msgstr "現在のEDLを閉じます。"

msgid "Clear the messages"
msgstr "アプリをクリアする"

msgid "Turn off image warping."
msgstr "OFF にする"

msgid "Spherical"
msgstr "球形"

msgid "Wrap the image or images onto a sphere."
msgstr "画像または現在のレイヤーから色を選択"

msgid "Cubic"
msgstr "Cubic (3次補完)"

msgid "Wrap the image or images onto a cube."
msgstr "画像または現在のレイヤーから色を選択"

msgid "Projection"
msgstr "投影"

msgid "   H. Aperture"
msgstr "          絞り"

msgid "Horizontal Aperture of the Projection."
msgstr "投影法の種類"

msgid "    V. Aperture"
msgstr "            絞り"

msgid "Vertical Aperture of the Projection."
msgstr "投影法の種類"

msgid ""
"Focal Length of the Projection. Use Shift + left mouse button to change or "
"the mousewheel."
msgstr "マウスの左ボタンを放して %1 の 2 番目の端点の位置を決めます"

msgid "Rotation"
msgstr "回転"

msgid "Spin with middle mouse instead of rotating with it."
msgstr "マウスの中ボタンに割り当てる動作を指定します。"

msgid ""
"Rotation in X of the projection.  Use middle mouse button to move around."
msgstr "* マウスのミドルボタンでパン"

msgid ""
"Rotation in Y of the projection.  Use middle mouse button to move around."
msgstr "* マウスのミドルボタンでパン"

msgid "Subdivisions"
msgstr "サブディビジョン"

msgid "Subdivision of the sphere when doing spherical projections"
msgstr "球面投影を行う際の球の細分割"

msgid "Subdivision of the sphere in X."
msgstr "X方向での球の細分割"

msgid "Subdivision of the sphere in Y."
msgstr "Y方向での球の細分割"

msgid "Search"
msgstr "検索"

msgid "Both"
msgstr "両方"

msgid "Attribute"
msgstr "属性"

msgid "Value"
msgstr "値"

msgid "Main"
msgstr "メイン"

msgid "Subtitle"
msgstr "サブタイトル"

msgid "Metadata"
msgstr "メタデータ"

msgid "PAL Video"
msgstr "PAL"

msgid "NTSC Video"
msgstr "ビデオ"

msgid "35mm Academy"
msgstr "35mm アカデミー"

msgid "Widescreen (HDTV + STV)"
msgstr "ワイドスクリーン (HDTV + STV)"

msgid "35mm European Widescreen"
msgstr "35mm ヨーロピアン ワイドスクリーン"

msgid "Early 35mm"
msgstr "初期 35mm"

msgid "HDTV / Widescreen 16:9"
msgstr "HDTV / ワイドスクリーン 16:9"

msgid "35mm Flat"
msgstr "35mm フラット"

msgid "70mm"
msgstr "70mmフィルム"

msgid "35mm Anamorphic"
msgstr "35mm アナモルフィック"

msgid "35mm Panavision"
msgstr "35mm"

msgid "Cinemascope"
msgstr "シネマ スコープ"

msgid "MGM Camera 65"
msgstr "MGM カメラ 65"

msgid "Load"
msgstr "ロード"

msgid "Reset"
msgstr "リセット"

msgid "1:1"
msgstr "1:1"

msgid "1:2"
msgstr "1:2"

msgid "1:4"
msgstr "1:4"

msgid "1:8"
msgstr "1:8"

msgid "1:16"
msgstr "1:16"

msgid "Pick"
msgstr "選ぶ"

msgid "%.3f seconds "
msgstr "%.3f 秒 "

msgid "Video Stream #%d"
msgstr "ビデオストリーム #%d"

msgid "Name"
msgstr "名前"

msgid "Codec"
msgstr "コーデック"

msgid "Unknown"
msgstr "不明"

msgid "Width"
msgstr "幅"

msgid "Width of clip"
msgstr "カットの幅"

msgid "Height"
msgstr "身長"

msgid "Height of clip"
msgstr "フィードの高さ"

msgid "Aspect Ratio"
msgstr "縦横比"

msgid "Aspect ratio of clip"
msgstr "アスペクト比"

msgid "Pixel Ratio"
msgstr "ピクセルアスペクト比"

msgid "Pixel ratio of clip"
msgstr "端末ピクセル比"

msgid "Mipmap Level"
msgstr "レベル"

msgid "X Ripmap Level"
msgstr "X リップマップ レベル"

msgid "Y Ripmap Level"
msgstr "Y リップマップ レベル"

msgid "DOWN"
msgstr "下"

msgid "UP"
msgstr "上"

msgid "Rounding Mode"
msgstr "税の丸め計算"

msgid "Video Rotation"
msgstr "動画回転"

msgid "Compression"
msgstr "圧縮"

msgid "Compression Num. Scanlines"
msgstr "圧縮番号スキャンライン"

msgid "Number of Compression Scanlines"
msgstr "圧縮スキャンラインの数"

msgid "Lossy Compression"
msgstr "損失圧縮"

msgid "Deep Compression"
msgstr "圧縮"

msgid "unsigned byte (8-bits per channel)"
msgstr "符号なしバイト（1チャンネルあたり8ビット）"

msgid "(10-bits per channel)"
msgstr "(1チャンネルあたり10ビット)"

msgid "(12-bits per channel)"
msgstr "(1チャンネルあたり12ビット)"

msgid "unsigned short (16-bits per channel)"
msgstr "符号なしショート（1チャンネルあたり16ビット）"

msgid "half float (16-bits per channel)"
msgstr "ハーフフロート（1チャンネルあたり16ビット）"

msgid "unsigned int (32-bits per channel)"
msgstr "符号なし整数（1チャンネルあたり32ビット）"

msgid "float (32-bits per channel)"
msgstr "浮動小数点数（1チャンネルあたり32ビット）"

msgid "Unknown bit depth"
msgstr "ビット深度"

msgid "Depth"
msgstr "奥行き"

msgid "Bit depth of clip"
msgstr "ツリーの深さ"

msgid "Image Channels"
msgstr "チャンネル"

msgid "Number of channels in clip"
msgstr "チャネル数"

msgid "YUV Coefficients"
msgstr "係数"

msgid "YUV Coefficients used for video conversion"
msgstr "動画の変換に失敗"

msgid "Video Levels"
msgstr "動画: 会員レベル"

msgid "Color Primaries"
msgstr "マスタ表示色の原色が見つかりません。"

msgid "Color TRC"
msgstr "カラー"

msgid "Color Transfer Characteristics"
msgstr "色を移植"

msgid "Color Space"
msgstr "色空間"

msgid "Color Transfer Space"
msgstr "色を移植"

msgid "HDR Red Primaries"
msgstr "HDR赤色原色"

msgid "HDR Green Primaries"
msgstr "HDR緑色原色"

msgid "HDR Blue Primaries"
msgstr "HDR青色原色"

msgid "HDR White Primaries"
msgstr "HDR白色原色"

msgid "HDR Display Mastering Luminance"
msgstr "HDRディスプレイマスタリング輝度"

msgid "HDR maxCLL"
msgstr "HDR maxCLL"

msgid "HDR maxFALL"
msgstr "HDR maxFALL"

msgid "FFmpeg Pixel Format"
msgstr "FFmpeg ピクセルフォーマット"

msgid "Render Pixel Format"
msgstr "ピクセル形式"

msgid "Directory"
msgstr "ディレクトリ"

msgid "Directory where clip resides"
msgstr "現在データが保存されているフォルダを選択します。"

msgid "Filename"
msgstr "ファイル名"

msgid "Filename of the clip"
msgstr "変換する makefile のパス。"

msgid "Audio Directory"
msgstr "オーディオ"

msgid "Directory where audio clip resides"
msgstr "音声は"

msgid "Audio Filename"
msgstr "ファイル名"

msgid "Filename of the audio clip"
msgstr "音声ファイルの長さを調整する"

msgid "Video Streams"
msgstr "ビデオストリーム"

msgid "Number of video streams in file"
msgstr "ファイル内のエントリー数"

msgid "Audio Streams"
msgstr "オーディオストリーム"

msgid "Number of audio streams in file"
msgstr "オーディオストリーム"

msgid "Start Time"
msgstr "開始時刻"

msgid "Beginning frame of clip"
msgstr "剪辑最后一帧."

msgid "End Time"
msgstr "終了時刻"

msgid "Ending frame of clip"
msgstr "剪辑最后一帧."

msgid "First Frame"
msgstr "最初のフレーム"

msgid "First frame of clip - User selected"
msgstr "最初のフレーム"

msgid "Last Frame"
msgstr "最後のフレーム"

msgid "Last frame of clip - User selected"
msgstr "剪辑最后一帧."

msgid "(PAL Fields)"
msgstr "(PAL フィールド)"

msgid "(NTSC Fields)"
msgstr "(NTSC フィールド)"

msgid "Default Speed"
msgstr "既定の目標速度"

msgid "Default Speed in Frames per Second"
msgstr "1 秒あたりのフレーム数"

msgid "Current Speed"
msgstr "現在の速度"

msgid "Current Speed (Frames Per Second)"
msgstr "\"現在 速度60Km/s\""

msgid "Disk space"
msgstr "ディスク容量が少ない"

msgid "Creation Date"
msgstr "作成日"

msgid "Creation date of file"
msgstr "作成日"

msgid "Modified Date"
msgstr "更新日"

msgid "Last modified date of file"
msgstr "最終更新日"

msgid "Load an image or movie file"
msgstr "イメージか HTML ファイルをドロップ"

msgid "Audio Stream #%d"
msgstr "オーディオストリーム #%d"

msgid "FourCC"
msgstr "FourCC"

msgid "Four letter ID"
msgstr "4文字のID"

msgid "Channels"
msgstr "チャンネル"

msgid "Number of audio channels"
msgstr "チャネル数"

msgid "Format"
msgstr "フォーマット"

msgid "%d Hz."
msgstr "%d Hz."

msgid "Frequency"
msgstr "プロセッサ周波数"

msgid "Frequency of audio"
msgstr "実行の頻度"

msgid "%d kb/s"
msgstr "%d kb/s"

msgid "Max. Bitrate"
msgstr "ビットレート"

msgid "Disposition"
msgstr "コール処理"

msgid "Disposition of Track"
msgstr "トラックのたるみ"

msgid "Start"
msgstr "開始"

msgid "Start of Audio"
msgstr "オーディオの開始"

msgid "Duration"
msgstr "生産時間"

msgid "Duration of Audio"
msgstr "オーディオの長さ"

msgid "Subtitle Stream #%d"
msgstr "字幕ストリーム #%d"

msgid "Codec Name"
msgstr "コーデック"

msgid "Closed Captions"
msgstr "字幕"

msgid "Video has Closed Captions"
msgstr "字幕"

msgid "Avg. Bitrate"
msgstr "平均ビットレート"

msgid "Language"
msgstr "言語"

msgid "Language if known"
msgstr "ef vitað"

msgid "Start of Subtitle"
msgstr "開始"

msgid "Duration of Subtitle"
msgstr "MS の罹病期間"

msgid "Linear"
msgstr "Linear"

msgid "Logarithmic"
msgstr "対数目盛"

msgid "Square Root"
msgstr "平方根"

msgid "Channel"
msgstr "チャンネル"

msgid "Red"
msgstr "Red"

msgid "Green"
msgstr "緑"

msgid "Blue"
msgstr "ブルー"

msgid "Lumma"
msgstr "Lumma"

msgid "Select main A image."
msgstr "画像の選択"

msgid "Open a filename"
msgstr "a ファイル名:"

msgid "Open a filename with audio"
msgstr "オーディオでエラーが発生しました"

msgid "Close current filename"
msgstr "このタブを閉じる"

msgid "Close all filenames"
msgstr "展開を閉じる"

msgid "Previous filename"
msgstr "ファイル名"

msgid "Next filename"
msgstr "ファイル名"

msgid "Filter EDLs"
msgstr "Filter"

msgid "Select one or more B images."
msgstr "一つ以上選択"

msgid "Select between Relative or Absolute Compare Time Mode"
msgstr "評価は、相対的であることも、絶対的であることもある。"

msgid "Compare A"
msgstr "比較 A"

msgid "Compare B"
msgstr "比較 B"

msgid ""
"Wipe between the A and B files\n"
"\n"
"Use the Option key + left mouse button to move the wipe in X or in Y"
msgstr ""
"A ファイルと B ファイルの間をワイプします\n"
"\n"
"Option キー + 左マウスボタンを使用して、ワイプを X または Y に移動します"

msgid ""
"Wipe between the A and B files\n"
"\n"
"Use the Alt key + left mouse button to move the wipe in X or in Y."
msgstr ""
"A ファイルと B ファイルの間をワイプします\n"
"\n"
"Alt キー + 左マウスボタンを使用して、ワイプを X または Y に移動します。"

msgid "Overlay the A and B files with optional transparencyy"
msgstr "AとB"

msgid "Difference the A and B files"
msgstr "A ファイルと B ファイルの差分"

msgid "Compare the A and B files side by side"
msgstr "オプションを並列に比較。"

msgid "Show the A file above the B file"
msgstr "ナビゲーションバー上のページ読み込みのバーを表示します。"

msgid "Tile the A and B files"
msgstr "AとB"

msgid "Wipe"
msgstr "擦除"

msgid "Use the Option key + left mouse button to move the wipe in X."
msgstr "マウスの左クリックでテキスト枠が連結します。"

msgid "Use the Alt key + left mouse button to move the wipe in X."
msgstr "* Alt + マウスの左ボタンでパン"

msgid "Use the Option key + left mouse button to move the wipe in Y."
msgstr "マウスの左クリックでテキスト枠が連結します。"

msgid "Use the Alt key + left mouse button to move the wipe in Y."
msgstr "* Alt + マウスの左ボタンでパン"

msgid "Wipe Rotation.  Use Shift + left mouse button along X to rotate wipe."
msgstr "マウスでドラッグして回転し、マウスホイールを使って拡大/縮小します。"

msgid "Overlay"
msgstr "オーバーレイ"

msgid "Use the Option key + left mouse button to change transparency."
msgstr "* Alt + マウスの左ボタンでパン"

msgid "Use the Alt key + left mouse button to change transparency."
msgstr "* Alt + マウスの左ボタンでパン"

msgid "LUT"
msgstr "LUT"

msgid "Enabled"
msgstr "有効"

msgid "Order"
msgstr "並び順"

msgid "Color Controls"
msgstr "コントロールの色"

msgid "Add"
msgstr "Add"

msgid "Contrast"
msgstr "コントラスト"

msgid "Saturation"
msgstr "彩度"

msgid "Tint"
msgstr "色合い"

msgid "Invert"
msgstr "反転"

msgid "Levels"
msgstr "レベル"

msgid "In Low"
msgstr "下級の友人"

msgid "In High"
msgstr "高い（丘の）園の中で，"

msgid "Gamma"
msgstr "Gamma"

msgid "Out Low"
msgstr "LOW"

msgid "Out High"
msgstr "高温槽取り出し"

msgid "Soft Clip"
msgstr "ソフトクリッピング"

msgid "Selects the current background type from the list"
msgstr "現在の行を選択します。"

msgid "Solid Color:"
msgstr "ソリッドカラー"

msgid "Selects the solid color."
msgstr "ソリッドカラー"

msgid "Size:"
msgstr "サイズ:"

msgid "Selects the checker size."
msgstr "フィルムサイズを選択してトリミング枠を表示します。"

msgid "First Color:"
msgstr "第１カラー"

msgid "Selects the first color."
msgstr "第１カラー"

msgid "Second Color:"
msgstr "第２カラー"

msgid "Selects the second color in Checkers."
msgstr "第２カラー"

msgid "Text"
msgstr "テキスト"

msgid "Font"
msgstr "フォント"

msgid "Selects the current font from the list"
msgstr "現在の行を選択します。"

msgid "Selects the current font size."
msgstr "現在のフォント"

msgid "Pen"
msgstr "Pen"

msgid "Laser"
msgstr "Laser"

msgid "Makes the following annotation disappear a second after drawn."
msgstr "描画後1秒で次の注釈を消去します。"

msgid "Color:"
msgstr "カラー:"

msgid "Selects the current pen color."
msgstr "現在の行を選択します。"

msgid "Selects a hard brush."
msgstr "激しい運動。"

msgid "Selects a soft brush."
msgstr "ダイナミックブラシ"

msgid "Pen Size:"
msgstr "ãã³:"

msgid "Selects the current pen size."
msgstr "現在の行を選択します。"

msgid "Ghosting"
msgstr "ゴーストか！"

msgid "Previous:"
msgstr "前:"

msgid ""
"Selects the number of fading frames previous to the frame of the annotation."
msgstr "@label"

msgid "Next:"
msgstr "次の開封まで："

msgid ""
"Selects the number of fading frames following the frame of the annotation."
msgstr "@label"

msgid "Frames"
msgstr "フレーム"

msgid "Current"
msgstr "現在"

msgid "Makes the following annotation show on this frame only."
msgstr "本システムには、下記のグリスを必ず使用してください。"

msgid "All"
msgstr "All"

msgid "Makes the following annotation show on all frames."
msgstr "次の情報は、すべてのソースドキュメントに示す必要があります。"

msgid "Notes"
msgstr "注記"

msgid "Server started at port {0}."
msgstr "サーバーはポート {0} で起動しました。"

msgid "Server stopped."
msgstr "サーバを停止しました"

msgid "A client connected from {0}"
msgstr "クライアントが {0} から接続しました"

msgid "Client at {0} disconnected."
msgstr "{0} の接続解除"

msgid "Server protocol version is {0}.  Client protocol version is {1}"
msgstr "サーバープロトコルのバージョンは {0} です。クライアントプロトコルのバージョンは {1} です"

msgid "Remote file {0} does not exist on local filesystem."
msgstr "リモートファイル {0} はローカルファイルシステムに存在しません。"

msgid "Remote files are less than local files."
msgstr "ローカルファイルのみがサポートされています。"

msgid "Remote file {0} matches file name {1} but not path."
msgstr "リモートファイル {0} はファイル名 {1} と一致しますが、パスは一致しません。"

msgid "Remote file {0} does not match local filename."
msgstr "リモートファイル {0} はローカルファイル名と一致しません。"

msgid "Removing {0} from message publisher."
msgstr "メッセージパブリッシャーから {0} を削除しています。"

msgid "Server listening on port "
msgstr "サーバーはポートでリッスンしています "

msgid "ComfyUI listening on port "
msgstr "ComfyUI はポートでリッスンしています "

msgid "Connected to server at {0}, port {1}"
msgstr "サーバー ({0}, ポート {1}) に接続しました"

msgid "Server connection lost."
msgstr "サーバー接続"

msgid "Exception caught: "
msgstr "未知の例外を検出: "

msgid "ERROR:\t"
msgstr "ERROR:\t"

msgid "WARN:\t"
msgstr "警告:\t"

msgid "Cannot save an NDI stream"
msgstr "保存できません"

msgid "Saving movie to {0}."
msgstr "ムービーを {0} に保存しています。"

msgid "Saving audio to {0}."
msgstr "オーディオを {0} に保存しています。"

msgid "Saving pictures to {0}."
msgstr "画像を {0} に保存しています。"

msgid "ProRes profiles need a .mov movie extension.  Changing it to .mov."
msgstr "ProRes プロファイルには .mov ムービー拡張子が必要です。.mov に変更します。"

msgid ""
"VP9 profile needs a .mp4, .mkv or .webm movie extension.  Changing it to "
".mp4"
msgstr "VP9 プロファイルには .mp4、.mkv、または .webm ムービー拡張子が必要です。.mp4 に変更します"

msgid "AV1 profile needs a .mp4 or .mkv movie extension.  Changing it to .mp4"
msgstr "AV1 プロファイルには .mp4 または .mkv ムービー拡張子が必要です。.mp4 に変更します"

msgid ""
"GoPro Cineform profile needs a .mkv movie extension.  Changing it to .mkv"
msgstr "GoPro Cineform プロファイルには .mkv ムービー拡張子が必要です。.mkv に変更します"

msgid "HAP profile needs a .mov extension.  Changing it to .mov"
msgstr "HAP プロファイルには .mov 拡張子が必要です。.mov に変更します"

msgid "New file {0} already exist!  Cannot overwrite it."
msgstr "新しいファイル {0} はすでに存在します！上書きできません。"

msgid "Rotated image info: {0}"
msgstr "回転された画像情報: {0}"

msgid "Scaled image info: {0}"
msgstr "スケーリングされた画像情報: {0}"

msgid "{0}: Cannot open writer plugin."
msgstr "{0}: ライタープラグインを開けません。"

msgid "Image info: {0} {1}"
msgstr "画像情報: {0} {1}"

msgid "Image too big for Save Annotations.  Will scale to the viewport size."
<<<<<<< HEAD
msgstr ""
"画像が大きすぎてアノテーションを保存できません。ビューポートサイズに拡大縮小"
"します。"
=======
msgstr "画像が大きすぎてアノテーションを保存できません。ビューポートサイズに拡大縮小します。"
>>>>>>> 8a3f94c7

msgid "Viewport Size: {0} - X={1}, Y={2}"
msgstr "ビューポートサイズ: {0} - X={1}, Y={2}"

msgid "Writer plugin did not get output info.  Defaulting to {0}"
msgstr "ライタープラグインが出力情報を取得しませんでした。デフォルトの {0} に設定します"

msgid "Output info: {0} {1}"
msgstr "出力情報: {0} {1}"

msgid "Using profile {0}, pixel format {1}."
msgstr "プロファイル {0}、ピクセル形式 {1} を使用しています。"

msgid "Using preset {0}."
msgstr "プリセット{0}"

msgid "Saving Movie without Audio %<PRId64> - %<PRId64>"
msgstr "オーディオなしでムービーを保存しています %<PRId64> - %<PRId64>"

msgid "Saving Movie with Audio %<PRId64> - %<PRId64>"
msgstr "オーディオ付きでムービーを保存しています %<PRId64> - %<PRId64>"

msgid "Saving Audio %<PRId64> - %<PRId64>"
msgstr "オーディオを保存しています %<PRId64> - %<PRId64>"

msgid "Saving Pictures without Audio %<PRId64> - %<PRId64>"
msgstr "オーディオなしで画像を保存しています %<PRId64> - %<PRId64>"

msgid "Audio only in timeline, but not trying to save audio."
msgstr "しかし、どこかへ行こうとしているわけじゃない。"

msgid "{0}: Invalid OpenGL format and type"
msgstr "{0}: 無効な OpenGL 形式とタイプ"

msgid "OpenGL info: {0}"
msgstr "OpenGL 情報: {0}"

msgid "Saving... {0}"
msgstr "保存中... {0}"

msgid "Unsupported output format"
msgstr "サポートされていない出力形式: %1%"

msgid "Empty video data at time {0}.  Repeating frame."
msgstr "時刻 {0} にビデオデータがありません。フレームを繰り返します。"

msgid "Render size: {0}"
msgstr "レンダーサイズ: {0}"

msgid "Image Layer '{0}' info: {1} {2}"
msgstr "画像レイヤー '{0}' 情報: {1} {2}"

msgid "Offscreen Buffer info: {0}"
msgstr "オフスクリーンバッファ情報: {0}"

msgid "Unsupported output format: "
msgstr "サポートされていない出力形式: %1%"

msgid ""
"Regular expression created from {0}.  It is:\n"
"{1}"
msgstr ""
"{0} から作成された正規表現。それは:\n"
"{1}"

msgid "Iteration {0} will check version={1}"
msgstr "イテレーション {0} はバージョン={1} をチェックします"

msgid ""
"No versioning in this clip.  Please create an image or directory named with "
"a versioning string."
msgstr "このクリップにはバージョニングがありません。バージョニング文字列で名前が付けられた画像またはディレクトリを作成してください。"

msgid "Example:  gizmo_v003.0001.exr"
msgstr "例: gizmo_v003.0001.exr"

msgid "Could not replace {0} with {1}"
msgstr "{0} を {1} に置き換えられませんでした"

msgid "Annotation already existed at this time"
msgstr "重複に都市を追加できません!"

msgid "Failed to open the file {0} for writing."
msgstr "ファイル {0} を書き込み用に開けませんでした。"

msgid "Failed to write to the file {0}."
msgstr "ファイル {0} に書き込めませんでした。"

msgid "Session saved to \"{0}\"."
msgstr "セッションは \"{0}\" に保存されました。"

msgid "Failed to open the file '{0}' for reading."
msgstr "ファイル '{0}' を読み込み用に開けませんでした。"

msgid "Failed to load the file '{0}."
msgstr "ファイル '{0} をロードできませんでした。"

msgid "Reading preferences from \"{0}{1}\"."
msgstr "\"{0}{1}\" から設定を読み込み中です。"

msgid "Failed to retrieve {0}."
msgstr "{0} の取得に失敗しました。"

msgid ""
"FFmpeg YUV to RGB Conversion is on in Settings Panel.  mrv2 will play back "
"movies slower."
msgstr "FFmpeg YUV から RGB への変換が設定パネルでオンになっています。mrv2 はムービーの再生が遅くなります。"

msgid "Could not open color theme from \"{0}\"."
msgstr "\"{0}\" からカラーテーマを開けませんでした。"

msgid "Loaded color themes from \"{0}\"."
msgstr "\"{0}\" からカラーテーマをロードしました。"

msgid "Setting OCIO config from preferences."
msgstr "OCIO ファイルから設定をインポート"

msgid "Setting OCIO config from OCIO environment variable."
msgstr "OCIO 環境変数から OCIO 設定を設定しています。"

msgid "Path mappings have been loaded from \"{0}{1}\"."
msgstr "パス マッピングが「{0}{1}」から読み込まれました。"

msgid "Loading hotkeys from \"{0}{1}.prefs\"."
msgstr "\"{0}{1}.prefs\" からホットキーをロードしています。"

msgid "Resetting hotkeys to default."
msgstr "ホットキーをデフォルトにリセットしています。"

msgid "Path mappings have been saved to \"{0}{1}\"."
msgstr "パスマッピングは \"{0}{1}\" に保存されました。"

msgid "Hotkeys have been saved to \"{0}{1}.prefs\"."
msgstr "ホットキーは \"{0}{1}.prefs\" に保存されました。"

msgid "Preferences have been saved to: \"{0}{1}\"."
msgstr "環境設定は \"{0}{1}\" に保存されました。"

msgid "Removing "
msgstr "取り外し"

msgid "OCIO config is now:"
msgstr "WPML は今"

msgid "OCIO file \"{0}\" not found or not readable."
msgstr "OCIO ファイル「{0}」が見つかりません、または読み込めません。"

msgid "Setting OCIO config to default:"
msgstr "すべてのサウンドがデフォルトに設定されます。"

msgid "Setting OCIO config to built-in:"
msgstr "内蔵"

msgid "Path mapping for {0} already exists!"
msgstr "{0}はすでに存在します！"

msgid "Comparing {0} to prefix {1}"
msgstr "{0} をプレフィックス {1} と比較しています。"

msgid "Found a match.  File is now {0}"
msgstr "一致するものが見つかりました。ファイルは現在 {0} です。"

msgid "OCIO config file cannot be empty."
msgstr "ファイル名を空にできません。"

msgid "OCIO config '{0}' does not exist or is not readable."
msgstr "OCIO 設定 '{0}' が存在しないか、読み取り可能ではありません。"

msgid "Invalid OCIO Ics '{0}'."
msgstr "無効な OCIO Ics '{0}'。"

msgid "Invalid OCIO Look '{0}'."
msgstr "無効な OCIO Look '{0}'。"

msgid "Invalid OCIO Display/View '{0}'."
msgstr "無効な OCIO 表示/ビュー '{0}'。"

msgid "Could not split '{0}' into display and view."
msgstr "'{0}' を表示とビューに分割できませんでした。"

msgid "No default view for display '{0}'.  Does display exist?"
msgstr "表示 '{0}' のデフォルトビューがありません。表示は存在しますか?"

msgid "Setting OCIO Preset '{0}'."
msgstr "プリセット{0}"

msgid "Preset '{0}' not found."
msgstr "プリセット '{0}' が見つかりません。"

msgid "OCIO Preset '{0}' already exists!"
msgstr "OCIO プリセット '{0}' はすでに存在します!"

msgid "Failed to load the file '{0}'."
msgstr "ファイル '{0}' のロードに失敗しました。"

msgid "Loaded {0} ocio presets from \"{1}\"."
msgstr "\"{1}\" から {0} 個の ocio プリセットをロードしました。"

msgid "Failed to open the file '{0}' for saving."
msgstr "保存のためにファイル '{0}' を開けませんでした。"

msgid "Failed to save the file '{0}'."
msgstr "ファイル '{0}' の保存に失敗しました。"

msgid "OCIO presets have been saved to \"{0}\"."
msgstr "\"{0}\" 設定は保存されました。"

msgid "English"
msgstr "英語"

msgid "Spanish"
msgstr "スペイン語"

msgid "German"
msgstr "ドイツ語"

msgid "Hindi"
msgstr "ヒンディー語"

msgid "Chinese Simplified"
msgstr "中国語 (簡体字)"

msgid "Portuguese"
msgstr "ポルトガル語"

msgid "French"
msgstr "フランス語"

msgid "Russian"
msgstr "ロシア語"

msgid "Japanese"
msgstr "日本語"

msgid ""
"Need to reboot mrv2 to change language to {0}.  Are you sure you want to "
"continue?"
msgstr "言語を {0} に変更するには、mrv2 を再起動する必要があります。続行しますか?"

msgid "Set Language to {0}, Numbers to {1}"
msgstr "言語を {0}、数字を {1} に設定します"

msgid "Arabic"
msgstr "アラビア語"

msgid "Armenian"
msgstr "アルメニア語"

msgid "Basque"
msgstr "バスク語"

msgid "Belarusian"
msgstr "ベラルーシ語"

msgid "Bengali"
msgstr "ベンガル語"

msgid "Bulgarian"
msgstr "ブルガリア語"

msgid "Catalan"
msgstr "カタロニア語"

msgid "Chinese"
msgstr "中国語"

msgid "Czech"
msgstr "チェコ語"

msgid "Danish"
msgstr "デンマーク語"

msgid "Dutch"
msgstr "オランダ語"

msgid "Finnish"
msgstr "フィンランド"

msgid "Galician"
msgstr "ガリシア語"

msgid "Greek"
msgstr "ギリシャ語"

msgid "Hebrew"
msgstr "ヘブライ語"

msgid "Icelandic"
msgstr "アイスランド語"

msgid "Indonesian"
msgstr "インドネシア語"

msgid "Italian"
msgstr "イタリア語"

msgid "Irish"
msgstr "アイルランド"

msgid "Korean"
msgstr "韓国語"

msgid "Norwegan"
msgstr "ノルウェー語"

msgid "Persian"
msgstr "ペルシア語"

msgid "Polish"
msgstr "ポーランド語"

msgid "Tibetan"
msgstr "チベット語"

msgid "Romanian"
msgstr "ルーマニア語"

msgid "Serbian"
msgstr "セルビア語"

msgid "Slovenian"
msgstr "スロベニア語"

msgid "Swedish"
msgstr "スウェーデン語"

msgid "Thai"
msgstr "タイ語"

msgid "Turkish"
msgstr "トルコ語"

msgid "Vietnamese"
msgstr "ベトナム語"

msgid "Welsh"
msgstr "ウェールズ語"

msgid "Yiddish"
msgstr "イディッシュ語"

msgid "Zulu"
msgstr "ズールー"

msgid ""
"\n"
"Hotkeys:   "
msgstr ""
"\n"
"ホットキー:   "

msgid "   and   "
msgstr "   と   "

msgid ""
"\n"
"Reset:   "
msgstr ""
"\n"
"リセット:   "

msgid ""
"\n"
"Hotkey: "
msgstr ""
"\n"
"ホットキー: "

msgid "@B12@C7@b@.Function\t@B12@C7@b@.Hotkey"
msgstr "@B12@C7@b@.機能\t@B12@C7@b@.ホットキー"

msgid ""
"Hotkey \"%s\" already used in \"%s\".\n"
"Do you want to override it?"
msgstr ""
"ホットキー \"%s\" はすでに \"%s\" で使用されています。\n"
"上書きしますか？"

msgid ""
"Corruption in hotkeys preferences. Hotkey '{0}' for {1} will not be "
"available.  Already used in {2}."
msgstr ""
"ホットキー設定が破損しています。ホットキー '{0}' は {1} で使用できません。\n"
"すでに {2} で使用されています。"

msgid "Allows you to select different image channels or layers."
msgstr "ツールバーのフォントサイズを選択できます。 "

msgid "Reduce gain 1/4 stop (divide by sqrt(sqrt(2)))."
msgstr "ゲインを1/4ストップ減少（√(√2)で除算）。"

msgid "Increase gain 1/4 stop (multiply by sqrt(sqrt(2)))."
msgstr "ゲインを1/4ストップ増加（√(√2)を乗算）。"

msgid "Allows you to adjust the gain or exposure of the image."
msgstr "環境画像の色の彩度を調節できます。"

msgid "Allows you to adjust the saturation of the image."
msgstr "環境画像の色の彩度を調節できます。"

msgid ""
"Allows you to adjust gamma curve for display.\n"
"Value is:  pow( 2, 1/x )."
msgstr ""
"ディスプレイのガンマ曲線を調整することができます。\n"
"値は: pow( 2, 1/x ) です。"

msgid "Toggle Edit Mode."
msgstr "編集モードの切り替え"

msgid "Scrubbing Tool"
msgstr "スクラビング（オン/オフ）"

msgid "Area Select Tool"
msgstr "選択ツール"

msgid "Freehand Drawing Tool"
msgstr "フリーハンド描画ツール"

msgid "Eraser Tool"
msgstr "消しゴムツール"

msgid "Polygon Tool"
msgstr "多角形ツール"

msgid "Circle Tool"
msgstr "円ツール"

msgid "Rectangle Tool"
msgstr "矩形ツール"

msgid "Arrow Tool"
msgstr "矢印ツール"

msgid "Text Tool.   Right click to edit previously stamped text."
msgstr "クリックしてテキストを編集"

msgid "Voice Annotation Tool"
msgstr "音声注釈ツール"

msgid "Undo Draw"
msgstr "取り消し"

msgid "Redo Draw"
msgstr "やり直し"

msgid "Go to the beginning of the sequence."
msgstr "移动到动画片段的开头."

msgid "Play sequence backwards."
msgstr "シーケンスを逆再生します。"

msgid "Go back one frame."
msgstr "フレームを一つ進めます。"

msgid "Stop playback."
msgstr "再生を停止"

msgid "Play sequence forwards."
msgstr "シーケンスを順方向に再生します。"

msgid "Go to the end of the sequence."
msgstr "シークエンスが 終わった"

msgid "Set In Point"
msgstr "インポイント"

msgid "Set Out Point"
msgstr "アウトポイントを設定"

msgid "Image zoom setting."
msgstr "画像ズーム"

msgid ""
"\n"
"\n"
"Mousewheel to zoom in and out."
msgstr ""
"\n"
"\n"
"マウスホイールでズームインおよびズームアウトします。"

msgid ""
"\n"
"Alt + Right Mouse Button to zoom in and out."
msgstr ""
"\n"
"Alt + 右クリックでズームインおよびズームアウトします。"

msgid ""
"\n"
"\n"
"0 to 9 to zoom to a specific level."
msgstr ""
"\n"
"\n"
"0から9までの数字で特定のズームレベルに切り替えます。"

msgid "Load Directory"
msgstr "ディレクトリ"

msgid "Reels (*.{"
msgstr "リール (*.{"

msgid "Images (*.{"
msgstr "画像 (*.{"

msgid "Sessions (*."
msgstr "セッション (*."

msgid "All (*.{"
msgstr "すべて (*.{"

msgid "Movies (*.{"
msgstr "映画 (*.{"

msgid "Load Image(s)"
msgstr "画像を読み込む"

msgid "Load Movie or Sequence"
msgstr "映画なんかどうかな？"

msgid "Save OTIO timeline"
msgstr "OTIO タイムラインを保存"

msgid "Save Python Script"
msgstr "Python スクリプトの保存方法"

msgid "Load Python Script"
msgstr "Pythonスクリプト"

msgid "LUTS (*.{"
msgstr "LUTS (*.{"

msgid "Load LUT"
msgstr "LUT を読み込む"

msgid "Subtitles (*.{"
msgstr "字幕 (*.{"

msgid "Load Subtitle"
msgstr "サブタイトル"

msgid "Audios (*.{"
msgstr "オーディオ (*.{"

msgid "Load Audio"
msgstr "オーディオを読み込む"

msgid "Save Single Frame"
msgstr "シングル・フレームRGB形式"

msgid "Save Audio"
msgstr "音声を保存"

msgid "Save Movie or Sequence"
msgstr "映画なんかどうかな？"

msgid "Annotations (*.{json})"
msgstr "アノテーション (*.{json})"

msgid "Save Annotations to JSON"
msgstr "注釈を描画して寸法を生成"

msgid "Acrobat PDF (*.{pdf})"
msgstr "Acrobat PDF (*.{pdf})"

msgid "Save Annotations to PDF"
msgstr "PDF に保存"

msgid "Session"
msgstr "セッション"

msgid "Open Session"
msgstr "セッションを開く"

msgid "Save Session"
msgstr "セッションを保存する"

msgid "OCIO config (*.{"
msgstr "OCIO config (*.{"

msgid "Load OCIO Config"
msgstr "OCIO 設定を読み込む"

msgid "Default"
msgstr "デフォルト"

msgid ""
"You have unsaved changes. Do you want to save the session before closing?"
msgstr "保存されていない変更があります。セッションを閉じる前に保存しますか？"

msgid "Save"
msgstr "保存"

msgid "Don't Save"
msgstr "保存しない"

msgid "Annotations"
msgstr "注釈"

msgid "Background"
msgstr "【背景技術】"

msgid "Color"
msgstr "カラー"

msgid "Color Area"
msgstr "カラー連続領域"

msgid "Devices"
msgstr "デバイス"

msgid "Environment Map"
msgstr "地図"

msgid "Histogram"
msgstr "ヒストグラム"

msgid "Logs"
msgstr "ログ"

msgid "Media Information"
msgstr "メディア情報"

msgid "NDI"
msgstr "NDI"

msgid "Python"
msgstr "パイソン"

msgid "Settings"
msgstr "設定"

msgid "USD"
msgstr "USD"

msgid "Vectorscope"
msgstr "ベクトルスコープ"

msgid "Hotkeys"
msgstr "ショートカットキー"

msgid "Preferences"
msgstr "環境設定"

msgid "About"
msgstr "情報"

msgid "Could not open a new mrv2 instance"
msgstr "新しい mrv2 インスタンスを開くことができませんでした"

msgid "File extension cannot be empty."
msgstr "ファイル名を空にできません。"

msgid "Saving audio but not with an audio extension."
msgstr "エクレアに合わないだろ"

msgid "Saving audio but current clip does not have audio."
msgstr "現在のユーザーには、ファイルをアップロードする権限がありません。"

msgid "Saving video but with an audio extension."
msgstr "接続されているがエラーがある"

msgid "Cannot save annotations to .otio file"
msgstr "指定されたファイルに保存できません。"

msgid "View/Mask"
msgstr "表示/マスク"

msgid "OCIO/     Input Color Space"
msgstr "OCIO/     入力カラースペース"

msgid "OCIO/     Look"
msgstr "OCIO/     ルック"

msgid "All Monitors"
msgstr "すべてのモニター"

msgid ""
"You are about to clear all annotations.  You can still undo the operation "
"right after. Do you want to continue?"
msgstr "すべての注釈をクリアしようとしています。操作直後であれば元に戻すことができます。続行しますか？"

msgid "Pick Color"
msgstr "色を選ぶ"

msgid "Pick Draw Color and Alpha"
msgstr "Color and Alpha"

msgid "Media"
msgstr "メディア"

msgid "UI"
msgstr "UI"

msgid "Pan And Zoom"
msgstr "パンとズーム"

msgid "Timeline"
msgstr "タイムライン"

msgid ""
"You have EDLs in the current session.  These will not be saved in the "
"session file.  Do you want to continue?"
msgstr "名前なしのセッションは自動的に保存されません。そのようなセッションを作成しますか？"

msgid "Edit Text Annotation"
msgstr "テキスト注釈"

msgid "No item selected"
msgstr "アイテムが選択されていません"

msgid "Invalid index for add clip to timeline."
msgstr "タイムラインにクリップを追加するためのインデックスが無効です。"

msgid "Could not get current path."
msgstr "設問タイプを取得できません。"

msgid "EDL item '{0}' no longer loaded.  Cannot undo or redo."
msgstr "EDL 項目 '{0}' はロードされなくなりました。元に戻すこともやり直すこともできません。"

msgid "Could not paste {0}.  Error {1}."
msgstr "{0} を貼り付けられませんでした。エラー {1}。"

msgid "Could not save .otio file: {0}"
msgstr ".otio ファイルを保存できませんでした: {0}"

msgid "Error saving {0}. {1}"
msgstr "保存エラー {0}。{1}"

msgid "Empty EDL file.  Not saving."
msgstr "設定が保存されないのを修正"

msgid "Destination file is invalid."
msgstr "ファイルが無効です。"

msgid "You can only add clips to an .otio EDL playlist."
msgstr "カートに追加できるの件数は{0}件のみです。"

msgid "Unknown media reference"
msgstr "不明なメディア参照"

msgid "Track #{0} - {1}"
msgstr "トラック #{0} - {1}"

msgid "Cannot currently concatenate an .otio file."
msgstr "現在、このリージョンから移動することはできません。"

msgid "Cannot currently concatenate a directory."
msgstr "現在、ディレクトリを連結できません。"

msgid "Could not append video track {0}"
msgstr "ビデオトラック {0} を追加できませんでした"

msgid "Could not append audio track {0}"
msgstr "オーディオトラック {0} を追加できませんでした"

msgid "%s - Page %d"
msgstr "%s - ページ %d"

msgid "Frame {0} - TC: {1} - S: {2}"
msgstr "フレーム {0} - TC: {1} - S: {2}"

msgid "Image too big.  Will save the viewport size."
msgstr "彼らが都を守ってくれます"

msgid "Could not read image data from view"
msgstr "ビューから画像データを読み取れませんでした"

msgid "Voice Over/Delete"
msgstr "ボイスオーバー/削除"

msgid "Audio/Clear"
msgstr "オーディオ/クリア"

msgid "Audio/Append"
msgstr "オーディオ/追加"

msgid "Play"
msgstr "再生"

msgid "Stop"
msgstr "停止"

msgid "Really cancel voice over recording?"
msgstr "ボイスオーバーの録音を本当にキャンセルしますか？"

msgid "Record Again"
msgstr "もう一度録音"

msgid "Delete"
msgstr "削除"

msgid "Scrub"
msgstr "スクラブ"

msgid "Selection"
msgstr "選択"

msgid "Draw"
msgstr "ドロー"

msgid "Erase"
msgstr "删除"

msgid "Circle"
msgstr "円"

msgid "Filled Circle"
msgstr "塗りつぶした円"

msgid "Rectangle"
msgstr "長方形"

msgid "Filled Rectangle"
msgstr "塗りつぶした長方形"

msgid "Arrow"
msgstr "矢印"

msgid "Voice"
msgstr "音声"

msgid "Rotate"
msgstr "回転"

msgid "Polygon"
msgstr "ポリゴン"

msgid "Filled Polygon"
msgstr "ポリゴン"

msgid "Trim"
msgstr "削除"

msgid "Slip"
msgstr "Slip　スリップ"

msgid "Slide"
msgstr "スライド"

msgid "Ripple"
msgstr "リップル"

msgid "Roll"
msgstr "ロール"

msgid "(no image)"
msgstr "画像なし"

msgid "Unknown action mode in "
msgstr "不明な操作"

msgid ""
"Cannot create an annotation here for all frames.  A current frame annotation"
" already exists."
msgstr "すべてのフレームに注釈を作成できません。現在のフレームの注釈がすでに存在します。"

msgid ""
"Cannot create an annotation here for current frame.  An all frames "
"annotation already exists."
msgstr "現在のフレームに注釈を作成できません。すべてのフレームの注釈がすでに存在します。"

msgid "2.35"
msgstr "2.35"

msgid "1.85"
msgstr "1.85"

msgid "1.66"
msgstr "1.66"

msgid "PMem: %<PRIu64> / %<PRIu64> MB  VMem: %<PRIu64> / %<PRIu64> MB"
msgstr "PMem: %<PRIu64> / %<PRIu64> MB  VMem: %<PRIu64> / %<PRIu64> MB"

msgid "Cache: "
msgstr "キャッシュ: "

msgid "    Used: %.2g of %zu Gb (%.2g %%)"
msgstr "    使用済み: %.2g / %zu Gb (%.2g %%)"

msgid "    Ahead    V: % 4<PRIu64>    A: % 4<PRIu64>"
msgstr "    先読み    V: % 4<PRIu64>    A: % 4<PRIu64>"

msgid "    Behind   V: % 4<PRIu64>    A: % 4<PRIu64>"
msgstr "    後ろ    V: % 4<PRIu64>    A: % 4<PRIu64>"

msgid "Edit Text"
msgstr "テキストを編集"

msgid "Invalid font for text drawing"
msgstr "フォントファイル情報が無効です。"

msgid "Could not convert message to shape: "
msgstr "ベクター図形に変換"

msgid "Cannot play - no mouse recording"
msgstr "再生できません ― マウス録音がありません"

msgid "Cannot play - audio annotation is empty"
msgstr "再生できません ― 音声注釈が空です"

msgid "Status is not saved"
msgstr "ステータスは保存されていません"

msgid "Audio annotation file {0} is missing or not exists!"
msgstr "オーディオ注釈ファイル {0} が見つからないか存在しません！"

msgid "File/Open/Movie or Sequence"
msgstr "ファイル/開く/ムービーまたはシーケンス"

msgid "File/Open/With Separate Audio"
msgstr "ファイル/開く/別々のオーディオで"

msgid "File/Open/Single Image"
msgstr "ファイル/開く/単一画像"

msgid "File/Open/Directory"
msgstr "ファイル/開く/ディレクトリ"

msgid "File/Open/Session"
msgstr "ファイル/開く/セッション"

msgid "File/Open/New Program Instance"
msgstr "ファイル/開く/新しいプログラムインスタンス"

msgid "File/Save/Movie or Sequence"
msgstr "ファイル/保存/映画またはシーケンス"

msgid "File/Save/Audio"
msgstr "ファイル/保存/オーディオ"

msgid "File/Save/Single Frame"
msgstr "ファイル/保存/単一フレーム"

msgid "File/Save/Frames to Folder"
msgstr "ファイル/保存/フォルダにフレーム"

msgid "File/Save/OTIO EDL Timeline"
msgstr "ファイル/保存/OTIO EDL タイムライン"

msgid "File/Save/Annotations Only"
msgstr "ファイル/保存/アノテーションのみ"

msgid "File/Save/Annotations as JSON"
msgstr "ファイル/保存/アノテーションをJSONとして保存"

msgid "File/Save/PDF Document"
msgstr "ファイル/保存/PDFドキュメント"

msgid "File/Save/Session"
msgstr "ファイル/保存/セッション"

msgid "File/Save/Session As"
msgstr "ファイル/名前を付けて保存/セッション"

msgid "File/Close Current"
msgstr "ファイル/現在のファイルを閉じる"

msgid "File/Close All"
msgstr "ファイル/すべてを閉じる"

msgid "File/Recent/%s"
msgstr "ファイル/最近の/%s"

msgid "File/Quit"
msgstr "ファイル/終了"

msgid "Window/Presentation"
msgstr "ウィンドウ/プレゼンテーション"

msgid "Window/Full Screen"
msgstr "ウィンドウ/フルスクリーン"

msgid "Window/Float On Top"
msgstr "ウィンドウ/常に最前面"

msgid "Window/Secondary"
msgstr "ウィンドウ/セカンダリ"

msgid "Window/Secondary Float On Top"
msgstr "ウィンドウ/セカンダリ 常に前面に表示"

msgid "Window/Toggle Click Through"
msgstr "ウィンドウ/クリック透過切り替え"

msgid "Window/More UI Transparency"
msgstr "ウィンドウ/より多くのUI透過"

msgid "Window/Less UI Transparency"
msgstr "ウィンドウ/UI透過度を減らす"

msgid "View/Tool Bars/Toggle Menu Bar"
msgstr "表示/ツールバー/メニューバーの表示切替"

msgid "View/Tool Bars/Toggle Top Bar"
msgstr "表示/ツールバー/トップバーの表示切替"

msgid "View/Tool Bars/Toggle Pixel Bar"
msgstr "表示/ツールバー/ピクセルバーの表示切替"

msgid "View/Tool Bars/Toggle Timeline Bar"
msgstr "表示/ツールバー/タイムラインバーの表示切替"

msgid "View/Tool Bars/Toggle Status Bar"
msgstr "表示/ツールバー/ステータスバーの表示切替"

msgid "View/Tool Bars/Toggle Action Dock"
msgstr "表示/ツールバー/アクションドックの表示切替"

msgid "View/Auto Frame"
msgstr "表示/自動フレーム"

msgid "View/Safe Areas"
msgstr "表示/安全領域"

msgid "View/OpenEXR/Data Window"
msgstr "表示/OpenEXR/データウィンドウ"

msgid "View/OpenEXR/Display Window"
msgstr "表示/OpenEXR/表示ウィンドウ"

msgid "View/OpenEXR/Ignore Display Window"
msgstr "表示/OpenEXR/表示ウィンドウを無視"

msgid "Panel/One Panel Only"
msgstr "パネル/単一パネルのみ"

msgid "Panel/"
msgstr "パネル/"

msgid "Window/"
msgstr "ウィンドウ/"

msgid "Unknown menu entry "
msgstr "メニュー項目:"

msgid "Render/Color Channel"
msgstr "レンダー/カラーチャンネル"

msgid "Render/Red Channel"
msgstr "レンダー/赤チャンネル"

msgid "Render/Green Channel "
msgstr "レンダー/緑チャンネル"

msgid "Render/Blue Channel"
msgstr "レンダー/青チャンネル"

msgid "Render/Alpha Channel"
msgstr "レンダー/アルファチャンネル"

msgid "Render/Lumma"
msgstr "レンダー/ルマ"

msgid "Render/Mirror X"
msgstr "レンダー/ミラー X"

msgid "Render/Mirror Y"
msgstr "レンダー/ミラー Y"

msgid "Render/Rotate/-90 Degrees"
msgstr "レンダー/回転/-90度"

msgid "Render/Rotate/+90 Degrees"
msgstr "レンダー/回転/+90度"

msgid "Render/Video Levels/From File"
msgstr "レンダー/ビデオレベル/ファイルから"

msgid "Render/Video Levels/Legal Range"
msgstr "レンダー/ビデオレベル/リーガルレンジ"

msgid "Render/Video Levels/Full Range"
msgstr "レンダー/ビデオレベル/フルレンジ"

msgid "Render/Alpha Blend/None"
msgstr "レンダー/アルファブレンド/なし"

msgid "Render/Alpha Blend/Straight"
msgstr "レンダー/アルファブレンド/ストレート"

msgid "Render/Alpha Blend/Premultiplied"
msgstr "レンダー/アルファブレンド/プリマルチプライド"

msgid "Render/Minify Filter/Nearest"
msgstr "レンダー/ミニファイフィルター/最寄り"

msgid "Render/Minify Filter/Linear"
msgstr "レンダー/ミニファイフィルター/リニア"

msgid "Render/Magnify Filter/Nearest"
msgstr "レンダー/マグニファイフィルター/最寄り"

msgid "Render/Magnify Filter/Linear"
msgstr "レンダー/マグニファイフィルター/リニア"

msgid "Render/HDR/Auto Normalize"
msgstr "レンダー/HDR/自動ノーマライズ"

msgid "Render/HDR/Invalid Values"
msgstr "レンダー/HDR/無効な値"

msgid "Render/HDR/Ignore Chromaticities"
msgstr "レンダー/HDR/色度を無視"

msgid "Render/HDR Data/From File"
msgstr "レンダー/HDRデータ/ファイルから"

msgid "Render/HDR Data/Inactive"
msgstr "レンダー/HDRデータ/非アクティブ"

msgid "Render/HDR Data/Active"
msgstr "レンダー/HDRデータ/アクティブ"

msgid "Render/HDR/Tonemap"
msgstr "レンダー/HDR/トーンマップ"

msgid "Render/HDR/Gamut Mapping"
msgstr "レンダー/HDR/色域マッピング"

msgid "Playback/Stop"
msgstr "再生/停止"

msgid "Playback/Forwards"
msgstr "再生/前進"

msgid "Playback/Backwards"
msgstr "再生/後退"

msgid "Playback/Toggle Playback"
msgstr "再生/再生の切り替え"

msgid "Playback/Toggle In Point"
msgstr "再生/インポイントの切り替え"

msgid "Playback/Toggle Out Point"
msgstr "再生/アウトポイントの切り替え"

msgid "Playback/Toggle In\\/Out Otio Clip"
msgstr "再生/イン/アウトOTIOクリップの切り替え"

msgid "Playback/Loop Playback"
msgstr "再生/ループ再生"

msgid "Playback/Playback Once"
msgstr "再生/一回再生"

msgid "Playback/Playback Ping Pong"
msgstr "再生/ピングポン再生"

msgid "Playback/Go to/Start"
msgstr "再生/移動/開始"

msgid "Playback/Go to/End"
msgstr "再生/移動/終了"

msgid "Playback/Go to/Previous Frame"
msgstr "再生/移動/前のフレーム"

msgid "Playback/Go to/Next Frame"
msgstr "再生/移動/次のフレーム"

msgid "Playback/Go to/Previous Clip"
msgstr "再生/移動/前のクリップ"

msgid "Playback/Go to/Next Clip"
msgstr "再生/移動/次のフリップ"

msgid "Playback/Go to/Previous Annotation"
msgstr "再生/移動/前のアノテーション"

msgid "Playback/Go to/Next Annotation"
msgstr "再生/移動/次のフノテーション"

msgid "Playback/Annotation/Toggle Visible"
msgstr "再生/注釈/表示切り替え"

msgid "Playback/Annotation/Clear"
msgstr "再生/アノテーション/クリア"

msgid "Playback/Annotation/Clear All"
msgstr "再生/アノテーション/すべてクリア"

msgid "View/Mask/%s"
msgstr "表示/マスク/%s"

msgid "View/Hud"
msgstr "表示/Hud"

msgid "View/Compare/None"
msgstr "表示/比較/なし"

msgid "View/Compare/Overlay"
msgstr "表示/比較/なし"

msgid "View/Compare/Wipe"
msgstr "表示/比較/ワイプ"

msgid "View/Compare/Difference"
msgstr "表示/比較/差分"

msgid "View/Compare/Horizontal"
msgstr "表示/比較/水平"

msgid "View/Compare/Vertical"
msgstr "表示/比較/垂直"

msgid "View/Compare/Tile"
msgstr "表示/比較/タイル"

msgid "Timeline/Cache/Clear"
msgstr "タイムライン/キャッシュ/クリア"

msgid "Timeline/Cache/Update Frame"
msgstr "タイムライン/キャッシュ/フレーム更新"

msgid "Timeline/Editable"
msgstr "タイムライン/編集可能"

msgid "Timeline/Edit Associated Clips"
msgstr "タイムライン/関連クリップを編集"

msgid "Timeline/Frame View"
msgstr "タイムライン/フレームビュー"

msgid "Timeline/Scroll To Current Frame"
msgstr "タイムライン/現在のフレームにスクロール"

msgid "Timeline/Track Info"
msgstr "タイムライン/トラック情報"

msgid "Timeline/Clip Info"
msgstr "タイムライン/クリップ情報"

msgid "Timeline/Thumbnails/None"
msgstr "タイムライン/サムネイル/なし"

msgid "Timeline/Thumbnails/Small"
msgstr "タイムライン/サムネイル/小"

msgid "Timeline/Thumbnails/Medium"
msgstr "タイムライン/サムネイル/中"

msgid "Timeline/Thumbnails/Large"
msgstr "タイムライン/サムネイル/大"

msgid "Timeline/Transitions"
msgstr "タイムライン/トランジション"

msgid "Timeline/Markers"
msgstr "タイムライン/マーカー"

msgid "Timeline/Visible Tracks/{0}"
msgstr "タイムライン/表示されるトラック/{0}"

msgid "Image/Next"
msgstr "画像/次"

msgid "Image/Next Limited"
msgstr "画像/次（制限付き）"

msgid "Image/Previous"
msgstr "画像/前"

msgid "Image/Previous Limited"
msgstr "画像/前（制限付き）"

msgid "Image/Version/First"
msgstr "画像/バージョン/最初"

msgid "Image/Version/Last"
msgstr "画像/バージョン/最後"

msgid "Image/Version/Previous"
msgstr "画像/バージョン/前"

msgid "Image/Version/Next"
msgstr "画像/バージョン/次"

msgid "Image/Compare Mode/A"
msgstr "画像/比較モード/A"

msgid "Image/Compare Mode/B"
msgstr "画像/比較モード/B"

msgid "Image/Compare Mode/Wipe"
msgstr "画像/比較モード/ワイプ"

msgid "Image/Compare Mode/Overlay"
msgstr "画像/比較モード/オーバーレイ"

msgid "Image/Compare Mode/Difference"
msgstr "画像/比較モード/差分"

msgid "Image/Compare Mode/Horizontal"
msgstr "画像/比較モード/水平"

msgid "Image/Compare Mode/Vertical"
msgstr "画像/比較モード/垂直"

msgid "Image/Compare Mode/Tile"
msgstr "画像/比較モード/タイル"

msgid "Image/Go to/%s"
msgstr "画像/移動/%s"

msgid "Image/Compare/%s"
msgstr "画像/比較/%s"

msgid "Edit/Frame/Cut"
msgstr "編集/フレーム/切り取り"

msgid "Edit/Frame/Copy"
msgstr "編集/フレーム/コピー"

msgid "Edit/Frame/Paste"
msgstr "編集/フレーム/貼り付け"

msgid "Edit/Frame/Insert"
msgstr "編集/フレーム/挿入"

msgid "Edit/Audio Clip/Insert"
msgstr "編集/オーディオクリップ/挿入"

msgid "Edit/Audio Clip/Remove"
msgstr "編集/オーディオクリップ/削除"

msgid "Edit/Audio Gap/Insert"
msgstr "編集/オーディオギャップ/挿入"

msgid "Edit/Audio Gap/Remove"
msgstr "編集/オーディオギャップ/削除"

msgid "Edit/Slice"
msgstr "編集/スライス"

msgid "Edit/Remove"
msgstr "編集/削除"

msgid "Edit/Undo"
msgstr "編集/元に戻す"

msgid "Edit/Redo"
msgstr "編集/やり直し"

msgid "OCIO/Presets"
msgstr "OCIO/プリセット"

msgid "OCIO/In Top Bar"
msgstr "OCIO/トップバーに"

msgid "OCIO/Toggle"
msgstr "OCIO/切り替え"

msgid "OCIO/Current"
msgstr "OCIO/現在"

msgid "OCIO/         ICS: %s"
msgstr "OCIO/         ICS: %s"

msgid "OCIO/     Display: %s"
msgstr "OCIO/  ディスプレイ: %s"

msgid "OCIO/        View: %s"
msgstr "OCIO/       ビュー: %s"

msgid "OCIO/  Monitor #%d Display: %s"
msgstr "OCIO/ モニター #%d ディスプレイ: %s"

msgid "OCIO/  Monitor #%d    View: %s"
msgstr "OCIO/ モニター #%d    ビュー: %s"

msgid "OCIO/        Look: %s"
msgstr "OCIO/       ルック: %s"

msgid "OCIO/        LUT: %s"
msgstr "OCIO/        LUT: %s"

msgid "OCIO/Change Current File"
msgstr "OCIO/ 現在のファイルを変更"

msgid "OCIO/Displays"
msgstr "OCIO/ディスプレイ"

msgid "Sync/Send/Media"
msgstr "同期/送信/メディア"

msgid "Sync/Send/UI"
msgstr "同期/送信/UI"

msgid "Sync/Send/Pan And Zoom"
msgstr "同期/送信/パンとズーム"

msgid "Sync/Send/Color"
msgstr "同期/送信/カラー"

msgid "Sync/Send/Timeline"
msgstr "同期/送信/タイムライン"

msgid "Sync/Send/Annotations"
msgstr "同期/送信/注釈"

msgid "Sync/Send/Audio"
msgstr "同期/送信/オーディオ"

msgid "Sync/Accept/Media"
msgstr "同期/受信/メディア"

msgid "Sync/Accept/UI"
msgstr "同期/受信/UI"

msgid "Sync/Accept/Pan And Zoom"
msgstr "同期/受信/パンとズーム"

msgid "Sync/Accept/Color"
msgstr "同期/受信/カラー"

msgid "Sync/Accept/Timeline"
msgstr "同期/受信/タイムライン"

msgid "Sync/Accept/Annotations"
msgstr "同期/受信/注釈"

msgid "Sync/Accept/Audio"
msgstr "同期/受信/オーディオ"

msgid ""
"In '{0}' expected a function as a value or a tuple containing a Python "
"function and a string with menu options in it."
msgstr "'{0}' では、値として関数または、Python 関数とメニューオプションを含む文字列のタプルを期待していました。"

msgid ""
"In '{0}' expected a function a tuple containing a Python function and a "
"string with menu options in it."
msgstr "'{0}' では、関数または、Python 関数とメニューオプションを含む文字列のタプルを期待していました。"

msgid "Help/Documentation"
msgstr "ヘルプ/ドキュメント"

msgid "Help/About"
msgstr "ヘルプ/バージョン情報"

msgid "Monitor "
msgstr "監視 "

msgid "Favorites"
msgstr "お気に入り"

msgid "My Computer"
msgstr "マイ コンピューター"

msgid "My Documents"
msgstr "私のドキュメント"

msgid "Desktop"
msgstr "デスクトップ"

msgid "Home"
msgstr "ホーム"

msgid "Temporary"
msgstr "短期"

msgid "Size"
msgstr "サイズ"

msgid "Date"
msgstr "日付"

msgid "Owner"
msgstr "所有者"

msgid "Permissions"
msgstr "権限"

msgid "New Folder"
msgstr "新しいフォルダ"

msgid "Rename"
msgstr "リネーム"

msgid "Ok"
msgstr "OK"

msgid "Location"
msgstr "所在地"

msgid "Show Hidden Files"
msgstr "隠しファイルを表示"

msgid "File Types"
msgstr "ファイル形式"

msgid "All Files (*)"
msgstr "すべてのファイル (*)"

msgid "Go back one directory in the history"
msgstr "1 ステップ戻ります"

msgid "Go forward one directory in the history"
msgstr "1 ステップ進みます"

msgid "Go to the parent directory"
msgstr "ディレクトリに移動"

msgid "Refresh this directory"
msgstr "このディレクトリを編集"

msgid "Delete file(s)"
msgstr "ファイルを削除"

msgid "Create new directory"
msgstr "新規作成"

msgid "Add this directory to my favorites"
msgstr "このニュースをお気に入りに追加する"

msgid "Preview files"
msgstr "ファイルをプレビュー"

msgid "List mode"
msgstr "リストモード"

msgid "Wide list mode"
msgstr "リストモード"

msgid "Detail mode"
msgstr "モード"

msgid ""
"Could not create directory '%s'. You may not have permission to perform this"
" operation."
msgstr "ディレクトリ '%s' を作成できませんでした。この操作を実行する権限がない可能性があります。"

msgid "An error occurred while trying to delete '%s'. %s"
msgstr "'%s' の削除中にエラーが発生しました。%s"

msgid "File '%s' already exists!"
msgstr "'%s' は既に存在します"

msgid "Unable to rename '%s' to '%s'"
msgstr "'%s' の名前を '%s' に変更できません。"

msgid "3GP Movie"
msgstr "映画"

msgid "Advanced Systems Format Media"
msgstr "システムフォーマット"

msgid "AVCHD Video"
msgstr "ビデオ"

msgid "AVI Movie"
msgstr "映画"

msgid "DIVX Movie"
msgstr "映画"

msgid "Digital Video"
msgstr "デジタル ビデオ"

msgid "Flash Movie"
msgstr "映画"

msgid "Apple's M4V Movie"
msgstr "AppleのM4Vムービー"

msgid "Matroska Movie"
msgstr "映画"

msgid "Quicktime Movie"
msgstr "QuickTime Movie (*.mov)"

msgid "MP4 Movie"
msgstr "MP4"

msgid "MPEG Movie"
msgstr "映画"

msgid "MXF Movie"
msgstr "映画"

msgid "Ogg Movie"
msgstr "映画"

msgid "Ogg Video"
msgstr "Ogg 動画ファイル"

msgid "OpenTimelineIO EDL"
msgstr "OpenTimelineIO EDL"

msgid "OpenTimelineIO Zipped EDL"
msgstr "OpenTimelineIO Zipped EDL"

msgid "Real Media Movie"
msgstr "本物のメディア"

msgid "VOB Movie"
msgstr "映画"

msgid "WebM Movie"
msgstr "映画"

msgid "WMV Movie"
msgstr "映画"

msgid "RAW Picture"
msgstr "未加工"

msgid "Bitmap Picture"
msgstr "ビットマップ"

msgid "Cineon Picture"
msgstr "写真"

msgid "Canon Raw Picture"
msgstr "Canon Raw 画像"

msgid "Kodak Digital Negative"
msgstr "Kodak デジタルネガティブ"

msgid "DPX Picture"
msgstr "写真"

msgid "EXR Picture"
msgstr "写真"

msgid "GIF Picture"
msgstr "GIF"

msgid "HDRI Picture"
msgstr "写真"

msgid "JPEG Picture"
msgstr "サムネール JPEG 画質"

msgid "Softimage Picture"
msgstr "写真"

msgid "Portable Network Graphics Picture"
msgstr "Portable Network Graphics"

msgid "Portable Pixmap"
msgstr "ポータブル版"

msgid "Photoshop Picture"
msgstr "Photoshop"

msgid "SGI Picture"
msgstr "写真"

msgid "Stereo OpenEXR Picture"
msgstr "ステレオ OpenEXR ピクチャ"

msgid "TGA Picture"
msgstr "写真"

msgid "TIFF Picture"
msgstr "写真"

msgid "MP3 music"
msgstr "MP3"

msgid "OGG Vorbis music"
msgstr "Ogg-Vorbis"

msgid "Wave music"
msgstr "ウェーブ"

msgid "OpenUSD Asset"
msgstr "OpenUSD アセット"

msgid "OpenUSD Zipped Asset"
msgstr "OpenUSD 圧縮アセット"

msgid "OpenUSD Compressed Asset"
msgstr "OpenUSD 圧縮アセット"

msgid "OpenUSD ASCII Asset"
msgstr "OpenUSD ASCII アセット"

msgid "Another process using the file."
msgstr "別のプロセスを開く"

msgid "Jan"
msgstr "1月"

msgid "Feb"
msgstr "2月"

msgid "Mar"
msgstr "3月"

msgid "Apr"
msgstr "4月"

msgid "May"
msgstr "5月"

msgid "Jun"
msgstr "6月"

msgid "Jul"
msgstr "7月"

msgid "Aug"
msgstr "8月"

msgid "Sep"
msgstr "9月"

msgid "Oct"
msgstr "10月"

msgid "Nov"
msgstr "11月"

msgid "Dec"
msgstr "12月"

msgid "Replace"
msgstr "置換"

msgid "Find:"
msgstr "検索: "

msgid "Replace:"
msgstr "置換:"

msgid "Replace All"
msgstr "すべて置換"

msgid "Replace Next"
msgstr "置換"

msgid "Build Environment:"
msgstr "ビルド環境："

msgid "\tDistribution: "
msgstr "\t送信先： "

msgid "\tDesktop Environment: "
msgstr "\tデスクトップ環境: "

msgid "\tKernel Info: "
msgstr "\tカーネル: "

msgid "Running Environment:"
msgstr "環境:"

msgid "D\t\t\t\t\t=\tDecoding supported"
msgstr "D\t\t\t\t\t=\tデコードサポート"

msgid "\tE\t\t\t\t=\tEncoding supported"
msgstr "\tE\t\t\t\t=\tエンコードサポート"

msgid "\t\tI\t\t\t=\tIntra frame-only codec"
msgstr "\t\tI\t\t\t=\tインタフレーム専用コーデック"

msgid "\t\t\tL\t\t=\tLossy compression"
msgstr "\t\t\tL\t\t=\t非可逆圧縮"

msgid "\t\t\t\tS\t=\tLossless compression"
msgstr "\t\t\t\tS\t=\t可逆圧縮"

msgid "With clang "
msgstr "Clangを使用して"

msgid "With gcc "
msgstr "GCCを使用して"

msgid "With msvc "
msgstr "MSVCを使用して"

msgid "mrv2 depends on:"
msgstr "mrv2は以下に依存しています:"

msgid "Vendor:\t"
msgstr "ベンダー:\t"

msgid "Renderer:\t"
msgstr "レンダラー:\t"

msgid "Version:\t"
msgstr "バージョン:\t"

msgid "Max. Texture Size:\t"
msgstr "最大テクスチャサイズ:\t"

msgid "This is a list of contributors to the mrv2 project:"
msgstr "これはmrv2プロジェクトに貢献した人のリストです:"

msgid "Mark an area in the image with SHIFT + the left mouse button"
msgstr "画像内でSHIFTキーを押しながら左マウスボタンでエリアをマークします。"

msgid "&Copy"
msgstr "&コピー"

msgid "Everything OK. "
msgstr "すべて正常です。"

msgid "GPU: Unknown"
msgstr "GPU: 不明"

msgid "Elapsed"
msgstr "経過時間"

msgid "Remaining"
msgstr "残存しています"

msgid "FPS"
msgstr "FPS"

msgid "Undock"
msgstr "装着解除する"

msgid "Dock"
msgstr "ウマスイバ"

msgid "Dismiss"
msgstr "解散"

msgid "Drag Box"
msgstr "ドラッグ"

msgid "Unknown type for mrvOCIOBrowser"
msgstr "不明な種類"

msgid "Wayland supports Float on Top only through hotkeys.  Press {0}."
msgstr "Waylandはホットキーを通じてのみFloat on Topをサポートします。{0}を押してください。"

msgid ""
"Wayland does not support Float on Top.  Use your Window Manager to set a "
"hotkey for it."
msgstr "WaylandはFloat on Topをサポートしていません。ウィンドウマネージャーを使用してホットキーを設定してください。"

msgid "Session: "
msgstr "セッション："

msgid "No GNOME Shell Hotkey for Float On Top.  Setting it globally to '{0}'"
msgstr "GNOME ShellにはFloat on Topのホットキーがありません。グローバルに'{0}'に設定します。"

msgid ""
"This will disable events for mrv2, allowing them to pass through to windows below it.\n"
"\n"
"Give window focus to disable."
msgstr ""
"これにより、mrv2のイベントが無効になり、下にあるウィンドウにイベントが通過するようになります。\n"
"\n"
"無効にするにはウィンドウにフォーカスを与えてください。"

msgid "Continue"
msgstr "続行"

msgid ""
"This will disable events for mrv2, allowing them to pass through to windows below it.\n"
"\n"
"Give window focus (click on the taskbar icon)\n"
"to disable."
msgstr ""
"これにより、mrv2のイベントが無効になり、下にあるウィンドウにイベントが通過するようになります。\n"
"\n"
"無効にするにはタスクバーのアイコンをクリックしてウィンドウにフォーカスを与えてください。"

msgid "Window click through ON"
msgstr "ウィンドウクリックスルー ON"

msgid "Window click through OFF"
msgstr "ウィンドウクリックスルー OFF"

msgid "Edit/&Copy"
msgstr "編集/&コピー"

msgid "Reset to default value"
msgstr "デフォルト値にリセット"

msgid "&File/&Clone"
msgstr "&ファイル/&複製"

msgid "&File/&Refresh Cache"
msgstr "&ファイル/&キャッシュを更新"

msgid "&Copy/&Filename"
msgstr "&コピー/&ファイル名"

msgid "&Update/&Thumbnails"
msgstr "サムネイルを更新(&U)"

msgid "&Show/In &File Manager"
msgstr "&表示/&ファイルマネージャーで"

msgid "Maximum:"
msgstr "最大値:"

msgid "Copy/Color"
msgstr "コピー/色"

msgid "Area"
msgstr "エリア"

msgid "pixel"
msgstr "ピクセル"

msgid "pixels"
msgstr "ピクセル"

msgid "Maximum"
msgstr "最大値"

msgid "Minimum"
msgstr "最小値"

msgid "Range"
msgstr "範囲"

msgid "Mean"
msgstr "平均値"

msgid "Track #%d - %s"
msgstr "トラック #%d - %s"

msgid "Same Size"
msgstr "同じサイズ"

msgid "Half Size"
msgstr "半分のサイズ"

msgid "Quarter Size"
msgstr "4分の1のサイズ"

msgid "TV (Legal Range)"
msgstr "TV（法的レンジ）"

msgid "PC (Full Range)"
msgstr "PC（フルレンジ）"

msgid "BGR"
msgstr "BGR"

msgid "bt709"
msgstr "bt709"

msgid "FCC"
msgstr "FCC"

msgid "SMPTE240m"
msgstr "SMPTE240m"

msgid "bt601"
msgstr "bt601"

msgid "bt2020"
msgstr "bt2020"

msgid "unspecified"
msgstr "unspecified"

msgid "reserved"
msgstr "reserved"

msgid "bt470m"
msgstr "bt470m"

msgid "SMPTE170m"
msgstr "SMPTE170m"

msgid "Film"
msgstr "Film"

msgid "SMPTE428"
msgstr "SMPTE428"

msgid "SMPTE431"
msgstr "SMPTE431"

msgid "SMPTE432"
msgstr "SMPTE432"

msgid "EBU3213"
msgstr "EBU3213"

msgid "gamma22"
msgstr "gamma22"

msgid "gamma28"
msgstr "gamma28"

msgid "smpte240m"
msgstr "smpte240m"

msgid "linear"
msgstr "linear"

msgid "log"
msgstr "log"

msgid "logsqrt"
msgstr "logsqrt"

msgid "iec61966-2-4"
msgstr "iec61966-2-4"

msgid "bt1361"
msgstr "bt1361"

msgid "iec61966-2-1"
msgstr "iec61966-2-1"

msgid "bt2020-10"
msgstr "bt2020-10"

msgid "bt2020-12"
msgstr "bt2020-12"

msgid "bt2100"
msgstr "bt2100"

msgid "hlg"
msgstr "hlg"

msgid "Save Movie Options"
msgstr "ムービー保存オプション"

msgid "Common Settings"
msgstr "共通設定"

msgid "Save Annotations"
msgstr "注釈を保存"

msgid ""
"Save Annotations burned into the movie or sequence.\n"
"It also allows saving OpenEXRs from an 8-bit movie and changing OpenEXR's pixel type.\n"
"\n"
"Furthermore, it allows saving A/B or Tiled comparisons and baking OCIO.\n"
"\n"
"However, it is limited to the size of your screen."
msgstr ""
"ムービーやシーケンスに焼き込まれた注釈を保存します。\n"
"また、8ビットムービーからOpenEXRを保存し、OpenEXRのピクセルタイプを変更することも可能です。\n"
"\n"
"さらに、A/Bまたはタイル比較を保存し、OCIOを焼き込むこともできます。\n"
"\n"
"ただし、画面サイズに制限されます。"

msgid "Video Options"
msgstr "ビデオオプション"

msgid "Resolution"
msgstr "解像度"

msgid "Resolution of movie to save."
msgstr "保存するムービーの解像度。"

msgid "Hardware Codec"
msgstr "ハードウェアコーデック"

msgid "Profile"
msgstr "プロファイル"

msgid "FFMpeg's Profile settings."
msgstr "FFMpegのプロファイル設定。"

msgid "?"
msgstr "?"

msgid "Help on Profile"
msgstr "プロファイルのヘルプ"

msgid "Pixel Format"
msgstr "ピクセル形式"

msgid "FFMpeg's Pixel Format for the codec selected"
msgstr "選択されたコーデックの FFMpeg のピクセル形式"

msgid "Help on Pixel Format"
msgstr "ピクセル形式のヘルプ"

msgid "Preset"
msgstr "プリセット"

msgid "FFMpeg's Preset setting for the codec selected."
msgstr "選択したコーデックのFFMpegプリセット設定。"

msgid "Help on Preset"
msgstr "プリセットのヘルプ"

msgid "Advanced Settings"
msgstr "詳細設定"

msgid "Help on Advance Settings"
msgstr "詳細設定のヘルプ"

msgid "Audio Options"
msgstr "オーディオオプション"

msgid "FFMpeg's Audio Codec settings."
msgstr "FFMpegのオーディオコーデック設定。"

msgid "Note that while saving with audio, the audio will not be heard."
msgstr "オーディオと一緒に保存する場合、オーディオは聞こえません。"

msgid "Help Window"
msgstr "ヘルプウィンドウ"

msgid "Override"
msgstr "オーバーライド"

msgid "Select this to override all the parameters below."
msgstr "以下のすべてのパラメータをオーバーライドするには、このオプションを選択します。"

msgid "Color Range"
msgstr "カラーレンジ"

msgid "FFMpeg's Color Range for the codec selected"
msgstr "選択したコーデックのFFMpegカラーレンジ。"

msgid "FFMpeg's Color Space for the codec selected"
msgstr "選択したコーデックのFFMpegカラースペース。"

msgid "FFMpeg's Color Primaries setting for the codec selected."
msgstr "選択したコーデックのFFMpegカラープライマリ設定。"

msgid "FFMpeg's Color Transfer Function settings for the codec selected."
msgstr "選択したコーデックのFFMpegカラートランスファー関数設定。"

msgid "Profile Help"
msgstr "プロファイルのヘルプ"

msgid ""
"\n"
"  The Profile setting allows you to select\n"
"  the codec and profile for video saving.\n"
"\n"
"  Each profile has its benefits and drawbacks.\n"
"\n"
"  None - This is mpeg4 compatible with DVD movies.\n"
"  H264 - Only if mrv2 has been compiled as GPL.  One\n"
"         of the most popular codecs, but it is now\n"
"         becoming obsolete.\n"
"  ProRes - ProRes is a family of codecs developed by \n"
"           Apple.\n"
"           The Normal version strikes a balance \n"
"           between quality and file size.  \n"
"  ProRes_Proxy - Most compressed ProRes, offering the\n"
"                 smallest file size.  \n"
"                 Good for offline editing.\n"
"  ProRes_LT - More compressed than normal ProRes but \n"
"              less than Proxy.  Good for offline \n"
"              editing.\n"
"  ProRes_HQ - Less compressed then normal ProRes.  \n"
"              Often used for mastering and final \n"
"              delivery.\n"
"  ProRes_4444 - Highest quality ProRes format, \n"
"                offering full 4:4:4\n"
"                chroma sampling (color information \n"
"                for each pixel).\n"
"                Preserves the most detail and color \n"
"                accuracy, ideal for high-end workflows \n"
"                like color grading and visual effects.\n"
"                Supports alpha channels for \n"
"                compositing graphics with \n"
"                transparency.\n"
"  ProRes_XQ - Highest quality version of ProRes 4444, \n"
"              designed for high-dynamic-range (HDR) \n"
"              imagery.\n"
"  VP9 - Codec developed by Google.  High compression \n"
"        ratio.\n"
"        It supports a whole range of pixel formats to\n"
"        balance disk space vs. quality.\n"
"        Good for high-end delivery for either Web or \n"
"        online review.\n"
"  Cineform - codec developed by GoPro, that rivals \n"
"             ProRes in features, except for HDR.  \n"
"             It was discontinued in 2021, but most \n"
"             packages may support it.\n"
"             It does not compress as well as ProRes \n"
"             or VP9.\n"
"             It supports alpha channels for \n"
"             compositing graphics with transparency.\n"
"  AV1 - New generation codec which is gaining support from\n"
"        Google, Netflix and Amazon.  Compresses better than VP9 \n"
"        or H264 for the same quality but requires more computer\n"
"        resources.  Optimal for video reviews.\n"
"  HAP - RGB/A codec which is optimized for fast playback with\n"
"        CPU decoding.  It does not compress that well.\n"
"        It needs hap-alpha* presets to save alpha channel.\n"
"\n"
"  Hardware encoding is only supported on newer MacBook\n"
"  Pro with M1 or newer chips.  H264, Prores, VP9 and\n"
"  AV1 are supported or soon will be.\n"
"  "
msgstr ""
"\n"
"  プロファイル設定では、ビデオ保存に使用するコーデックとプロファイルを選択できます。\n"
"\n"
"  各プロファイルには利点と欠点があります。\n"
"\n"
"  なし - これはDVDムービーと互換性のあるMPEG4です。\n"
"  H264 - mrv2がGPLとしてコンパイルされている場合のみ。最も人気のあるコーデックの1つですが、現在は時代遅れになりつつあります。\n"
"  ProRes - Appleが開発したコーデックファミリです。\n"
"           ノーマルバージョンは品質とファイルサイズのバランスをとっています。\n"
"  ProRes_Proxy - 圧縮度が最も高いProResで、最小のファイルサイズを提供します。\n"
"                 オフライン編集に適しています。\n"
"  ProRes_LT - ノーマルProResよりも圧縮度が高く、Proxyよりも低いです。\n"
"              オフライン編集に適しています。\n"
"  ProRes_HQ - ノーマルProResよりも圧縮度が低く、通常はマスタリングや最終的な配信に使用されます。\n"
"  ProRes_4444 - 最高品質のProRes形式で、完全な4:4:4\n"
"                色サンプリング（各ピクセルの色情報）を提供します。\n"
"                最も詳細な情報と色の正確さを保持し、色調整や視覚効果などの高級なワークフローに最適です。\n"
"                透明度を伴うグラフィックの合成にアルファチャンネルをサポートします。\n"
"  ProRes_XQ - ProRes 4444の最高品質バージョンで、高動的レンジ（HDR）画像用に設計されています。\n"
"  VP9 - Googleが開発したコーデックで、高い圧縮比を持ちます。\n"
"        ディスクスペースと品質のバランスをとるために、幅広いピクセル形式をサポートします。\n"
"        Webやオンラインレビューのための高品質な配信に適しています。\n"
"  Cineform - GoProが開発したコーデックで、HDRを除いてProResと同等の機能を持ちます。\n"
"             2021年に中止されましたが、多くのパッケージではまだサポートされています。\n"
"             ProResやVP9ほど圧縮効率が良くありませんが、透明度を伴うグラフィックの合成にアルファチャンネルをサポートします。\n"
"  AV1 - Google、Netflix、Amazonがサポートする新世代のコーデックです。\n"
"        VP9やH264よりも同じ品質で圧縮効率が高く、コンピュータリソースが多く必要です。\n"
"        ビデオレビューに最適です。\n"
"  HAP - RGB/Aコーデックで、CPUデコーディングによる高速再生に最適化されています。\n"
"        圧縮効率が高くありませんが、アルファチャンネルを保存するにはhap-alpha*プリセットが必要です。\n"
"\n"
"  ハードウェアエンコードは、M1以降のチップを搭載した新しいMacBook Proでのみサポートされます。\n"
"  H264、Prores、VP9、AV1がサポートされています、または近々サポートされる予定です。\n"
"  "

msgid "Pixel Format Help"
msgstr "ピクセル形式のヘルプ"

msgid ""
"\n"
"  The Pixel Format specifies how the video is encoded in the\n"
"  file.  Each codec and profile has a number of pixel formats \n"
"  it supports.\n"
"  There are two main types of pixel formats supported:\n"
"\n"
"      - YUV (Luminance, Cr, Cb)\n"
"      - BGR (RGB with reversed channels)\n"
"      - RGB\n"
"\n"
"  In addition, some codecs support alpha channel (transparency),\n"
"  like BGRA.\n"
"\n"
"  The other element of the codec is the 'P' which indicates the\n"
"  channels are stored in planar order, instead of each component\n"
"  interleaved.\n"
"\n"
"  Finally, the number in the pixel format name indicates the\n"
"  number of bits the pixel format uses to encode.  \n"
"  Normal values for that are 8, 10, 12 and 16.\n"
"\n"
"  "
msgstr ""
"\n"
"  ピクセル形式は、ビデオがファイルにどのようにエンコードされるかを指定します。\n"
"  各コーデックとプロファイルには、サポートするピクセル形式が複数あります。\n"
"  主に2つのタイプのピクセル形式がサポートされています:\n"
"\n"
"      - YUV（輝度、Cr、Cb）\n"
"      - BGR（チャンネルが逆のRGB）\n"
"      - RGB\n"
"\n"
"  さらに、一部のコーデックはアルファチャンネル（透明度）をサポートしています。\n"
"  例えば、BGRAなどです。\n"
"\n"
"  コーデックのもう1つの要素は、チャンネルがプレーン形式で保存されることを示す「P」です。\n"
"  これは、各コンポーネントがインターリーブではなく順番に保存されることを意味します。\n"
"\n"
"  最後に、ピクセル形式名に含まれる数字は、ピクセル形式が使用するビット数を示します。\n"
"  通常の値は8、10、12、16です。\n"
"\n"
"  "

msgid "Preset Help"
msgstr "プリセットのヘルプ"

msgid ""
"\n"
"\n"
"  The Preset setting allows you to store and pass\n"
"  flags to FFmpeg (the video engine that mrv2 uses) to \n"
"  easily control the quality and size of the video besides\n"
"  the pixel format.\n"
"\n"
"  When choosing the quality you should set in this order:\n"
"    - Profile\n"
"    - Pixel Format\n"
"    - Preset\n"
"\n"
"  The preset files are stored in the presets/ directory of the \n"
"  mrv2 install but you can configure the directory by using the\n"
"  environment variable $STUDIOPATH/presets.\n"
"\n"
"  The naming of the files is the name of the profile-preset.pst.\n"
"\n"
"  The format is very simple, with comments and colon separated \n"
"  options.\n"
"  "
msgstr ""
"\n"
"\n"
"  プリセット設定では、FFmpeg（mrv2が使用するビデオエンジン）にフラグを保存して渡すことができます。\n"
"  これにより、ピクセル形式以外にもビデオの品質とサイズを簡単に制御できます。\n"
"\n"
"  品質を選択する際は、以下の順序で設定してください:\n"
"    - プロファイル\n"
"    - ピクセル形式\n"
"    - プリセット\n"
"\n"
"  プリセットファイルは、mrv2のインストールディレクトリのpresets/に保存されますが、\n"
"  環境変数$STUDIOPATH/presetsを使用してディレクトリを設定することもできます。\n"
"\n"
"  ファイル名はprofile-preset.pstという形式です。\n"
"\n"
"  フォーマットは非常にシンプルで、コメントとコロンで区切られたオプションを使用します。\n"
"  "

msgid "Advanced Settings Help"
msgstr "詳細設定のヘルプ"

msgid ""
"\n"
"\n"
"  The Advanced Settings allows you store \n"
"  metadata in the movie file to determine where \n"
"  and how it was created.  Useful to indicate, \n"
"  for example, if a set of 8-bit images were \n"
"  bt709 or some other color space.\n"
"\n"
"  If you don't know what those settings do, \n"
"  DON'T MESS WITH THEM!\n"
"  "
msgstr ""
"\n"
"\n"
"  詳細設定では、ビデオファイルにメタデータを保存して、作成場所や方法を決定できます。\n"
"  例えば、8ビット画像のセットがbt709や他のカラースペースであることを示すのに役立ちます。\n"
"\n"
"  これらの設定が何をしているかわからない場合は、\n"
"  それらに触れないでください!\n"
"  "

msgid "1/9"
msgstr "1/9"

msgid "1/8"
msgstr "1/8"

msgid "1/7"
msgstr "1/7"

msgid "1/6"
msgstr "1/6"

msgid "1/5"
msgstr "1/5"

msgid "1/4"
msgstr "1/4"

msgid "1/3"
msgstr "1/3"

msgid "1/2"
msgstr "1/2"

msgid "x1"
msgstr "x1"

msgid "x2"
msgstr "x2"

msgid "x3"
msgstr "x3"

msgid "x4"
msgstr "x4"

msgid "x5"
msgstr "x5"

msgid "x6"
msgstr "x6"

msgid "x7"
msgstr "x7"

msgid "x8"
msgstr "x8"

msgid "x9"
msgstr "x9"

msgid "FIT"
msgstr "FIT"

msgid "RGBA"
msgstr "RGBA"

msgid "Hex"
msgstr "Hex"

msgid "8bit"
msgstr "8bit"

msgid "HSV"
msgstr "HSV"

msgid "HSL"
msgstr "HSL"

msgid "XYZ CIE XYZ"
msgstr "XYZ CIE XYZ"

msgid "xyY CIE xyY"
msgstr "xyY CIE xyY"

msgid "Lab CIELAB (L*a*b*)"
msgstr "Lab CIELAB (L*a*b*)"

msgid "Luv CIELUV (L*u*v*)"
msgstr "Luv CIELUV (L*u*v*)"

msgid "YUV (Analog PAL)"
msgstr "YUV (Analog PAL)"

msgid "YDbDr (Analog SECAM/PAL-N)"
msgstr "YDbDr (Analog SECAM/PAL-N)"

msgid "YIQ (Analog NTSC)"
msgstr "YIQ (Analog NTSC)"

msgid "ITU-601 (Digital PAL/NTSC YCbCr)"
msgstr "ITU-601 (Digital PAL/NTSC YCbCr)"

msgid "ITU-709 (Digital HDTV YCbCr)"
msgstr "ITU-709 (Digital HDTV YCbCr)"

msgid "Full"
msgstr "フル"

msgid "Original"
msgstr "元の"

msgid "Y (Luminance)"
msgstr "Y（輝度）"

msgid "Y' (Lumma)"
msgstr "Y'（ルンマ）"

msgid "L (Lightness)"
msgstr "L（明度）"

msgid "XY"
msgstr "XY"

msgid "Image coordinate of pixel under mouse."
msgstr "マウス下のピクセルの画像座標。"

msgid ""
"Switch RGBA display between floating point, hexadecimal (0..0xff) and "
"decimal (0..255)."
msgstr "RGBA表示を浮動小数点、16進数（0..0xff）、10進数（0..255）の間で切り替える。"

msgid "Red value of image pixel under mouse."
msgstr "マウス下の画像ピクセルの赤色値。"

msgid "Green value of image pixel under mouse."
msgstr "マウス下の画像ピクセルの緑色値。"

msgid "Blue value of image pixel under mouse."
msgstr "マウス下の画像ピクセルの青色値。"

msgid "Alpha value of image pixel under mouse."
msgstr "マウス下の画像ピクセルのアルファ値。"

msgid "8-bit sample of image pixel under mouse."
msgstr "マウス下の画像ピクセルの8ビットサンプル。"

msgid ""
"Switch pixel color space information display for the pixel under the cursor."
msgstr "カーソル下のピクセルのカラースペース情報表示を切り替える。"

msgid "Hue value of image pixel under mouse."
msgstr "マウス下の画像ピクセルの色相値。"

msgid "Saturation value of image pixel under mouse."
msgstr "マウス下の画像ピクセルの彩度値。"

msgid "Value (Intensity) of image pixel under mouse."
msgstr "マウス下の画像ピクセルの値（強度）。"

msgid "F"
msgstr "F"

msgid ""
"Displays:\n"
"* Full Pixel Values (Gamma, Gain and LUT)\n"
"* Original (No Gamma, No Gain, No Lut)"
msgstr ""
"以下を表示します:\n"
"* ピクセル値（ガンマ、ゲイン、LUTを含む）\n"
"* 元の値（ガンマ、ゲイン、LUTなし）"

msgid "Y"
msgstr "Y"

msgid ""
"Switch brightness calculation.\n"
"Y (Luminance) is the pixel value according to Rec709:\n"
"      Y = 0.2126 R + 0.7152 G + 0.0722 B\n"
"Y' (Lumma) is the weighted pixel value according to:\n"
"      Y' = ( R + G + B ) / 3.0\n"
"L (Lightness) is the human perception of luminance of the image which is non linear.\n"
"According to CIE No.15.2:\n"
"      L = (116 * Y ^ 1/3 - 16) / 100\n"
"A pixel of Y = 0.18 (L = 0.5) will appear about half as bright as Y = L = 1.0 (white)."
msgstr ""
"明度計算を切り替える。\n"
"Y（輝度）は、Rec709に基づくピクセル値です:\n"
"      Y = 0.2126 R + 0.7152 G + 0.0722 B\n"
"Y'（ルンマ）は、以下に基づく加重ピクセル値です:\n"
"      Y' = ( R + G + B ) / 3.0\n"
"L（明度）は、画像の輝度に対する人間の知覚であり、非線形です。\n"
"CIE No.15.2に基づくと:\n"
"      L = (116 * Y ^ 1/3 - 16) / 100\n"
"Y = 0.18（L = 0.5）のピクセルは、Y = L = 1.0（白）の半分ほど明るく見えます。"

msgid "Luminance of image pixel under mouse."
msgstr "マウス下の画像ピクセルの輝度。"

msgid "Seconds"
msgstr "秒"

msgid "Timecode"
msgstr "タイムコード"

msgid "120"
msgstr "120"

msgid "60"
msgstr "60"

msgid "59.94"
msgstr "59.94"

msgid "50"
msgstr "50"

msgid "48"
msgstr "48"

msgid "47.952"
msgstr "47.952"

msgid "30"
msgstr "30"

msgid "29.976"
msgstr "29.976"

msgid "25"
msgstr "25"

msgid "24"
msgstr "24"

msgid "23.976"
msgstr "23.976"

msgid "15"
msgstr "15"

msgid "14.988"
msgstr "14.988"

msgid "12.5"
msgstr "12.5"

msgid "12"
msgstr "12"

msgid "11.988"
msgstr "11.988"

msgid "F:"
msgstr "F:"

msgid "Switch between Frame, Seconds and Timecode display"
msgstr "フレーム、秒、タイムコード表示を切り替える。"

msgid "Current frame."
msgstr "現在のフレーム。"

msgid "@|<"
msgstr "@|<"

msgid "@<"
msgstr "@<"

msgid "@<|"
msgstr "@<|"

msgid "@||"
msgstr "@||"

msgid "@|>"
msgstr "@|>"

msgid "Advance one frame."
msgstr "1フレーム進む。"

msgid "@>"
msgstr "@>"

msgid "Play sequence forward."
msgstr "シーケンスを前進再生する。"

msgid "@>|"
msgstr "@>|"

msgid "Looping mode (Loop, Once, Ping-Pong)"
msgstr "ループモード（ループ、1回、ピンポン）"

msgid "Some default frame rate settings."
msgstr "いくつかのデフォルトのフレームレート設定。"

msgid "Allows you to adjust frame rate playback."
msgstr "フレームレートの再生を調整できる。"

msgid "Mute audio or switch audio tracks with the right mouse button."
msgstr "右クリックでオーディオをミュートしたり、オーディオトラックを切り替えたりする。"

msgid "Audio Volume"
msgstr "オーディオボリューム"

msgid "S"
msgstr "S"

msgid "Allows you to set starting frame for timeline."
msgstr "タイムラインの開始フレームを設定できる。"

msgid "E"
msgstr "E"

msgid "Allows you to set the ending frame for timeline."
msgstr "タイムラインの終了フレームを設定できる。"

msgid "mrv2"
msgstr "mrv2"

msgid "MenuBar"
msgstr "メニューバー"

msgid "Edit"
msgstr "編集"

msgid "Fit Window to Image"
msgstr "ウィンドウを画像に合わせる"

msgid "TopBar"
msgstr "上部バー"

msgid "Layers"
msgstr "レイヤー"

msgid "Exposure, Saturation, and Gamma"
msgstr "露出、彩度、ガンマ"

msgid "Exposure and Gain"
msgstr "露出とゲイン"

msgid "Exposure"
msgstr "露出"

msgid "f/8"
msgstr "f/8"

msgid "Toggle gain between 1 and the previous setting."
msgstr "ゲインを1と前の設定の間で切り替える。"

msgid "Gain"
msgstr "ゲイン"

msgid "Gain image value.  A simple multiplier of the image pixel values."
msgstr "画像のピクセル値を単純に乗算するゲイン値。"

msgid "Toggle Saturation between current and previous setting."
msgstr "彩度を現在の設定と前の設定の間で切り替える。"

msgid "Saturation Input"
msgstr "彩度入力"

msgid "Saturation value."
msgstr "彩度値。"

msgid "Toggle gamma between 1 and the previous setting."
msgstr "ガンマを1と前の設定の間で切り替える。"

msgid "Gamma Input"
msgstr "ガンマ入力"

msgid ""
"Allows you to adjust gamma curve for display.\n"
"Value is:  pow( 2, 1/x );"
msgstr ""
"表示用のガンマカーブを調整できる。\n"
"値は: pow( 2, 1/x );"

msgid "ICS, View, Look"
msgstr "ICS、ビュー、ルック"

msgid "Input Color Space"
msgstr "入力カラースペース"

msgid "OCIO input color space for the image"
msgstr "画像のOCIO入力カラースペース"

msgid "View"
msgstr "ビュー"

msgid "OCIO Display/View"
msgstr "OCIO 表示/ビュー"

msgid "Look"
msgstr "ルック"

msgid "OCIO Looks"
msgstr "OCIO ルック"

msgid "TileGroup"
msgstr "タイルグループ"

msgid "Polygon Tool."
msgstr "多角形ツール"

msgid "Opacity of pen stroke"
msgstr "ペンのストロークの不透明度"

msgid "Switch Colors"
msgstr "色を切り替える"

msgid "Old Color Used.  Click on the Arrow to alternate."
msgstr "古い色を使用しています。矢印をクリックして交互に切り替えます。"

msgid "Undo Last Shape Drawn in Current Frame."
msgstr "現在のフレームで最後に描かれた形状を元に戻す。"

msgid "Redo Previous Shape Drawn in Current Frame."
msgstr "現在のフレームで前の形状を再描画する。"

msgid "DockGroup"
msgstr "ドッキンググループ"

msgid "BottomBar"
msgstr "下部バー"

msgid "PixelBar"
msgstr "ピクセルバー"

msgid "StatusBar"
msgstr "ステータスバー"

msgid "Current tool being used."
msgstr "現在使用中のツール。"

msgid "Half"
msgstr "ハーフ"

msgid "Float"
msgstr "フロート"

msgid "Data Window"
msgstr "データウィンドウ"

msgid "Display Window"
msgstr "表示ウィンドウ"

msgid "Save Image Options"
msgstr "画像保存オプション"

msgid "Annotation Frames Only"
msgstr "注釈フレームのみ"

msgid "Save only the annotation frames, not the whole sequence."
msgstr "注釈フレームのみを保存し、シーケンス全体を保存しない。"

msgid "OpenEXR Options"
msgstr "OpenEXRオプション"

msgid "OpenEXR's Compression Type"
msgstr "OpenEXRの圧縮タイプ"

msgid "Pixel Type"
msgstr "ピクセルタイプ"

msgid "OpenEXR's Pixel Type"
msgstr "OpenEXRのピクセルタイプ"

msgid "ZIP Compression"
msgstr "ZIP圧縮"

msgid "DWA Compression"
msgstr "DWA圧縮"

msgid "Contents"
msgstr "内容"

msgid "OpenEXR's Contents to Save"
msgstr "保存するOpenEXRの内容"

msgid "0.00 None"
msgstr "0.00 なし"

msgid "1.00 Square"
msgstr "1.00 正方形"

msgid "1.19 Movietone"
msgstr "1.19 ムービートーン"

msgid "1.37 Academy (Full Frame)"
msgstr "1.37 アカデミー（フルフレーム）"

msgid "1.50 Still Photo"
msgstr "1.50 スチル写真"

msgid "1.56 STV - HDTV (14:9)"
msgstr "1.56 STV - HDTV（14:9）"

msgid "1.66 European Widescreen"
msgstr "1.66 ヨーロッパワイドスクリーン"

msgid "1.77 HDTV (16:9)"
msgstr "1.77 HDTV（16:9）"

msgid "1.85 Widescreen (3-perf)"
msgstr "1.85 ワイドスクリーン（3パーフ）"

msgid "2.00 Univisium"
msgstr "2.00 ユニビジウム"

msgid "2.10 VistaVision"
msgstr "2.10 ビスタビジョン"

msgid "2.20 70mm"
msgstr "2.20 70mm"

msgid "2.35 CinemaScope (old 2.35)"
msgstr "2.35 シネマスコープ（旧2.35）"

msgid "2.39 Panavision (new 2.35)"
msgstr "2.39 パナビジョン（新2.35）"

msgid "4.00 Polyvision"
msgstr "4.00 ポリビジョン"

msgid "Slow"
msgstr "遅い"

msgid "Medium"
msgstr "中間"

msgid "Fast"
msgstr "速い"

msgid "Ignore"
msgstr "無視"

msgid "Apply"
msgstr "適用"

msgid "From File"
msgstr "ファイルから"

msgid "Inactive"
msgstr "非アクティブ"

msgid "Active"
msgstr "アクティブ"

msgid "ST2094_40"
msgstr "ST2094_40"

msgid "ST2094_10"
msgstr "ST2094_10"

msgid "Clip"
msgstr "クリップ"

msgid "BT2390"
msgstr "BT2390"

msgid "BT2446A"
msgstr "BT2446A"

msgid "Spline"
msgstr "スプライン"

msgid "Reinhard"
msgstr "ラインハート"

msgid "Mobius"
msgstr "メビウス"

msgid "Hable"
msgstr "Hable"

msgid "Linear Light"
msgstr "リニア ライト"

msgid "Auto"
msgstr "自動"

msgid "Perceptual"
msgstr "知覚的"

msgid "Relative"
msgstr "相対"

msgid "Absolute"
msgstr "絶対"

msgid "Desaturate"
msgstr "彩度を下げる"

msgid "Darken"
msgstr "暗くする"

msgid "Highlight"
msgstr "ハイライト"

msgid "base"
msgstr "base"

msgid "plastic"
msgstr "plastic"

msgid "gtk+"
msgstr "gtk+"

msgid "gleam"
msgstr "gleam"

msgid "oxy"
msgstr "oxy"

msgid "Float Values"
msgstr "浮動小数値"

msgid "Hex Values"
msgstr "16進数値"

msgid "8-bit Values"
msgstr "8ビット値"

msgid "Full Lut, Gamma and Gain"
msgstr "フルLUT、ガンマ、ゲイン"

msgid "Original without Gamma, Gain or Lut"
msgstr "ガンマ、ゲイン、LUTなしの元の状態"

msgid "CIE XYZ"
msgstr "CIE XYZ"

msgid "CIE xyY"
msgstr "CIE xyY"

msgid "Full Range"
msgstr "フルレンジ"

msgid "Legal Range"
msgstr "法的レンジ"

msgid "Straight"
msgstr "ストレート"

msgid "Premultiplied"
msgstr "事前乗算済み"

msgid "Nearest"
msgstr "最も近い"

msgid "Small"
msgstr "小さい"

msgid "Large"
msgstr "大きい"

msgid "OpenGL only"
msgstr "OpenGL のみ"

msgid "Vulkan and OpenGL"
msgstr "Vulkan と OpenGL"

msgid "29.97"
msgstr "29.97"

msgid "14.985"
msgstr "14.985"

msgid "Loop"
msgstr "ループ"

msgid "Ping Pong"
msgstr "ピンポン"

msgid "Button"
msgstr "ボタン"

msgid "Video Only"
msgstr "ビデオのみ"

msgid "Video and Audio"
msgstr "ビデオとオーディオ"

msgid "CG"
msgstr "CG"

msgid "Studio"
msgstr "スタジオ"

msgid "Black Frame"
msgstr "黒フレーム"

msgid "Repeat  Frame"
msgstr "フレームの繰り返し"

msgid "Scratched  Frame"
msgstr "傷ついたフレーム"

msgid "Always"
msgstr "常に"

msgid "Presentation Mode"
msgstr "プレゼンテーションモード"

msgid "Automatic"
msgstr "自動"

msgid "Half Float"
msgstr "ハーフフロート"

msgid "Full Float (Accurate)"
msgstr "フルフロート（正確）"

msgid "GPU 0"
msgstr "GPU 0"

msgid "Normal"
msgstr "通常"

msgid "X 2"
msgstr "×2"

msgid "X 3"
msgstr "×3"

msgid "X 4"
msgstr "×4"

msgid "Do Nothing"
msgstr "何もしない"

msgid "Open Logs on Dock"
msgstr "ドックでログを開く"

msgid "Open Logs on Window"
msgstr "ウィンドウでログを開く"

msgid "On Demand From Help Menu"
msgstr "ヘルプメニューからオンデマンド"

msgid "At Start Up"
msgstr "起動時に"

msgid ""
"This will reset all your preferences to their default values.  Are you sure "
"you want to continue?"
msgstr "これにより、すべての設定がデフォルト値にリセットされます。続行しますか?"

msgid "User Interface"
msgstr "ユーザーインターフェース"

msgid "Window Behavior"
msgstr "ウィンドウの動作"

msgid "Always on Top"
msgstr "常に最前面"

msgid ""
"When selected, mrv2's window will always show up on top of other windows on "
"the desktop."
msgstr "選択すると、mrv2のウィンドウはデスクトップ上の他のウィンドウよりも常に最前面に表示されます。"

msgid "Secondary on Top"
msgstr "副次的に最前面"

msgid "Single Instance"
msgstr "単一インスタンス"

msgid ""
"When selected, only a single mrv2 instance is allowed.\n"
"If you try to open several mrv2s with different images, all these images will be sent to the already open mrv2."
msgstr ""
"選択すると、mrv2のインスタンスは1つだけが許可されます。\n"
"異なる画像で複数のmrv2を開こうとした場合、これらの画像はすでに開いているmrv2に送られます。"

msgid "Auto Refit Image"
msgstr "画像を自動的にリフィット"

msgid ""
"When selected, mrv2 will apply a fit image operation on each video played.  "
"This effectively means the video will be resized automatically based on the "
"size of the window."
msgstr ""
"選択すると、mrv2は再生される各ビデオに画像をフィットする操作を適用します。これにより、ビデオはウィンドウのサイズに基づいて自動的にリサイズされます。"

msgid "Raise on Enter"
msgstr "エンターでウィンドウを最前面に"

msgid ""
"When selected, mrv2 will raise the window to the front once you enter the "
"view window."
msgstr "選択すると、mrv2 は表示ウィンドウに入ったときにウィンドウを前面に表示します。"

msgid "When selected, mrv2 will resize its window to the first image."
msgstr "選択すると、mrv2はウィンドウを最初の画像に合わせてリサイズします。"

msgid "Fullscreen"
msgstr "フルスクリーン"

msgid "When selected, mrv2 will start in full screen mode."
msgstr "選択すると、mrv2はフルスクリーンモードで起動します。"

msgid "Presentation"
msgstr "プレゼンテーション"

msgid "When selected, mrv2 will start in presentation mode."
msgstr "選択すると、mrv2はプレゼンテーションモードで起動します。"

msgid "Maximized"
msgstr "最大化"

msgid "When selected, mrv2 will start in a maximized window."
msgstr "選択すると、mrv2は最大化されたウィンドウで起動します。"

msgid "UI Elements"
msgstr "UI要素"

msgid "Menu Bar"
msgstr "メニューバー"

msgid "When selected, mrv2 will start with the menu bar already shown."
msgstr "選択すると、mrv2はメニューバーを表示した状態で起動します。"

msgid "Topbar"
msgstr "トップバー"

msgid ""
"When selected, mrv2 will start with its channel, gain, gamma toolbar "
"visible."
msgstr "選択すると、mrv2はチャンネル、ゲイン、ガンマツールバーを表示した状態で起動します。"

msgid "Pixel Toolbar"
msgstr "ピクセルツールバー"

msgid "When selected, mrv2 will start with the pixel toolbar shown."
msgstr "選択すると、mrv2はピクセルツールバーを表示した状態で起動します。"

msgid "When selected, mrv2 will start with the timeline shown."
msgstr "選択すると、mrv2はタイムラインを表示した状態で起動します。"

msgid "Status Bar"
msgstr "ステータスバー"

msgid "When selected, mrv2 will start with the status bar visible."
msgstr "選択すると、mrv2はステータスバーを表示した状態で起動します。"

msgid "macOS Menus"
msgstr "macOSメニュー"

msgid ""
"This is a macOS setting only.  When selected the menus will appear on the "
"system toolbar instead of the mrv2 toolbar."
msgstr "これはmacOS専用の設定です。選択すると、メニューはmrv2のツールバーではなくシステムツールバーに表示されます。"

msgid "Tool Dock"
msgstr "ツールドック"

msgid "When selected, mrv2 will start with the action tool dock already open."
msgstr "選択すると、mrv2はアクションツールドックを開いた状態で起動します。"

msgid "Only One Panel"
msgstr "パネルを1つだけ"

msgid ""
"When selected, mrv2 will start with the only one panel option selected."
msgstr "選択すると、mrv2はパネルを1つだけのオプションを選択した状態で起動します。"

msgid "View Window"
msgstr "ビューウィンドウ"

msgid "Defaults"
msgstr "デフォルト"

msgid "Sets the default gain when mrv2 starts."
msgstr "mrv2が起動した際のデフォルトゲインを設定します。"

msgid "Sets the default gamma when mrv2 starts."
msgstr "mrv2が起動した際のデフォルトガンマを設定します。"

msgid "Crop"
msgstr "トリミング"

msgid "Allows you to select a standard cropping area around image."
msgstr "画像の周囲に標準的なトリミングエリアを選択できます。"

msgid "Auto Frame"
msgstr "自動フレーム"

msgid "When this is on, View/Auto Frame will be active."
msgstr "このオプションがオンになると、ビュー/自動フレームが有効になります。"

msgid "Safe Areas"
msgstr "セーフエリア"

msgid "When mrv2 starts, the safe area display will be active by default."
msgstr "mrv2が起動すると、セーフエリアの表示がデフォルトで有効になります。"

msgid "OCIO in Top Bar"
msgstr "トップバーにOCIO"

msgid ""
"When mrv2 starts, OCIO should start in the top bar instead of color "
"adjustments."
msgstr "mrv2が起動すると、OCIOはカラーアジャストメントではなくトップバーに表示されます。"

msgid "Zoom Speed"
msgstr "ズーム速度"

msgid "HUD"
msgstr "HUD"

msgid ""
"This area specifies which elements should be shown as a HUD overlay on the "
"view screen."
msgstr "このエリアでは、ビュースクリーン上にHUDオーバーレイとして表示する要素を指定します。"

msgid "Frame"
msgstr "フレーム"

msgid "Frame Range"
msgstr "フレーム範囲"

msgid "Frame Count"
msgstr "フレーム数"

msgid "Memory"
msgstr "メモリ"

msgid "Attributes"
msgstr "属性"

msgid "File Requester"
msgstr "ファイルリクエスタ"

msgid "Single Click to Travel Drawers"
msgstr "単一クリックでドロワーを移動"

msgid ""
"When using mrv2's file chooser, a single click on a folder will open it."
msgstr "mrv2のファイル選択を使用する際、フォルダを単一クリックすると開きます。"

msgid "Thumbnails Active"
msgstr "サムネイル有効"

msgid "Show thumbnails for known files."
msgstr "既知のファイルに対してサムネイルを表示します。"

msgid "USD Thumbnails"
msgstr "USDサムネイル"

msgid "Show Thumbnails for USD files (can be slow if they are big)"
msgstr "USDファイルに対してサムネイルを表示します（大きい場合は遅くなることがあります）。"

msgid "Use Native File Chooser"
msgstr "ネイティブファイル選択を使用"

msgid ""
"If selected, the natlve file chooser will be used.  If unselected, mrv2's "
"standard file chooser will be used."
msgstr "選択するとネイティブファイル選択が使用されます。選択されていない場合は、mrv2の標準ファイル選択が使用されます。"

msgid "Fonts"
msgstr "フォント"

msgid "Menus"
msgstr "メニュー"

msgid "Sets the font to use in menus."
msgstr "メニューで使用するフォントを設定します。"

msgid "Panels"
msgstr "パネル"

msgid "Sets the font to use in panels. (Not yet working)"
msgstr "パネルで使用するフォントを設定します。（まだ動作していません）"

msgid "HDR"
msgstr "HDR"

msgid "Chromaticities"
msgstr "色度"

msgid "HDR Data"
msgstr "HDRデータ"

msgid "Tonemap Algorithm"
msgstr "トゥーンマップ アルゴリズム"

msgid "Gamut Mapping"
msgstr "色域マッピング"

msgid "Language and Colors"
msgstr "言語とカラー"

msgid "Scheme"
msgstr "スキーム"

msgid "Color Theme"
msgstr "カラーテーマ"

msgid "Reload Theme"
msgstr "テーマを再読み込み"

msgid ""
"Reload color theme from mrv2.colors file again to refresh change in colors"
msgstr "mrv2.colorsファイルからカラーテーマを再度読み込んで、色の変更を更新します。"

msgid "Selects the background color of areas outside the current image."
msgstr "現在の画像の外側の領域の背景色を選択します。"

msgid "Text Overlay"
msgstr "テキストオーバーレイ"

msgid "Selects the color of text overlays printed over the current image."
msgstr "現在の画像上に印刷されるテキストオーバーレイの色を選択します。"

msgid "Selects the color of the selection rectangle over the current image."
msgstr "現在の画像上の選択矩形の色を選択します。"

msgid "Selects the color of HUD overlays."
msgstr "HUDオーバーレイの色を選択します。"

msgid "RGBA Display"
msgstr "RGBA表示"

msgid "Pixel Values"
msgstr "ピクセル値"

msgid "Secondary Display"
msgstr "副次表示"

msgid "Luminance"
msgstr "輝度"

msgid "Positioning"
msgstr "位置設定"

msgid "Always Save on Exit"
msgstr "終了時に常に保存"

msgid ""
"When this option is set, mrv2 will save its position and size upon exiting "
"the program."
msgstr "このオプションが設定されている場合、mrv2はプログラムを終了する際に位置とサイズを保存します。"

msgid "Fixed Position"
msgstr "固定位置"

msgid ""
"When this option is set, mrv2 will open in the position you set here (except"
" if the window goes out of the Desktop).  If Always Save on Exit is on, the "
"values are recakculated upon exiting the program."
msgstr ""
"このオプションが設定されている場合、mrv2はここで設定した位置で開きます（ただし、ウィンドウがデスクトップの外に出る場合は除きます）。終了時に常に保存がオンになっている場合、値はプログラム終了時に再計算されます。"

msgid "X:"
msgstr "X:"

msgid "Y:"
msgstr "Y:"

msgid "Fixed Size"
msgstr "固定サイズ"

msgid ""
"When this option is on, mrv2 will always open to the size you set in W and "
"H.  If Always Save on Exit is on, the values are recalculated upon exiting "
"the program."
msgstr ""
"このオプションがオンの場合、mrv2 は常に W と H "
"で設定したサイズで開きます。常に終了時に保存がオンの場合、プログラムの終了時に値が再計算されます。"

msgid "W:"
msgstr "W:"

msgid "H:"
msgstr "H:"

msgid "Take Current Window Values"
msgstr "現在のウィンドウの値を使用"

msgid ""
"Fills the Fixed Position and and Fixed Size values with the current values "
"of the viewer.  Remember to also check the boxes for Fixed Position and/or "
"Fixed Size depending what you want to save."
msgstr ""
"ビューアーの現在の値で、固定位置と固定サイズの値を埋めます。保存したいものに応じて、固定位置と/または固定サイズのチェックボックスも確認してください。"

msgid "Render"
msgstr "レンダリング"

msgid "Alpha Blend"
msgstr "アルファブレンド"

msgid "Minify Filter"
msgstr "縮小フィルタ"

msgid "Magnify Filter"
msgstr "拡大フィルタ"

msgid "Thumbnails"
msgstr "サムネイル"

msgid "Edit Viewport"
msgstr "編集ビューポート"

msgid "How to display timeline thumbnails by default."
msgstr "タイムラインのサムネイルをデフォルトで表示する方法。"

msgid "Preview Thumbnails above Timeline"
msgstr "タイムライン上にサムネイルをプレビュー"

msgid "Preview Thumbnails in a rectangle above Timeline"
msgstr "タイムライン上の長方形内でサムネイルをプレビュー"

msgid "Refresh Thumbnails on Panels Manuallly"
msgstr "パネルのサムネイルを手動で更新"

msgid ""
"When this option is on, thumbnails in panels won't be refreshed "
"automatically.  You will have to use RMB->Update Thumbnail on the Thumbnail."
msgstr ""
"このオプションを有効にすると、パネル内のサムネイルは自動的に更新されません。サムネイル上で右クリック -> サムネイルを更新 を使用する必要があります。"

msgid "Preview Thumbnails on Panels"
msgstr "パネル上でサムネイルをプレビュー"

msgid "Preview Thumbnails in Panels"
msgstr "パネル内でサムネイルをプレビュー"

msgid "Display"
msgstr "表示"

msgid "How to display timeline by default."
msgstr "タイムラインをデフォルトで表示する方法。"

msgid "Start in Edit mode"
msgstr "編集モードで開始"

msgid "Editing viewport will be visible at start up."
msgstr "編集ビューポートが起動時に表示されます。"

msgid "Remove EDLs in Temporary Folder on Exit"
msgstr "終了時に一時フォルダ内のEDLを削除"

msgid ""
"When selected, temporary EDLs (Playlists) will be removed from the temporary"
" folder."
msgstr "選択すると、一時フォルダ内の一時的なEDL（プレイリスト）が削除されます。"

msgid "Video Start Frame"
msgstr "ビデオ開始フレーム"

msgid "Start value in the timeline where video starts."
msgstr "ビデオが開始されるタイムラインの開始値。"

msgid "Playback"
msgstr "再生"

msgid "Auto Playback"
msgstr "自動再生"

msgid "Start Playback when opening files."
msgstr "ファイルを開く際に再生を開始します。"

msgid "Single Click Playback"
msgstr "単一クリック再生"

msgid ""
"Start Playback when single clicking the left mouse button on the view window"
msgstr "ビューウィンドウで左クリックしたときに再生を開始します。"

msgid "Auto Hide Pixel Bar"
msgstr "ピクセルバーを自動的に隠す"

msgid "Sequences"
msgstr "シーケンス"

msgid "Speed"
msgstr "速度"

msgid "Frames Per Second value for sequences that don't have embedded speed."
msgstr "埋め込み速度がないシーケンスのフレームレート値。"

msgid "Looping Mode"
msgstr "ループモード"

msgid "Select default looping mode in timeline."
msgstr "タイムラインのデフォルトのループモードを選択します。"

msgid "Sensitivity"
msgstr "感度"

msgid ""
"This setting controls the sensitivity of scrubbing.  Smaller values make the"
" mouse move jump more frames while higher values does the opposite."
msgstr "この設定は、スクラブの感度を制御します。小さい値はマウスの移動がフレームを飛ばすようになり、より大きい値はその逆になります。"

msgid ""
"Start playback when scrubbing so that audio can be heard.  Scrubbing can be "
"less smooth."
msgstr "スクラブ中に再生を開始してオーディオを聞けるようにします。スクラブは少し荒くなることがあります。"

msgid "Alt Sensitivity"
msgstr "Alt感度"

msgid ""
"When using ALT + Left Mouse Button, this setting controls the multiplier "
"used for slowing the scrubbing."
msgstr "ALT + 左クリックを使用する場合、この設定はスクラブの速度を遅くするための乗数を制御します。"

msgid "Default View"
msgstr "デフォルトビュー"

msgid "Show Transitions"
msgstr "トランジションを表示"

msgid "Show Transitions in Edit Viewport"
msgstr "編集ビューポートでトランジションを表示"

msgid "Show Markers"
msgstr "マーカーを表示"

msgid "Show Markers in Edit Viewport"
msgstr "編集ビューポートでマーカーを表示"

msgid "Behavior"
msgstr "動作"

msgid "Edit Associated Clips"
msgstr "関連するクリップを編集"

msgid "Edit Associated Clips."
msgstr "関連するクリップを編集します。"

msgid "Editable"
msgstr "編集可能"

msgid "Editable Timeline Viewport."
msgstr "編集可能なタイムラインビューポート。"

msgid "OCIO"
msgstr "OCIO"

msgid "OCIO Config File"
msgstr "OCIO設定ファイル"

msgid ""
"This is the path to your config.ocio file.  It can be set with the "
"environment variable OCIO, which takes precedence over any saved setting."
msgstr "これはconfig.ocioファイルへのパスです。環境変数OCIOで設定することもでき、保存された設定よりも優先されます。"

msgid "Built-in Configs"
msgstr "組み込み設定"

msgid "Pick a config.ocio file from disk."
msgstr "ディスクからconfig.ocioファイルを選択します。"

msgid "Use Default Display and View"
msgstr "デフォルトの表示とビューを使用"

msgid ""
"When this option is on, and your config.ocio has a default display and view,"
" it will be used to be set as default."
msgstr "このオプションがオンの場合、config.ocioにデフォルトの表示とビューがある場合、それがデフォルトとして設定されます。"

msgid "Use Active Views and Active Displays"
msgstr "アクティブビューとアクティブディスプレイを使用"

msgid ""
"When this option is off, OCIO files with active_views: and active_displays: "
"are not taken into account."
msgstr "このオプションがオフの場合、active_views:およびactive_displays:を持つOCIOファイルは考慮されません。"

msgid "OCIO Defaults"
msgstr "OCIOデフォルト"

msgid "8-bits"
msgstr "8ビット"

msgid ""
"The name of the OCIO default image color space for 8 bit images (jpg, bmp, "
"etc)."
msgstr "8ビット画像（jpg、bmpなど）のOCIOデフォルト画像カラースペースの名前です。"

msgid "16-bits"
msgstr "16ビット"

msgid ""
"The name of the OCIO default image color space for 16-bit images (cin, tiff,"
" etc.)"
msgstr "16ビット画像（cin、tiffなど）のOCIOデフォルト画像カラースペースの名前です。"

msgid "32-bits"
msgstr "32ビット"

msgid ""
"The name of the OCIO default image color space for 32-bit int images "
"(openexr integers, etc.)"
msgstr "32ビット整数画像（OpenEXR整数など）のOCIOデフォルト画像カラースペースの名前です。"

msgid "half"
msgstr "half"

msgid ""
"The name of the OCIO default image color space for OpenEXR half images."
msgstr "OpenEXR半精度画像のOCIOデフォルト画像カラースペースの名前です。"

msgid "float"
msgstr "float"

msgid ""
"The name of the OCIO default image color space for half and float images "
"(OpenEXR, hdr, dpx, etc.)"
msgstr "半精度と浮動小数点画像（OpenEXR、hdr、dpxなど）のOCIOデフォルト画像カラースペースの名前です。"

msgid "Default Look"
msgstr "デフォルトルック"

msgid "Display / View"
msgstr "表示 / ビュー"

msgid "Default Display / View"
msgstr "デフォルト表示 / ビュー"

msgid "Loading"
msgstr "読み込み"

msgid "Version Regex"
msgstr "バージョン正規表現"

msgid ""
"Regular Expression used to match clip versions.  Must group three things "
"(prefix, number and suffix). If left on its default value (_v), it will "
<<<<<<< HEAD
"automatically be created a regular expression to match versions defined with "
"_v in the name of the file, directory or both. For example: "
=======
"automatically be created a regular expression to match versions defined with"
" _v in the name of the file, directory or both. For example: "
>>>>>>> 8a3f94c7
"gizmo_v001.0001.exr"
msgstr ""
"クリップバージョンに一致するための正規表現です。プレフィックス、番号、サフィックスの3つをグループ化する必要があります。デフォルト値(_v)のままにすると、ファイル名やディレクトリ名（またはその両方）に_vで定義されたバージョンに一致する正規表現が自動的に作成されます。例:"
" gizmo_v001.0001.exr"

msgid "Maximum Images Apart"
msgstr "最大画像間隔"

msgid ""
"When searching for a version, this value is the maximum version apart from "
"each other when searching the first or last version."
msgstr "バージョンを検索する際、この値は最初または最後のバージョンを検索する際に互いに離れている最大バージョンです。"

msgid "Missing Frame"
msgstr "欠落フレーム"

msgid "Path Mappings"
msgstr "パスマッピング"

msgid ""
"Use Up and Down arrows to move the selected line up and down.  Double click "
"to change item.  Click on an empty area to unselect."
msgstr "上矢印と下矢印を使用して選択行を上下に移動します。アイテムを変更するにはダブルクリックします。空の領域をクリックして選択を解除します。"

msgid "Add Paths"
msgstr "パスを追加"

msgid "Add a new remote mapping."
msgstr "新しいリモートマッピングを追加します。"

msgid "Remove Paths"
msgstr "パスを削除"

msgid "Remove the currently selected path mapping."
msgstr "現在選択されているパスマッピングを削除します。"

msgid "Send"
msgstr "送信"

msgid "Accept"
msgstr "適用"

msgid "UI Control"
msgstr "UIコントロール"

msgid "Pan and Zoom"
msgstr "パンとズーム"

msgid "Color Control"
msgstr "カラーコントロール"

msgid "Audio Control"
msgstr "オーディオコントロール"

msgid "Monitor VSync"
msgstr "モニタVSync"

msgid ""
"Turns on and off Monitor's Vsync.  VSync off can display movies faster, at "
"the cost of potential tearing in the image."
msgstr "モニタのVSyncをオンまたはオフにします。VSyncをオフにすると、映像のティアリングのリスクを冒して映画をより速く表示できます。"

msgid "Color Buffers' Accuracy"
msgstr "カラーバッファの精度"

msgid ""
"Color Buffers can be Float, Half Float, Fast or Automatic.  Float preserves "
"all float information, Half Float preserves most float information and Fast "
"works in 8-bits.  Automatic selects the accuracy based on image depth."
msgstr ""
"カラーバッファはFloat、Half Float、Fast、または自動で設定できます。Floatはすべての浮動小数点情報を保存し、Half "
"Floatはほとんどの浮動小数点情報を保存し、Fastは8ビットで動作します。自動は画像の深度に基づいて精度を選択します。"

msgid "Main Viewport"
msgstr "メインビューポート"

msgid "Blit"
msgstr "ブリット"

msgid ""
"Viewports can be drawn with blitting or with shaders.  Depending on graphics"
" card and OS one can perform better then the other."
msgstr ""
"ビューポートはブリッティングまたはシェーダーで描画できます。グラフィックスカードやOSによって、どちらかの方法がより良いパフォーマンスを発揮します。"

msgid "GPU"
msgstr "GPU"

msgid "Secondary Viewport"
msgstr "セカンダリビューポート"

msgid ""
"Timeline can be drawn with blitting or with shaders.  Depending on graphics "
"card and OS one can perform better than the other."
msgstr ""
"タイムラインはブリッティングまたはシェーダーで描画できます。グラフィックスカードやOSによって、どちらかの方法がより良いパフォーマンスを発揮します。"

msgid ""
"For changes to take effect, you will need to re-open any movies already "
"playing or reload mrv2."
msgstr "変更を有効にするには、すでに再生中の映画を再度開くか、mrv2をリロードする必要があります。"

msgid "API"
msgstr "API"

msgid "Audio API to use for platforms that support multiple APIs (Linux only)"
msgstr "複数のAPIをサポートするプラットフォームで使用するオーディオAPI（Linuxのみ）"

msgid "Output Device"
msgstr "出力デバイス"

msgid "Output Device to use for audio playback."
msgstr "オーディオ再生に使用する出力デバイス"

msgid "Voice Annotations"
msgstr "音声注釈"

msgid "Voice Annotation Preferences."
msgstr "音声注釈の設定。"

msgid "Save Path"
msgstr "保存パス"

msgid "Pick a directory from disk to save voice overs.."
msgstr "ボイスオーバーを保存するディレクトリをディスクから選択してください。"

msgid "Playback Speed"
msgstr "再生速度"

msgid "Microphone"
msgstr "マイク"

msgid "Volume"
msgstr "音量"

msgid "ComfyUI"
msgstr "ComfyUI"

msgid ""
"Here are the current settings to interact with ComfyUI.  It requires "
"installation of mrv2's comfyUI nodes."
msgstr "ここでは、ComfyUIとやり取りするための現在の設定が表示されています。mrv2のcomfyUIノードのインストールが必要です。"

msgid "Use ComfyUI Pipe"
msgstr "ComfyUIパイプを使用"

msgid ""
"This setting opens a pipe to communicate with ComfyUI's "
"mrv2_save_exr_node.py"
msgstr "この設定は、ComfyUIのmrv2_save_exr_node.pyと通信するためのパイプを開きます。"

msgid "Errors"
msgstr "エラー"

msgid "On FFmpeg Error"
msgstr "FFmpegエラー発生時"

msgid "Adjusts how Log Window behaves in case of an FFmpeg error."
msgstr "FFmpegエラー発生時のログウィンドウの動作を調整します。"

msgid "On Error"
msgstr "エラー発生時"

msgid "Adjusts how Log Window behaves in case of error."
msgstr "エラー発生時のログウィンドウの動作を調整します。"

msgid "Check for Updates"
msgstr "更新を確認"

msgid ""
"Allows you to automatically download updates of mrv2 when it starts up."
msgstr "mrv2が起動時に自動的に更新をダウンロードすることを許可します。"

msgid "Allow Screen Saver"
msgstr "スクリーンセーバーを許可する"

msgid ""
"This setting controls whether mrv2 will block the screen saver when running."
msgstr "この設定は、mrv2の実行中にスクリーンセーバーをブロックするかどうかを制御します。"

msgid "Reset settings to the default."
msgstr "設定をデフォルトにリセットします。"

msgid "Revert"
msgstr "元に戻す"

msgid "Revert settings to last saved preferences."
msgstr "設定を最後に保存した設定に戻します。"

msgid ""
"Accept settings but don't save.  They will get saved when exiting the "
"program."
msgstr "設定を適用しますが、保存しません。プログラムを終了する際に保存されます。"

msgid "Module"
msgstr "モジュール"

msgid "User Interface/View Window"
msgstr "ユーザーインターフェース/ビューウィンドウ"

msgid "User Interface/File Requester"
msgstr "ユーザーインターフェース/ファイルリクエスター"

msgid "User Interface/Fonts"
msgstr "ユーザーインターフェース/フォント"

msgid "User Interface/HDR"
msgstr "ユーザーインターフェース/HDR"

msgid "User Interface/Language and Colors"
msgstr "ユーザーインターフェース/言語とカラー"

msgid "User Interface/Pixel Toolbar"
msgstr "ユーザーインターフェース/ピクセルツールバー"

msgid "User Interface/Positioning"
msgstr "ユーザーインターフェース/位置調整"

msgid "User Interface/Render"
msgstr "ユーザーインターフェース/レンダリング"

msgid "User Interface/Thumbnails"
msgstr "ユーザーインターフェース/サムネイル"

msgid "User Interface/Timeline"
msgstr "ユーザーインターフェース/タイムライン"

msgid "No Audio was Compiled"
msgstr "オーディオがコンパイルされませんでした"

msgid "No Audio Devices were Found"
msgstr "オーディオデバイスが見つかりませんでした"

msgid "Default API"
msgstr "デフォルトAPI"

msgid "No Valid Devices found"
msgstr "有効なデバイスが見つかりませんでした"

msgid "Default Device"
msgstr "デフォルトデバイス"

msgid "PDF Options"
msgstr "PDFオプション"

msgid "Page Size"
msgstr "ページサイズ"

msgid "Remote to Local Path Mapping"
msgstr "リモートからローカルへのパスマッピング"

msgid "Remote Path"
msgstr "リモートパス"

msgid "Local Path"
msgstr "ローカルパス"

msgid "Okay"
msgstr "OK"

msgid "OCIO Presets"
msgstr "OCIOプリセット"

msgid "Click to switch to a stored preset."
msgstr "保存されたプリセットに切り替えるにはクリックしてください。"

msgid "Click to add a new preset with the current settings."
msgstr "現在の設定で新しいプリセットを追加するにはクリックしてください。"

msgid "Click to delete the selected preset."
msgstr "選択されたプリセットを削除するにはクリックしてください。"

msgid ""
"Select, Add or Delete an OCIO Preset that stores: config filename, Input "
"Color Space, View, Look, LUT settings and Defaults for 8-bits, 16-bits, "
"32-bits, half and float images. "
msgstr ""
"OCIOプリセットを選択、追加、または削除します。保存される内容は、コンフィグファイル名、入力カラースペース、ビュー、ルック、LUT設定、および8ビット、16ビット、32ビット、ハーフ、フロート画像のデフォルトです。"

msgid "Summary"
msgstr "概要"

msgid "Preset Name"
msgstr "プリセット名"

msgid "Function"
msgstr "機能"

msgid "Key"
msgstr "キー"

msgid "Match Case"
msgstr "大文字小文字を区別"

msgid "Reset hotkeys to mrv2's default configuration."
msgstr "ホットキーをmrv2のデフォルト設定にリセットします。"

msgid "Reload"
msgstr "再読み込み"

msgid "Reload hotkeys to last saved file."
msgstr "最後に保存したファイルからホットキーを再読み込みします。"

msgid "Accept the current hotkeys."
msgstr "現在のホットキーを適用します。"

msgid "HW"
msgstr "HW"

msgid "CPU Information"
msgstr "CPU情報"

msgid "GPU Information"
msgstr "GPU情報"

msgid "Formats"
msgstr "フォーマット"

msgid "Codecs"
msgstr "Codecs"

msgid "Subtitles"
msgstr "字幕"

msgid "Protocols"
msgstr "プロトコル"

msgid "Thanks"
msgstr "感謝"

msgid "Hotkey for..."
msgstr "ホットキー..."

msgid "Type Key"
msgstr "キーを入力"

msgid "Type a key."
msgstr "キーを入力してください。"

msgid "Shift"
msgstr "シフト"

msgid "Ctrl"
msgstr "コントロール"

msgid "Alt"
msgstr "Alt"

msgid "Meta"
msgstr "Meta"

msgid "Clear"
msgstr "クリア"

msgid "OCIO Browser"
msgstr "OCIO ブラウザ"

msgid "Select an OCIO Transform"
msgstr "OCIO 変換を選択"

msgid "Accept the selected OCIO file."
msgstr "選択したOCIOファイルを受け付ける"

msgid "Cancel the OCIO selection and don't change anything."
msgstr "OCIOの選択をキャンセルし、何も変更しない"

msgid "Escape"
msgstr "エスケープ"

msgid "BackSpace"
msgstr "バックスペース"

msgid "Tab"
msgstr "タブ"

msgid "Return"
msgstr "リターン"

msgid "Print"
msgstr "印刷"

msgid "ScrollLock"
msgstr "スクロールロック"

msgid "Pause"
msgstr "一時停止"

msgid "Insert"
msgstr "挿入"

msgid "PageUp"
msgstr "ページアップ"

msgid "End"
msgstr "エンド"

msgid "PageDown"
msgstr "ページダウン"

msgid "Left"
msgstr "左"

msgid "Up"
msgstr "上"

msgid "Right"
msgstr "右"

msgid "Down"
msgstr "下"

msgid "LeftShift"
msgstr "左シフト"

msgid "RightShift"
msgstr "右シフト"

msgid "LeftCtrl"
msgstr "左コントロール"

msgid "RightCtrl"
msgstr "右コントロール"

msgid "CapsLock"
msgstr "キャップスロック"

msgid "LeftAlt"
msgstr "左Alt"

msgid "RightAlt"
msgstr "右Alt"

msgid "LeftMeta"
msgstr "左Meta"

msgid "RightMeta"
msgstr "右Meta"

msgid "Menu"
msgstr "メニュー"

msgid "NumLock"
msgstr "ナムロック"

msgid "padEnter"
msgstr "padEnter"

msgid "pad0"
msgstr "pad0"

msgid "pad1"
msgstr "pad1"

msgid "pad2"
msgstr "pad2"

msgid "pad3"
msgstr "pad3"

msgid "pad4"
msgstr "pad4"

msgid "pad5"
msgstr "pad5"

msgid "pad6"
msgstr "pad6"

msgid "pad7"
msgstr "pad7"

msgid "pad8"
msgstr "pad8"

msgid "pad9"
msgstr "pad9"

msgid "Space (' ')"
msgstr "スペース (' ')"

msgid "Multiply"
msgstr "乗算"

msgid "Subtract"
msgstr "減算"

msgid "Decimal"
msgstr "小数点"

msgid "Divide"
msgstr "除算"

msgid "@B12@C7@b@.Remote\t@B12@C7@b@.Local"
msgstr "@B12@C7@b@.Remote\t@B12@C7@b@.Local"

msgid "sysctl failed!"
msgstr "sysctlに失敗しました。"

msgid "host_statistics64 failed"
msgstr "host_statistics64に失敗しました。"

msgid "task info failed"
msgstr "タスク情報の取得に失敗しました。"

msgid "Open Directory"
msgstr "ディレクトリを開く"

msgid "Open Movie or Sequence"
msgstr "ムービーまたはシーケンスを開く"

msgid "Open Single Image"
msgstr "単一画像を開く"

msgid "Open New Program Instance"
msgstr "新しいプログラムインスタンスを開く"

msgid "Save Image"
msgstr "画像を保存"

msgid "Save Frames To Folder"
msgstr "フレームをフォルダに保存"

msgid "Save OTIO Timeline"
msgstr "OTIOタイムラインを保存"

msgid "Save Annotations Only"
msgstr "アノテーションだけを保存"

msgid "Save Annotations as JSON"
msgstr "アノテーションをJSONとして保存"

msgid "Save PDF Document"
msgstr "PDFドキュメントを保存"

msgid "Save Session As"
msgstr "セッションを別名で保存"

msgid "Close Current"
msgstr "現在のものを閉じる"

msgid "Close All"
msgstr "すべて閉じる"

msgid "Quit Program"
msgstr "プログラムを終了"

msgid "Zoom Minimum"
msgstr "最小ズーム"

msgid "Zoom Maximum"
msgstr "最大ズーム"

msgid "Center Image"
msgstr "画像を中央に配置"

msgid "Fit Screen"
msgstr "画面に合わせる"

msgid "Resize Main Window to Fit"
msgstr "メインウィンドウを画面に合わせてリサイズ"

msgid "Fit All"
msgstr "すべて合わせる"

msgid "Toggle Minify Texture Filtering"
msgstr "縮小テクスチャフィルタリングの切り替え"

msgid "Toggle Magnify Texture Filtering"
msgstr "拡大テクスチャフィルタリングの切り替え"

msgid "Auto Frame View"
msgstr "自動フレーム表示"

msgid "Toggle Click Through"
msgstr "クリックスルーの切り替え"

msgid "More UI Transparency"
msgstr "UIの透過度を増やす"

msgid "Less UI Transparency"
msgstr "UIの透過度を減らす"

msgid "Ignore Display Window"
msgstr "表示ウィンドウを無視"

msgid "Ignore Chromaticities"
msgstr "色度を無視"

msgid "Auto Normalize"
msgstr "自動正規化"

msgid "Invalid Values"
msgstr "無効な値"

msgid "HDR Data From File"
msgstr "ファイルからのHDRデータ"

msgid "HDR Data Inactive"
msgstr "HDRデータ 非アクティブ"

msgid "HDR Data Active"
msgstr "HDRデータ アクティブ"

msgid "Toggle HDR tonemap"
msgstr "HDR トーンマップの切り替え"

msgid "Compare None"
msgstr "比べるものがない"

msgid "Compare Wipe"
msgstr "比較ワイプ"

msgid "Compare Overlay"
msgstr "比較オーバーレイ"

msgid "Compare Difference"
msgstr "比較差分"

msgid "Compare Horizontal"
msgstr "比較水平"

msgid "Compare Vertical"
msgstr "比較垂直"

msgid "Compare Tile"
msgstr "比較タイル"

msgid "Color Channel"
msgstr "カラーチャンネル"

msgid "Red Channel"
msgstr "赤チャンネル"

msgid "Green Channel"
msgstr "緑チャンネル"

msgid "Blue Channel"
msgstr "青チャンネル"

msgid "Alpha Channel"
msgstr "アルファチャンネル"

msgid "Lumma Channel"
msgstr "ルマチャンネル"

msgid "Flip X"
msgstr "X方向反転"

msgid "Flip Y"
msgstr "Y方向反転"

msgid "Rotate Images +90 Degrees"
msgstr "画像を+90度回転"

msgid "Rotate Images -90 Degrees"
msgstr "画像を-90度回転"

msgid "Video Levels from File"
msgstr "ビデオレベルをファイルから"

msgid "Video Levels Legal Range"
msgstr "ビデオレベル法的範囲"

msgid "Video Levels Full Range"
msgstr "ビデオレベル全範囲"

msgid "Alpha Blend None"
msgstr "アルファブレンドなし"

msgid "Alpha Blend Straight"
msgstr "アルファブレンド直線"

msgid "Alpha Blend Premultiplied"
msgstr "アルファブレンド事前乗算"

msgid "Annotation Clear Frame"
msgstr "注釈フレームクリア"

msgid "Annotation Clear All Frames"
msgstr "すべてのフレームの注釈をクリア"

msgid "Annotation Frame Step Backwards"
msgstr "注釈フレームを後ろに進む"

msgid "Toggle Show Annotations"
msgstr "注釈の表示を切り替え"

msgid "Frame Step Backwards"
msgstr "フレームを後ろに進む"

msgid "Frame Step FPS Backwards"
msgstr "フレームをFPSで後ろに進む"

msgid "Annotation Frame Step Forwards"
msgstr "注釈フレームを前に進む"

msgid "Frame Step Forwards"
msgstr "フレームを前に進む"

msgid "Frame Step FPS Forwards"
msgstr "フレームをFPSで前に進む"

msgid "Play Backwards"
msgstr "逆再生"

msgid "Play Backwards / Change Speed"
msgstr "逆再生 / 再生速度変更"

msgid "Play in Current Direction"
msgstr "現在の方向で再生"

msgid "Play Forwards"
msgstr "順再生"

msgid "Play Forwards / Change Speed"
msgstr "順再生 / 再生速度変更"

msgid "Next Clip"
msgstr "次のクリップ"

msgid "Previous Clip"
msgstr "前のクリップ"

msgid "Loop Playback"
msgstr "ループ再生"

msgid "Playback Once"
msgstr "1回再生"

msgid "Playback Ping Pong"
msgstr "ピンポン再生"

msgid "First Image Version"
msgstr "最初の画像バージョン"

msgid "Previous Image Version"
msgstr "前の画像バージョン"

msgid "Next Image Version"
msgstr "次の画像バージョン"

msgid "Last Image Version"
msgstr "最後の画像バージョン"

msgid "Previous Image"
msgstr "前の画像"

msgid "Next Image"
msgstr "次の画像"

msgid "Previous Image Limited"
msgstr "前の画像（制限付き）"

msgid "Next Image Limited"
msgstr "次の画像（制限付き）"

msgid "Previous Channel"
msgstr "前のチャンネル"

msgid "Next Channel"
msgstr "次のチャンネル"

msgid "Clear Cache"
msgstr "キャッシュをクリア"

msgid "Update Video Frame"
msgstr "ビデオフレームを更新"

msgid "Cut Frame"
msgstr "フレームを切り取る"

msgid "Copy Frame"
msgstr "フレームをコピー"

msgid "Paste Frame"
msgstr "フレームを貼り付け"

msgid "Insert Frame"
msgstr "フレームを挿入"

msgid "Slice Clip"
msgstr "クリップをスライス"

msgid "Remove Clip"
msgstr "クリップを削除"

msgid "Insert Audio Clip"
msgstr "オーディオクリップを挿入"

msgid "Remove Audio Clip"
msgstr "オーディオクリップを削除"

msgid "Insert Audio Gap"
msgstr "オーディオギャップを挿入"

msgid "Remove Audio Gap"
msgstr "オーディオギャップを削除"

msgid "Edit Undo"
msgstr "編集を元に戻す"

msgid "Edit Redo"
msgstr "編集をやり直す"

msgid "Toggle Menu Bar"
msgstr "メニューバーを切り替え"

msgid "Toggle Top Bar"
msgstr "上部バーを切り替え"

msgid "Toggle Pixel Bar"
msgstr "ピクセルバーを切り替え"

msgid "Toggle Timeline"
msgstr "タイムラインを切り替え"

msgid "Toggle Status Bar"
msgstr "ステータスバーを切り替え"

msgid "Toggle Tool Dock"
msgstr "ツールドックを切り替え"

msgid "Toggle Full Screen"
msgstr "フルスクリーンを切り替え"

msgid "Toggle Presentation"
msgstr "プレゼンテーションの切り替え"

msgid "Toggle Float On Top"
msgstr "浮動ウィンドウを最前面に表示の切り替え"

msgid "Toggle Secondary"
msgstr "副次的なものの切り替え"

msgid "Toggle Secondary Float On Top"
msgstr "副次的な浮動ウィンドウを最前面に表示の切り替え"

msgid "Toggle NDI"
msgstr "NDIの切り替え"

msgid "Toggle Network"
msgstr "ネットワークの切り替え"

msgid "Toggle USD"
msgstr "USDの切り替え"

msgid "Toggle Stereo 3D"
msgstr "ステレオ3Dの切り替え"

msgid "Toggle Edit Mode"
msgstr "編集モードの切り替え"

msgid "Toggle Timeline Editable"
msgstr "タイムラインの編集を切り替え"

msgid "Toggle Edit Associated Clips"
msgstr "関連クリップの編集を切り替え"

msgid "Timeline Frame View"
msgstr "タイムライン フレーム表示"

msgid "Toggle Timeline Scroll To Current Frame"
msgstr "タイムラインを現在のフレームにスクロールするを切り替え"

msgid "Toggle Timeline Track Info"
msgstr "タイムライン トラック情報を切り替え"

msgid "Toggle Timeline Clip Info"
msgstr "タイムライン クリップ情報を切り替え"

msgid "Toggle Timeline Thumbnails"
msgstr "タイムライン サムネイルを切り替え"

msgid "Toggle Timeline Transitions"
msgstr "タイムライン トランジションを切り替え"

msgid "Toggle Timeline Markers"
msgstr "タイムライン マーカーを切り替え"

msgid "Reset Gain/Gamma"
msgstr "ゲイン/ガンマのリセット"

msgid "Exposure More"
msgstr "露出を増やす"

msgid "Exposure Less"
msgstr "露出を減らす"

msgid "Saturation More"
msgstr "彩度を増やす"

msgid "Saturation Less"
msgstr "彩度を減らす"

msgid "Gamma More"
msgstr "ガンマを増やす"

msgid "Gamma Less"
msgstr "ガンマを減らす"

msgid "OCIO In Top Bar"
msgstr "OCIOを上部バーに表示"

msgid "OCIO Input Color Space"
msgstr "OCIO 入力カラースペース"

msgid "OCIO Display"
msgstr "OCIO 表示"

msgid "OCIO View"
msgstr "OCIO ビュー"

msgid "OCIO Toggle"
msgstr "OCIO 切り替え"

msgid "Scrub Mode"
msgstr "スクラブ モード"

msgid "Area Selection Mode"
msgstr "エリア選択モード"

msgid "Erase Mode"
msgstr "消去モード"

msgid "Polygon Mode"
msgstr "ポリゴンモード"

msgid "Arrow Mode"
msgstr "矢印モード"

msgid "Rectangle Mode"
msgstr "長方形モード"

msgid "Circle Mode"
msgstr "円モード"

msgid "Text Mode"
msgstr "テキストモード"

msgid "Voice Mode"
msgstr "音声モード"

msgid "Pen Size More"
msgstr "ペンサイズ増加"

msgid "Pen Size Less"
msgstr "ペンサイズ減少"

msgid "Switch Pen Color"
msgstr "ペンカラー切り替え"

msgid "Hud Window"
msgstr "HUDウィンドウ"

msgid "Toggle One Panel Only"
msgstr "1つのパネルだけを切り替える"

msgid "Toggle Files Panel"
msgstr "ファイルパネルを切り替える"

msgid "Toggle Media Info Panel"
msgstr "メディア情報パネルを切り替える"

msgid "Toggle Color Area Info Panel"
msgstr "色エリア情報パネルを切り替える"

msgid "Toggle Color Controls Panel"
msgstr "色制御パネルを切り替える"

msgid "Toggle Playlist Panel"
msgstr "プレイリストパネルを切り替える"

msgid "Toggle Compare Panel"
msgstr "比較パネルを切り替え"

msgid "Toggle Devices Panel"
msgstr "デバイスパネルを切り替え"

msgid "Toggle Annotation Panel"
msgstr "注釈パネルを切り替え"

msgid "Toggle Background Panel"
msgstr "背景パネルを切り替え"

msgid "Toggle Settings Panel"
msgstr "設定パネルを切り替え"

msgid "Toggle Histogram Panel"
msgstr "ヒストグラムパネルを切り替え"

msgid "Toggle Vectorscope Panel"
msgstr "ベクトルスコープパネルを切り替え"

msgid "Toggle Waveform Panel"
msgstr "波形パネルを切り替え"

msgid "Toggle Environment Map Panel"
msgstr "環境マップパネルを切り替え"

msgid "Toggle Preferences Window"
msgstr "環境設定ウィンドウを切り替え"

msgid "Toggle Python Panel"
msgstr "Pythonパネルを切り替え"

msgid "Toggle Log Panel"
msgstr "ログパネルを切り替え"

msgid "Toggle Hotkeys Window"
msgstr "ホットキーウィンドウを切り替え"

msgid "Toggle About Window"
msgstr "バージョン情報ウィンドウを切り替え"

#~ msgid "HDR monitor found."
#~ msgstr "HDRモニターが見つかりました。"
<<<<<<< HEAD
=======

#~ msgid "HDR monitor not found or not configured."
#~ msgstr "HDRモニターが見つからないか、設定されていません。"

#~ msgid "Complexity"
#~ msgstr "難易度"

#~ msgid "Stage Cache"
#~ msgstr "キャッシュ"

#~ msgid "Disk Cache in GB"
#~ msgstr "ディスクキャッシュ"

#~ msgid "Rotated image info: {0}"
#~ msgstr "回転された画像情報: {0}"

#~ msgid "Image too big for Save Annotations.  Will scale to the viewport size."
#~ msgstr "画像が大きすぎてアノテーションを保存できません。ビューポートサイズに拡大縮小します。"

#~ msgid "{0}: Invalid OpenGL format and type"
#~ msgstr "{0}: 無効な OpenGL 形式とタイプ"

#~ msgid "OpenGL info: {0}"
#~ msgstr "OpenGL 情報: {0}"

#~ msgid "Unsupported output format"
#~ msgstr "サポートされていない出力形式: %1%"

#~ msgid "Image Layer '{0}' info: {1} {2}"
#~ msgstr "画像レイヤー '{0}' 情報: {1} {2}"

#~ msgid "Unsupported output format: "
#~ msgstr "サポートされていない出力形式: %1%"
>>>>>>> 8a3f94c7

#~ msgid "HDR monitor not found or not configured."
#~ msgstr "HDRモニターが見つからないか、設定されていません。"

#~ msgid "Could not read annotation image from view"
#~ msgstr "ビューから注釈画像を読み取れませんでした"

#~ msgid "Returns true if the rate is valid for use with timecode."
#~ msgstr "テーブルのセルのテキストを返す。"

#~ msgid ""
#~ "The Pixel Bar can slow down playback at high resolutions.  When this option "
#~ "is on, the pixel toolbar will be hidden automatically."
#~ msgstr "ピクセルバーは高解像度で再生を遅くすることがあります。このオプションがオンになると、ピクセルツールバーが自動的に隠されます。"

#~ msgid "smpte2084"
#~ msgstr "smpte2084"

#~ msgid "arib-std-b67"
#~ msgstr "arib-std-b67"

#~ msgid "Vulkan info: {0}"
#~ msgstr "Vulkan 情報: {0}"

#~ msgid "Scrub with Audio"
#~ msgstr "オーディオとともにスクラブ"

#~ msgid "Blit Viewports"
#~ msgstr "ビューポートをブリット"

#~ msgid "Blit Timeline"
#~ msgstr "タイムラインをブリット"<|MERGE_RESOLUTION|>--- conflicted
+++ resolved
@@ -494,12 +494,7 @@
 
 msgid ""
 "\n"
-<<<<<<< HEAD
-"The RationalTime class represents a measure of time of :math:`rt.value/"
-"rt.rate` seconds.\n"
-=======
 "The RationalTime class represents a measure of time of :math:`rt.value/rt.rate` seconds.\n"
->>>>>>> 8a3f94c7
 "It can be rescaled into another :class:`~RationalTime`'s rate.\n"
 msgstr ""
 "\n"
@@ -572,13 +567,8 @@
 "Convert a time with microseconds string (``HH:MM:ss`` where ``ss`` is an "
 "integer or a decimal number) into a :class:`~RationalTime`."
 msgstr ""
-<<<<<<< HEAD
-"マイクロ秒付きの時間文字列（``HH:MM:ss``、ここで``ss``は整数または小数）"
-"を :class:`~RationalTime` に変換します。"
-=======
 "マイクロ秒付きの時間文字列（``HH:MM:ss``、ここで``ss``は整数または小数）を :class:`~RationalTime` "
 "に変換します。"
->>>>>>> 8a3f94c7
 
 msgid ""
 "\n"
@@ -643,13 +633,7 @@
 ":attr:`start_time`/:attr:`end_time_exclusive` and bound arguments.\n"
 msgstr ""
 "\n"
-<<<<<<< HEAD
-"引数 'other' (:class:`~RationalTime`) "
-"を :attr:`start_time`/:attr:`end_time_exclusive` および境界引数に従ってクラン"
-"プします。\n"
-=======
 "引数 'other' (:class:`~RationalTime`) を :attr:`start_time`/:attr:`end_time_exclusive` および境界引数に従ってクランプします。\n"
->>>>>>> 8a3f94c7
 
 msgid ""
 "\n"
@@ -657,13 +641,7 @@
 ":attr:`start_time`/:attr:`end_time_exclusive` and bound arguments.\n"
 msgstr ""
 "\n"
-<<<<<<< HEAD
-"引数 'other' (:class:`~TimeRange`) "
-"を :attr:`start_time`/:attr:`end_time_exclusive` および境界引数に従ってクラン"
-"プします。\n"
-=======
 "引数 'other' (:class:`~TimeRange`) を :attr:`start_time`/:attr:`end_time_exclusive` および境界引数に従ってクランプします。\n"
->>>>>>> 8a3f94c7
 
 msgid ""
 "\n"
@@ -2906,13 +2884,7 @@
 msgstr "画像情報: {0} {1}"
 
 msgid "Image too big for Save Annotations.  Will scale to the viewport size."
-<<<<<<< HEAD
-msgstr ""
-"画像が大きすぎてアノテーションを保存できません。ビューポートサイズに拡大縮小"
-"します。"
-=======
 msgstr "画像が大きすぎてアノテーションを保存できません。ビューポートサイズに拡大縮小します。"
->>>>>>> 8a3f94c7
 
 msgid "Viewport Size: {0} - X={1}, Y={2}"
 msgstr "ビューポートサイズ: {0} - X={1}, Y={2}"
@@ -6582,13 +6554,8 @@
 msgid ""
 "Regular Expression used to match clip versions.  Must group three things "
 "(prefix, number and suffix). If left on its default value (_v), it will "
-<<<<<<< HEAD
-"automatically be created a regular expression to match versions defined with "
-"_v in the name of the file, directory or both. For example: "
-=======
 "automatically be created a regular expression to match versions defined with"
 " _v in the name of the file, directory or both. For example: "
->>>>>>> 8a3f94c7
 "gizmo_v001.0001.exr"
 msgstr ""
 "クリップバージョンに一致するための正規表現です。プレフィックス、番号、サフィックスの3つをグループ化する必要があります。デフォルト値(_v)のままにすると、ファイル名やディレクトリ名（またはその両方）に_vで定義されたバージョンに一致する正規表現が自動的に作成されます。例:"
@@ -7605,8 +7572,6 @@
 
 #~ msgid "HDR monitor found."
 #~ msgstr "HDRモニターが見つかりました。"
-<<<<<<< HEAD
-=======
 
 #~ msgid "HDR monitor not found or not configured."
 #~ msgstr "HDRモニターが見つからないか、設定されていません。"
@@ -7640,10 +7605,9 @@
 
 #~ msgid "Unsupported output format: "
 #~ msgstr "サポートされていない出力形式: %1%"
->>>>>>> 8a3f94c7
-
-#~ msgid "HDR monitor not found or not configured."
-#~ msgstr "HDRモニターが見つからないか、設定されていません。"
+
+#~ msgid "Invalid font for text drawing"
+#~ msgstr "フォントファイル情報が無効です。"
 
 #~ msgid "Could not read annotation image from view"
 #~ msgstr "ビューから注釈画像を読み取れませんでした"
