--- conflicted
+++ resolved
@@ -9,12 +9,7 @@
 "MIME-Version: 1.0\n"
 "Content-Type: text/plain; charset=UTF-8\n"
 "Content-Transfer-Encoding: 8bit\n"
-<<<<<<< HEAD
-"Plural-Forms: nplurals=3; plural=(n%10==1 && n%100!=11 ? 0 : n%10>=2 && "
-"n%10<=4 && (n%100<10 || n%100>=20) ? 1 : 2);\n"
-=======
 "Plural-Forms: nplurals=3; plural=(n%10==1 && n%100!=11 ? 0 : n%10>=2 && n%10<=4 && (n%100<10 || n%100>=20) ? 1 : 2);\n"
->>>>>>> a22f76c8
 
 msgid ""
 "\n"
@@ -544,12 +539,7 @@
 "\n"
 "最初から最後まで（最後を含む）のサンプルの長さを計算します。これは距離とは異なります。\n"
 "\n"
-<<<<<<< HEAD
-"例えば、フレーム 10 からフレーム 15 までのクリップの長さは 6 フレームです。結"
-"果は start_time のレートで返されます。\n"
-=======
 "例えば、フレーム 10 からフレーム 15 までのクリップの長さは 6 フレームです。結果は start_time のレートで返されます。\n"
->>>>>>> a22f76c8
 
 msgid ""
 "Returns the first valid timecode rate that has the least difference from the"
@@ -3329,14 +3319,8 @@
 msgid "Text Tool.   Right click to edit previously stamped text."
 msgstr "クリックしてテキストを編集"
 
-<<<<<<< HEAD
-#, fuzzy
-msgid "Voice Annotation Tool"
-msgstr "音声アノテーション/再生"
-=======
 msgid "Voice Annotation Tool"
 msgstr "音声注釈ツール"
->>>>>>> a22f76c8
 
 msgid "Undo Draw"
 msgstr "取り消し"
@@ -3666,15 +3650,6 @@
 msgstr "ビューから画像データを読み取れませんでした"
 
 msgid "Voice Over/Delete"
-<<<<<<< HEAD
-msgstr ""
-
-msgid "VoiceOver/Clear"
-msgstr ""
-
-msgid "Audio/Append"
-msgstr ""
-=======
 msgstr "ボイスオーバー/削除"
 
 msgid "Audio/Clear"
@@ -3682,7 +3657,6 @@
 
 msgid "Audio/Append"
 msgstr "オーディオ/追加"
->>>>>>> a22f76c8
 
 msgid "Play"
 msgstr "再生"
@@ -3718,11 +3692,7 @@
 msgstr "矢印"
 
 msgid "Voice"
-<<<<<<< HEAD
-msgstr ""
-=======
 msgstr "音声"
->>>>>>> a22f76c8
 
 msgid "Rotate"
 msgstr "回転"
@@ -5943,15 +5913,6 @@
 msgstr "通常"
 
 msgid "X 2"
-<<<<<<< HEAD
-msgstr ""
-
-msgid "X 3"
-msgstr ""
-
-msgid "X 4"
-msgstr ""
-=======
 msgstr "×2"
 
 msgid "X 3"
@@ -5959,7 +5920,6 @@
 
 msgid "X 4"
 msgstr "×4"
->>>>>>> a22f76c8
 
 msgid "Do Nothing"
 msgstr "何もしない"
@@ -6024,12 +5984,7 @@
 msgid ""
 "When selected, mrv2 will raise the window to the front once you enter the "
 "view window."
-<<<<<<< HEAD
-msgstr ""
-"選択すると、mrv2 は表示ウィンドウに入ったときにウィンドウを前面に表示します。"
-=======
 msgstr "選択すると、mrv2 は表示ウィンドウに入ったときにウィンドウを前面に表示します。"
->>>>>>> a22f76c8
 
 msgid "When selected, mrv2 will resize its window to the first image."
 msgstr "選択すると、mrv2はウィンドウを最初の画像に合わせてリサイズします。"
@@ -6688,33 +6643,6 @@
 msgid "Output Device to use for audio playback."
 msgstr "オーディオ再生に使用する出力デバイス"
 
-<<<<<<< HEAD
-#, fuzzy
-msgid "Voice Annotations"
-msgstr "音声アノテーション/再生"
-
-#, fuzzy
-msgid "Voice Annotation Preferences."
-msgstr "音声アノテーション/録音"
-
-#, fuzzy
-msgid "Save Path"
-msgstr "パスを削除"
-
-msgid "Pick a directory from disk to save voice overs.."
-msgstr ""
-
-#, fuzzy
-msgid "Playback Speed"
-msgstr "再生スピード"
-
-msgid "Microphone"
-msgstr ""
-
-#, fuzzy
-msgid "Volume"
-msgstr "オーディオボリューム"
-=======
 msgid "Voice Annotations"
 msgstr "音声注釈"
 
@@ -6735,7 +6663,6 @@
 
 msgid "Volume"
 msgstr "音量"
->>>>>>> a22f76c8
 
 msgid "ComfyUI"
 msgstr "ComfyUI"
@@ -7538,14 +7465,8 @@
 msgid "Text Mode"
 msgstr "テキストモード"
 
-<<<<<<< HEAD
-#, fuzzy
-msgid "Voice Mode"
-msgstr "円モード"
-=======
 msgid "Voice Mode"
 msgstr "音声モード"
->>>>>>> a22f76c8
 
 msgid "Pen Size More"
 msgstr "ペンサイズ増加"
