--- conflicted
+++ resolved
@@ -6554,8 +6554,6 @@
 msgid "Start Playback when opening files."
 msgstr "ファイルを開く際に再生を開始します。"
 
-<<<<<<< HEAD
-=======
 msgid "Scrub with Audio"
 msgstr "オーディオとともにスクラブ"
 
@@ -6566,7 +6564,6 @@
 "スクラブ中に再生を開始してオーディオを聞けるようにします。スクラブは少し荒く"
 "なることがあります。"
 
->>>>>>> a2c0788d
 msgid "Single Click Playback"
 msgstr "単一クリック再生"
 
@@ -6577,8 +6574,6 @@
 msgid "Auto Hide Pixel Bar"
 msgstr "ピクセルバーを自動的に隠す"
 
-<<<<<<< HEAD
-=======
 msgid ""
 "The Pixel Bar can slow down playback at high resolutions.  When this option "
 "is on, the pixel toolbar will be hidden automatically."
@@ -6586,7 +6581,6 @@
 "ピクセルバーは高解像度で再生を遅くすることがあります。このオプションがオンに"
 "なると、ピクセルツールバーが自動的に隠されます。"
 
->>>>>>> a2c0788d
 msgid "Sequences"
 msgstr "シーケンス"
 
@@ -6606,24 +6600,6 @@
 msgstr "感度"
 
 msgid ""
-<<<<<<< HEAD
-"This setting controls the sensitivity of scrubbing.  Smaller values make the"
-" mouse move jump more frames while higher values does the opposite."
-msgstr "この設定は、スクラブの感度を制御します。小さい値はマウスの移動がフレームを飛ばすようになり、より大きい値はその逆になります。"
-
-msgid ""
-"Start playback when scrubbing so that audio can be heard.  Scrubbing can be "
-"less smooth."
-msgstr "スクラブ中に再生を開始してオーディオを聞けるようにします。スクラブは少し荒くなることがあります。"
-
-msgid "Alt Sensitivity"
-msgstr "Alt感度"
-
-msgid ""
-"When using ALT + Left Mouse Button, this setting controls the multiplier "
-"used for slowing the scrubbing."
-msgstr "ALT + 左クリックを使用する場合、この設定はスクラブの速度を遅くするための乗数を制御します。"
-=======
 "This setting controls the sensitivity of scrubbing (SHIFT and then the mouse "
 "right and left).  Smaller values make the mouse move jump more frames while "
 "higher values does the opposite."
@@ -6631,7 +6607,6 @@
 "この設定は、スクラブの感度を制御します（SHIFTを押しながらマウスを左右に動か"
 "す）。小さい値はマウスの移動がフレームを飛ばすようになり、より大きい値はその"
 "逆になります。"
->>>>>>> a2c0788d
 
 msgid "Default View"
 msgstr "デフォルトビュー"
