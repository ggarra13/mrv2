# Italian translations for mrv2 package
# This file is distributed under the same license as the mrv2 package.
# Gonzalo Garramuño <ggarra13@gmail.com>, 2023.
#
msgid ""
msgstr ""
"Project-Id-Version: mrv2 v1.2.7nReport-Msgid-Bugs-To: ggarra13@gmail.com\n"
"Report-Msgid-Bugs-To: ggarra13@gmail.com\n"
"PO-Revision-Date: 2023-02-11 13:42-0300\n"
"Last-Translator: Gonzalo Garramuño <ggarra13@gmail.com>\n"
"Language: it\n"
"MIME-Version: 1.0\n"
"Content-Type: text/plain; charset=UTF-8\n"
"Content-Transfer-Encoding: 8bit\n"
"Plural-Forms: nplurals=2; plural=(n != 1);\n"

msgid ""
"\n"
"USD module.\n"
"\n"
"Contains all classes and enums related to USD (Universal Scene Description). \n"
msgstr ""
"\n"
"Modulo USD. Contiene tutte le classi e enum relativi al USD (Descrizione della scena universale).\n"

msgid "Renderer Name"
msgstr "Nome del prestatore"

msgid "Render Width"
msgstr "Larghezza di resa"

msgid "Models' complexity."
msgstr "La complessità dei modelli."

msgid "Draw mode  :class:`mrv2.usd.DrawMode`."
msgstr "Modalità di disegno :class:`mrv2.usd.DrawMode`."

msgid "Enable Lighting"
msgstr "Abilita illuminazione"

msgid "Enable Scene Lights"
msgstr "Abilita luci di scena"

msgid "Enable Scene Materials"
msgstr "Abilita i materiali della scena"

msgid "Enable sRGB"
msgstr "Abilita sRGB"

msgid "Stage Cache Count"
msgstr "Conteggio cache stadio"

msgid "Disk Cache Byte Count"
msgstr "Conteggio di byte di cache del disco"

msgid "USD Render Options."
msgstr "Opzioni di rendimenti in USD."

msgid "Get USD Render Options."
msgstr "Ottenere le opzioni di rendimenti USD."

msgid "Set USD Render Options."
msgstr "Impostare le opzioni di rendimenti in USD."

msgid ""
"\n"
"UI module.\n"
"\n"
"Contains all classes and enums related to UI (User Interface). \n"
msgstr ""
"\n"
"Modulo UI. Contiene tutte le classi e enum relativi all'UI (Interfaccia utente).\n"

msgid "Refresh menus."
msgstr "Aggiorna i menu."

msgid ""
"\n"
"Timeline module.\n"
"\n"
"Contains all functions related to the timeline control.\n"
msgstr ""
"\n"
"Modulo timeline. Contiene tutte le funzioni relative al controllo timeline.\n"

msgid "Play forwards."
msgstr "Gioca in avanti."

msgid "Play backwards."
msgstr "Gioca all'indietro."

msgid "Seek to a time in timeline."
msgstr "Cerca un momento nella linea temporale."

msgid "Seek to a frame in timeline."
msgstr "Cercare una cornice nella timeline."

msgid "Seek to a second in timeline."
msgstr "Cerca un secondo nella linea temporale."

msgid "Time range of the timeline."
msgstr "Intervallo temporale della timeline."

msgid "Selected time range of the timeline."
msgstr "Intervallo temporale selezionato della timeline."

msgid "Set the selected time range of the timeline."
msgstr "Imposta l' intervallo temporale selezionato della timeline."

msgid "Set the in time of the selected time range of the timeline."
msgstr "Imposta il tempo in cui la time range selezionata della timeline."

msgid "Set the in frame of the selected time range of the timeline."
msgstr ""
"Imposta l'inquadratura dell' intervallo temporale selezionato della "
"timeline."

msgid "Set the in seconds of the selected time range of the timeline."
msgstr ""
"Impostare in secondi l' intervallo temporale selezionato della timeline."

msgid "Set the out time of the selected time range of the timeline."
msgstr ""
"Imposta il tempo di uscita dell' intervallo temporale selezionato della "
"timeline."

msgid "Set the out frame of the selected time range of the timeline."
msgstr ""
"Imposta il quadro di out dell' intervallo temporale selezionato della "
"timeline."

msgid "Set the out seconds of the selected time range of the timeline."
msgstr ""
"Imposta i secondi fuori dell' intervallo temporale selezionato della "
"timeline."

msgid "Current time in timeline."
msgstr "Ora attuale nella timeline."

msgid "Current frame in timeline."
msgstr "Cornice attuale nella timeline."

msgid "Current seconds in timeline."
msgstr "Secondi correnti nella timeline."

msgid "Return current loop mode of timeline."
msgstr "Restituisci la modalità corrente di loop della timeline."

msgid "Set current loop mode of timeline."
msgstr "Imposta la modalità corrente di loop della timeline."

msgid "Gets the current FPS of timeline."
msgstr "Ottiene l'attuale FPS della timeline."

msgid "Gets the default speed of the timeline."
msgstr "Ottiene la velocità predefinita della timeline."

msgid "Set current FPS of timeline."
msgstr "Imposta il FPS attuale della timeline."

msgid "Value less than 0"
msgstr "Valore inferiore a 0"

msgid ""
"\n"
"Settings module.\n"
"\n"
"Contains all settings functions.\n"
msgstr ""
"\n"
"Modulo Impostazioni. Contiene tutte le funzioni di impostazione.\n"

msgid "Returns whether to check for updates at start up."
msgstr "Restituisce se controllare per gli aggiornamenti all'avvio."

msgid "Retrieve the cache memory setting in gigabytes."
msgstr "Recupera l'impostazione della memoria cache in gigabyte."

msgid "Set the cache memory setting in gigabytes."
msgstr "Imposta l'impostazione della memoria cache in gigabyte."

msgid "Retrieve Read Ahead cache in seconds."
msgstr "Recuperare la cache Read Ahead in pochi secondi."

msgid "Set Read Ahead cache in seconds."
msgstr "Imposta la cache di lettura in anticipo in pochi secondi."

msgid "Retrieve Read Behind cache in seconds."
msgstr "Recuperare la cache Leggere dietro in pochi secondi."

msgid "Set Read Behind cache in seconds."
msgstr "Impostare Leggere dietro la cache in pochi secondi."

msgid "Set file sequence audio."
msgstr "Imposta la sequenza audio del file."

msgid "Get file sequence audio."
msgstr "Ottieni l'audio della sequenza di file."

msgid "Set file sequence audio file name."
msgstr "Imposta il nome del file audio della sequenza del file."

msgid "Get file sequence audio file name."
msgstr "Ottieni il nome del file audio della sequenza del file."

msgid "Set file sequence audio directory."
msgstr "Imposta la directory audio sequenza file."

msgid "Get file sequence audio directory."
msgstr "Ottieni la directory audio della sequenza di file."

msgid "Set maximum file sequence digits."
msgstr "Imposta le cifre massime della sequenza di file."

msgid "Get maximum file sequence digits."
msgstr "Ottieni le cifre massime della sequenza di file."

msgid "Set Timer Mode."
msgstr "Imposta la modalità Timer."

msgid "Get Timer Mode."
msgstr "Prendi la modalità Timer."

msgid "Set Audio Buffer Frame Count."
msgstr "Imposta il numero di fotogrammi del tampone audio."

msgid "Get Audio Buffer Frame Count."
msgstr "Ottieni il numero di fotogrammi del tampone audio."

msgid "Set Video Request Count."
msgstr "Imposta il conteggio delle richieste video."

msgid "Get Video Request Count."
msgstr "Ottieni il conteggio delle richieste video."

msgid "Set Audio Request Count."
msgstr "Imposta il numero delle richieste audio."

msgid "Get Audio Request Count."
msgstr "Ottieni il conteggio delle richieste audio."

msgid "Set Sequence Thread Count."
msgstr "Imposta il numero di file di sequenza."

msgid "Get Sequence Thread Count."
msgstr "Ottieni il numero di file di sequenza."

msgid "Set FFmpeg YUV To RGB Conversion."
msgstr "Imposta YUV FFmpeg in conversione RGB."

msgid "Get FFmpeg YUV To RGB Conversion."
msgstr "Ottenere YUV FFmpeg alla conversione RGB."

msgid "Set FFmpeg Color Accuracy."
msgstr "Impostare precisione colore FFmpeg."

msgid "Get FFmpeg Color Accuracy."
msgstr "Ottieni precisione a colori FFmpeg."

msgid "Set FFmpeg Thread Count."
msgstr "Imposta il conteggio dei filetti FFmpeg."

msgid "Get FFmpeg Thread Count."
msgstr "Fai contare i filetti di FFmpeg."

msgid "No session name established, cannot save."
msgstr "Nessun nome di sessione stabilito, non può salvare."

msgid ""
"\n"
"Session module.\n"
"\n"
"Used to manage everything related to sessions.\n"
msgstr ""
"\n"
"Modulo sessione. Utilizzato per gestire tutto ciò che riguarda le sessioni.\n"

msgid "Returns the current session metadata."
msgstr "Restituisce i metadati della sessione corrente."

msgid "Returns the current metadata for a key."
msgstr "Restituisce i metadati attuali per una chiave."

msgid "Sets all the session metadata for a session."
msgstr "Imposta tutti i metadati della sessione per una sessione."

msgid "Sets the session metadata for a key."
msgstr "Imposta i metadati della sessione per una chiave."

msgid "Clears the current session metadata."
msgstr "Cancella i metadati della sessione corrente."

msgid "Returns current session file."
msgstr "Restituisce il file di sessione corrente."

msgid "Sets the current session file."
msgstr "Imposta il file di sessione corrente."

msgid "Open a session file."
msgstr "Aprire un file di sessione."

msgid "Save a session file."
msgstr "Salva un file di sessione."

msgid "Duplicated Python plugin {0} in {1} and {2}."
msgstr "Complemento Python duplicato {0} in {1} e {2}."

msgid ""
"Expected a tuple containing a Python function and a string with menu options"
" in it."
msgstr ""
"Atteso un tuple contenente una funzione Python e una stringa con le opzioni "
"del menu in esso."

msgid ""
"Expected a handle to a Python function or to a tuple containing a Python "
"function and a string with menu options in it."
msgstr ""
"Expected a handle to a Python function or to a tuple containing a Python "
"function and a string with menu options in it."

msgid ""
"Please override the menus method by returning a valid dict of key menus, "
"values methods."
msgstr ""
"Si prega di sovrascrivere il metodo dei menu restituendo un dict valido dei "
"menu chiave, dei metodi di valori."

msgid ""
"\n"
"Plugin module.\n"
"\n"
"Contains all classes related to python plugins.\n"
"\n"
msgstr ""
"\n"
"Modulo Plugin. Contiene tutte le classi relative ai plugin python.\n"

msgid ""
"Whether a plugin is active or not.  If not overridden, the default is True."
msgstr ""
"Indica se un plugin è attivo o meno. Se non è sovrascritto, il valore "
"predefinito è True."

msgid ""
"\n"
"Dictionary of menu entries with callbacks, like:\n"
"\n"
"def menus(self):\n"
"    menus = { \"New Menu/Hello\" : self.run }\n"
"    return menus\n"
"\n"
msgstr ""
"\n"
"Dizionario di voci di menu con callback, come:\n"
"\n"
"def menus(self):\n"
"    menus = { \"New Menu/Hello\" : self.run }\n"
"    return menus\n"
"\n"

msgid ""
"\n"
"\n"
"import mrv2\n"
"from mrv2 import plugin\n"
"\n"
"class DemoPlugin(plugin.Plugin):\n"
"    def __init__(self):\n"
"        \"\"\"\n"
"        Constructor for DemoPlugin.\n"
"\n"
"        Define your own variables here.\n"
"        \"\"\"\n"
"        super().__init__()\n"
"\n"
"    def run(self):\n"
"        \"\"\"\n"
"        Example method used for the callback.\n"
"        \"\"\"\n"
"        print(\"Hello from Python plugin\")\n"
"\n"
"    def active(self):\n"
"        \"\"\"\n"
"        Optional method to return whether the plug-in is active or not.\n"
"\n"
"\n"
"        :return: True if the plug-in is active, False otherwise.\n"
"        :rtype: bool\n"
"\n"
"        \"\"\"\n"
"        return True\n"
"\n"
"    def menus(self):\n"
"        \"\"\"\n"
"        Dictionary of menu entries as keys with callbacks as values.\n"
"\n"
"\n"
"        :return: A dictionary of menu entries and their corresponding callbacks.\n"
"        :rtype: dict\n"
"\n"
"        \"\"\"\n"
"        menus = {\"New Menu/Hello\": self.run}\n"
"        return menus\n"
"\n"
msgstr ""
"\n"
"\n"
"import mrv2\n"
"from mrv2 import plugin\n"
"\n"
"class DemoPlugin(plugin.Plugin):\n"
"    def __init__(self):\n"
"        \"\"\"\n"
"        Costruttore per DemoPlugin.\n"
"\n"
"        Definisci qui le tue variabili.\n"
"        \"\"\"\n"
"        super().__init__()\n"
"\n"
"    def run(self):\n"
"        \"\"\"\n"
"        Metodo di esempio utilizzato per il callback.\n"
"        \"\"\"\n"
"        print(\"Ciao dal plugin Python\")\n"
"\n"
"    def active(self):\n"
"        \"\"\"\n"
"        Metodo opzionale per restituire se il plugin è attivo o meno.\n"
"\n"
"\n"
"        :return: True se il plugin è attivo, False altrimenti.\n"
"        :rtype: bool\n"
"\n"
"        \"\"\"\n"
"        return True\n"
"\n"
"    def menus(self):\n"
"        \"\"\"\n"
"        Dizionario delle voci di menu come chiavi con i callback come valori.\n"
"\n"
"\n"
"        :return: Un dizionario di voci di menu e i loro corrispondenti callback.\n"
"        :rtype: dict\n"
"\n"
"        \"\"\"\n"
"        menus = {\"Nuovo Menu/Ciao\": self.run}\n"
"        return menus\n"
"\n"

msgid "No playlist matched item."
msgstr "Nessuna playlist corrisponde all'elemento."

msgid "No playlist matched file name."
msgstr "Nessuna playlist corrisponde al nome del file."

msgid "No playlist loaded."
msgstr "Nessuna playlist caricata."

msgid "No playlist selected."
msgstr "Nessuna playlist selezionata."

msgid "Not an EDL playlist to add clips to."
msgstr "Non è una playlist EDL a cui aggiungere clip."

msgid "Could not find clip in loaded clips."
msgstr "Impossibile trovare il clip in clip caricati."

msgid ""
"\n"
"Playlist module.\n"
"\n"
"Contains all functions and classes related to the playlists.\n"
msgstr ""
"\n"
"Modulo playlist. Contiene tutte le funzioni e le classi relative alle playlist.\n"

msgid "List playlist items."
msgstr "Elenca gli elementi della playlist."

msgid "Select a playlist by FileModelItem."
msgstr "Selezionare una playlist per FileModelItem."

msgid "Select a playlist by fileName."
msgstr "Selezionare una playlist per fileName."

msgid "Select a playlist by index."
msgstr "Selezionare una playlist per indice."

msgid "Add a clip to currently selected Playlist EDL."
msgstr "Aggiungere una clip alla Playlist EDL attualmente selezionata."

msgid "Save current .otio file with relative paths."
msgstr "Salva file.otio corrente con percorsi relativi."

msgid "unsupported operand type(s) for {0}: RationalTime and {1}"
msgstr "tipo/i operandi non supportati per {0}: RationalTime e {1}"

msgid ""
"\n"
"The RationalTime class represents a measure of time of :math:`rt.value/rt.rate` seconds.\n"
"It can be rescaled into another :class:`~RationalTime`'s rate.\n"
msgstr ""
"\n"
"La classe RationalTime rappresenta una misura del tempo di :math:`rt.value/rt.rate` secondi. Può essere ridimensionata in un altro :class:`~RationalTime`.\n"

msgid ""
"\n"
"Returns true if the time is invalid. The time is considered invalid if the value or the rate are a NaN value\n"
"or if the rate is less than or equal to zero.\n"
msgstr ""
"\n"
"Returns true if the time is invalid. The time is considered invalid if the value or the rate are a NaN value or if the rate is less than or equal to zero.\n"

msgid "Returns the time value for time converted to new_rate."
msgstr "Restituisce il valore del tempo per il tempo convertito in new_rate."

msgid "Returns the time for time converted to new_rate."
msgstr "Restituisce il tempo per il tempo convertito in new_rate."

msgid "Returns the time value for \"self\" converted to new_rate."
msgstr "Restituisce il valore del tempo per \"self\" convertito in new_rate."

msgid ""
"\n"
"Compute the duration of samples from first to last (excluding last). This is not the same as distance.\n"
"\n"
"For example, the duration of a clip from frame 10 to frame 15 is 5 frames. Result will be in the rate of start_time.\n"
msgstr ""
"\n"
"Calcola la durata dei campioni dal primo all'ultimo (escluso l'ultimo). Questo non è lo stesso che la distanza. Ad esempio, la durata di un clip dal fotogramma 10 al fotogramma 15 è di 5 fotogrammi. Il risultato sarà nella velocità di start_time.\n"

msgid ""
"\n"
"Compute the duration of samples from first to last (including last). This is not the same as distance.\n"
"\n"
"For example, the duration of a clip from frame 10 to frame 15 is 6 frames. Result will be in the rate of start_time.\n"
msgstr ""
"\n"
<<<<<<< HEAD
"Calcola la durata dei campioni dal primo all'ultimo (incluso l'ultimo). "
"Questo non è lo stesso che la distanza. Ad esempio, la durata di un clip dal "
"fotogramma 10 al fotogramma 15 è di 6 fotogrammi. Il risultato sarà nella "
"velocità di start_time.\n"
=======
"Calcola la durata dei campioni dal primo all'ultimo (incluso l'ultimo). Questo non è lo stesso che la distanza. Ad esempio, la durata di un clip dal fotogramma 10 al fotogramma 15 è di 6 fotogrammi. Il risultato sarà nella velocità di start_time.\n"
>>>>>>> a22f76c8

msgid ""
"Returns the first valid timecode rate that has the least difference from the"
" given value."
msgstr ""
"Restituisce la prima frequenza di timecode valida che ha la minima "
"differenza rispetto al valore dato."

msgid "Turn a frame number and rate into a :class:`~RationalTime` object."
msgstr ""
"Trasformare un numero di fotogrammi e la velocità in un oggetto "
":class:`~RationalTime`."

msgid "Returns the frame number based on the current rate."
msgstr "Restituisce il numero di fotogramma in base al tasso corrente."

msgid "Returns the frame number based on the given rate."
msgstr "Restituisce il numero di fotogramma in base al tasso indicato."

msgid "Convert to timecode (``HH:MM:SS;FRAME``)"
msgstr "Convertire in timecode (``HH:MM:SS;FRAME``)"

msgid ""
"Convert a timecode string (``HH:MM:SS;FRAME``) into a "
":class:`~RationalTime`."
msgstr ""
"Converti una stringa di codice temporale (``HH:MM:SS;FRAME``) in una stringa"
" :class:`~RationalTime`."

msgid ""
"Convert a time with microseconds string (``HH:MM:ss`` where ``ss`` is an "
"integer or a decimal number) into a :class:`~RationalTime`."
msgstr ""
"Converti un tempo con stringa di microsecondi (``HH:MM:ss`` dove ``s`` è un "
"numero intero o un numero decimale) in una :class:`~RationalTime`."

msgid ""
"\n"
"The TimeRange class represents a range in time. It encodes the start time and the duration,\n"
"meaning that :meth:`end_time_inclusive` (last portion of a sample in the time range) and\n"
":meth:`end_time_exclusive` can be computed.\n"
msgstr ""
"\n"
"La classe TimeRange rappresenta un intervallo temporale. Codifica l'ora di inizio e la durata,\n"
"il che significa che :meth:`end_time_inclusive` (ultima porzione di un campione nell'intervallo temporale) e :meth:`end_time_exclusive` possono essere calcolati.\n"

msgid ""
"\n"
"The time of the last sample containing data in the time range.\n"
"\n"
"If the time range starts at (0, 24) with duration (10, 24), this will be\n"
"(9, 24)\n"
"\n"
"If the time range starts at (0, 24) with duration (10.5, 24):\n"
"(10, 24)\n"
"\n"
"In other words, the last frame with data, even if the last frame is fractional.\n"
msgstr ""
"\n"
"Il tempo dell'ultimo campione contenente dati nell'intervallo di tempo.\n"
"\n"
"Se l'intervallo di tempo inizia a (0, 24) con una durata di (10, 24), questo sarà\n"
"(9, 24)\n"
"\n"
"Se l'intervallo di tempo inizia a (0, 24) con una durata di (10.5, 24):\n"
"(10, 24)\n"
"\n"
"In altre parole, l'ultimo fotogramma con dati, anche se l'ultimo fotogramma è frazionato.\n"

msgid ""
"\n"
"Time of the first sample outside the time range.\n"
"\n"
"If start frame is 10 and duration is 5, then end_time_exclusive is 15,\n"
"because the last time with data in this range is 14.\n"
"\n"
"If start frame is 10 and duration is 5.5, then end_time_exclusive is\n"
"15.5, because the last time with data in this range is 15.\n"
msgstr ""
"\n"
"Ora del primo campione al di fuori dell'intervallo di tempo.\n"
"\n"
"Se il frame iniziale è 10 e la durata è 5, allora end_time_exclusive è 15,\n"
"perché l'ultimo tempo con dati in questo intervallo è 14.\n"
"\n"
"Se il frame iniziale è 10 e la durata è 5.5, allora end_time_exclusive è\n"
"15.5, perché l'ultimo tempo con dati in questo intervallo è 15.\n"

msgid ""
"Construct a new :class:`~TimeRange` that is this one extended by other."
msgstr ""
"Costruire un nuovo :class:`~TimeRange` che è questo esteso da un altro."

msgid ""
"\n"
"Clamp 'other' (:class:`~RationalTime`) according to\n"
":attr:`start_time`/:attr:`end_time_exclusive` and bound arguments.\n"
msgstr ""
"\n"
"Limita 'other' (:class:`~RationalTime`) in base a\n"
":attr:`start_time`/:attr:`end_time_exclusive` e ai parametri di confine.\n"

msgid ""
"\n"
"Clamp 'other' (:class:`~TimeRange`) according to\n"
":attr:`start_time`/:attr:`end_time_exclusive` and bound arguments.\n"
msgstr ""
"\n"
"Limita 'other' (:class:`~TimeRange`) in base a\n"
":attr:`start_time`/:attr:`end_time_exclusive` e ai parametri di confine.\n"

msgid ""
"\n"
"The start of `this` precedes `other`.\n"
"`other` precedes the end of `this`.\n"
"::\n"
"\n"
"         other\n"
"           |\n"
"           *\n"
"   [      this      ]\n"
"\n"
msgstr ""
"\n"
"L'inizio di `this` precede `other`.\n"
"`other` precede la fine di `this`.\n"
"::\n"
"\n"
"         other\n"
"           |\n"
"           *\n"
"   [      this      ]\n"
"\n"

msgid ""
"\n"
"The start of `this` precedes start of `other`.\n"
"The end of `this` antecedes end of `other`.\n"
"::\n"
"\n"
"        [ other ]\n"
"   [      this      ]\n"
"\n"
"The converse would be ``other.contains(this)``\n"
msgstr ""
"\n"
"L'inizio di `this` precede l'inizio di `other`.\n"
"La fine di `this` precede la fine di `other`.\n"
"::\n"
"\n"
"        [ other ]\n"
"   [      this      ]\n"
"\n"
"L'inverso sarebbe ``other.contains(this)``\n"

msgid ""
"\n"
"`this` contains `other`.\n"
"::\n"
"\n"
"        other\n"
"         |\n"
"         *\n"
"   [    this    ]\n"
"\n"
msgstr ""
"\n"
"`this` contiene `other`.\n"
"::\n"
"\n"
"        other\n"
"         |\n"
"         *\n"
"   [    this    ]\n"
"\n"

msgid ""
"\n"
"The start of `this` strictly precedes end of `other` by a value >= `epsilon_s`.\n"
"The end of `this` strictly antecedes start of `other` by a value >= `epsilon_s`.\n"
"::\n"
"\n"
"   [ this ]\n"
"       [ other ]\n"
"\n"
"The converse would be ``other.overlaps(this)``\n"
msgstr ""
"\n"
"L'inizio di `this` precede strettamente la fine di `other` di un valore >= `epsilon_s`.\n"
"La fine di `this` precede strettamente l'inizio di `other` di un valore >= `epsilon_s`.\n"
"::\n"
"\n"
"   [ this ]\n"
"       [ other ]\n"
"\n"
"L'inverso sarebbe ``other.overlaps(this)``\n"

msgid ""
"\n"
"The end of `this` strictly precedes `other` by a value >= `epsilon_s`.\n"
"::\n"
"\n"
"             other\n"
"               |\n"
"   [ this ]    *\n"
"\n"
msgstr ""
"\n"
"La fine di `this` precede strettamente `other` di un valore >= `epsilon_s`.\n"
"::\n"
"\n"
"             other\n"
"               |\n"
"   [ this ]    *\n"
"\n"

msgid ""
"\n"
"The end of `this` strictly equals the start of `other` and\n"
"the start of `this` strictly equals the end of `other`.\n"
"::\n"
"\n"
"   [this][other]\n"
"\n"
"The converse would be ``other.meets(this)``\n"
msgstr ""
"\n"
"La fine di `this` è strettamente uguale all'inizio di `other` e\n"
"l'inizio di `this` è strettamente uguale alla fine di `other`.\n"
"::\n"
"\n"
"   [this][other]\n"
"\n"
"L'inverso sarebbe ``other.meets(this)``\n"

msgid ""
"\n"
"The start of `this` strictly equals `other`.\n"
"::\n"
"\n"
"   other\n"
"     |\n"
"     *\n"
"     [ this ]\n"
"\n"
msgstr ""
"\n"
"L'inizio di `this` è strettamente uguale a `other`.\n"
"::\n"
"\n"
"   other\n"
"     |\n"
"     *\n"
"     [ this ]\n"
"\n"

msgid ""
"\n"
"The start of `this` strictly equals the start of `other`.\n"
"The end of `this` strictly precedes the end of `other` by a value >= `epsilon_s`.\n"
"::\n"
"\n"
"   [ this ]\n"
"   [    other    ]\n"
"\n"
"The converse would be ``other.begins(this)``\n"
msgstr ""
"\n"
"L'inizio di `this` è strettamente uguale all'inizio di `other`.\n"
"La fine di `this` precede strettamente la fine di `other` di un valore >= `epsilon_s`.\n"
"::\n"
"\n"
"   [ this ]\n"
"   [    other    ]\n"
"\n"
"L'inverso sarebbe ``other.begins(this)``\n"

msgid ""
"\n"
"The end of `this` strictly equals `other`.\n"
"::\n"
"\n"
"        other\n"
"          |\n"
"          *\n"
"   [ this ]\n"
"\n"
msgstr ""
"\n"
"La fine di `this` è strettamente uguale a `other`.\n"
"::\n"
"\n"
"        other\n"
"          |\n"
"          *\n"
"   [ this ]\n"
"\n"

msgid ""
"\n"
"The start of `this` strictly antecedes the start of `other` by a value >= `epsilon_s`.\n"
"The end of `this` strictly equals the end of `other`.\n"
"::\n"
"\n"
"           [ this ]\n"
"   [     other    ]\n"
"\n"
"The converse would be ``other.finishes(this)``\n"
msgstr ""
"\n"
"L'inizio di `this` precede strettamente l'inizio di `other` di un valore >= `epsilon_s`.\n"
"La fine di `this` è strettamente uguale alla fine di `other`.\n"
"::\n"
"\n"
"           [ this ]\n"
"   [     other    ]\n"
"\n"
"L'inverso sarebbe ``other.finishes(this)``\n"

msgid ""
"\n"
"The start of `this` precedes or equals the end of `other` by a value >= `epsilon_s`.\n"
"The end of `this` antecedes or equals the start of `other` by a value >= `epsilon_s`.\n"
"::\n"
"\n"
"   [    this    ]           OR      [    other    ]\n"
"        [     other    ]                    [     this    ]\n"
"\n"
"The converse would be ``other.finishes(this)``\n"
msgstr ""
"\n"
"L'inizio di `this` precede o è uguale alla fine di `other` di un valore >= `epsilon_s`.\n"
"La fine di `this` precede o è uguale all'inizio di `other` di un valore >= `epsilon_s`.\n"
"::\n"
"\n"
"   [    this    ]           O      [    other    ]\n"
"        [     other    ]                  [     this    ]\n"
"\n"
"L'inverso sarebbe ``other.finishes(this)``\n"

msgid ""
"\n"
"Creates a :class:`~TimeRange` from start and end :class:`~RationalTime`\\s (exclusive).\n"
"\n"
"For example, if start_time is 1 and end_time is 10, the returned will have a duration of 9.\n"
msgstr ""
"\n"
<<<<<<< HEAD
"Crea un :class:`~TimeRange` dall'inizio e dalla fine :class:"
"`~RationalTime`\\s (esclusivo).\n"
=======
"Crea un :class:`~TimeRange` dall'inizio e dalla fine :class:`~RationalTime`\\s (esclusivo).\n"
>>>>>>> a22f76c8
"\n"
"Per esempio, se start_time è 1 e end_time è 10, il ritorno avrà una durata di 9.\n"

msgid ""
"\n"
"Creates a :class:`~TimeRange` from start and end :class:`~RationalTime`\\s (inclusive).\n"
"\n"
"For example, if start_time is 1 and end_time is 10, the returned will have a duration of 10.\n"
msgstr ""
"\n"
<<<<<<< HEAD
"Crea un :class:`~TimeRange` dall'inizio e dalla fine :class:"
"`~RationalTime`\\s (incluso).\n"
=======
"Crea un :class:`~TimeRange` dall'inizio e dalla fine :class:`~RationalTime`\\s (incluso).\n"
>>>>>>> a22f76c8
"\n"
"Per esempio, se start_time è 1 e end_time è 10, il ritorno avrà una durata di 10.\n"

msgid ""
"\n"
"Media module.\n"
"\n"
"Contains all classes and enums related to media. \n"
msgstr ""
"\n"
"Modulo multimediale. Contiene tutte le classi e enum relativi ai media.\n"

msgid "Compare mode :class:`mrv2.media.CompareMode`."
msgstr "Confronta la modalità :class:`mrv2.media.CompareMode`."

msgid "Wipe center in X and Y :class:`mrv2.math.Vector2f`."
msgstr "Centro di pulitura in X e Y:class:`mrv2.math.Vector2f`."

msgid "Wipe Rotation."
msgstr "Pulisci la rotazione."

msgid "Overlay ( A over B )"
msgstr "Sovrapposizione ( A over B )"

msgid "Comparison options."
msgstr "Opzioni di confronto."

msgid ""
"\n"
"Math module.\n"
"\n"
"Contains all math classes.\n"
msgstr ""
"\n"
"Contiene tutte le lezioni di matematica.\n"

msgid "Vector of 2 integers."
msgstr "Vettore di 2 interi."

msgid "Vector of 2 floats."
msgstr "Vettore di 2 galleggianti."

msgid "Vector of 3 floats."
msgstr "Vettore di 3 galleggianti."

msgid "Vector of 4 floats."
msgstr "Vettore di 4 galleggianti."

msgid "Size of 2 integers."
msgstr "Dimensioni di 2 interi."

msgid ""
"\n"
"Image module.\n"
"\n"
"Contains all classes and enums related to image controls. \n"
msgstr ""
"\n"
"Modulo immagine. Contiene tutte le classi e enum relativi ai controlli immagine.\n"

msgid "Red Channel."
msgstr "Canale Rosso."

msgid "Green Channel."
msgstr "Canale verde."

msgid "Blue Channel."
msgstr "Canale Blu."

msgid "Alpha Channel."
msgstr "Canale Alfa."

msgid "Image mirroring."
msgstr "Mirrorazione dell'immagine."

msgid "Flip image on X."
msgstr "Gira l'immagine su X."

msgid "Flip image on Y."
msgstr "Gira l'immagine su Y."

msgid "Enabled Levels."
msgstr "Livelli abilitati."

msgid "Add a :class:`mrv2.math.Vector3f` to image."
msgstr "Aggiungere un :class:`mrv2.math.Vector3f` all`immagine."

msgid "Change a :class:`mrv2.math.Vector3f` of brightness to image."
msgstr "Cambia a :class:`mrv2.math.Vector3f` di luminosità in immagine."

msgid "Change a :class:`mrv2.math.Vector3f` of contrast to image."
msgstr "Cambia a :class:`mrv2.math.Vector3f` di contrasto con l'immagine."

msgid "Change a :class:`mrv2.math.Vector3f` of saturation to image."
msgstr "Cambia a :class:`mrv2.math.Vector3f` di saturazione in immagine."

msgid "Change tint of image to image between 0 and 1."
msgstr "Cambia il colore dell'immagine in immagine tra 0 e 1."

msgid "Invert the color values."
msgstr "Inverti i valori di colore."

msgid "Color values."
msgstr "Valori di colore."

msgid "In Low Level value."
msgstr "In valore di basso livello."

msgid "In High Level value."
msgstr "In valore di alto livello."

msgid "Gamma Level value."
msgstr "Valore del livello gamma."

msgid "Out Low Level value."
msgstr "Esci Valore di basso livello."

msgid "Out High Level value."
msgstr "Fuori valore di alto livello."

msgid "Levels values."
msgstr "Valori dei livelli."

msgid "Enabled EXR display."
msgstr "Display EXR abilitato."

msgid "Exposure value."
msgstr "Valore dell'esposizione."

msgid "Defog value."
msgstr "Valore di defog."

msgid "kneeLow value."
msgstr "Il valore del ginocchio è basso."

msgid "kneeHigh value."
msgstr "ginocchioAlto valore."

msgid "EXR display values."
msgstr "Valori di visualizzazione EXR."

msgid "Enabled Soft Clip."
msgstr "Clip morbido abilitato."

msgid "Soft clip value."
msgstr "Valore del clip morbido."

msgid "Minify filter :class:`mrv2.image.ImageFilter`."
msgstr "Minify filter :class:`mrv2.image.ImageFilter`."

msgid "Magnify filter :class:`mrv2.image.ImageFilter`."
msgstr "Ingrandisci il filtro :class:`mrv2.image.ImageFilter`."

msgid "Image filters."
msgstr "Filtri di immagini."

msgid "Color channels :class:`mrv2.image.Channels`."
msgstr "Canali a colori :class:`mrv2.image.Channels`."

msgid "Mirror on X, Y or both :class:`mrv2.image.Mirror`."
msgstr "Specchio su X, Y o entrambi :class:`mrv2.image.Mirror`."

msgid "Color options :class:`mrv2.image.Color`."
msgstr "Opzioni di colore :class:`mrv2.image.Color`."

msgid "Levels options :class:`mrv2.image.Levels`."
msgstr "Opzioni dei livelli :class:`mrv2.image.Levels`."

msgid "EXR Display options :class:`mrv2.image.EXRDisplay`.."
msgstr "Opzioni di visualizzazione EXR :class:`mrv2.image.EXRDisplay`.."

msgid "Soft Clip options :class:`mrv2.image.SoftClip`.."
msgstr "Opzioni Clip Soft :class:`mrv2.image.SoftClip`.."

msgid "Display options."
msgstr "Opzioni di visualizzazione."

msgid "LUT enabled."
msgstr "LUT abilitato."

msgid "LUT filename."
msgstr "LUT nome del file."

msgid "LUT transformation order."
msgstr "LUT ordine di trasformazione."

msgid "LUT options."
msgstr "Opzioni LUT."

msgid "Video Levels."
msgstr "Livelli video."

msgid "Alpha blending algorithm"
msgstr "Algoritmo di miscelazione alfa"

msgid "Image Filters"
msgstr "Filtri immagine"

msgid "Image options."
msgstr "Opzioni di immagine."

msgid "Environment Map type."
msgstr "Tipo di mappa ambientale."

msgid "Horizontal aperture"
msgstr "Apertura orizzontale"

msgid "Vertical aperture"
msgstr "Apertura verticale"

msgid "Focal Length"
msgstr "Lunghezza focale"

msgid "Rotation on X"
msgstr "Rotazione su X"

msgid "Rotation on Y"
msgstr "Rotazione su Y"

msgid "Subdivision on X"
msgstr "Sottodivisione X"

msgid "Subdivision on Y"
msgstr "Sottodivisione Y"

msgid "Spin"
msgstr "Giro"

msgid "EnvironmentMap options."
msgstr "Opzioni EnvironmentMap."

msgid "Stereo 3d input :class:`mrv2.image.StereoInput`.."
msgstr "Ingresso stereo 3d :class:`mrv2.image.StereoInput`.."

msgid "Stereo 3d output :class:`mrv2.image.StereoOutput`.."
msgstr "Uscita stereo 3d :class:`mrv2.image.StereoOutput`.."

msgid "Separation between left and right eye."
msgstr "Separazione tra occhio sinistro e destro."

msgid "Swap left and right eye"
msgstr "Swap occhio sinistro e destro"

msgid "Stereo3D options."
msgstr "Opzioni Stereo3D."

msgid "Background type :class:`mrv2.image.Background`.."
msgstr "Tipo di sfondo :class:`mrv2.image.background`.."

msgid "Checkers Color0 :class:`mrv2.image.Color4f`.."
msgstr "Schede Colore0 :class:`mrv2.image.Color4f`.."

msgid "Checkers Color1 :class:`mrv2.image.Color4f`.."
msgstr "Schede Colore1 :class:`mrv2.image.Color4f`.."

msgid "Checkers Size :class:`mrv2.math.Size2i`.."
msgstr "Taglia scacchiere : classe: `mrv2.math.Size2i`.."

msgid "Background options."
msgstr "Opzioni di base."

msgid "Gets the current background options."
msgstr "Ottiene le opzioni di sfondo attuali."

msgid "Sets the current background options."
msgstr "Imposta le opzioni di sfondo correnti."

msgid "Gets the current OCIO config file."
msgstr "Ottiene il file di configurazione OCIO corrente."

msgid "Sets the current OCIO config file."
msgstr "Imposta il file di configurazione OCIO corrente."

msgid "Gets the current input color space."
msgstr "Ottiene lo spazio di colore di ingresso corrente."

msgid "Gets a list of all input color spaces."
msgstr "Ottiene un elenco di tutti gli spazi di colore di ingresso."

msgid "Set the input color space."
msgstr "Imposta lo spazio di colore di ingresso."

msgid "Gets the current Display/View."
msgstr "Ottiene la visualizzazione corrente/Vedi."

msgid "Gets the list of Displays/Views."
msgstr "Ottiene l'elenco dei display/Visualizzazioni."

msgid "Set an OCIO Display/View."
msgstr "Imposta uno schermo OCIO/Vedi."

msgid "Gets the current OCIO look."
msgstr "Ottiene l'attuale look OCIO."

msgid "Gets a list of all OCIO looks."
msgstr "Ottiene una lista di tutti i look OCIO."

msgid "Set the OCIO look by name."
msgstr "Imposta lo sguardo OCIO per nome."

msgid "Return all the files."
msgstr "Restituisci tutti i file."

msgid "Return all the active files."
msgstr "Restituisci tutti i file attivi."

msgid "Return the A file item."
msgstr "Restituisci l' elemento file A."

msgid "Return the A file index."
msgstr "Restituisci l'indice di file A."

msgid "Return the list of B files."
msgstr "Restituisci l'elenco dei file B."

msgid "Return the list of B indexes."
msgstr "Ritorna l'elenco degli indici B."

msgid "Close the current A file."
msgstr "Chiudi il file A corrente."

msgid "Close all files."
msgstr "Chiudi tutti i file."

msgid "Set the A file index."
msgstr "Imposta l'indice di file A."

msgid "Set a new B file index."
msgstr "Imposta un nuovo indice di file B."

msgid "Set a new stereo file index."
msgstr "Impostare un nuovo indice di file stereo."

msgid "Toggle the B file index."
msgstr "Commuta l'indice del file B."

msgid "Clear the B indexes."
msgstr "Cancella gli indici B."

msgid "Return the list of layers."
msgstr "Ritorna l'elenco dei livelli."

msgid "Set layer for file item."
msgstr "Imposta il livello per l' elemento file."

msgid "Set compare time."
msgstr "Imposta il tempo di confronto."

msgid "Get compare time."
msgstr "Confronta il tempo."

msgid "Set the first version for current media."
msgstr "Imposta la prima versione per i media attuali."

msgid "Set the previous version for current media."
msgstr "Imposta la versione precedente per i media attuali."

msgid "Set the next version for current media."
msgstr "Imposta la versione successiva per i media attuali."

msgid "Set the last version for current media."
msgstr "Imposta l'ultima versione per i media attuali."

msgid "Path :class:`mrv2.Path` to the File Media."
msgstr "Percorso :class:`mrv2.Path` sul supporto file."

msgid "Audio path :class:`mrv2.Path` to the File Media if any."
msgstr "Percorso audio :class:`mrv2.Path` al file media se c'è."

msgid "Time range :class:`mrv2.TimeRange` of the File Media."
msgstr ""
"Intervallo temporale :class:`mrv2.TimeRange` dei supporti multimediali."

msgid "Speed (FPS) of the File Media."
msgstr "Velocità (FPS) dei Media File."

msgid "Playback state :class:`mrv2.timeline.Playbacks` of the File Media."
msgstr ""
"Stato di riproduzione :class:`mrv2.timeline.Replaybacks` dei Media File."

msgid "Loop state :class:`mrv2.timeline.Loop` of the File Media."
msgstr "Loop state :class:`mrv2.timeline.Loop` dei Media File."

msgid "Current time :class:`mrv2.RationalTime` of the File Media."
msgstr "Ora attuale :class:`mrv2.RationalTime` dei supporti multimediali."

msgid "In/Out range :class:`mrv2.TimeRange` of the File Media."
msgstr "In/Out range :class:`mrv2.TimeRange` dei supporti multimediali."

msgid "Video layer of the File Media."
msgstr "Livello video del file multimediale."

msgid "Volume of the File Media."
msgstr "Volume dei supporti di file."

msgid "Mute state of the File Media."
msgstr "Stato muto dei Media dei file."

msgid "Audio offset of the File Media."
msgstr "Spostamento audio del file multimediale."

msgid "Class used to hold a media item."
msgstr "Lezione usata per tenere un oggetto multimediale."

msgid "Save annotations."
msgstr "Risparmia le annotazioni."

msgid "Save resolution."
msgstr "Salva la risoluzione."

msgid "FFmpeg Profile."
msgstr "Profilo FFmpeg."

msgid "FFmpeg Preset."
msgstr "FFmpeg Preset."

msgid "FFmpeg Pixel Format."
msgstr "Formato FFmpeg Pixel."

msgid "FFmpeg video encoding with hardware if possible."
msgstr "Se possibile, codifica video FFmpeg con hardware."

msgid "FFmpeg Override color characteristics."
msgstr "Caratteristiche di colore FFmpeg Override."

msgid "FFmpeg Color Range."
msgstr "Gamma di colori FFmpeg."

msgid "FFmpeg Color Space."
msgstr "Spazio a colori FFmpeg."

msgid "FFmpeg Color Primaries."
msgstr "Primarie a colori FFmpeg."

msgid "FFmpeg Color Transfer Characteristics."
msgstr "Caratteristiche del trasferimento di colore FFmpeg."

msgid "FFmpeg Audio Codec."
msgstr "FFmpeg Audio Codec."

msgid "OpenEXR's Compression."
msgstr "La compressione di OpenEXR."

msgid "OpenEXR's Pixel Type."
msgstr "Tipo Pixel di OpenEXR."

msgid "OpenEXR's Zip Compression Level."
msgstr "Livello di compressione zip di OpenEXR."

msgid "OpenEXR's DWA Compression Level."
msgstr "Il livello di compressione DWA di OpenEXR."

msgid ""
"\n"
"Command module.\n"
"\n"
"Used to run main commands and get arguments and set the display, image, compare, LUT options.\n"
msgstr ""
"\n"
"Modulo di comando. Usato per eseguire comandi principali e ottenere argomenti e impostare il display, immagine, confrontare, LUT opzioni.\n"

msgid ""
"Get command-line arguments passed as single quoted string to -pythonArgs."
msgstr ""
"Ottieni gli argomenti di linea di comando passati come singola stringa "
"citata a -pythonArgs."

msgid "Open file with optional audio."
msgstr "Apri file con audio opzionale."

msgid "Compare two file items with a compare mode."
msgstr "Confronta due elementi di file con una modalità di confronto."

msgid "Close the file item."
msgstr "Chiudi l'elemento del file."

msgid "Close all file items."
msgstr "Chiudi tutti gli elementi del file."

msgid "Return the root path to the installation of mrv2."
msgstr "Restituisce il percorso radice dell'installazione di mrv2."

msgid "Return the path to preferences of mrv2."
msgstr "Ritorna il percorso alle preferenze di mrv2."

msgid "Return the display options."
msgstr "Restituisci le opzioni di visualizzazione."

msgid "Set the display options."
msgstr "Imposta le opzioni di visualizzazione."

msgid "Return the LUT options."
msgstr "Restituisci le opzioni LUT."

msgid "Set the LUT options."
msgstr "Imposta le opzioni LUT."

msgid "Return the image options."
msgstr "Restituisci le opzioni di immagine."

msgid "Set the image options."
msgstr "Imposta le opzioni di immagine."

msgid "Return the environment map options."
msgstr "Restituisci le opzioni della mappa ambientale."

msgid "Set the environment map options."
msgstr "Imposta le opzioni della mappa ambientale."

msgid "Set the compare options."
msgstr "Imposta le opzioni di confronto."

msgid "Set the stereo 3D options."
msgstr "Imposta le opzioni stereo 3D."

msgid "Get the backend of mrv2."
msgstr "Ottieni el backend di mrv2."

msgid "Get the language of mrv2."
msgstr "Ottieni il linguaggio di mrv2."

msgid "Get the layers of the timeline (GUI)."
msgstr "Ottieni gli strati della timeline (GUI)."

msgid "Get the version of mrv2."
msgstr "Ottieni la versione di mrv2."

msgid ""
"Call Fl::check to update the GUI and return the number of seconds that "
"elapsed."
msgstr ""
"Chiama Fl::check per aggiornare la GUI e restituire il numero di secondi "
"trascorsi."

msgid "Returns true if audio is muted."
msgstr "Restituisce true se l'audio è muto."

msgid "Runs the same or a new mrv2 with a session file."
msgstr "Esegue lo stesso o un nuovo mrv2 con un file di sessione."

msgid "Set the muting of the audio."
msgstr "Imposta il mutamento dell'audio."

msgid "Toggle Image Auto Normalize."
msgstr "Commuta la normalizzazione automatica dell' immagine."

msgid "Toggle Data Window."
msgstr "Commuta la finestra dei dati."

msgid "Toggle Display Window."
msgstr "Commuta la finestra di visualizzazione."

msgid "Toggle Ignored Display Window on OpenEXRs."
msgstr "Commuta la finestra di visualizzazione ignorata su OpenEXRs."

msgid "Toggle Image invalid values."
msgstr "Commuta i valori non validi dell' immagine."

msgid "Toggle Safe Areas."
msgstr "Commutare le aree sicure."

msgid "Get the playback volume."
msgstr "Ottieni il volume di riproduzione."

msgid "Set the playback volume."
msgstr "Imposta il volume di riproduzione."

msgid "Save a movie or sequence from the front layer."
msgstr "Salvare un filmato o una sequenza dal livello frontale."

msgid "Save a single frame."
msgstr "Salvare un unico telaio."

msgid "Save multiple annotation frames."
msgstr "Salva più fotogrammi di annotazione."

msgid "Save multiple frames."
msgstr "Salva più fotogrammi."

msgid "Save an .otio file from the current selected image."
msgstr "Salvare un file.otio dall'immagine selezionata corrente."

msgid "Save a PDF document with all annotations and notes."
msgstr "Salva un documento PDF con tutte le annotazioni e note."

msgid ""
"\n"
"Annotations module.\n"
"\n"
"Contains all functions and classes related to the annotationss.\n"
msgstr ""
"\n"
"Modulo annotazioni. Contiene tutte le funzioni e le classi relative alle annotazioni.\n"

msgid "Add notes annotations to current clip at a certain time."
msgstr ""
"Aggiungere annotazioni di note alla clip corrente in un certo momento."

msgid "Add notes annotations to current clip at a certain frame."
msgstr ""
"Aggiungere annotazioni di note alla clip corrente in una determinata "
"cornice."

msgid "Add notes annotations to current clip at certain seconds."
msgstr ""
"Aggiungere annotazioni di note alla clip corrente a determinati secondi."

msgid "Get all times for annotations."
msgstr "Ottenere tutti i tempi per annotazioni."

msgid "Open with Audio"
msgstr "Apri con audio"

msgid "Video"
msgstr "Video"

msgid "Audio"
msgstr "Audio"

msgid "OK"
msgstr "OK"

msgid "Cancel"
msgstr "Annulla"

msgid "{0} - Channels: {1} {2} {3}"
msgstr "{0} - Canali: {1} {2} {3}"

msgid "Play timelines, movies, and image sequences."
msgstr "Gioca timeline, film e sequenze di immagini."

msgid "Timelines, movies, image sequences, USD assets or folders."
msgstr "Orari, film, sequenze di immagini, risorse in USD o cartelle."

msgid "Debug verbosity."
msgstr "Debug di verbosità."

msgid "Log verbosity."
msgstr "Registrare la verbosità."

msgid "Audio file name."
msgstr "Nome del file audio."

msgid "A/B comparison \"B\" file name."
msgstr "A/Confronto B nome del file \"B\"."

msgid "A/B comparison mode."
msgstr "A/Modalità di confronto B."

msgid "A/B comparison wipe center."
msgstr "A/Confronto B centro di pulizia."

msgid "A/B comparison wipe rotation."
msgstr "A/Confronto B rotazione pulisci."

msgid "Create OpenTimelineIO EDL from the list of clips provided."
msgstr "Crea OpenTimelineIO EDL dall'elenco dei clip forniti."

msgid "OpenTimelineIO Edit mode."
msgstr "Modalità OpenTimelineIO Modifica."

msgid "Load the images as still images not sequences."
msgstr "Carica le immagini come immagini fisse non come sequenze."

msgid "Playback speed."
msgstr "Velocità di riproduzione."

msgid "Playback mode."
msgstr "Modalità di riproduzione."

msgid "Playback loop mode."
msgstr "Modalità loop di riproduzione."

msgid "Seek to the given time, in value/fps format.  Example: 50/30."
msgstr "Cercare il tempo indicato, in formato value/fps. Esempio: 50/30."

msgid "Set the in/out points range in start/end/fps format, like 23/120/24."
msgstr ""
"Impostare l'intervallo punti di ingresso/uscita in formato start/end/fps, "
"come 23/120/24."

msgid "OpenColorIO input color space."
msgstr "Spazio di colore di ingresso OpenColorIO."

msgid "OpenColorIO display name."
msgstr "Nome di visualizzazione OpenColorIO."

msgid "OpenColorIO view name."
msgstr "Nome visualizzazione OpenColorIO."

msgid "OpenColorIO look name."
msgstr "OpenColorIO nome dell'aspetto."

msgid "LUT file name."
msgstr "Nome del file LUT."

msgid "LUT operation order."
msgstr "LUT ordine di operazione."

msgid "Python Script to run and exit."
msgstr "Script Python da eseguire ed uscire."

msgid ""
"Python Arguments to pass to the Python script as a single quoted string like"
" \"arg1 'arg2 asd' arg3\", stored in cmd.argv."
msgstr ""
"Argumenti di Python da passare allo script di Python come una singola "
"stringa citata come \"arg1 'arg2 asd' arg3\", memorizzata in cmd.argv."

msgid "Reset settings to defaults."
msgstr "Reimposta le impostazioni ai valori predefiniti."

msgid "Reset hotkeys to defaults."
msgstr "Ripristina i tasti di avviamento per impostazioni predefinite."

msgid "Start a server.  Use -port to specify a port number."
msgstr "Avvia un server. Usa -port per specificare un numero di porta."

msgid "Connect to a server at <value>.  Use -port to specify a port number."
msgstr ""
"Connettersi a un server a <value>. Usare -port per specificare un numero di "
"port."

msgid ""
"Port number for the server to listen to or for the client to connect to."
msgstr ""
"Numero di porta per il server da ascoltare o per il client da connettersi."

msgid "Return the version and exit."
msgstr "Restituisci la versione e esci."

msgid "Cannot create window"
msgstr "Impossibile creare la finestra"

msgid "About mrv2"
msgstr "Circa mrv2"

msgid "Hide mrv2"
msgstr "Nascondi mrv2"

msgid "Hide Others"
msgstr "Nascondi altri"

msgid "Services"
msgstr "Servizi"

msgid "Show All"
msgstr "Mostra tutto"

msgid "Quit mrv2"
msgstr "Esci da mrv2"

msgid "Install Location: "
msgstr "Installa la posizione:"

msgid "Studio Location: "
msgstr "Posizione dello studio: "

msgid "Preferences Location: "
msgstr "Posizione delle preferenze:"

msgid "Temp Location: "
msgstr "Percorso temporaneo: "

msgid "Could not read python script '{0}'"
msgstr "Impossibile leggere lo script python '{0}'"

msgid "Running python script '{0}'"
msgstr "Eseguire lo script del python '{0}'"

msgid "with Arguments:"
msgstr "con argomenti:"

msgid "Python Error: "
msgstr "Errore di Python:"

msgid "Filename '{0}' does not exist or does not have read permissions."
msgstr "Il nome file '{0}' non esiste o non ha permessi di lettura."

msgid "Print the log to the console."
msgstr "Stampa il log sulla console."

msgid "Show this message."
msgstr "Mostra questo messaggio."

msgid "Cannot parse option \"{0}\": {1}"
msgstr "Impossibile analizzare l'opzione \"{0}\": {1}"

msgid "Cannot parse argument \"{0}\": {1}"
msgstr "Impossibile analizzare l'argomento \"{0}\": {1}"

msgid "Usage:\n"
msgstr "Uso:\n"

msgid " [option]..."
msgstr "[opzione]..."

msgid "Arguments:\n"
msgstr "Argomenti:\n"

msgid "Options:\n"
msgstr "Opzioni:\n"

msgid "Files"
msgstr "File"

msgid "Compare"
msgstr "Confronta"

msgid "Playlist"
msgstr "Lista di riproduzione"

msgid "Network"
msgstr "Rete"

msgid "Stereo 3D"
msgstr "Stereo 3D"

msgid "Type"
msgstr "Tipo"

msgid "Client"
msgstr "Cliente"

msgid "Server"
msgstr "Server"

msgid "Host"
msgstr "Ospite"

msgid "Host name or IP to connect to.  For example: 127.0.0.1"
msgstr "Nome host o IP a cui connettersi. Ad esempio: 127.0.0.1"

msgid "Previously used Hosts"
msgstr "Host precedentemente usati"

msgid "Port"
msgstr "Porto"

msgid ""
"Port to connect to.  Make sure your firewall and router allows read/write "
"through it."
msgstr ""
"Porta a cui connettersi. Assicurati che il firewall e il router permettano "
"la lettura/scrittura attraverso di esso."

msgid "Connect"
msgstr "Connettere"

msgid "Create"
msgstr "Crea"

msgid "Disconnect"
msgstr "Disconnettere"

msgid "Shutdown"
msgstr "Chiusura"

msgid "&File/&Open"
msgstr "File/Apri"

msgid "&File/&Save"
msgstr "File/Salva"

msgid "&Edit/&Undo"
msgstr "Modifica/Annulla"

msgid "&Edit/Cu&t"
msgstr "Modifica/Cut"

msgid "&Edit/&Copy"
msgstr "Modifica/Copia"

msgid "&Edit/&Paste"
msgstr "Modifica/Incollare"

msgid "&Edit/&Delete"
msgstr "Modifica/Cancella"

msgid "&Edit/&Comment Selection"
msgstr "Modifica/Selezione commenti"

msgid "&Edit/&Uncomment Selection"
msgstr "Modifica/Annulla la selezione dei commenti"

msgid "&Search/&Find..."
msgstr "Ricerca/Trova..."

msgid "&Search/F&ind Again"
msgstr "Ricerca/Trova di nuovo"

msgid "&Search/&Replace"
msgstr "Ricerca/Sostituire"

msgid "&Search/&Replace Again"
msgstr "Ricerca/Sostituisci di nuovo"

msgid "Clear/&Output"
msgstr "Cancella/Uscita"

msgid "Clear/&Editor"
msgstr "Cancella/Editor"

msgid "Editor/&Run Code"
msgstr "Editor/Eseguire il codice"

msgid "Editor/Toggle &Line Numbers"
msgstr "Editor/Commuta i numeri di linea"

msgid "Editor/&Jump to Error"
msgstr "Editor/Salta all'errore"

msgid "Editor/&External Editor"
msgstr "Editor/Editor esterno"

msgid "Scripts/Add To Script List"
msgstr "Scritti/Aggiungi all'elenco script"

msgid "Scripts/%s"
msgstr "Scritti/%s"

msgid ""
"Type in your python code here.  Select an area to execute just a portion of "
"it.  Press Keypad Enter to run it."
msgstr ""
"Digitare qui il vostro codice python. Selezionare un'area per eseguire solo "
"una porzione di esso. Premere Invio tastiera per eseguire."

msgid "Python file {0} already exists.  Do you want to overwrite it?"
msgstr "Il file Python {0} esiste già. Vuoi sovrascriverlo?"

msgid "No"
msgstr "No"

msgid "Yes"
msgstr "Yes"

msgid "Failed to open the file for writing."
msgstr "Aprire il file per la scrittura non è riuscito."

msgid "Failed to write to the file."
msgstr "Scrivere nel file non è riuscito."

msgid "The stream is in an unrecoverable error state."
msgstr "Il flusso è in uno stato di errore irricuperabile."

msgid "Type your editor command"
msgstr "Digita il tuo comando editor"

msgid "{0} will be replaced with the line number.  {1} with the file name"
msgstr "{0} verrà sostituito con il numero di riga. {1} con il nome del file"

msgid "Regular expression error: {0}"
msgstr "Errore di espressione regolare: {0}"

msgid "Could not open python editor: {0}"
msgstr "Impossibile aprire l'editor python: {0}"

msgid "Search String:"
msgstr "Stringa di ricerca:"

msgid "No occurrences of '%s' found!"
msgstr "Nessun evento di «%s» trovato!"

msgid "Input"
msgstr "Introduzione"

msgid "NDI Connection"
msgstr "Collegamento NDI"

msgid "None"
msgstr "Nessuna"

msgid "Fast Format"
msgstr "Formato veloce"

msgid "Best Format"
msgstr "Formato migliore"

msgid "With Audio"
msgstr "Con audio"

msgid "Without Audio"
msgstr "Senza audio"

msgid "Output"
msgstr "Uscita"

msgid "Start streaming"
msgstr "Inizia lo streaming"

msgid "With Metadata"
msgstr "Con i metadati"

msgid "Without Metadata"
msgstr "Senza metadati"

msgid "Streaming {0} {1}..."
msgstr "Streaming {0} {1}..."

msgid "Stop streaming"
msgstr "Smettila di trasmettere in streaming"

msgid "Renderer"
msgstr "Renderer"

msgid "Complexity"
msgstr "Complexità"

msgid "Draw Mode"
msgstr "Modalità di disegno"

msgid "Stage Cache"
msgstr "Cache per stadio"

msgid "Disk Cache in GB"
msgstr "Cache disco in GB"

msgid "Toggle other eye stereo image."
msgstr "Commutare l'altra immagine stereo degli occhi."

msgid "Image"
msgstr "Immagine"

msgid "Anaglyph"
msgstr "Anaglifo"

msgid "Scanlines"
msgstr "Linee di scansione"

msgid "Columns"
msgstr "Colonne"

msgid "Checkerboard"
msgstr "Tabella di controllo"

msgid "Graphics Card"
msgstr "Scheda grafica"

msgid "Adjustments"
msgstr "Aggiustamenti"

msgid "Eye Separation"
msgstr "Separazione degli occhi"

msgid "Separation of left and right eye."
msgstr "Separazione dell'occhio sinistro e destro."

msgid "Swap Eyes"
msgstr "Intercambia gli occhi"

msgid "Swap left and right eyes."
msgstr "Scambia gli occhi destro e sinistro."

msgid "Cache"
msgstr "Cache"

msgid "      Gigabytes"
msgstr "Gigabyte"

msgid "Cache in Gigabytes."
msgstr "Cache in Gigabyte."

msgid "   Read Ahead"
msgstr "Leggi in anticipo"

msgid "Read Ahead in seconds"
msgstr "Leggere avanti in pochi secondi"

msgid "Read Behind"
msgstr "Leggete dietro"

msgid "Read Behind in seconds"
msgstr "Leggere dietro in secondi"

msgid "File Sequences"
msgstr "Sequenze file"

msgid "Audio file name"
msgstr "Nome file audio"

msgid "Maximum Digits"
msgstr "Cifre massime"

msgid "Performance"
msgstr "Prestazioni"

msgid "Changes force a reload of the current movie file."
msgstr "Le modifiche forzano una ricarica del file del film corrente."

msgid "Timer mode"
msgstr "Modalità temporizzatore"

msgid "Audio buffer frames"
msgstr "Frame buffer audio"

msgid "Video Requests"
msgstr "Richieste video"

msgid "Audio Requests"
msgstr "Richieste audio"

msgid "Sequence I/O threads"
msgstr "Sequenza I/O filetti"

msgid "FFmpeg YUV to RGB conversion"
msgstr "Conversione FFmpeg YUV in RGB"

msgid "FFmpeg Color Accuracy"
msgstr "Precisione colore FFmpeg"

msgid ""
"When this setting is on, color accuracy is chosen when decoding YUV420_P8 "
"movies that have Color Space as 'unknown', at the cost of some performance."
msgstr ""
"Quando questa impostazione è accesa, l'accuratezza dei colori viene scelta "
"quando si decodificano i film YUV420_P8 che hanno lo Spazio Colore come "
"\"non conosciuto\", al costo di qualche prestazione."

msgid "FFmpeg I/O threads"
msgstr "FFmpeg I/O filetti"

msgid ""
"This value controls the number of threads that FFmpeg uses.  For most "
"movies, it should be left at 0.  Some movies will show black frames.  For "
"any like that, you should set them to 1, press Enter and reload the movie "
"file."
msgstr ""
"Questo valore controlla il numero di thread che FFmpeg utilizza. Per la "
"maggior parte dei film, dovrebbe essere lasciato a 0. Alcuni film "
"mostreranno fotogrammi neri. Per qualsiasi cosa del genere, si dovrebbe "
"impostare a 1, premere Invio e ricaricare il file del film."

msgid "Default Settings"
msgstr "Impostazioni predefinite"

msgid ""
"This will reset all your settings to their default.  Are you sure you want "
"to continue?"
msgstr ""
"Questo ripristinerà tutte le impostazioni al loro valore predefinito. Sei "
"sicuro di voler continuare?"

msgid "Drop a clip here to create a playlist."
msgstr "Lascia un clip qui per creare una playlist."

msgid "Create an empty timeline with a video and audio track."
msgstr "Crea una timeline vuota con una traccia audio e video."

msgid "Create a timeline from the selected clip."
msgstr "Crea una timeline dalla clip selezionata."

msgid ""
"Save current EDL to a permanent location, making paths relative if possible."
msgstr ""
"Salva EDL corrente in una posizione permanente, rendendo i percorsi relativi"
" se possibile."

msgid "Close current EDL."
msgstr "Chiudi EDL corrente."

msgid "Clear the messages"
msgstr "Cancella i messaggi"

msgid "Turn off image warping."
msgstr "Spegni il deformaggio dell'immagine."

msgid "Spherical"
msgstr "Sferico"

msgid "Wrap the image or images onto a sphere."
msgstr "Avvolgere l'immagine o le immagini su una sfera."

msgid "Cubic"
msgstr "Cubo"

msgid "Wrap the image or images onto a cube."
msgstr "Avvolgere l'immagine o le immagini su un cubo."

msgid "Projection"
msgstr "Proiezione"

msgid "   H. Aperture"
msgstr "H. Apertura"

msgid "Horizontal Aperture of the Projection."
msgstr "Apertura orizzontale della proiezione."

msgid "    V. Aperture"
msgstr "V. Apertura"

msgid "Vertical Aperture of the Projection."
msgstr "Apertura verticale della proiezione."

msgid ""
"Focal Length of the Projection. Use Shift + left mouse button to change or "
"the mousewheel."
msgstr ""
"Lunghezza focale della proiezione. Utilizzare Shift + tasto sinistro del "
"mouse per cambiare o la ruota del mouse."

msgid "Rotation"
msgstr "Rotazione"

msgid "Spin with middle mouse instead of rotating with it."
msgstr "Girare con il mouse centrale invece di ruotare con esso."

msgid ""
"Rotation in X of the projection.  Use middle mouse button to move around."
msgstr ""
"Rotazione in X della proiezione. Utilizzare il tasto medio del mouse per "
"muoversi."

msgid ""
"Rotation in Y of the projection.  Use middle mouse button to move around."
msgstr ""
"Rotazione in Y della proiezione. Utilizzare il tasto medio del mouse per "
"muoversi."

msgid "Subdivisions"
msgstr "Subdivisioni"

msgid "Subdivision of the sphere when doing spherical projections"
msgstr "Subdivisione della sfera quando si effettuano proiezioni sferiche"

msgid "Subdivision of the sphere in X."
msgstr "Subdivisione della sfera in X."

msgid "Subdivision of the sphere in Y."
msgstr "Sottodivisione della sfera in Y."

msgid "Search"
msgstr "Ricerca"

msgid "Both"
msgstr "Entrambi"

msgid "Attribute"
msgstr "Attributo"

msgid "Value"
msgstr "Valore"

msgid "Main"
msgstr "Principale"

msgid "Subtitle"
msgstr "Sottotitolo"

msgid "Metadata"
msgstr "Metadati"

msgid "PAL Video"
msgstr "Video PAL"

msgid "NTSC Video"
msgstr "Video NTSC"

msgid "35mm Academy"
msgstr "Accademia 35mm"

msgid "Widescreen (HDTV + STV)"
msgstr "Widescreen (HDTV + STV)"

msgid "35mm European Widescreen"
msgstr "35mm Widescreen europeo"

msgid "Early 35mm"
msgstr "Inizio 35mm"

msgid "HDTV / Widescreen 16:9"
msgstr "Televisione ad alta definizione/Widescreen 16:9"

msgid "35mm Flat"
msgstr "35 mm piatto"

msgid "70mm"
msgstr "70 mm"

msgid "35mm Anamorphic"
msgstr "35 mm Anamorfo"

msgid "35mm Panavision"
msgstr "Panavisione da 35 mm"

msgid "Cinemascope"
msgstr "Cinemascopio"

msgid "MGM Camera 65"
msgstr "Macchina fotografica MGM 65"

msgid "Load"
msgstr "Carica"

msgid "Reset"
msgstr "Ripristina"

msgid "1:1"
msgstr "1:1"

msgid "1:2"
msgstr "1:2"

msgid "1:4"
msgstr "1:4"

msgid "1:8"
msgstr "1:8"

msgid "1:16"
msgstr "1:16"

msgid "Pick"
msgstr "Scegli"

msgid "%.3f seconds "
msgstr "%.3f secondi"

msgid "Video Stream #%d"
msgstr "Stream video #%d"

msgid "Name"
msgstr "Nome"

msgid "Codec"
msgstr "Codicec"

msgid "Unknown"
msgstr "Sconosciuto"

msgid "Width"
msgstr "Larghezza"

msgid "Width of clip"
msgstr "Larghezza del clip"

msgid "Height"
msgstr "Altezza"

msgid "Height of clip"
msgstr "Altezza del clip"

msgid "Aspect Ratio"
msgstr "Rapporto aspetto"

msgid "Aspect ratio of clip"
msgstr "Rapporto dell'aspetto del clip"

msgid "Pixel Ratio"
msgstr "Rapporto pixel"

msgid "Pixel ratio of clip"
msgstr "Rapporto pixel della clip"

msgid "Mipmap Level"
msgstr "Livello Mipmap"

msgid "X Ripmap Level"
msgstr "X Ripmap Livello"

msgid "Y Ripmap Level"
msgstr "Y Ripmap Livello"

msgid "DOWN"
msgstr "GIUSTO"

msgid "UP"
msgstr "UP"

msgid "Rounding Mode"
msgstr "Modalità di arrotondamento"

msgid "Video Rotation"
msgstr "Rotazione video"

msgid "Compression"
msgstr "Compressione"

msgid "Compression Num. Scanlines"
msgstr "Compressione Num. Scanlines"

msgid "Number of Compression Scanlines"
msgstr "Numero di scansioni di compressione"

msgid "Lossy Compression"
msgstr "Compressione persa"

msgid "Deep Compression"
msgstr "Compressione profonda"

msgid "unsigned byte (8-bits per channel)"
msgstr "byte non firmato (8-bit per canale)"

msgid "(10-bits per channel)"
msgstr "(10-bit per canale)"

msgid "(12-bits per channel)"
msgstr "(12-bit per canale)"

msgid "unsigned short (16-bits per channel)"
msgstr "corto senza firma (16-bit per canale)"

msgid "half float (16-bits per channel)"
msgstr "mezzo galleggiante (16 bit per canale)"

msgid "unsigned int (32-bits per channel)"
msgstr "non firmato int (32 bit per canale)"

msgid "float (32-bits per channel)"
msgstr "galleggiante (32 bit per canale)"

msgid "Unknown bit depth"
msgstr "Profondità bit sconosciuta"

msgid "Depth"
msgstr "Profondità"

msgid "Bit depth of clip"
msgstr "Profondità bit del clip"

msgid "Image Channels"
msgstr "Canali di immagine"

msgid "Number of channels in clip"
msgstr "Numero di canali in clip"

msgid "YUV Coefficients"
msgstr "Coefficienti YUV"

msgid "YUV Coefficients used for video conversion"
msgstr "Coefficienti YUV utilizzati per la conversione video"

msgid "Video Levels"
msgstr "Livelli video"

msgid "Color Primaries"
msgstr "Primarie di colore"

msgid "Color TRC"
msgstr "Colore TRC"

msgid "Color Transfer Characteristics"
msgstr "Caratteristiche del trasferimento dei colori"

msgid "Color Space"
msgstr "Spazio a colori"

msgid "Color Transfer Space"
msgstr "Spazio di trasferimento dei colori"

msgid "HDR Red Primaries"
msgstr "Primarie rosse HDR"

msgid "HDR Green Primaries"
msgstr "Primarie verdi HDR"

msgid "HDR Blue Primaries"
msgstr "Primarie azzurre HDR"

msgid "HDR White Primaries"
msgstr "Primarie bianche HDR"

msgid "HDR Display Mastering Luminance"
msgstr "Display HDR Mastering Luminance"

msgid "HDR maxCLL"
msgstr "HDR maxCLL"

msgid "HDR maxFALL"
msgstr "HDR maxFALL"

msgid "FFmpeg Pixel Format"
msgstr "Formato FFmpeg Pixel"

msgid "Render Pixel Format"
msgstr "Formato del pixel di rendibilità"

msgid "Directory"
msgstr "Directory"

msgid "Directory where clip resides"
msgstr "Directory dove risiede il clip"

msgid "Filename"
msgstr "Nome file"

msgid "Filename of the clip"
msgstr "Nome file del clip"

msgid "Audio Directory"
msgstr "Directory audio"

msgid "Directory where audio clip resides"
msgstr "Directory dove risiede il clip audio"

msgid "Audio Filename"
msgstr "Nome file audio"

msgid "Filename of the audio clip"
msgstr "Nome file del clip audio"

msgid "Video Streams"
msgstr "Stream video"

msgid "Number of video streams in file"
msgstr "Numero di flussi video nel file"

msgid "Audio Streams"
msgstr "Stream audio"

msgid "Number of audio streams in file"
msgstr "Numero di flussi audio nel file"

msgid "Start Time"
msgstr "Ora di inizio"

msgid "Beginning frame of clip"
msgstr "Inizio cornice del clip"

msgid "End Time"
msgstr "Tempo di fine"

msgid "Ending frame of clip"
msgstr "Cornice di chiusura del clip"

msgid "First Frame"
msgstr "Prima cornice"

msgid "First frame of clip - User selected"
msgstr "Prima cornice del clip - Utente selezionato"

msgid "Last Frame"
msgstr "Ultima cornice"

msgid "Last frame of clip - User selected"
msgstr "Ultima cornice del clip - Utente selezionato"

msgid "(PAL Fields)"
msgstr "(Campi PAL)"

msgid "(NTSC Fields)"
msgstr "(Campi NTSC)"

msgid "Default Speed"
msgstr "Velocità predefinita"

msgid "Default Speed in Frames per Second"
msgstr "Velocità predefinita nei telai per secondo"

msgid "Current Speed"
msgstr "Velocità corrente"

msgid "Current Speed (Frames Per Second)"
msgstr "Velocità corrente (quadri per secondo)"

msgid "Disk space"
msgstr "Spazio disco"

msgid "Creation Date"
msgstr "Data di creazione"

msgid "Creation date of file"
msgstr "Data di creazione del file"

msgid "Modified Date"
msgstr "Data modificata"

msgid "Last modified date of file"
msgstr "Ultima data modificata del file"

msgid "Load an image or movie file"
msgstr "Carica un file immagine o filmato"

msgid "Audio Stream #%d"
msgstr "ऑडियो स्ट्रीम #%d"

msgid "FourCC"
msgstr "Quattro CC"

msgid "Four letter ID"
msgstr "ID di quattro lettere"

msgid "Channels"
msgstr "Canali"

msgid "Number of audio channels"
msgstr "Numero di canali audio"

msgid "Format"
msgstr "Formato"

msgid "%d Hz."
msgstr "%d Hz."

msgid "Frequency"
msgstr "Frequenza"

msgid "Frequency of audio"
msgstr "Frequenza dell'audio"

msgid "%d kb/s"
msgstr "%d kb/s"

msgid "Max. Bitrate"
msgstr "Tasso massimo di bit"

msgid "Disposition"
msgstr "Disposizione"

msgid "Disposition of Track"
msgstr "Disposizione della traccia"

msgid "Start"
msgstr "Inizio"

msgid "Start of Audio"
msgstr "Inizio dell'audio"

msgid "Duration"
msgstr "Durata"

msgid "Duration of Audio"
msgstr "Durata dell'audio"

msgid "Subtitle Stream #%d"
msgstr "Sottotitolo Stream #%d"

msgid "Codec Name"
msgstr "Nome del codice"

msgid "Closed Captions"
msgstr "Didascalie chiuse"

msgid "Video has Closed Captions"
msgstr "Il video ha le didascalie chiuse"

msgid "Avg. Bitrate"
msgstr "Avg. Bitrate"

msgid "Language"
msgstr "Lingua"

msgid "Language if known"
msgstr "Lingua se conosciuta"

msgid "Start of Subtitle"
msgstr "Inizio di sottotitolo"

msgid "Duration of Subtitle"
msgstr "Durata del sottotitolo"

msgid "Linear"
msgstr "Linear"

msgid "Logarithmic"
msgstr "Logaritmico"

msgid "Square Root"
msgstr "Radice quadrata"

msgid "Channel"
msgstr "Canale"

msgid "Red"
msgstr "Red"

msgid "Green"
msgstr "Verde"

msgid "Blue"
msgstr "Blu"

msgid "Lumma"
msgstr "Lumma"

msgid "Select main A image."
msgstr "Selezionare l'immagine principale A."

msgid "Open a filename"
msgstr "Apri un nome file"

msgid "Open a filename with audio"
msgstr "Aprire un nome file con audio"

msgid "Close current filename"
msgstr "Chiudi il nome del file corrente"

msgid "Close all filenames"
msgstr "Chiudi tutti i nomi dei file"

msgid "Previous filename"
msgstr "Nome file precedente"

msgid "Next filename"
msgstr "Nome file successivo"

msgid "Filter EDLs"
msgstr "Filtri EDL"

msgid "Select one or more B images."
msgstr "Selezionare una o più immagini B."

msgid "Select between Relative or Absolute Compare Time Mode"
msgstr "Seleziona tra modalità di confronto temporale relativa o assoluta"

msgid "Compare A"
msgstr "Confronta A"

msgid "Compare B"
msgstr "Confronta B"

msgid ""
"Wipe between the A and B files\n"
"\n"
"Use the Option key + left mouse button to move the wipe in X or in Y"
msgstr ""
"Pulire tra i file A e B Utilizzare il tasto Opzione + tasto sinistro del "
"mouse per spostare la cancellazione in X o in Y"

msgid ""
"Wipe between the A and B files\n"
"\n"
"Use the Alt key + left mouse button to move the wipe in X or in Y."
msgstr ""
"Pulire tra i file A e B Utilizzare il tasto Alt + tasto sinistro del mouse "
"per spostare la cancellazione in X o in Y."

msgid "Overlay the A and B files with optional transparencyy"
msgstr "Sovrapporre i file A e B con trasparenza opzionale"

msgid "Difference the A and B files"
msgstr "Differenza tra i file A e B"

msgid "Compare the A and B files side by side"
msgstr "Confronta i file A e B fianco a fianco"

msgid "Show the A file above the B file"
msgstr "Mostra il file A sopra il file B"

msgid "Tile the A and B files"
msgstr "Piastrelle i file A e B"

msgid "Wipe"
msgstr "Pulire"

msgid "Use the Option key + left mouse button to move the wipe in X."
msgstr ""
"Utilizzare il tasto Opzione + tasto sinistro del mouse per spostare la "
"cancellazione in X."

msgid "Use the Alt key + left mouse button to move the wipe in X."
msgstr ""
"Utilizzare il tasto Alt + tasto sinistro del mouse per spostare la "
"cancellazione in X."

msgid "Use the Option key + left mouse button to move the wipe in Y."
msgstr ""
"Utilizzare il tasto Opzione + tasto sinistro del mouse per spostare la "
"cancellazione in Y."

msgid "Use the Alt key + left mouse button to move the wipe in Y."
msgstr ""
"Utilizzare il tasto Alt + tasto sinistro del mouse per spostare la "
"cancellazione in Y."

msgid "Wipe Rotation.  Use Shift + left mouse button along X to rotate wipe."
msgstr ""
"Pulire la rotazione. Utilizzare Shift + tasto sinistro del mouse lungo X per"
" ruotare la cancellazione."

msgid "Overlay"
msgstr "Sovrapposizione"

msgid "Use the Option key + left mouse button to change transparency."
msgstr ""
"Utilizzare il tasto Opzione + tasto sinistro del mouse per cambiare la "
"trasparenza."

msgid "Use the Alt key + left mouse button to change transparency."
msgstr ""
"Utilizzare il tasto Alt + tasto sinistro del mouse per cambiare la "
"trasparenza."

msgid "LUT"
msgstr "LUT"

msgid "Enabled"
msgstr "Abilitato"

msgid "Order"
msgstr "Ordine"

msgid "Color Controls"
msgstr "Controlli di colore"

msgid "Add"
msgstr "Add"

msgid "Contrast"
msgstr "Contrasto"

msgid "Saturation"
msgstr "Saturazione"

msgid "Tint"
msgstr "Tessuto"

msgid "Invert"
msgstr "Inversione"

msgid "Levels"
msgstr "Livelli"

msgid "In Low"
msgstr "In basso"

msgid "In High"
msgstr "In alto"

msgid "Gamma"
msgstr "Gamma"

msgid "Out Low"
msgstr "Fuori basso"

msgid "Out High"
msgstr "In alto"

msgid "Soft Clip"
msgstr "Clip morbido"

msgid "Selects the current background type from the list"
msgstr "Seleziona il tipo di sfondo attuale dall'elenco"

msgid "Solid Color:"
msgstr "Colore solido:"

msgid "Selects the solid color."
msgstr "Seleziona il colore solido."

msgid "Size:"
msgstr "Dimensione:"

msgid "Selects the checker size."
msgstr "Seleziona la dimensione della scacchiera."

msgid "First Color:"
msgstr "Primo colore:"

msgid "Selects the first color."
msgstr "Seleziona il primo colore."

msgid "Second Color:"
msgstr "Secondo colore:"

msgid "Selects the second color in Checkers."
msgstr "Seleziona il secondo colore nelle scacchiere."

msgid "Text"
msgstr "Testo"

msgid "Font"
msgstr "Carattere"

msgid "Selects the current font from the list"
msgstr "Seleziona il carattere corrente dall'elenco"

msgid "Selects the current font size."
msgstr "Seleziona la dimensione corrente del carattere."

msgid "Pen"
msgstr "Pen"

msgid "Laser"
msgstr "Laser"

msgid "Makes the following annotation disappear a second after drawn."
msgstr ""
"Fa scomparire l'annotazione seguente un secondo dopo essere stata disegnata."

msgid "Color:"
msgstr "Colore:"

msgid "Selects the current pen color."
msgstr "Seleziona il colore attuale della penna."

msgid "Selects a hard brush."
msgstr "Seleziona un pennello duro."

msgid "Selects a soft brush."
msgstr "Seleziona un pennello morbido."

msgid "Pen Size:"
msgstr "Dimensione della penna:"

msgid "Selects the current pen size."
msgstr "Seleziona la dimensione attuale della penna."

msgid "Ghosting"
msgstr "Fantasma"

msgid "Previous:"
msgstr "Precedente:"

msgid ""
"Selects the number of fading frames previous to the frame of the annotation."
msgstr ""
"Seleziona il numero di fotogrammi svaniti precedentemente alla fotogramma "
"dell'annotazione."

msgid "Next:"
msgstr "Avanti:"

msgid ""
"Selects the number of fading frames following the frame of the annotation."
msgstr ""
"Seleziona il numero di fotogrammi svaniti seguendo il fotogramma "
"dell'annotazione."

msgid "Frames"
msgstr "Cornici"

msgid "Current"
msgstr "Attualità"

msgid "Makes the following annotation show on this frame only."
msgstr "Fa mostrare la seguente annotazione solo su questo telaio."

msgid "All"
msgstr "All"

msgid "Makes the following annotation show on all frames."
msgstr "Rende la seguente annotazione mostrare su tutti i fotogrammi."

msgid "Notes"
msgstr "Note"

msgid "Server started at port {0}."
msgstr "Il server è iniziato alla porta {0}."

msgid "Server stopped."
msgstr "Il server si e' fermato."

msgid "A client connected from {0}"
msgstr "Un client collegato da {0}"

msgid "Client at {0} disconnected."
msgstr "Cliente a {0} disconnesso."

msgid "Server protocol version is {0}.  Client protocol version is {1}"
msgstr "Server protocol version is {0}. Client protocol version is {1}"

msgid "Remote file {0} does not exist on local filesystem."
msgstr "Il file remoto {0} non esiste nel filesystem locale."

msgid "Remote files are less than local files."
msgstr "I file remoti sono inferiori ai file locali."

msgid "Remote file {0} matches file name {1} but not path."
msgstr ""
"Il file remoto {0} corrisponde al nome del file {1} ma non al percorso."

msgid "Remote file {0} does not match local filename."
msgstr "Il file remoto {0} non corrisponde al nome del file locale."

msgid "Removing {0} from message publisher."
msgstr "Rimuovere {0} dall'editore di messaggi."

msgid "Server listening on port "
msgstr "Ascolto del server sulla porta"

msgid "ComfyUI listening on port "
msgstr "ComfyUI in ascolto sulla porta"

msgid "Connected to server at {0}, port {1}"
msgstr "Collegato al server a {0}, porta {1}"

msgid "Server connection lost."
msgstr "Connessione persa al server."

msgid "Exception caught: "
msgstr "Eccezione catturata:"

msgid "ERROR:\t"
msgstr "Errore:"

msgid "WARN:\t"
msgstr "- Cosa?"

msgid "Cannot save an NDI stream"
msgstr "Impossibile salvare un flusso NDI"

msgid "Saving movie to {0}."
msgstr "Salvataggio del film in {0}."

msgid "Saving audio to {0}."
msgstr "Salvataggio audio in {0}."

msgid "Saving pictures to {0}."
msgstr "Salvataggio delle immagini in {0}."

msgid "ProRes profiles need a .mov movie extension.  Changing it to .mov."
msgstr "I profili ProRes necessitano di un'estensione del film.mov."

msgid ""
"VP9 profile needs a .mp4, .mkv or .webm movie extension.  Changing it to "
".mp4"
msgstr "Il profilo VP9 ha bisogno di un'estensione.mp4,.mkv o.webm."

msgid "AV1 profile needs a .mp4 or .mkv movie extension.  Changing it to .mp4"
msgstr ""
"Il profilo AV1 ha bisogno di un'estensione di film.mp4 o.mkv. Cambiandolo "
"in.mp4"

msgid ""
"GoPro Cineform profile needs a .mkv movie extension.  Changing it to .mkv"
msgstr ""
"Il profilo Cineform GoPro ha bisogno di un'estensione del film.mkv. "
"Cambiandolo in.mkv"

msgid "HAP profile needs a .mov extension.  Changing it to .mov"
msgstr "Il profilo HAP ha bisogno di un'estensione.mov. Cambiandolo in.mov"

msgid "New file {0} already exist!  Cannot overwrite it."
msgstr "Esistono già nuovi file {0}! Impossibile sovrascriverlo."

msgid "Rotated image info: {0}"
msgstr "Informazioni sull'immagine rotante: {0}"

msgid "Scaled image info: {0}"
msgstr "Informazioni sull'immagine scalata: {0}"

msgid "{0}: Cannot open writer plugin."
msgstr "{0}: Impossibile aprire il plugin scrittore."

msgid "Image info: {0} {1}"
msgstr "Informazioni sull'immagine: {0} {1}"

msgid "Image too big for Save Annotations.  Will scale to the viewport size."
msgstr ""
"Immagine troppo grande per salvare le annotazioni. Sarà scalato alla "
"dimensione della vista."

msgid "Viewport Size: {0} - X={1}, Y={2}"
msgstr "Dimensione viewport: {0} - X={1}, Y={2}"

msgid "Writer plugin did not get output info.  Defaulting to {0}"
msgstr ""
"Il plugin scrittore non ha ottenuto le informazioni di output. Predefinito a"
" {0}"

msgid "Output info: {0} {1}"
msgstr "Informazioni sull'uscita: {0} {1}"

msgid "Using profile {0}, pixel format {1}."
msgstr "Utilizzando profilo {0}, formato pixel {1}."

msgid "Using preset {0}."
msgstr "Usando preimpostazione {0}."

msgid "Saving Movie without Audio %<PRId64> - %<PRId64>"
msgstr "Salvataggio di film senza audio %<PRId64> - %<PRId64>"

msgid "Saving Movie with Audio %<PRId64> - %<PRId64>"
msgstr "Salvataggio di film con audio %<PRId64> - %<PRId64>"

msgid "Saving Audio %<PRId64> - %<PRId64>"
msgstr "Risparmio audio %<PRId64> - %<PRId64>"

msgid "Saving Pictures without Audio %<PRId64> - %<PRId64>"
msgstr "Salvataggio delle immagini senza audio %<PRId64> - %<PRId64>"

msgid "Audio only in timeline, but not trying to save audio."
msgstr "Audio solo nella timeline, ma non cercando di salvare l'audio."

msgid "{0}: Invalid OpenGL format and type"
msgstr "{0}: Formato e tipo OpenGL non valido"

msgid "OpenGL info: {0}"
msgstr "Informazioni OpenGL: {0}"

msgid "Saving... {0}"
msgstr "Salvataggio... {0}"

msgid "Unsupported output format"
msgstr "Formato di output non supportato"

msgid "Empty video data at time {0}.  Repeating frame."
msgstr "Dati video vuoti al momento {0}. Ripetizione della cornice."

msgid "Render size: {0}"
msgstr "रेंडर आकार: {0}"

msgid "Image Layer '{0}' info: {1} {2}"
msgstr "छवि परत '{0}' जानकारी: {1} {2}"

msgid "Offscreen Buffer info: {0}"
msgstr "Informazioni buffer offscreen: {0}"

msgid "Unsupported output format: "
msgstr "Formato di output non supportato: "

msgid ""
"Regular expression created from {0}.  It is:\n"
"{1}"
msgstr "Espressione regolare creata da {0}. È: {1}"

msgid "Iteration {0} will check version={1}"
msgstr "Iterazione {0} controllerà versione={1}"

msgid ""
"No versioning in this clip.  Please create an image or directory named with "
"a versioning string."
msgstr ""
"Nessuna versione in questo clip. Si prega di creare un'immagine o una "
"directory denominata con una stringa di versione."

msgid "Example:  gizmo_v003.0001.exr"
msgstr "Esempio: gizmo_v003.0001.exr"

msgid "Could not replace {0} with {1}"
msgstr "Impossibile sostituire {0} con {1}"

msgid "Annotation already existed at this time"
msgstr "L'annotazione esisteva già in questo momento"

msgid "Failed to open the file {0} for writing."
msgstr "Aprire il file {0} per la scrittura non è riuscito."

msgid "Failed to write to the file {0}."
msgstr "Scrivere nel file {0} non è riuscita."

msgid "Session saved to \"{0}\"."
msgstr "Sessione salvata in \"{0}\"."

msgid "Failed to open the file '{0}' for reading."
msgstr "Aprire il file '{0}' per la lettura non è riuscito."

msgid "Failed to load the file '{0}."
msgstr "Caricamento del file '{0} non riuscito."

msgid "Reading preferences from \"{0}{1}\"."
msgstr "Preferenze di lettura da \"{0}{1}\"."

msgid "Failed to retrieve {0}."
msgstr "Recuperare {0} non è riuscito."

msgid ""
"FFmpeg YUV to RGB Conversion is on in Settings Panel.  mrv2 will play back "
"movies slower."
msgstr ""
"FFmpeg YUV a RGB Conversione è attivato nel Pannello Impostazioni. mrv2 "
"riprodurrà i film più lentamente."

msgid "Could not open color theme from \"{0}\"."
msgstr "Impossibile aprire il tema di colore da \"{0}\"."

msgid "Loaded color themes from \"{0}\"."
msgstr "Temi di colore caricati da \"{0}\"."

msgid "Setting OCIO config from preferences."
msgstr "Impostazione della configurazione OCIO dalle preferenze."

msgid "Setting OCIO config from OCIO environment variable."
msgstr ""
"Impostazione della configurazione OCIO dalla variabile di ambiente OCIO."

msgid "Path mappings have been loaded from \"{0}{1}\"."
msgstr "Le mappature dei percorsi sono state caricate da \"{0}{1}\"."

msgid "Loading hotkeys from \"{0}{1}.prefs\"."
msgstr "Caricamento di tasti di avviamento da \"{0}{1}.prefs\"."

msgid "Resetting hotkeys to default."
msgstr "Ripristino dei tasti rapidi ai valori predefiniti."

msgid "Path mappings have been saved to \"{0}{1}\"."
msgstr "Le mappature dei percorsi sono state salvate in \"{0}{1}\"."

msgid "Hotkeys have been saved to \"{0}{1}.prefs\"."
msgstr "Le tastiere sono state salvate in \"{0}{1}.prefs\"."

msgid "Preferences have been saved to: \"{0}{1}\"."
msgstr "Le preferenze sono state salvate su: \"{0}{1}\"."

msgid "Removing "
msgstr "Rimozione"

msgid "OCIO config is now:"
msgstr "La configurazione di OCIO è ora:"

msgid "OCIO file \"{0}\" not found or not readable."
msgstr "File OCIO \"{0}\" non trovato o non leggibile."

msgid "Setting OCIO config to default:"
msgstr "Impostazione della configurazione OCIO a impostazione predefinita:"

msgid "Setting OCIO config to built-in:"
msgstr "Impostazione della configurazione OCIO in built-in:"

msgid "Path mapping for {0} already exists!"
msgstr "La mappatura del percorso per {0} esiste già!"

msgid "Comparing {0} to prefix {1}"
msgstr "Confrontando {0} al prefisso {1}"

msgid "Found a match.  File is now {0}"
msgstr "Trovata una corrispondenza. Il file ora è {0}"

msgid "OCIO config file cannot be empty."
msgstr "Il file di configurazione OCIO non può essere vuoto."

msgid "OCIO config '{0}' does not exist or is not readable."
msgstr "La configurazione OCIO '{0}' non esiste o non è leggibile."

msgid "Invalid OCIO Ics '{0}'."
msgstr "OCIO Ics invalidi «{0}»."

msgid "Invalid OCIO Look '{0}'."
msgstr "Look OCIO non valido \"{0}\"."

msgid "Invalid OCIO Display/View '{0}'."
msgstr "Visualizzazione OCIO non valida/Vedi \"{0}\"."

msgid "Could not split '{0}' into display and view."
msgstr "Impossibile dividere '{0}' in visualizzazione e visualizzazione."

msgid "No default view for display '{0}'.  Does display exist?"
msgstr "Nessuna vista predefinita per il display '{0}'. Esiste il display?"

msgid "Setting OCIO Preset '{0}'."
msgstr "Impostazione OCIO Preset '{0}'."

msgid "Preset '{0}' not found."
msgstr "Preimpostazione \"{0}\" non trovata."

msgid "OCIO Preset '{0}' already exists!"
msgstr "OCIO Preset '{0}' esiste già!"

msgid "Failed to load the file '{0}'."
msgstr "Caricamento del file «{0}» non riuscito."

msgid "Loaded {0} ocio presets from \"{1}\"."
msgstr "Caricato {0} preimpostazioni ocio da \"{1}\"."

msgid "Failed to open the file '{0}' for saving."
msgstr "Aprire il file «{0}» per il salvataggio non è riuscito."

msgid "Failed to save the file '{0}'."
msgstr "Salvare il file '{0} non è riuscito."

msgid "OCIO presets have been saved to \"{0}\"."
msgstr "I preset OCIO sono stati salvati in \"{0}\"."

msgid "English"
msgstr "Italiano"

msgid "Spanish"
msgstr "Spagnolo"

msgid "German"
msgstr "Tedesco"

msgid "Hindi"
msgstr "Hindi"

msgid "Chinese Simplified"
msgstr "Cinese semplificato"

msgid "Portuguese"
msgstr "Portoghese"

msgid "French"
msgstr "Francese"

msgid "Russian"
msgstr "Russo"

msgid "Japanese"
msgstr "Giapponese"

msgid ""
"Need to reboot mrv2 to change language to {0}.  Are you sure you want to "
"continue?"
msgstr ""
"Hai bisogno di riavviare mrv2 per cambiare linguaggio in {0}. Sei sicuro di "
"voler continuare?"

msgid "Set Language to {0}, Numbers to {1}"
msgstr "Imposta linguaggio a {0}, numeri a {1}"

msgid "Arabic"
msgstr "Arabo"

msgid "Armenian"
msgstr "Armeni"

msgid "Basque"
msgstr "Basco"

msgid "Belarusian"
msgstr "Bielorussia"

msgid "Bengali"
msgstr "Bengali"

msgid "Bulgarian"
msgstr "Bulgaro"

msgid "Catalan"
msgstr "Catalano"

msgid "Chinese"
msgstr "Cinese"

msgid "Czech"
msgstr "Ceco"

msgid "Danish"
msgstr "Danese"

msgid "Dutch"
msgstr "Olandesi"

msgid "Finnish"
msgstr "Finlandese"

msgid "Galician"
msgstr "Galiziano"

msgid "Greek"
msgstr "Greek"

msgid "Hebrew"
msgstr "Ebraico"

msgid "Icelandic"
msgstr "Islandese"

msgid "Indonesian"
msgstr "Indonesiano"

msgid "Italian"
msgstr "Italiano"

msgid "Irish"
msgstr "Irlandese"

msgid "Korean"
msgstr "Coreano"

msgid "Norwegan"
msgstr "Norwegan"

msgid "Persian"
msgstr "Persiano"

msgid "Polish"
msgstr "Polacco"

msgid "Tibetan"
msgstr "Tibetano"

msgid "Romanian"
msgstr "Rumeno"

msgid "Serbian"
msgstr "Serbo"

msgid "Slovenian"
msgstr "Sloveno"

msgid "Swedish"
msgstr "Svedese"

msgid "Thai"
msgstr "Thailandesi"

msgid "Turkish"
msgstr "Turco"

msgid "Vietnamese"
msgstr "Vietnamita"

msgid "Welsh"
msgstr "Gallese"

msgid "Yiddish"
msgstr "Yiddish"

msgid "Zulu"
msgstr "Zulu"

msgid ""
"\n"
"Hotkeys:   "
msgstr ""
"\n"
"Tasti di avviamento:   "

msgid "   and   "
msgstr "    e    "

msgid ""
"\n"
"Reset:   "
msgstr ""
"\n"
"Ripristina:   "

msgid ""
"\n"
"Hotkey: "
msgstr ""
"\n"
"Tasto di avviamento: "

msgid "@B12@C7@b@.Function\t@B12@C7@b@.Hotkey"
msgstr "@B12@C7@b@.Funzione @B12@C7@b@.Hotkey"

msgid ""
"Hotkey \"%s\" already used in \"%s\".\n"
"Do you want to override it?"
msgstr "Hotkey «%s» già usato in «%s». Vuoi sostituirlo?"

msgid ""
"Corruption in hotkeys preferences. Hotkey '{0}' for {1} will not be "
"available.  Already used in {2}."
msgstr ""
"La corruzione nelle preferenze dei tasti di avvio. Il tasto di avvio '{0}' "
"per {1} non sarà disponibile. Già usato in {2}."

msgid "Allows you to select different image channels or layers."
msgstr "Consente di selezionare diversi canali di immagine o livelli."

msgid "Reduce gain 1/4 stop (divide by sqrt(sqrt(2)))."
msgstr "Ridurre il guadagno 1/4 stop (dividere di sqrt(sqrt(2)))."

msgid "Increase gain 1/4 stop (multiply by sqrt(sqrt(2)))."
msgstr "Aumentare il guadagno 1/4 stop (multiplicare di sqrt(sqrt(2)))."

msgid "Allows you to adjust the gain or exposure of the image."
msgstr "Consente di regolare il guadagno o l'esposizione dell'immagine."

msgid "Allows you to adjust the saturation of the image."
msgstr "Consente di regolare la saturazione dell'immagine."

msgid ""
"Allows you to adjust gamma curve for display.\n"
"Value is:  pow( 2, 1/x )."
msgstr ""
"Consente di regolare la curva gamma per la visualizzazione. Il valore è: "
"pow( 2, 1/x )."

msgid "Toggle Edit Mode."
msgstr "Commuta la modalità Modifica."

msgid "Scrubbing Tool"
msgstr "Strumento di sfregamento"

msgid "Area Select Tool"
msgstr "Strumento di selezione area"

msgid "Freehand Drawing Tool"
msgstr "Strumento di disegno a mano libera"

msgid "Eraser Tool"
msgstr "Strumento di cancellazione"

msgid "Polygon Tool"
msgstr "Strumento poligono."

msgid "Circle Tool"
msgstr "Strumento cerchio"

msgid "Rectangle Tool"
msgstr "Strumento rettangolo"

msgid "Arrow Tool"
msgstr "Strumento freccia"

msgid "Text Tool.   Right click to edit previously stamped text."
msgstr ""
"Strumento di testo. Fare clic destro per modificare il testo precedentemente"
" stampato."

msgid "Voice Annotation Tool"
msgstr "Strumento di annotazione vocale"

#, fuzzy
msgid "Voice Annotation Tool"
msgstr "Annotazione vocale/Riproduci"

msgid "Undo Draw"
msgstr "Annulla disegno"

msgid "Redo Draw"
msgstr "Rifare il disegno"

msgid "Go to the beginning of the sequence."
msgstr "Vai all'inizio della sequenza."

msgid "Play sequence backwards."
msgstr "Riproduci la sequenza all'indietro."

msgid "Go back one frame."
msgstr "Torna indietro con una cornice."

msgid "Stop playback."
msgstr "Smettila di riprodurre."

msgid "Play sequence forwards."
msgstr "Riproduci la sequenza in avanti."

msgid "Go to the end of the sequence."
msgstr "Vai alla fine della sequenza."

msgid "Set In Point"
msgstr "Imposta il punto"

msgid "Set Out Point"
msgstr "Imposta punto"

msgid "Image zoom setting."
msgstr "Impostazione ingrandimento immagine."

msgid ""
"\n"
"\n"
"Mousewheel to zoom in and out."
msgstr ""
"\n"
"\n"
"Mousewheel per ingrandire e uscire."

msgid ""
"\n"
"Alt + Right Mouse Button to zoom in and out."
msgstr ""
"\n"
"Alt + pulsante destro del mouse per ingrandire e uscire."

msgid ""
"\n"
"\n"
"0 to 9 to zoom to a specific level."
msgstr ""
"\n"
"\n"
"Da 0 a 9 per ingrandire ad un livello specifico."

msgid "Load Directory"
msgstr "Carica directory"

msgid "Reels (*.{"
msgstr "Carrelli (*.{)"

msgid "Images (*.{"
msgstr "Immagini (*.{"

msgid "Sessions (*."
msgstr "Sessioni (*."

msgid "All (*.{"
msgstr "Tutti (*.{"

msgid "Movies (*.{"
msgstr "Film (*.{)"

msgid "Load Image(s)"
msgstr "Carica immagine(e)"

msgid "Load Movie or Sequence"
msgstr "Carica film o sequenza"

msgid "Save OTIO timeline"
msgstr "Salva la timeline OTIO"

msgid "Save Python Script"
msgstr "Salva script Python"

msgid "Load Python Script"
msgstr "Carica script Python"

msgid "LUTS (*.{"
msgstr "LUTS (*.{)"

msgid "Load LUT"
msgstr "Carica LUT"

msgid "Subtitles (*.{"
msgstr "Sottotitoli (*."

msgid "Load Subtitle"
msgstr "Carica sottotitolo"

msgid "Audios (*.{"
msgstr "Audio (*.{)"

msgid "Load Audio"
msgstr "Carica l'audio"

msgid "Save Single Frame"
msgstr "Salva un unico telaio"

msgid "Save Audio"
msgstr "Salva audio"

msgid "Save Movie or Sequence"
msgstr "Salva film o sequenza"

msgid "Annotations (*.{json})"
msgstr "Annotazioni (*.{json})"

msgid "Save Annotations to JSON"
msgstr "Salva le annotazioni a JSON"

msgid "Acrobat PDF (*.{pdf})"
msgstr "Acrobat PDF (*.{pdf})"

msgid "Save Annotations to PDF"
msgstr "Salva le annotazioni in PDF"

msgid "Session"
msgstr "Sessione"

msgid "Open Session"
msgstr "Apri sessione"

msgid "Save Session"
msgstr "Salva sessione"

msgid "OCIO config (*.{"
msgstr "Configurazione OCIO (*.{"

msgid "Load OCIO Config"
msgstr "Carica la configurazione OCIO"

msgid "Default"
msgstr "Predefinito"

msgid ""
"You have unsaved changes. Do you want to save the session before closing?"
msgstr ""
"Ci sono modifiche non salvate. Vuoi salvare la sessione prima di chiudere?"

msgid "Save"
msgstr "Salva"

msgid "Don't Save"
msgstr "Non salvare"

msgid "Annotations"
msgstr "Annotazioni"

msgid "Background"
msgstr "Contesto"

msgid "Color"
msgstr "Colore"

msgid "Color Area"
msgstr "Area colore"

msgid "Devices"
msgstr "Dispositivi"

msgid "Environment Map"
msgstr "Mappa dell'ambiente"

msgid "Histogram"
msgstr "Histogramma"

msgid "Logs"
msgstr "Giorni"

msgid "Media Information"
msgstr "Informazioni sui media"

msgid "NDI"
msgstr "NDI"

msgid "Python"
msgstr "Python"

msgid "Settings"
msgstr "Impostazioni"

msgid "USD"
msgstr "USD"

msgid "Vectorscope"
msgstr "Vettorescopio"

msgid "Hotkeys"
msgstr "Tasti di avviamento"

msgid "Preferences"
msgstr "Preferenze"

msgid "About"
msgstr "Circa"

msgid "File extension cannot be empty."
msgstr "L'estensione del file non può essere vuota."

msgid "Saving audio but not with an audio extension."
msgstr "Salvare l'audio ma non con un'estensione audio."

msgid "Saving audio but current clip does not have audio."
msgstr "Salvare l'audio ma il clip corrente non ha l'audio."

msgid "Saving video but with an audio extension."
msgstr "Salvataggio video ma con estensione audio."

msgid "Cannot save annotations to .otio file"
msgstr "Impossibile salvare le annotazioni nel file.otio"

msgid "View/Mask"
msgstr "Visualizza/Maschera"

msgid "OCIO/     Input Color Space"
msgstr "OCIO/Spazio colore di ingresso"

msgid "OCIO/     Look"
msgstr "OCIO/     Look"

msgid "All Monitors"
msgstr "Tutti i monitor"

msgid ""
"You are about to clear all annotations.  You can still undo the operation "
"right after. Do you want to continue?"
msgstr ""
"Stai per cancellare tutte le annotazioni. Puoi ancora annullare l'operazione"
" subito dopo. Vuoi continuare?"

msgid "Pick Color"
msgstr "Scegli colore"

msgid "Pick Draw Color and Alpha"
msgstr "Scegli il colore di disegno e l'alfa"

msgid "Media"
msgstr "Media"

msgid "UI"
msgstr "UI"

msgid "Pan And Zoom"
msgstr "Panoramica e zoom"

msgid "Timeline"
msgstr "Scadenza"

msgid ""
"You have EDLs in the current session.  These will not be saved in the "
"session file.  Do you want to continue?"
msgstr ""
"Hai degli EDL nella sessione in corso. Questi non saranno salvati nel file "
"della sessione. Vuoi continuare?"

msgid "Edit Text Annotation"
msgstr "Modifica annotazione testo"

msgid "No item selected"
msgstr "Nessun elemento selezionato"

msgid "Invalid index for add clip to timeline."
msgstr "Indice non valido per aggiungere clip alla timeline."

msgid "Could not get current path."
msgstr "Impossibile ottenere il percorso attuale."

msgid "EDL item '{0}' no longer loaded.  Cannot undo or redo."
msgstr ""
"L'elemento EDL \"{0}\" non è più caricato. Non è possibile annullare o "
"rifare."

msgid "Could not paste {0}.  Error {1}."
msgstr "Impossibile incollare {0}. Errore {1}."

msgid "Could not save .otio file: {0}"
msgstr "Impossibile salvare il file.otio: {0}"

msgid "Error saving {0}. {1}"
msgstr "Errore nel salvare {0}. {1}"

msgid "Empty EDL file.  Not saving."
msgstr "File EDL vuoto. Non salvato."

msgid "Destination file is invalid."
msgstr "Il file di destinazione non è valido."

msgid "You can only add clips to an .otio EDL playlist."
msgstr "È possibile aggiungere solo clip a una playlist.otio EDL."

msgid "Unknown media reference"
msgstr "Riferimento dei media sconosciuti"

msgid "Track #{0} - {1}"
msgstr "Traccia #{0} - {1}"

msgid "Cannot currently concatenate an .otio file."
msgstr "Attualmente non è possibile concatenare un file.otio."

msgid "Cannot currently concatenate a directory."
msgstr "Attualmente non è possibile concatenare una directory."

msgid "Could not append video track {0}"
msgstr "Impossibile aggiungere la traccia video {0}"

msgid "Could not append audio track {0}"
msgstr "Impossibile aggiungere la traccia audio {0}"

msgid "%s - Page %d"
msgstr "%s - Pagina %d"

msgid "Frame {0} - TC: {1} - S: {2}"
msgstr "Frame {0} - TC: {1} - {2} Secs."

msgid "Image too big.  Will save the viewport size."
msgstr "Immagine troppo grande. Salva la dimensione della vista."

msgid "Could not read image data from view"
msgstr "Impossibile leggere i dati dell’immagine dalla vista"

msgid "Voice Over/Delete"
<<<<<<< HEAD
msgstr ""

msgid "VoiceOver/Clear"
msgstr ""

msgid "Audio/Append"
msgstr ""
=======
msgstr "Voice-over/Elimina"

msgid "Audio/Clear"
msgstr "Audio/Cancella"

msgid "Audio/Append"
msgstr "Audio/Aggiungi"
>>>>>>> a22f76c8

msgid "Play"
msgstr "Gioca"

msgid "Stop"
msgstr "Smettila."

msgid "Scrub"
msgstr "Spruzzo"

msgid "Selection"
msgstr "Selezione"

msgid "Draw"
msgstr "Disegna"

msgid "Erase"
msgstr "Cancellazione"

msgid "Circle"
msgstr "Cerchio"

msgid "Filled Circle"
msgstr "Cerchio riempito"

msgid "Rectangle"
msgstr "Rettangolo"

msgid "Filled Rectangle"
msgstr "Rettangolo riempito"

msgid "Arrow"
msgstr "Freccia"

msgid "Voice"
<<<<<<< HEAD
msgstr ""
=======
msgstr "Voce"
>>>>>>> a22f76c8

msgid "Rotate"
msgstr "Ruotare"

msgid "Polygon"
msgstr "Poligono"

msgid "Filled Polygon"
msgstr "Poligono riempito"

msgid "Trim"
msgstr "Taglio"

msgid "Slip"
msgstr "Slittamento"

msgid "Slide"
msgstr "Slide"

msgid "Ripple"
msgstr "Innesto"

msgid "Roll"
msgstr "Rotolo"

msgid "(no image)"
msgstr "(nessuna immagine)"

msgid "Unknown action mode in "
msgstr "Modalità di azione sconosciuta in"

msgid ""
"Cannot create an annotation here for all frames.  A current frame annotation"
" already exists."
msgstr ""
"Impossibile creare un' annotazione qui per tutti i fotogrammi. Un' "
"annotazione attuale esiste già."

msgid ""
"Cannot create an annotation here for current frame.  An all frames "
"annotation already exists."
msgstr ""
"Impossibile creare un' annotazione qui per il fotogramma corrente. Un' "
"annotazione di tutti i fotogrammi esiste già."

msgid "2.35"
msgstr "2.35"

msgid "1.85"
msgstr "1.85"

msgid "1.66"
msgstr "1.66"

msgid "PMem: %<PRIu64> / %<PRIu64> MB  VMem: %<PRIu64> / %<PRIu64> MB"
msgstr "PMem: %<PRIu64> / %<PRIu64> MB VMem: %<PRIu64> / %<PRIu64> MB"

msgid "Cache: "
msgstr "Cache: "

msgid "    Used: %.2g of %zu Gb (%.2g %%)"
msgstr "Utilizzato: %.2g di %zu Gb (%.2g %%)"

msgid "    Ahead    V: % 4<PRIu64>    A: % 4<PRIu64>"
msgstr "Prima V: % 4<PRIu64> A: % 4<PRIu64>"

msgid "    Behind   V: % 4<PRIu64>    A: % 4<PRIu64>"
msgstr "Dietro V: % 4<PRIu64> A: % 4<PRIu64>"

msgid "Edit Text"
msgstr "Modifica testo"

msgid "Invalid font for text drawing"
msgstr "Tipo di carattere non valido per il disegno di testo"

msgid "Could not convert message to shape: "
msgstr "Impossibile convertire il messaggio in forma:"

msgid "File/Open/Movie or Sequence"
msgstr "File/Apri/Film o sequenza"

msgid "File/Open/With Separate Audio"
msgstr "File/Apri/Con audio separato"

msgid "File/Open/Single Image"
msgstr "File/Apri/Immagine singola"

msgid "File/Open/Directory"
msgstr "File/Apri/Directory"

msgid "File/Open/Session"
msgstr "File/Apri/Sessione"

msgid "File/Save/Movie or Sequence"
msgstr "File/Salva/Film o sequenza"

msgid "File/Save/Audio"
msgstr "File/Salva/Audio"

msgid "File/Save/Single Frame"
msgstr "File/Salva/Singolo telaio"

msgid "File/Save/Frames to Folder"
msgstr "File/Salva/Cornici nella cartella"

msgid "File/Save/OTIO EDL Timeline"
msgstr "File/Salva/OTIO EDL Timeline"

msgid "File/Save/Annotations Only"
msgstr "File/Salva/Solo annotazioni"

msgid "File/Save/Annotations as JSON"
msgstr "File/Salva/Annotazioni come JSON"

msgid "File/Save/PDF Document"
msgstr "File/Salva/Documento PDF"

msgid "File/Save/Session"
msgstr "File/Salva/Sessione"

msgid "File/Save/Session As"
msgstr "File/Salva/Sessione come"

msgid "File/Close Current"
msgstr "File/Chiudi corrente"

msgid "File/Close All"
msgstr "File/Chiudi tutto"

msgid "File/Recent/%s"
msgstr "File/Recente/%s"

msgid "File/Quit"
msgstr "File/Esci"

msgid "Window/Presentation"
msgstr "Finestra/Presentazione"

msgid "Window/Full Screen"
msgstr "Finestra/Schermo intero"

msgid "Window/Float On Top"
msgstr "Finestra/Fluttuare in alto"

msgid "Window/Secondary"
msgstr "Finestra/Secondario"

msgid "Window/Secondary Float On Top"
msgstr "Finestra/Flotta secondaria in alto"

msgid "Window/Toggle Click Through"
msgstr "Finestra/Commuta clicca attraverso"

msgid "Window/More UI Transparency"
msgstr "Finestra/Più trasparenza dell'interfaccia utente"

msgid "Window/Less UI Transparency"
msgstr "Finestra/Meno trasparenza dell'interfaccia utente"

msgid "View/Tool Bars/Toggle Menu Bar"
msgstr "Visualizza/Barre degli strumenti/Commuta la barra dei menu"

msgid "View/Tool Bars/Toggle Top Bar"
msgstr "Visualizza/Barre degli strumenti/Commuta barra superiore"

msgid "View/Tool Bars/Toggle Pixel Bar"
msgstr "Visualizza/Barre degli strumenti/Commuta la barra dei pixel"

msgid "View/Tool Bars/Toggle Timeline Bar"
msgstr "Visualizza/Barre degli strumenti/Commuta la barra di timeline"

msgid "View/Tool Bars/Toggle Status Bar"
msgstr "Visualizza/Barre degli strumenti/Commuta la barra di stato"

msgid "View/Tool Bars/Toggle Action Dock"
msgstr "Visualizza/Barre degli strumenti/Commuta dock di azione"

msgid "View/Auto Frame"
msgstr "Visualizza/Cornice automatica"

msgid "View/Safe Areas"
msgstr "Visualizza/Zone di sicurezza"

msgid "View/OpenEXR/Data Window"
msgstr "Visualizza/OpenEXR/Finestra dati"

msgid "View/OpenEXR/Display Window"
msgstr "Visualizza/OpenEXR/Visualizza finestra"

msgid "View/OpenEXR/Ignore Display Window"
msgstr "Visualizza/OpenEXR/Ignora la finestra di visualizzazione"

msgid "Panel/One Panel Only"
msgstr "Pannello/Un solo pannello"

msgid "Panel/"
msgstr "Pannello/"

msgid "Window/"
msgstr "Finestra/"

msgid "Unknown menu entry "
msgstr "Iscrizione del menu sconosciuta"

msgid "Render/Color Channel"
msgstr "Render/Canale colore"

msgid "Render/Red Channel"
msgstr "Render/Canale rosso"

msgid "Render/Green Channel "
msgstr "Render/Canale verde"

msgid "Render/Blue Channel"
msgstr "Render/Canale blu"

msgid "Render/Alpha Channel"
msgstr "Render/Canale alfa"

msgid "Render/Lumma"
msgstr "Render/Lumma"

msgid "Render/Mirror X"
msgstr "Render/Specchio X"

msgid "Render/Mirror Y"
msgstr "Render/Specchio Y"

msgid "Render/Rotate/-90 Degrees"
msgstr "Render/Ruotare/-90 Gradi"

msgid "Render/Rotate/+90 Degrees"
msgstr "Render/Ruotare/+90 Gradi"

msgid "Render/Video Levels/From File"
msgstr "Render/Livelli video/Dal file"

msgid "Render/Video Levels/Legal Range"
msgstr "Render/Livelli video/Intervallo Legale"

msgid "Render/Video Levels/Full Range"
msgstr "Render/Livelli video/Intervallo Completo"

msgid "Render/Alpha Blend/None"
msgstr "Render/Miscelazione alfa/Nessuna"

msgid "Render/Alpha Blend/Straight"
msgstr "Render/Miscelazione alfa/Dritto"

msgid "Render/Alpha Blend/Premultiplied"
msgstr "Render/Miscelazione alfa/Premultiplicato"

msgid "Render/Minify Filter/Nearest"
msgstr "Render/Minimizzare il filtro/Più vicino"

msgid "Render/Minify Filter/Linear"
msgstr "Render/Minimizzare il filtro/Linear"

msgid "Render/Magnify Filter/Nearest"
msgstr "Render/Ingrandisci il filtro/Più vicino"

msgid "Render/Magnify Filter/Linear"
msgstr "Render/Ingrandisci il filtro/Linear"

msgid "Render/HDR/Auto Normalize"
msgstr "Render/HDR/Normalizza automaticamente"

msgid "Render/HDR/Invalid Values"
msgstr "Render/HDR/Valori non validi"

msgid "Render/HDR/Ignore Chromaticities"
msgstr "Render/HDR/Ignora le cromaticità"

msgid "Render/HDR Data/From File"
msgstr "Rendering/Dati HDR/Da file"

msgid "Render/HDR Data/Inactive"
msgstr "Rendering/Dati HDR/Inattivo"

msgid "Render/HDR Data/Active"
msgstr "Rendering/Dati HDR/Attivo"

msgid "Render/HDR/Tonemap"
msgstr "Render/HDR/Mappa dei toni"

msgid "Render/HDR/Gamut Mapping"
msgstr "Render/HDR/Mappa della gamma"

msgid "Playback/Stop"
msgstr "Riproduzione/Smettila."

msgid "Playback/Forwards"
msgstr "Riproduzione/Avanti"

msgid "Playback/Backwards"
msgstr "Riproduzione/Indietro"

msgid "Playback/Toggle Playback"
msgstr "Riproduzione/Commuta riproduzione"

msgid "Playback/Toggle In Point"
msgstr "Riproduzione/Commuta in punto"

msgid "Playback/Toggle Out Point"
msgstr "Riproduzione/Commuta il punto di uscita"

msgid "Playback/Toggle In\\/Out Otio Clip"
msgstr "Riproduzione/Commuta in\\/Fuori Otio Clip"

msgid "Playback/Loop Playback"
msgstr "Riproduzione/Riproduzione del filo"

msgid "Playback/Playback Once"
msgstr "Riproduzione/Riproduzione una volta"

msgid "Playback/Playback Ping Pong"
msgstr "Riproduzione/Riproduzione Ping Pong"

msgid "Playback/Go to/Start"
msgstr "Riproduzione/Vai a/Inizio"

msgid "Playback/Go to/End"
msgstr "Riproduzione/Vai a/End"

msgid "Playback/Go to/Previous Frame"
msgstr "Riproduzione/Vai a/Cornice precedente"

msgid "Playback/Go to/Next Frame"
msgstr "Riproduzione/Vai a/Cornice successiva"

msgid "Playback/Go to/Previous Clip"
msgstr "Riproduzione/Vai a/Clip precedente"

msgid "Playback/Go to/Next Clip"
msgstr "Riproduzione/Vai a/Clip successivo"

msgid "Playback/Go to/Previous Annotation"
msgstr "Riproduzione/Vai a/Annotazione precedente"

msgid "Playback/Go to/Next Annotation"
msgstr "Riproduzione/Vai a/Annotazione successiva"

msgid "Playback/Annotation/Toggle Visible"
msgstr "Riproduzione/Annotazione/Visibilità attiva/disattiva"

msgid "Playback/Annotation/Clear"
msgstr "Riproduzione/Annotazione/Cancella"

msgid "Playback/Annotation/Clear All"
msgstr "Riproduzione/Annotazione/Cancella tutto"

msgid "View/Mask/%s"
msgstr "Visualizza/Maschera/%s"

msgid "View/Hud"
msgstr "Visualizza/Hud"

msgid "View/Compare/None"
msgstr "Visualizza/Confronta/Nessuno"

msgid "View/Compare/Overlay"
msgstr "Visualizza/Confronta/Sovrapponi"

msgid "View/Compare/Wipe"
msgstr "Visualizza/Confronta/Rimuovere"

msgid "View/Compare/Difference"
msgstr "Visualizza/Confronta/Differenza"

msgid "View/Compare/Horizontal"
msgstr "Visualizza/Confronta/Orizzontale"

msgid "View/Compare/Vertical"
msgstr "Visualizza/Confronta/Verticale"

msgid "View/Compare/Tile"
msgstr "Visualizza/Confronta/Titolo"

msgid "Timeline/Cache/Clear"
msgstr "Scadenza/Cache/Cancella"

msgid "Timeline/Cache/Update Frame"
msgstr "Scadenza/Cache/Aggiorna il quadro"

msgid "Timeline/Editable"
msgstr "Scadenza/Modificabile"

msgid "Timeline/Edit Associated Clips"
msgstr "Scadenza/Modifica clip associati"

msgid "Timeline/Frame View"
msgstr "Scadenza/Visualizza fotogramma"

msgid "Timeline/Scroll To Current Frame"
msgstr "Scadenza/Scorri verso la cornice corrente"

msgid "Timeline/Track Info"
msgstr "Scadenza/Informazioni sulla traccia"

msgid "Timeline/Clip Info"
msgstr "Scadenza/Informazioni sul clip"

msgid "Timeline/Thumbnails/None"
msgstr "Scadenza/Thumbnails/Nessuna"

msgid "Timeline/Thumbnails/Small"
msgstr "Scadenza/Thumbnails/Piccolo"

msgid "Timeline/Thumbnails/Medium"
msgstr "Scadenza/Thumbnails/Media"

msgid "Timeline/Thumbnails/Large"
msgstr "Scadenza/Thumbnails/Grande"

msgid "Timeline/Transitions"
msgstr "Scadenza/Transizioni"

msgid "Timeline/Markers"
msgstr "Scadenza/Marcatori"

msgid "Timeline/Visible Tracks/{0}"
msgstr "Scadenza/Tracce visibili/{0}"

msgid "Image/Next"
msgstr "Immagine/Avanti"

msgid "Image/Next Limited"
msgstr "Immagine/Prossimo limitato"

msgid "Image/Previous"
msgstr "Immagine/Precedente"

msgid "Image/Previous Limited"
msgstr "Immagine/Precedente limitato"

msgid "Image/Version/First"
msgstr "Immagine/Versione/Prima"

msgid "Image/Version/Last"
msgstr "Immagine/Versione/Ultimo"

msgid "Image/Version/Previous"
msgstr "Immagine/Versione/Precedente"

msgid "Image/Version/Next"
msgstr "Immagine/Versione/Avanti"

msgid "Image/Compare Mode/A"
msgstr "Immagine/Confronta la modalità/A"

msgid "Image/Compare Mode/B"
msgstr "Immagine/Confronta la modalità/B"

msgid "Image/Compare Mode/Wipe"
msgstr "Immagine/Confronta la modalità/Pulire"

msgid "Image/Compare Mode/Overlay"
msgstr "Immagine/Confronta la modalità/Sovrapposizione"

msgid "Image/Compare Mode/Difference"
msgstr "Immagine/Confronta la modalità/Differenza"

msgid "Image/Compare Mode/Horizontal"
msgstr "Immagine/Confronta la modalità/Orizzontale"

msgid "Image/Compare Mode/Vertical"
msgstr "Immagine/Confronta la modalità/Verticale"

msgid "Image/Compare Mode/Tile"
msgstr "Immagine/Confronta la modalità/Piastrelle"

msgid "Image/Go to/%s"
msgstr "Immagine/Vai a/%s"

msgid "Image/Compare/%s"
msgstr "Immagine/Confronta/%s"

msgid "Edit/Frame/Cut"
msgstr "Modifica/Cornice/Cut"

msgid "Edit/Frame/Copy"
msgstr "Modifica/Cornice/Copia"

msgid "Edit/Frame/Paste"
msgstr "Modifica/Cornice/Incollare"

msgid "Edit/Frame/Insert"
msgstr "Modifica/Cornice/Inserisci"

msgid "Edit/Audio Clip/Insert"
msgstr "Modifica/Clip audio/Inserisci"

msgid "Edit/Audio Clip/Remove"
msgstr "Modifica/Clip audio/Rimuovi"

msgid "Edit/Audio Gap/Insert"
msgstr "Modifica/Lacuna audio/Inserisci"

msgid "Edit/Audio Gap/Remove"
msgstr "Modifica/Lacuna audio/Rimuovi"

msgid "Edit/Slice"
msgstr "Modifica/Trancia"

msgid "Edit/Remove"
msgstr "Modifica/Rimuovi"

msgid "Edit/Undo"
msgstr "Modifica/Annulla"

msgid "Edit/Redo"
msgstr "Modifica/Rifare"

msgid "OCIO/Presets"
msgstr "OCIO/Presetti"

msgid "OCIO/In Top Bar"
msgstr "OCIO/Nella barra superiore"

msgid "OCIO/Toggle"
msgstr "OCIO/Attiva Disattiva"

msgid "OCIO/Current"
msgstr "OCIO/Attualità"

msgid "OCIO/         ICS: %s"
msgstr "OCIO/         ICS: %s"

msgid "OCIO/     Display: %s"
msgstr "OCIO/     Display: %s"

msgid "OCIO/        View: %s"
msgstr "OCIO/        Vista: %s"

msgid "OCIO/  Monitor #%d Display: %s"
msgstr "OCIO/  Monitor #%d Display: %s"

msgid "OCIO/  Monitor #%d    View: %s"
msgstr "OCIO/  Monitor #%d    Vista: %s"

msgid "OCIO/        Look: %s"
msgstr "OCIO/        Look: %s"

msgid "OCIO/        LUT: %s"
msgstr "OCIO/        LUT: %s"

msgid "OCIO/Change Current File"
msgstr "OCIO/Cambia file corrente"

msgid "OCIO/Displays"
msgstr "OCIO/Visualizzazioni"

msgid "Sync/Send/Media"
msgstr "Sincronizzazione/Invia/Media"

msgid "Sync/Send/UI"
msgstr "Sincronizzazione/Invia/UI"

msgid "Sync/Send/Pan And Zoom"
msgstr "Sincronizzazione/Invia/Panoramica e zoom"

msgid "Sync/Send/Color"
msgstr "Sincronizzazione/Invia/Colore"

msgid "Sync/Send/Timeline"
msgstr "Sincronizzazione/Invia/Scadenza"

msgid "Sync/Send/Annotations"
msgstr "Sincronizzazione/Invia/Annotazioni"

msgid "Sync/Send/Audio"
msgstr "Sincronizzazione/Invia/Audio"

msgid "Sync/Accept/Media"
msgstr "Sincronizzazione/Accettare/Media"

msgid "Sync/Accept/UI"
msgstr "Sincronizzazione/Accettare/UI"

msgid "Sync/Accept/Pan And Zoom"
msgstr "Sincronizzazione/Accettare/Panoramica e zoom"

msgid "Sync/Accept/Color"
msgstr "Sincronizzazione/Accettare/Colore"

msgid "Sync/Accept/Timeline"
msgstr "Sincronizzazione/Accettare/Scadenza"

msgid "Sync/Accept/Annotations"
msgstr "Sincronizzazione/Accettare/Annotazioni"

msgid "Sync/Accept/Audio"
msgstr "Sincronizzazione/Accettare/Audio"

msgid ""
"In '{0}' expected a function as a value or a tuple containing a Python "
"function and a string with menu options in it."
msgstr ""
"In '{0}' ci si aspettava una funzione come valore o tupla contenente una "
"funzione Python e una stringa con le opzioni del menu."

msgid ""
"In '{0}' expected a function a tuple containing a Python function and a "
"string with menu options in it."
msgstr ""
"In '{0}' expected a function a tuple containing a Python function and a "
"string with menu options in it."

msgid "Help/Documentation"
msgstr "Aiuto/Documentazione"

msgid "Help/About"
msgstr "Aiuto/Circa"

msgid "Monitor "
msgstr "Monitoraggio"

msgid "Favorites"
msgstr "Preferiti"

msgid "My Computer"
msgstr "Il mio computer"

msgid "My Documents"
msgstr "I miei documenti"

msgid "Desktop"
msgstr "Desktop"

msgid "Home"
msgstr "Inizio"

msgid "Temporary"
msgstr "Temporaneo"

msgid "Size"
msgstr "Dimensione"

msgid "Date"
msgstr "Data"

msgid "Owner"
msgstr "Proprietario"

msgid "Permissions"
msgstr "Autorizzazioni"

msgid "New Folder"
msgstr "Nuova cartella"

msgid "Rename"
msgstr "Rinomina"

msgid "Delete"
msgstr "Cancella"

msgid "Ok"
msgstr "Ok"

msgid "Location"
msgstr "Posizione"

msgid "Show Hidden Files"
msgstr "Mostra i file nascosti"

msgid "File Types"
msgstr "Tipi di file"

msgid "All Files (*)"
msgstr "Tutti i file (*)"

msgid "Go back one directory in the history"
msgstr "Torna indietro una directory nella cronologia"

msgid "Go forward one directory in the history"
msgstr "Vai avanti una directory nella cronologia"

msgid "Go to the parent directory"
msgstr "Vai alla directory genitore"

msgid "Refresh this directory"
msgstr "Aggiorna questa directory"

msgid "Delete file(s)"
msgstr "Elimina file o file"

msgid "Create new directory"
msgstr "Crea nuova directory"

msgid "Add this directory to my favorites"
msgstr "Aggiungi questa directory ai miei preferiti"

msgid "Preview files"
msgstr "Anteprima file"

msgid "List mode"
msgstr "Modalità Elenco"

msgid "Wide list mode"
msgstr "Modalità ampia lista"

msgid "Detail mode"
msgstr "Modalità dettaglio"

msgid ""
"Could not create directory '%s'. You may not have permission to perform this"
" operation."
msgstr ""
"Impossibile creare la directory «%s». È possibile che non abbia il permesso "
"di eseguire questa operazione."

msgid "An error occurred while trying to delete '%s'. %s"
msgstr "Si è verificato un errore durante il tentativo di eliminare '%s'. %s"

msgid "File '%s' already exists!"
msgstr "Il file «%s» esiste già!"

msgid "Unable to rename '%s' to '%s'"
msgstr "Impossibile rinominare «%s» a «%s»"

msgid "3GP Movie"
msgstr "Film 3GP"

msgid "Advanced Systems Format Media"
msgstr "Sistemi avanzati Formato Media"

msgid "AVCHD Video"
msgstr "Video AVCHD"

msgid "AVI Movie"
msgstr "Film AVI"

msgid "DIVX Movie"
msgstr "Film DIVX"

msgid "Digital Video"
msgstr "Video digitale"

msgid "Flash Movie"
msgstr "Film Flash"

msgid "Apple's M4V Movie"
msgstr "Il film M4V di Apple"

msgid "Matroska Movie"
msgstr "Film Matroska"

msgid "Quicktime Movie"
msgstr "Film in tempo rapido"

msgid "MP4 Movie"
msgstr "Film MP4"

msgid "MPEG Movie"
msgstr "Film MPEG"

msgid "MXF Movie"
msgstr "Film MXF"

msgid "Ogg Movie"
msgstr "Pellicola Ogg"

msgid "Ogg Video"
msgstr "Video Ogg"

msgid "OpenTimelineIO EDL"
msgstr "OpenTimelineIO EDL"

msgid "OpenTimelineIO Zipped EDL"
msgstr "OpenTimelineIO Zipped EDL"

msgid "Real Media Movie"
msgstr "Pellicola mediatica reale"

msgid "VOB Movie"
msgstr "Film VOB"

msgid "WebM Movie"
msgstr "Film WebM"

msgid "WMV Movie"
msgstr "Film WMV"

msgid "RAW Picture"
msgstr "Immagine RAW"

msgid "Bitmap Picture"
msgstr "Immagine della mappa di bit"

msgid "Cineon Picture"
msgstr "Immagine Cineon"

msgid "Canon Raw Picture"
msgstr "Immagine grezza Canon"

msgid "Kodak Digital Negative"
msgstr "Negativo digitale Kodak"

msgid "DPX Picture"
msgstr "Immagine DPX"

msgid "EXR Picture"
msgstr "Immagine EXR"

msgid "GIF Picture"
msgstr "Immagine GIF"

msgid "HDRI Picture"
msgstr "Immagine HDRI"

msgid "JPEG Picture"
msgstr "Immagine JPEG"

msgid "Softimage Picture"
msgstr "Immagine di softimage"

msgid "Portable Network Graphics Picture"
msgstr "Immagine grafica di rete portatile"

msgid "Portable Pixmap"
msgstr "Mappa Pix portatile"

msgid "Photoshop Picture"
msgstr "Immagine di Photoshop"

msgid "SGI Picture"
msgstr "Immagine SIG"

msgid "Stereo OpenEXR Picture"
msgstr "Immagine stereo OpenEXR"

msgid "TGA Picture"
msgstr "Immagine TGA"

msgid "TIFF Picture"
msgstr "Immagine TIFF"

msgid "MP3 music"
msgstr "Musica MP3"

msgid "OGG Vorbis music"
msgstr "OGG Musica Vorbis"

msgid "Wave music"
msgstr "Musica di onda"

msgid "OpenUSD Asset"
msgstr "Attivo OpenUSD"

msgid "OpenUSD Zipped Asset"
msgstr "Activo zippato OpenUSD"

msgid "OpenUSD Compressed Asset"
msgstr "Attivo compresso OpenUSD"

msgid "OpenUSD ASCII Asset"
msgstr "Attivo OpenUSD ASCII"

msgid "Another process using the file."
msgstr "Un altro processo che utilizza il file."

msgid "Jan"
msgstr "gen"

msgid "Feb"
msgstr "feb"

msgid "Mar"
msgstr "mar"

msgid "Apr"
msgstr "apr"

msgid "May"
msgstr "mag"

msgid "Jun"
msgstr "giu"

msgid "Jul"
msgstr "lug"

msgid "Aug"
msgstr "ago"

msgid "Sep"
msgstr "set"

msgid "Oct"
msgstr "ott"

msgid "Nov"
msgstr "nov"

msgid "Dec"
msgstr "dic"

msgid "Replace"
msgstr "Sostituire"

msgid "Find:"
msgstr "Trova:"

msgid "Replace:"
msgstr "Sostituire:"

msgid "Replace All"
msgstr "Sostituisci tutto"

msgid "Replace Next"
msgstr "Sostituisci successivo"

msgid "Build Environment:"
msgstr "Costruire ambiente:"

msgid "\tDistribution: "
msgstr "\tDistribuzione: "

msgid "\tDesktop Environment: "
msgstr "\tAmbiente desktop: "

msgid "\tKernel Info: "
msgstr "\tInformazioni sul Kernel:"

msgid "Running Environment:"
msgstr "Ambiente in esecuzione:"

msgid "D\t\t\t\t\t=\tDecoding supported"
msgstr "D\t\t\t\t\t=\tDecodificazione supportata"

msgid "\tE\t\t\t\t=\tEncoding supported"
msgstr "\tE\t\t\t\t=\tCodificazione supportata"

msgid "\t\tI\t\t\t=\tIntra frame-only codec"
msgstr "I = codec interno solo per fotogrammi"

msgid "\t\t\tL\t\t=\tLossy compression"
msgstr "\t\t\tL\t\t=\tcompressione di perdita"

msgid "\t\t\t\tS\t=\tLossless compression"
msgstr "\t\t\t\tS\t=\tcompressione senza perdita"

msgid "With clang "
msgstr "Con il clang"

msgid "With gcc "
msgstr "Con gcc"

msgid "With msvc "
msgstr "Con msvc"

msgid "mrv2 depends on:"
msgstr "mrv2 dipende da:"

msgid "Vendor:\t"
msgstr "Fornitore:"

msgid "Renderer:\t"
msgstr "Ringraziatore:"

msgid "Version:\t"
msgstr "Versione:"

msgid "Max. Texture Size:\t"
msgstr "Dimensione massima della texture:"

msgid "This is a list of contributors to the mrv2 project:"
msgstr "Questa è una lista di collaboratori al progetto mrv2:"

msgid "Mark an area in the image with SHIFT + the left mouse button"
msgstr "Marcare un'area nell'immagine con SHIFT + il tasto sinistro del mouse"

msgid "&Copy"
msgstr "& Copia"

msgid "Everything OK. "
msgstr "Tutto bene."

msgid "GPU: Unknown"
msgstr "GPU: sconosciuto"

msgid "Elapsed"
msgstr "Scadenza"

msgid "Remaining"
msgstr "Restante"

msgid "FPS"
msgstr "FPS"

msgid "Undock"
msgstr "Staccare"

msgid "Dock"
msgstr "Dock"

msgid "Dismiss"
msgstr "Rifiuto"

msgid "Drag Box"
msgstr "Scatola di trascinamento"

msgid "Unknown type for mrvOCIOBrowser"
msgstr "Tipo sconosciuto per mrvoCIOBrowser"

msgid "Wayland supports Float on Top only through hotkeys.  Press {0}."
msgstr ""
"Wayland supporta Float on Top solo tramite tasti di avviamento. Premere {0}."

msgid ""
"Wayland does not support Float on Top.  Use your Window Manager to set a "
"hotkey for it."
msgstr ""
"Wayland non supporta Float in alto. Utilizza il gestore di finestre per "
"impostare un tasto di accensione per esso."

msgid "Session: "
msgstr "Sessione:"

msgid "No GNOME Shell Hotkey for Float On Top.  Setting it globally to '{0}'"
msgstr ""
"Nessuna tastiera GNOME Shell per fluttuare in alto. Impostare globalemente "
"su \"{0}\""

msgid ""
"This will disable events for mrv2, allowing them to pass through to windows below it.\n"
"\n"
"Give window focus to disable."
msgstr ""
"Questo disattiva gli eventi per mrv2, permettendo loro di passare a finestre sotto di esso.\n"
"\n"
"Fornisci il focus della finestra da disattivare."

msgid "Continue"
msgstr "Continua"

msgid ""
"This will disable events for mrv2, allowing them to pass through to windows below it.\n"
"\n"
"Give window focus (click on the taskbar icon)\n"
"to disable."
msgstr ""
"Questo disattiva gli eventi per mrv2, permettendo loro di passare a finestre sotto di esso.\n"
"\n"
"Concentra la finestra (clicca sull'icona della barra delle attività)\n"
"disattivare."

msgid "Window click through ON"
msgstr "Fare clic sulla finestra"

msgid "Window click through OFF"
msgstr "Fare clic sulla finestra attraverso OFF"

msgid "Edit/&Copy"
msgstr "Modifica/Copia"

msgid "Reset to default value"
msgstr "Ripristina il valore predefinito"

msgid "&File/&Clone"
msgstr "File/Clone"

msgid "&File/&Refresh Cache"
msgstr "File/Aggiorna la cache"

msgid "&Copy/&Filename"
msgstr "Copia/Nome file"

msgid "&Update/&Thumbnails"
msgstr "&Aggiorna/&Miniature"

msgid "&Show/In &File Manager"
msgstr "Mostra/Nel gestore file"

msgid "Maximum:"
msgstr "Massimo:"

msgid "Copy/Color"
msgstr "Copia/Colore"

msgid "Area"
msgstr "Superficie"

msgid "pixel"
msgstr "pixel"

msgid "pixels"
msgstr "pixels"

msgid "Maximum"
msgstr "Massimo"

msgid "Minimum"
msgstr "Minimo"

msgid "Range"
msgstr "Intervallo"

msgid "Mean"
msgstr "Media"

msgid "Track #%d - %s"
msgstr "Traccia #%d - %s"

msgid "Same Size"
msgstr "Stessa dimensione"

msgid "Half Size"
msgstr "Metà grandezza"

msgid "Quarter Size"
msgstr "Dimensione trimestrale"

msgid "TV (Legal Range)"
msgstr "TV (Intervallo Legale)"

msgid "PC (Full Range)"
msgstr "PC (Intervallo Completo)"

msgid "BGR"
msgstr "BGR"

msgid "bt709"
msgstr "bt709"

msgid "FCC"
msgstr "FCC"

msgid "SMPTE240m"
msgstr "SMPTE240m"

msgid "bt601"
msgstr "bt601"

msgid "bt2020"
msgstr "bt2020"

msgid "unspecified"
msgstr "non specificato"

msgid "reserved"
msgstr "riservato"

msgid "bt470m"
msgstr "bt470m"

msgid "SMPTE170m"
msgstr "SMPTE170m"

msgid "Film"
msgstr "Pellicola"

msgid "SMPTE428"
msgstr "SMPTE428"

msgid "SMPTE431"
msgstr "SMPTE431"

msgid "SMPTE432"
msgstr "SMPTE432"

msgid "EBU3213"
msgstr "EBU3213"

msgid "gamma22"
msgstr "gamma22"

msgid "gamma28"
msgstr "gamma28"

msgid "smpte240m"
msgstr "smpte240m"

msgid "linear"
msgstr "linear"

msgid "log"
msgstr "log"

msgid "logsqrt"
msgstr "logsqrt"

msgid "iec61966-2-4"
msgstr "iec61966-2-4"

msgid "bt1361"
msgstr "bt1361"

msgid "iec61966-2-1"
msgstr "iec61966-2-1"

msgid "bt2020-10"
msgstr "bt2020-10"

msgid "bt2020-12"
msgstr "bt2020-12"

msgid "bt2100"
msgstr "bt2100"

msgid "hlg"
msgstr "hlg"

msgid "Save Movie Options"
msgstr "Salva le opzioni del film"

msgid "Common Settings"
msgstr "Impostazioni comuni"

msgid "Save Annotations"
msgstr "Salva le annotazioni"

msgid ""
"Save Annotations burned into the movie or sequence.\n"
"It also allows saving OpenEXRs from an 8-bit movie and changing OpenEXR's pixel type.\n"
"\n"
"Furthermore, it allows saving A/B or Tiled comparisons and baking OCIO.\n"
"\n"
"However, it is limited to the size of your screen."
msgstr ""
"Salva le annotazioni bruciate nel film o nella sequenza.\n"
"It also allows saving OpenEXRs from an 8-bit movie and changing OpenEXR's pixel type.\n"
"\n"
"Inoltre, consente di salvare i confronti A/B o Tiled e di cuocere OCIO.\n"
"\n"
"Tuttavia, è limitato alle dimensioni dello schermo."

msgid "Video Options"
msgstr "Opzioni video"

msgid "Resolution"
msgstr "Risoluzione"

msgid "Resolution of movie to save."
msgstr "Risoluzione del film da salvare."

msgid "Hardware Codec"
msgstr "Codice hardwarec"

msgid "Profile"
msgstr "Profilo"

msgid "FFMpeg's Profile settings."
msgstr "Impostazioni del profilo di FFMpeg."

msgid "?"
msgstr "?"

msgid "Help on Profile"
msgstr "Aiuto sul profilo"

msgid "Pixel Format"
msgstr "Formato del pixel"

msgid "FFMpeg's Pixel Format for the codec selected"
msgstr "Formato Pixel di FFMpeg per il codec selezionato"

msgid "Help on Pixel Format"
msgstr "Aiuto sul formato del pixel"

msgid "Preset"
msgstr "Preimpostazione"

msgid "FFMpeg's Preset setting for the codec selected."
msgstr "Impostazione Preset di FFMpeg per il codec selezionato."

msgid "Help on Preset"
msgstr "Aiuto su Preset"

msgid "Advanced Settings"
msgstr "Impostazioni avanzate"

msgid "Help on Advance Settings"
msgstr "Aiuto sulle impostazioni avanzate"

msgid "Audio Options"
msgstr "Opzioni audio"

msgid "FFMpeg's Audio Codec settings."
msgstr "Impostazioni Audio Codec di FFMpeg."

msgid "Note that while saving with audio, the audio will not be heard."
msgstr ""
"Nota che durante il salvataggio con audio, l'audio non verrà ascoltato."

msgid "Help Window"
msgstr "Finestra di aiuto"

msgid "Override"
msgstr "Sovravvicinamento"

msgid "Select this to override all the parameters below."
msgstr "Selezionare questo per sovrascrivere tutti i parametri sottostanti."

msgid "Color Range"
msgstr "Gamma di colori"

msgid "FFMpeg's Color Range for the codec selected"
msgstr "Gamma di colori di FFMpeg per il codec selezionato"

msgid "FFMpeg's Color Space for the codec selected"
msgstr "Spazio colore di FFMpeg per il codec selezionato"

msgid "FFMpeg's Color Primaries setting for the codec selected."
msgstr "Impostazione Primarie Colori di FFMpeg per il codec selezionato."

msgid "FFMpeg's Color Transfer Function settings for the codec selected."
msgstr ""
"Impostazioni della funzione di trasferimento dei colori di FFMpeg per il "
"codec selezionato."

msgid "Profile Help"
msgstr "Aiuto del profilo"

msgid ""
"\n"
"  The Profile setting allows you to select\n"
"  the codec and profile for video saving.\n"
"\n"
"  Each profile has its benefits and drawbacks.\n"
"\n"
"  None - This is mpeg4 compatible with DVD movies.\n"
"  H264 - Only if mrv2 has been compiled as GPL.  One\n"
"         of the most popular codecs, but it is now\n"
"         becoming obsolete.\n"
"  ProRes - ProRes is a family of codecs developed by \n"
"           Apple.\n"
"           The Normal version strikes a balance \n"
"           between quality and file size.  \n"
"  ProRes_Proxy - Most compressed ProRes, offering the\n"
"                 smallest file size.  \n"
"                 Good for offline editing.\n"
"  ProRes_LT - More compressed than normal ProRes but \n"
"              less than Proxy.  Good for offline \n"
"              editing.\n"
"  ProRes_HQ - Less compressed then normal ProRes.  \n"
"              Often used for mastering and final \n"
"              delivery.\n"
"  ProRes_4444 - Highest quality ProRes format, \n"
"                offering full 4:4:4\n"
"                chroma sampling (color information \n"
"                for each pixel).\n"
"                Preserves the most detail and color \n"
"                accuracy, ideal for high-end workflows \n"
"                like color grading and visual effects.\n"
"                Supports alpha channels for \n"
"                compositing graphics with \n"
"                transparency.\n"
"  ProRes_XQ - Highest quality version of ProRes 4444, \n"
"              designed for high-dynamic-range (HDR) \n"
"              imagery.\n"
"  VP9 - Codec developed by Google.  High compression \n"
"        ratio.\n"
"        It supports a whole range of pixel formats to\n"
"        balance disk space vs. quality.\n"
"        Good for high-end delivery for either Web or \n"
"        online review.\n"
"  Cineform - codec developed by GoPro, that rivals \n"
"             ProRes in features, except for HDR.  \n"
"             It was discontinued in 2021, but most \n"
"             packages may support it.\n"
"             It does not compress as well as ProRes \n"
"             or VP9.\n"
"             It supports alpha channels for \n"
"             compositing graphics with transparency.\n"
"  AV1 - New generation codec which is gaining support from\n"
"        Google, Netflix and Amazon.  Compresses better than VP9 \n"
"        or H264 for the same quality but requires more computer\n"
"        resources.  Optimal for video reviews.\n"
"  HAP - RGB/A codec which is optimized for fast playback with\n"
"        CPU decoding.  It does not compress that well.\n"
"        It needs hap-alpha* presets to save alpha channel.\n"
"\n"
"  Hardware encoding is only supported on newer MacBook\n"
"  Pro with M1 or newer chips.  H264, Prores, VP9 and\n"
"  AV1 are supported or soon will be.\n"
"  "
msgstr ""
"\n"
" L'impostazione Profilo consente di selezionare\n"
" il codec e il profilo per il salvataggio video.\n"
"\n"
" Ogni profilo ha i suoi vantaggi e svantaggi.\n"
"\n"
" Nessuno - Questo è compatibile con mpeg4 con i film in DVD.\n"
" H264    - Solo se mrv2 è stato compilato come GPL. Uno\n"
"           dei codec più popolari, ma ora sta\n"
"           diventando obsoleto.\n"
" ProRes - ProRes è una famiglia di codec sviluppata da \n"
"          Apple.\n"
"          La versione Normale raggiunge un equilibrio \n"
"          tra qualità e dimensione del file. \n"
" ProRes_Proxy - ProRes più compresso, che offre le\n"
"                dimensioni di file più piccole. \n"
"                Adatto per l'editing offline.\n"
" ProRes_LT - Più compresso del normale ProRes ma \n"
"             inferiore a Proxy. Ottimo per l'editing offline.\n"
" ProRes_HQ - Meno compresso del normale ProRes. \n"
"             Spesso utilizzato per la masterizzazione e la\n"
"             consegna finale.\n"
" ProRes_4444 - Formato ProRes di massima qualità, \n"
"               che offre un campionamento cromatico 4:4:4\n"
"               completo (informazioni sul colore \n"
"               per ogni pixel).\n"
"               Conserva il massimo dei dettagli e della\n"
"               precisione del colore,\n"
"               ideale per flussi di lavoro di fascia alta \n"
"               come la gradazione del colore e gli effetti visivi.\n"
"               Supporta i canali alfa per la \n"
"               composizione grafica con \n"
"               trasparenza.\n"
" ProRes_XQ - Versione di massima qualità di ProRes 4444, \n"
"             progettata per immagini ad alta gamma dinamica (HDR).\n"
" VP9 - Codec sviluppato da Google. Rapporto di compressione elevato. \n"
"       Supporta un'ampia gamma di formati pixel per bilanciare spazio\n"
"       su disco e qualità. Adatto per la distribuzione di fascia alta\n"
"       per Web o recensioni online.\n"
" Cineform - Codec sviluppato da GoPro, che rivaleggia con ProRes in\n"
"            termini di funzionalità, ad eccezione di HDR.\n"
"            È stato interrotto nel 2021, ma la maggior\n"
"            parte dei pacchetti potrebbe supportarlo.\n"
"            Non comprime bene come ProRes o VP9.\n"
"            Supporta i canali alfa per la composizione di grafica\n"
"            con trasparenza.\n"
" AV1 - Codec di nuova generazione che sta ottenendo il supporto di\n"
"       Google, Netflix e Amazon. Comprime meglio di VP9 o H264 per\n"
"       la stessa qualità, ma richiede più risorse del computer.\n"
"       Ottimale per le recensioni video.\n"
" HAP - codec RGB/A ottimizzato per una riproduzione veloce con\n"
"       decodifica CPU. Non comprime molto bene.\n"
"       Ha bisogno di preset hap-alpha* per salvare il canale alfa.\n"
"\n"
" La codifica hardware è supportata solo sui MacBook più recenti\n"
" Pro con chip M1 o più recenti. H264, Prores, VP9 e\n"
" AV1 sono supportati o lo saranno presto.\n"
" "

msgid "Pixel Format Help"
msgstr "Aiuto al formato del pixel"

msgid ""
"\n"
"  The Pixel Format specifies how the video is encoded in the\n"
"  file.  Each codec and profile has a number of pixel formats \n"
"  it supports.\n"
"  There are two main types of pixel formats supported:\n"
"\n"
"      - YUV (Luminance, Cr, Cb)\n"
"      - BGR (RGB with reversed channels)\n"
"      - RGB\n"
"\n"
"  In addition, some codecs support alpha channel (transparency),\n"
"  like BGRA.\n"
"\n"
"  The other element of the codec is the 'P' which indicates the\n"
"  channels are stored in planar order, instead of each component\n"
"  interleaved.\n"
"\n"
"  Finally, the number in the pixel format name indicates the\n"
"  number of bits the pixel format uses to encode.  \n"
"  Normal values for that are 8, 10, 12 and 16.\n"
"\n"
"  "
msgstr ""
"\n"
" Il formato pixel specifica come il video viene codificato nel file\n"
". Ogni codec e profilo ha un numero di formati pixel \n"
" supportati.\n"
" Sono supportati due tipi principali di formati pixel:\n"
"\n"
"    - YUV (Luminanza, Cr, Cb)\n"
"    - BGR (RGB con canali invertiti)\n"
"    - RGB\n"
"\n"
" Inoltre, alcuni codec supportano il canale alfa (trasparenza),\n"
" come BGRA.\n"
"\n"
" L'altro elemento del codec è la 'P' che indica che i\n"
" canali sono memorizzati in ordine planare, anziché ogni componente\n"
" interlacciato.\n"
"\n"
" Infine, il numero nel nome del formato pixel indica il\n"
" numero di bit che il formato pixel utilizza per codificare. \n"
" I valori normali sono 8, 10, 12 e 16.\n"
"\n"
" "

msgid "Preset Help"
msgstr "Aiuto preimpostato"

msgid ""
"\n"
"\n"
"  The Preset setting allows you to store and pass\n"
"  flags to FFmpeg (the video engine that mrv2 uses) to \n"
"  easily control the quality and size of the video besides\n"
"  the pixel format.\n"
"\n"
"  When choosing the quality you should set in this order:\n"
"    - Profile\n"
"    - Pixel Format\n"
"    - Preset\n"
"\n"
"  The preset files are stored in the presets/ directory of the \n"
"  mrv2 install but you can configure the directory by using the\n"
"  environment variable $STUDIOPATH/presets.\n"
"\n"
"  The naming of the files is the name of the profile-preset.pst.\n"
"\n"
"  The format is very simple, with comments and colon separated \n"
"  options.\n"
"  "
msgstr ""
"\n"
"\n"
" L'impostazione Preset consente di memorizzare e passare\n"
" flag a FFmpeg (il motore video utilizzato da mrv2) per \n"
" controllare facilmente la qualità e la dimensione del video oltre\n"
" al formato pixel.\n"
"\n"
" Quando si sceglie la qualità, è necessario impostare in questo ordine:\n"
" - Profilo\n"
" - Formato pixel\n"
" - Preset\n"
"\n"
" I file preset sono memorizzati nella directory presets/ dell'installazione di mrv2, ma è possibile configurare la directory utilizzando la variabile d'ambiente $STUDIOPATH/presets.\n"
"\n"
" La denominazione dei file è il nome del profile-preset.pst.\n"
"\n"
" Il formato è molto semplice, con commenti e opzioni separate da due punti.\n"
" "

msgid "Advanced Settings Help"
msgstr "Aiuto per impostazioni avanzate"

msgid ""
"\n"
"\n"
"  The Advanced Settings allows you store \n"
"  metadata in the movie file to determine where \n"
"  and how it was created.  Useful to indicate, \n"
"  for example, if a set of 8-bit images were \n"
"  bt709 or some other color space.\n"
"\n"
"  If you don't know what those settings do, \n"
"  DON'T MESS WITH THEM!\n"
"  "
msgstr ""
"\n"
"\n"
"Le Impostazioni Avanzate ti permettono di memorizzare\n"
"metadati nel file del film per determinare dove\n"
"e come è stato creato. utile per indicare,\n"
"ad esempio, se un insieme di immagini a 8 bit\n"
"bt709 o qualche altro spazio a colori.\n"
"\n"
"Se non sai cosa fanno queste impostazioni,\n"
"Non disturbare con loro!\n"
"  "

msgid "1/9"
msgstr "1/9"

msgid "1/8"
msgstr "1/8"

msgid "1/7"
msgstr "1/7"

msgid "1/6"
msgstr "1/6"

msgid "1/5"
msgstr "1/5"

msgid "1/4"
msgstr "1/4"

msgid "1/3"
msgstr "1/3"

msgid "1/2"
msgstr "1/2"

msgid "x1"
msgstr "x1"

msgid "x2"
msgstr "x2"

msgid "x3"
msgstr "x3"

msgid "x4"
msgstr "x4"

msgid "x5"
msgstr "x5"

msgid "x6"
msgstr "x6"

msgid "x7"
msgstr "x7"

msgid "x8"
msgstr "x8"

msgid "x9"
msgstr "x9"

msgid "FIT"
msgstr "FIT"

msgid "RGBA"
msgstr "RGBA"

msgid "Hex"
msgstr "Hex"

msgid "8bit"
msgstr "8 bit"

msgid "HSV"
msgstr "HSV"

msgid "HSL"
msgstr "HSL"

msgid "XYZ CIE XYZ"
msgstr "XYZ CIE XYZ"

msgid "xyY CIE xyY"
msgstr "xyY CIE xyY"

msgid "Lab CIELAB (L*a*b*)"
msgstr "Laboratorio CIELAB (L*a*b*)"

msgid "Luv CIELUV (L*u*v*)"
msgstr "Luv CIELUV (L*u*v*)"

msgid "YUV (Analog PAL)"
msgstr "YUV (Analog PAL)"

msgid "YDbDr (Analog SECAM/PAL-N)"
msgstr "YDbDr (Analog SECAM)/PAL-N)"

msgid "YIQ (Analog NTSC)"
msgstr "YIQ (Analog NTSC)"

msgid "ITU-601 (Digital PAL/NTSC YCbCr)"
msgstr "ITU-601 (PAL digitale)/NTSC YCbCr)"

msgid "ITU-709 (Digital HDTV YCbCr)"
msgstr "UIT-709 (Digital HDTV YCbCr)"

msgid "Full"
msgstr "Completo"

msgid "Original"
msgstr "Originale"

msgid "Y (Luminance)"
msgstr "Y (Luminanza)"

msgid "Y' (Lumma)"
msgstr "Y' (Lumma)"

msgid "L (Lightness)"
msgstr "L (Lightness)"

msgid "XY"
msgstr "XY"

msgid "Image coordinate of pixel under mouse."
msgstr "Coordinata immagine di pixel sotto il mouse."

msgid ""
"Switch RGBA display between floating point, hexadecimal (0..0xff) and "
"decimal (0..255)."
msgstr ""
"Switch RGBA display tra il punto galleggiante, esadecimale (0..0xff) e "
"decimale (0.255)."

msgid "Red value of image pixel under mouse."
msgstr "Valore rosso del pixel dell'immagine sotto il mouse."

msgid "Green value of image pixel under mouse."
msgstr "Valore verde del pixel dell'immagine sotto il mouse."

msgid "Blue value of image pixel under mouse."
msgstr "Valore blu del pixel dell'immagine sotto il mouse."

msgid "Alpha value of image pixel under mouse."
msgstr "Valore alfa del pixel dell'immagine sotto il mouse."

msgid "8-bit sample of image pixel under mouse."
msgstr "8-bit campione di pixel immagine sotto il mouse."

msgid ""
"Switch pixel color space information display for the pixel under the cursor."
msgstr ""
"Cambiare il display di informazioni sullo spazio di colore del pixel sotto "
"il cursore."

msgid "Hue value of image pixel under mouse."
msgstr "Valore della tonalità del pixel dell'immagine sotto il mouse."

msgid "Saturation value of image pixel under mouse."
msgstr "Valore di saturazione del pixel dell'immagine sotto il mouse."

msgid "Value (Intensity) of image pixel under mouse."
msgstr "Valore (intensità) del pixel dell'immagine sotto il mouse."

msgid "F"
msgstr "F"

msgid ""
"Displays:\n"
"* Full Pixel Values (Gamma, Gain and LUT)\n"
"* Original (No Gamma, No Gain, No Lut)"
msgstr ""
"Visualizzazioni:\n"
"* Valori del pixel completo (Gamma, guadagno e LUT)\n"
"* Originale (No Gamma, No Gain, No Lut)"

msgid "Y"
msgstr "Y"

msgid ""
"Switch brightness calculation.\n"
"Y (Luminance) is the pixel value according to Rec709:\n"
"      Y = 0.2126 R + 0.7152 G + 0.0722 B\n"
"Y' (Lumma) is the weighted pixel value according to:\n"
"      Y' = ( R + G + B ) / 3.0\n"
"L (Lightness) is the human perception of luminance of the image which is non linear.\n"
"According to CIE No.15.2:\n"
"      L = (116 * Y ^ 1/3 - 16) / 100\n"
"A pixel of Y = 0.18 (L = 0.5) will appear about half as bright as Y = L = 1.0 (white)."
msgstr ""
"Switch brightness calculation. Y (Luminance) is the pixel value according to"
" Rec709: Y = 0.2126 R + 0.7152 G + 0.0722 B Y' (Lumma) is the weighted pixel"
" value according to: Y' = ( R + G + B ) / 3.0 L (Lightness) is the human "
"perception of luminance of the image which is non linear. According to CIE "
"No.15.2: L = (116 * Y ^ 1/3 - 16) / 100 A pixel of Y = 0.18 (L = 0.5) will "
"appear about half as bright as Y = L = 1.0 (white)."

msgid "Luminance of image pixel under mouse."
msgstr "Luminosità del pixel dell'immagine sotto il mouse."

msgid "Seconds"
msgstr "Secondi"

msgid "Timecode"
msgstr "Codice orario"

msgid "120"
msgstr "120"

msgid "60"
msgstr "60"

msgid "59.94"
msgstr "59,94"

msgid "50"
msgstr "50"

msgid "48"
msgstr "48"

msgid "47.952"
msgstr "47,952"

msgid "30"
msgstr "30"

msgid "29.976"
msgstr "29,976"

msgid "25"
msgstr "25"

msgid "24"
msgstr "24"

msgid "23.976"
msgstr "23,976"

msgid "15"
msgstr "15"

msgid "14.988"
msgstr "14,988"

msgid "12.5"
msgstr "12,5"

msgid "12"
msgstr "12"

msgid "11.988"
msgstr "11,988"

msgid "F:"
msgstr "F:"

msgid "Switch between Frame, Seconds and Timecode display"
msgstr "Passare tra il telaio, i secondi e il display del codice temporale"

msgid "Current frame."
msgstr "Inquadratura attuale."

msgid "@|<"
msgstr "@|<"

msgid "@<"
msgstr "@<"

msgid "@<|"
msgstr "@<|"

msgid "@||"
msgstr "@||"

msgid "@|>"
msgstr "@|>"

msgid "Advance one frame."
msgstr "Avanti una cornice."

msgid "@>"
msgstr "@>"

msgid "Play sequence forward."
msgstr "Riproduci la sequenza in avanti."

msgid "@>|"
msgstr "@>|"

msgid "Looping mode (Loop, Once, Ping-Pong)"
msgstr "Modalità di looping (Loop, Once, Ping-Pong)"

msgid "Some default frame rate settings."
msgstr "Alcune impostazioni predefinite della frequenza dei fotogrammi."

msgid "Allows you to adjust frame rate playback."
msgstr "Consente di regolare la riproduzione della frequenza dei fotogrammi."

msgid "Mute audio or switch audio tracks with the right mouse button."
msgstr ""
"Mute audio o interruttori tracce audio con il pulsante destro del mouse."

msgid "Audio Volume"
msgstr "Volume audio"

msgid "S"
msgstr "S"

msgid "Allows you to set starting frame for timeline."
msgstr "Consente di impostare il quadro di partenza per la timeline."

msgid "E"
msgstr "E"

msgid "Allows you to set the ending frame for timeline."
msgstr "Consente di impostare la cornice finale per la timeline."

msgid "mrv2"
msgstr "Periodo di validità"

msgid "MenuBar"
msgstr "Barra di menu"

msgid "Edit"
msgstr "Modifica"

msgid "Fit Window to Image"
msgstr "Adatta finestra all'immagine"

msgid "TopBar"
msgstr "Barra superiore"

msgid "Layers"
msgstr "Livelli"

msgid "Exposure, Saturation, and Gamma"
msgstr "Esposizione, saturazione e gamma"

msgid "Exposure and Gain"
msgstr "Esposizione e guadagno"

msgid "Exposure"
msgstr "Esposizione"

msgid "f/8"
msgstr "f/8"

msgid "Toggle gain between 1 and the previous setting."
msgstr "Commuta il guadagno tra 1 e l'impostazione precedente."

msgid "Gain"
msgstr "Guadagno"

msgid "Gain image value.  A simple multiplier of the image pixel values."
msgstr ""
"Ottenere il valore dell'immagine. Un semplice moltiplicatore dei valori del "
"pixel dell'immagine."

msgid "Toggle Saturation between current and previous setting."
msgstr "Commuta la saturazione tra impostazione corrente e precedente."

msgid "Saturation Input"
msgstr "Ingresso di saturazione"

msgid "Saturation value."
msgstr "Valore della saturazione."

msgid "Toggle gamma between 1 and the previous setting."
msgstr "Commuta gamma tra 1 e l'impostazione precedente."

msgid "Gamma Input"
msgstr "Ingresso gamma"

msgid ""
"Allows you to adjust gamma curve for display.\n"
"Value is:  pow( 2, 1/x );"
msgstr ""
"Consente di regolare la curva gamma per la visualizzazione. Il valore è: "
"pow( 2, 1/x );"

msgid "ICS, View, Look"
msgstr "ICS, vista, guarda"

msgid "Input Color Space"
msgstr "Spazio colore di ingresso"

msgid "OCIO input color space for the image"
msgstr "Spazio colore di ingresso OCIO per l'immagine"

msgid "View"
msgstr "Visualizza"

msgid "OCIO Display/View"
msgstr "Visualizzazione OCIO/Visualizza"

msgid "Look"
msgstr "Look"

msgid "OCIO Looks"
msgstr "OCIO Looks"

msgid "TileGroup"
msgstr "Gruppo piastrelle"

msgid "Polygon Tool."
msgstr "Strumento poligono."

msgid "Opacity of pen stroke"
msgstr "Opacità dell' ictus della penna"

msgid "Switch Colors"
msgstr "Cambia colori"

msgid "Old Color Used.  Click on the Arrow to alternate."
msgstr "Vecchio colore usato. Fare clic sulla freccia per alternare."

msgid "Undo Last Shape Drawn in Current Frame."
msgstr "Annulla l'ultima forma disegnata nella cornice corrente."

msgid "Redo Previous Shape Drawn in Current Frame."
msgstr "Rifare la forma precedente disegnata nella cornice corrente."

msgid "DockGroup"
msgstr "Gruppo Dock"

msgid "BottomBar"
msgstr "Barra inferiore"

msgid "PixelBar"
msgstr "Barra di pixel"

msgid "StatusBar"
msgstr "Barra di stato"

msgid "Current tool being used."
msgstr "Strumento attuale in uso."

msgid "Half"
msgstr "Metà"

msgid "Float"
msgstr "Punto di fluttuazione"

msgid "Data Window"
msgstr "Finestra dati"

msgid "Display Window"
msgstr "Visualizza finestra"

msgid "Save Image Options"
msgstr "Salva le opzioni immagine"

msgid "Annotation Frames Only"
msgstr "Solo fotogrammi di annotazione"

msgid "Save only the annotation frames, not the whole sequence."
msgstr "Salva solo i quadri di annotazione, non l'intera sequenza."

msgid "OpenEXR Options"
msgstr "Opzioni OpenEXR"

msgid "OpenEXR's Compression Type"
msgstr "Tipo di compressione di OpenEXR"

msgid "Pixel Type"
msgstr "Tipo di pixel"

msgid "OpenEXR's Pixel Type"
msgstr "Tipo di pixel di OpenEXR"

msgid "ZIP Compression"
msgstr "Compressione ZIP"

msgid "DWA Compression"
msgstr "Compressione DWA"

msgid "Contents"
msgstr "सामग्री"

msgid "OpenEXR's Contents to Save"
msgstr "OpenEXR की सामग्री सहेजने के लिए"

msgid "0.00 None"
msgstr "0.00 Nessuna"

msgid "1.00 Square"
msgstr "1.00 Quadrato"

msgid "1.19 Movietone"
msgstr "1.19 Pellicola"

msgid "1.37 Academy (Full Frame)"
msgstr "1.37 Accademia (quadro completo)"

msgid "1.50 Still Photo"
msgstr "1.50 Foto ancora"

msgid "1.56 STV - HDTV (14:9)"
msgstr "1.56 STV - HDTV (14:9)"

msgid "1.66 European Widescreen"
msgstr "1.66 Widescreen europeo"

msgid "1.77 HDTV (16:9)"
msgstr "1,77 HDTV (16:9)"

msgid "1.85 Widescreen (3-perf)"
msgstr "1.85 Widescreen (3-perf)"

msgid "2.00 Univisium"
msgstr "2.00 Univisio"

msgid "2.10 VistaVision"
msgstr "2.10 VistaVision"

msgid "2.20 70mm"
msgstr "2.20 70 mm"

msgid "2.35 CinemaScope (old 2.35)"
msgstr "2.35 CinemaScoppio (vecchio 2.35)"

msgid "2.39 Panavision (new 2.35)"
msgstr "2.39 Panavisione (nuovo 2.35)"

msgid "4.00 Polyvision"
msgstr "4.00 Polivisione"

msgid "Slow"
msgstr "Lento"

msgid "Medium"
msgstr "Media"

msgid "Fast"
msgstr "Veloce"

msgid "Ignore"
msgstr "Ignora"

msgid "Apply"
msgstr "Applica"

msgid "From File"
msgstr "Dal file"

msgid "Inactive"
msgstr "Inattivo"

msgid "Active"
msgstr "Attivo"

msgid "ST2094_40"
msgstr "ST2094_40"

msgid "ST2094_10"
msgstr "ST2094_10"

msgid "Clip"
msgstr "Clip morbido"

msgid "BT2390"
msgstr "BT2390"

msgid "BT2446A"
msgstr "BT2446A"

msgid "Spline"
msgstr "Linee di scansione"

msgid "Reinhard"
msgstr "Reinhard"

msgid "Mobius"
msgstr "Mobius"

msgid "Hable"
msgstr "Hable"

msgid "Linear Light"
msgstr "Linear"

msgid "Auto"
msgstr "Automatico"

msgid "Perceptual"
msgstr "Percettivo"

msgid "Relative"
msgstr "Relativo"

msgid "Absolute"
msgstr "Assoluto"

msgid "Desaturate"
msgstr "Desatura"

msgid "Darken"
msgstr "Scurisci"

msgid "Highlight"
msgstr "Evidenzia"

msgid "base"
msgstr "base"

msgid "plastic"
msgstr "plastic"

msgid "gtk+"
msgstr "gtk+"

msgid "gleam"
msgstr "splendore"

msgid "oxy"
msgstr "oxy"

msgid "Float Values"
msgstr "Valori di fluttuazione"

msgid "Hex Values"
msgstr "Valori di esattezza"

msgid "8-bit Values"
msgstr "Valori a 8 bit"

msgid "Full Lut, Gamma and Gain"
msgstr "Lut completo, Gamma e guadagno"

msgid "Original without Gamma, Gain or Lut"
msgstr "Originale senza Gamma, Gain o Lut"

msgid "CIE XYZ"
msgstr "CIE XYZ"

msgid "CIE xyY"
msgstr "CIE xyY"

msgid "Full Range"
msgstr "Intervallo completo"

msgid "Legal Range"
msgstr "Intervallo Legale"

msgid "Straight"
msgstr "Dritto"

msgid "Premultiplied"
msgstr "Premultiplicato"

msgid "Nearest"
msgstr "Più vicino"

msgid "Small"
msgstr "Piccolo"

msgid "Large"
msgstr "Grande"

msgid "OpenGL only"
msgstr "Solo OpenGL"

msgid "Vulkan and OpenGL"
msgstr "Vulkan e OpenGL"

msgid "29.97"
msgstr "29.97"

msgid "14.985"
msgstr "14.985"

msgid "Loop"
msgstr "Cinturino"

msgid "Ping Pong"
msgstr "Ping Pong"

msgid "Button"
msgstr "Pulsante"

msgid "Video Only"
msgstr "Solo video"

msgid "Video and Audio"
msgstr "Video e audio"

msgid "CG"
msgstr "CG"

msgid "Studio"
msgstr "Studio"

msgid "Black Frame"
msgstr "Cornice nera"

msgid "Repeat  Frame"
msgstr "Ripeti il telaio"

msgid "Scratched  Frame"
msgstr "Cornice scratched"

msgid "Always"
msgstr "Sempre"

msgid "Presentation Mode"
msgstr "Modalità di presentazione"

msgid "Automatic"
msgstr "Automatico"

msgid "Half Float"
msgstr "Metà galleggiante"

msgid "Full Float (Accurate)"
msgstr "Fluttuazione completa (accurata)"

msgid "GPU 0"
msgstr "GPU 0"

msgid "Normal"
msgstr "Normale"

msgid "X 2"
<<<<<<< HEAD
msgstr ""

msgid "X 3"
msgstr ""

msgid "X 4"
msgstr ""
=======
msgstr "× 2"

msgid "X 3"
msgstr "× 3"

msgid "X 4"
msgstr "× 4"
>>>>>>> a22f76c8

msgid "Do Nothing"
msgstr "Non fare niente"

msgid "Open Logs on Dock"
msgstr "Apri i registri su dock"

msgid "Open Logs on Window"
msgstr "Apri logs sulla finestra"

msgid "On Demand From Help Menu"
msgstr "Su richiesta dal menu di aiuto"

msgid "At Start Up"
msgstr "All'inizio"

msgid ""
"This will reset all your preferences to their default values.  Are you sure "
"you want to continue?"
msgstr ""
"Questo ripristinerà tutte le tue preferenze ai loro valori predefiniti. Sei "
"sicuro di voler continuare?"

msgid "User Interface"
msgstr "Interfaccia utente"

msgid "Window Behavior"
msgstr "Comportamento della finestra"

msgid "Always on Top"
msgstr "Sempre in cima"

msgid ""
"When selected, mrv2's window will always show up on top of other windows on "
"the desktop."
msgstr ""
"Quando selezionata, la finestra di mrv2 si mostrerà sempre in cima ad altre "
"finestre sul desktop."

msgid "Secondary on Top"
msgstr "Secondario in alto"

msgid "Single Instance"
msgstr "Istituto unico"

msgid ""
"When selected, only a single mrv2 instance is allowed.\n"
"If you try to open several mrv2s with different images, all these images will be sent to the already open mrv2."
msgstr ""
"Quando selezionato, solo una singola istanza mrv2 è consentita. Se si tenta "
"di aprire diversi mrv2 con immagini diverse, tutte queste immagini saranno "
"inviate al già aperto mrv2."

msgid "Auto Refit Image"
msgstr "Immagine di rifiuto automatico"

msgid ""
"When selected, mrv2 will apply a fit image operation on each video played.  "
"This effectively means the video will be resized automatically based on the "
"size of the window."
msgstr ""
"Una volta selezionato, mrv2 applicherà un'operazione di immagine adatta su "
"ogni video riprodotto. Ciò significa che il video verrà ridimensionato "
"automaticamente in base alle dimensioni della finestra."

msgid "Raise on Enter"
msgstr "Aumenta al momento di entrare"

msgid ""
"When selected, mrv2 will raise the window to the front once you enter the "
"view window."
msgstr ""
"Quando selezionato, mrv2 alzerà la finestra sulla parte anteriore una volta "
"che si inserisce la finestra di vista."

msgid "When selected, mrv2 will resize its window to the first image."
msgstr ""
"Quando selezionato, mrv2 ridimensionerà la sua finestra alla prima immagine."

msgid "Fullscreen"
msgstr "Schermo intero"

msgid "When selected, mrv2 will start in full screen mode."
msgstr "Quando selezionato, mrv2 si avvierà in modalità a schermo intero."

msgid "Presentation"
msgstr "Presentazione"

msgid "When selected, mrv2 will start in presentation mode."
msgstr "Quando selezionato, mrv2 inizierà in modalità presentazione."

msgid "Maximized"
msgstr "Massimizzato"

msgid "When selected, mrv2 will start in a maximized window."
msgstr "Quando selezionato, mrv2 si avvierà in una finestra massimizzata."

msgid "UI Elements"
msgstr "Elementi dell'interfaccia utente"

msgid "Menu Bar"
msgstr "Barra di menu"

msgid "When selected, mrv2 will start with the menu bar already shown."
msgstr ""
"Quando selezionato, mrv2 inizierà con la barra di menu già visualizzata."

msgid "Topbar"
msgstr "Barra superiore"

msgid ""
"When selected, mrv2 will start with its channel, gain, gamma toolbar "
"visible."
msgstr ""
"Quando selezionato, mrv2 inizierà con il suo canale, guadagno, barra degli "
"strumenti gamma visibile."

msgid "Pixel Toolbar"
msgstr "Barra degli strumenti del pixel"

msgid "When selected, mrv2 will start with the pixel toolbar shown."
msgstr ""
"Quando selezionato, mrv2 inizierà con la barra degli strumenti pixel "
"visualizzata."

msgid "When selected, mrv2 will start with the timeline shown."
msgstr "Quando selezionato, mrv2 inizierà con la timeline mostrata."

msgid "Status Bar"
msgstr "Barra di stato"

msgid "When selected, mrv2 will start with the status bar visible."
msgstr "Quando selezionato, mrv2 inizierà con la barra di stato visibile."

msgid "macOS Menus"
msgstr "Menu macOS"

msgid ""
"This is a macOS setting only.  When selected the menus will appear on the "
"system toolbar instead of the mrv2 toolbar."
msgstr ""
"Questa è solo un'impostazione macOS. Quando selezionati i menu appariranno "
"nella barra degli strumenti del sistema anziché nella barra degli strumenti "
"mrv2."

msgid "Tool Dock"
msgstr "Dock strumento"

msgid "When selected, mrv2 will start with the action tool dock already open."
msgstr ""
"Quando selezionato, mrv2 inizierà con il dock degli strumenti di azione già "
"aperto."

msgid "Only One Panel"
msgstr "Solo un pannello"

msgid ""
"When selected, mrv2 will start with the only one panel option selected."
msgstr ""
"Quando selezionato, mrv2 inizierà con l'unica opzione del pannello "
"selezionata."

msgid "View Window"
msgstr "Visualizza finestra"

msgid "Defaults"
msgstr "Predefiniti"

msgid "Sets the default gain when mrv2 starts."
msgstr "Imposta il guadagno predefinito quando mrv2 inizia."

msgid "Sets the default gamma when mrv2 starts."
msgstr "Imposta la gamma predefinita quando mrv2 inizia."

msgid "Crop"
msgstr "Coltivazione"

msgid "Allows you to select a standard cropping area around image."
msgstr ""
"Consente di selezionare un'area di ritaglio standard intorno all'immagine."

msgid "Auto Frame"
msgstr "Cornice automatica"

msgid "When this is on, View/Auto Frame will be active."
msgstr "Quando questo è acceso, View/Auto Frame sarà attivo."

msgid "Safe Areas"
msgstr "Zone di sicurezza"

msgid "When mrv2 starts, the safe area display will be active by default."
msgstr ""
"Quando mrv2 inizia, il display dell'area di sicurezza sarà attivato di "
"default."

msgid "OCIO in Top Bar"
msgstr "OCIO nella barra superiore"

msgid ""
"When mrv2 starts, OCIO should start in the top bar instead of color "
"adjustments."
msgstr ""
"Quando mrv2 inizia, OCIO dovrebbe iniziare nella barra superiore invece di "
"regolare i colori."

msgid "Zoom Speed"
msgstr "Velocità di zoom"

msgid "HUD"
msgstr "HUD"

msgid ""
"This area specifies which elements should be shown as a HUD overlay on the "
"view screen."
msgstr ""
"Questa area specifica quali elementi devono essere visualizzati come "
"sovrapposizione HUD sulla schermata della vista."

msgid "Frame"
msgstr "Cornice"

msgid "Frame Range"
msgstr "Intervallo del telaio"

msgid "Frame Count"
msgstr "Conteggio fotogrammi"

msgid "Memory"
msgstr "Memoria"

msgid "Attributes"
msgstr "Attributi"

msgid "File Requester"
msgstr "Richiedente file"

msgid "Single Click to Travel Drawers"
msgstr "Fare clic singola per viaggiare cassetti"

msgid ""
"When using mrv2's file chooser, a single click on a folder will open it."
msgstr ""
"Quando si utilizza il file selezionatore di mrv2, un singolo clic su una "
"cartella lo aprirà."

msgid "Thumbnails Active"
msgstr "Thumbnails attivi"

msgid "Show thumbnails for known files."
msgstr "Mostra le miniature dei file conosciuti."

msgid "USD Thumbnails"
msgstr "Thumbnails in USD"

msgid "Show Thumbnails for USD files (can be slow if they are big)"
msgstr "Mostra miniature per i file USD (può essere lento se sono grandi)"

msgid "Use Native File Chooser"
msgstr "Usa il selezionatore di file nativo"

msgid ""
"If selected, the natlve file chooser will be used.  If unselected, mrv2's "
"standard file chooser will be used."
msgstr ""
"Se selezionato, verrà utilizzato il selettore file natlve. Se non "
"selezionato, verrà utilizzato il selettore file standard di mrv2."

msgid "Fonts"
msgstr "Caratteri"

msgid "Menus"
msgstr "Menù"

msgid "Sets the font to use in menus."
msgstr "Imposta il carattere da usare nei menu."

msgid "Panels"
msgstr "Pannelli"

msgid "Sets the font to use in panels. (Not yet working)"
msgstr "Imposta il carattere da usare nei pannelli. (Non funziona ancora)"

msgid "HDR"
msgstr "HUD"

msgid "Chromaticities"
msgstr "Ignora le cromaticità"

msgid "HDR Data"
msgstr "Dati HDR"

msgid "Tonemap Algorithm"
msgstr "Algoritmo di Tonemapping"

msgid "Gamut Mapping"
msgstr "Mappatura del gamut"

msgid "Language and Colors"
msgstr "Lingua e colori"

msgid "Scheme"
msgstr "Regime"

msgid "Color Theme"
msgstr "Tema colore"

msgid "Reload Theme"
msgstr "Ricarica il tema"

msgid ""
"Reload color theme from mrv2.colors file again to refresh change in colors"
msgstr ""
"Ricarica il tema colore dal file mrv2.colors di nuovo per aggiornare il "
"cambiamento di colori"

msgid "Selects the background color of areas outside the current image."
msgstr ""
"Seleziona il colore di sfondo delle aree al di fuori dell'immagine corrente."

msgid "Text Overlay"
msgstr "Sovrapposizione del testo"

msgid "Selects the color of text overlays printed over the current image."
msgstr ""
"Seleziona il colore delle sovrapposizioni di testo stampate sull'immagine "
"corrente."

msgid "Selects the color of the selection rectangle over the current image."
msgstr ""
"Seleziona il colore del rettangolo di selezione sull'immagine corrente."

msgid "Selects the color of HUD overlays."
msgstr "Seleziona il colore delle sovrapposizioni HUD."

msgid "RGBA Display"
msgstr "Visualizzazione RGBA"

msgid "Pixel Values"
msgstr "Valori del pixel"

msgid "Secondary Display"
msgstr "Visualizzazione secondaria"

msgid "Luminance"
msgstr "Luminosità"

msgid "Positioning"
msgstr "Posizionamento"

msgid "Always Save on Exit"
msgstr "Salva sempre all'uscita"

msgid ""
"When this option is set, mrv2 will save its position and size upon exiting "
"the program."
msgstr ""
"Quando questa opzione è impostata, mrv2 salverà la sua posizione e "
"dimensione all'uscita del programma."

msgid "Fixed Position"
msgstr "Posizione fissa"

msgid ""
"When this option is set, mrv2 will open in the position you set here (except"
" if the window goes out of the Desktop).  If Always Save on Exit is on, the "
"values are recakculated upon exiting the program."
msgstr ""
"Quando questa opzione è impostata, mrv2 si aprirà nella posizione impostata "
"qui (eccetto se la finestra esce dal Desktop). Se sempre Salva all'uscita è "
"attivato, i valori vengono riaccumulati all'uscita del programma."

msgid "X:"
msgstr "X:"

msgid "Y:"
msgstr "Y:"

msgid "Fixed Size"
msgstr "Dimensione fissa"

msgid ""
"When this option is on, mrv2 will always open to the size you set in W and "
"H.  If Always Save on Exit is on, the values are recalculated upon exiting "
"the program."
msgstr ""
"Quando questa opzione è accesa, mrv2 si aprirà sempre alle dimensioni "
"impostate in W e H. Se sempre Salva all'uscita è accesa, i valori vengono "
"ricalcolati all'uscita del programma."

msgid "W:"
msgstr "W:"

msgid "H:"
msgstr "H:"

msgid "Take Current Window Values"
msgstr "Prendi i valori attuali della finestra"

msgid ""
"Fills the Fixed Position and and Fixed Size values with the current values "
"of the viewer.  Remember to also check the boxes for Fixed Position and/or "
"Fixed Size depending what you want to save."
msgstr ""
"Fills the Fixed Position and Fixed Size values with the current values of "
"the viewer. Remember to also check the boxes for Fixed Position and/or Fixed"
" Size depending what you want to save."

msgid "Render"
msgstr "Render"

msgid "Alpha Blend"
msgstr "Miscelazione alfa"

msgid "Minify Filter"
msgstr "Minimizzare il filtro"

msgid "Magnify Filter"
msgstr "Ingrandisci il filtro"

msgid "Thumbnails"
msgstr "Thumbnails"

msgid "Edit Viewport"
msgstr "Modifica visualizzazione"

msgid "How to display timeline thumbnails by default."
msgstr ""
"Come visualizzare le miniature della timeline per impostazione predefinita."

msgid "Preview Thumbnails above Timeline"
msgstr "Anteprima Thumbnails sopra Timeline"

msgid "Preview Thumbnails in a rectangle above Timeline"
msgstr "Anteprima Thumbnails in un rettangolo sopra Timeline"

msgid "Refresh Thumbnails on Panels Manuallly"
msgstr "Aggiorna manualmente le miniature nei pannelli"

msgid ""
"When this option is on, thumbnails in panels won't be refreshed "
"automatically.  You will have to use RMB->Update Thumbnail on the Thumbnail."
msgstr ""
"Quando questa opzione è attiva, le miniature nei pannelli non verranno "
"aggiornate automaticamente. È necessario usare clic destro -> Aggiorna "
"miniatura sulla miniatura."

msgid "Preview Thumbnails on Panels"
msgstr "Anteprima miniature sui pannelli"

msgid "Preview Thumbnails in Panels"
msgstr "Anteprima miniature nei pannelli"

msgid "Display"
msgstr "Visualizza"

msgid "How to display timeline by default."
msgstr "Come visualizzare la timeline per impostazione predefinita."

msgid "Start in Edit mode"
msgstr "Avvia in modalità Modifica"

msgid "Editing viewport will be visible at start up."
msgstr "La modifica della vista sarà visibile all'avvio."

msgid "Remove EDLs in Temporary Folder on Exit"
msgstr "Rimuovere EDL in cartella temporanea all'uscita"

msgid ""
"When selected, temporary EDLs (Playlists) will be removed from the temporary"
" folder."
msgstr ""
"Una volta selezionati, gli EDL temporanei (Playlists) verranno rimossi dalla"
" cartella temporanea."

msgid "Video Start Frame"
msgstr "Cornice di avvio video"

msgid "Start value in the timeline where video starts."
msgstr "Inizia il valore nella timeline dove inizia il video."

msgid "Playback"
msgstr "Riproduzione"

msgid "Auto Playback"
msgstr "Riproduzione automatica"

msgid "Start Playback when opening files."
msgstr "Avvia la riproduzione al momento dell'apertura dei file."

msgid "Single Click Playback"
msgstr "Riproduzione singola clic"

msgid ""
"Start Playback when single clicking the left mouse button on the view window"
msgstr ""
"Inizia la riproduzione quando fai clic sul pulsante sinistro del mouse sulla"
" finestra di visualizzazione"

msgid "Auto Hide Pixel Bar"
msgstr "Nascondi automaticamente la barra dei pixel"

msgid "Sequences"
msgstr "Sequenze"

msgid "Speed"
msgstr "Velocità"

msgid "Frames Per Second value for sequences that don't have embedded speed."
msgstr ""
"Frames Per secondo valore per sequenze che non hanno velocità incorporata."

msgid "Looping Mode"
msgstr "Modalità di attacco"

msgid "Select default looping mode in timeline."
msgstr "Selezionare la modalità di loop predefinita nella timeline."

msgid "Sensitivity"
msgstr "Sensibilità"

msgid ""
"This setting controls the sensitivity of scrubbing.  Smaller values make the"
" mouse move jump more frames while higher values does the opposite."
msgstr ""
"Questa impostazione controlla la sensibilità del lavaggio.  Valori più "
"piccoli fanno il mouse muovere saltare più fotogrammi mentre valori più alti"
" fanno il contrario."

msgid ""
"Start playback when scrubbing so that audio can be heard.  Scrubbing can be "
"less smooth."
msgstr ""
"Iniziare la riproduzione quando lavaggio in modo che l'audio può essere "
"ascoltato. Scrobbing può essere meno liscio."

msgid "Alt Sensitivity"
msgstr "Sensibilità Alt"

msgid ""
"When using ALT + Left Mouse Button, this setting controls the multiplier "
"used for slowing the scrubbing."
msgstr ""
"Quando si utilizza ALT + Click sinistro del mouse, questa impostazione "
"controlla il moltiplicatore usato per rallentare lo scrub."

msgid "Default View"
msgstr "Vista predefinita"

msgid "Show Transitions"
msgstr "Mostra transizioni"

msgid "Show Transitions in Edit Viewport"
msgstr "Mostra le transizioni nella visualizzazione Modifica"

msgid "Show Markers"
msgstr "Mostra segnalibri"

msgid "Show Markers in Edit Viewport"
msgstr "Mostra segnalibri nella visualizzazione Modifica"

msgid "Behavior"
msgstr "Comportamento"

msgid "Edit Associated Clips"
msgstr "Modifica clip associati"

msgid "Edit Associated Clips."
msgstr "Modifica Clip associati."

msgid "Editable"
msgstr "Modificabile"

msgid "Editable Timeline Viewport."
msgstr "Visualizzazione Timeline modificabile."

msgid "OCIO"
msgstr "OCIO"

msgid "OCIO Config File"
msgstr "File di configurazione OCIO"

msgid ""
"This is the path to your config.ocio file.  It can be set with the "
"environment variable OCIO, which takes precedence over any saved setting."
msgstr ""
"Questo è il percorso verso il file config.ocio. Può essere impostato con la "
"variabile ambiente OCIO, che ha precedenza su qualsiasi impostazione "
"salvata."

msgid "Built-in Configs"
msgstr "Confezioni incorporate"

msgid "Pick a config.ocio file from disk."
msgstr "Scegliere un file config.ocio dal disco."

msgid "Use Default Display and View"
msgstr "Usa la visualizzazione e la visualizzazione predefinite"

msgid ""
"When this option is on, and your config.ocio has a default display and view,"
" it will be used to be set as default."
msgstr ""
"Quando questa opzione è accesa, e il vostro config.ocio ha una "
"visualizzazione e una vista predefinite, sarà usato per essere impostato "
"come predefinito."

msgid "Use Active Views and Active Displays"
msgstr "Utilizza le viste attive e le visualizzazioni attive"

msgid ""
"When this option is off, OCIO files with active_views: and active_displays: "
"are not taken into account."
msgstr ""
"Quando questa opzione è spenta, i file OCIO con active_views: e "
"active_displays: non sono presi in considerazione."

msgid "OCIO Defaults"
msgstr "Default di OCIO"

msgid "8-bits"
msgstr "8-bit"

msgid ""
"The name of the OCIO default image color space for 8 bit images (jpg, bmp, "
"etc)."
msgstr ""
"Il nome dello spazio di colore predefinito dell'immagine OCIO per immagini a"
" 8 bit (jpg, bmp, ecc)."

msgid "16-bits"
msgstr "16 pezzetti"

msgid ""
"The name of the OCIO default image color space for 16-bit images (cin, tiff,"
" etc.)"
msgstr ""
"Il nome dello spazio di colore predefinito dell'immagine OCIO per immagini a"
" 16 bit (cin, tiff, ecc.)"

msgid "32-bits"
msgstr "32-bit"

msgid ""
"The name of the OCIO default image color space for 32-bit int images "
"(openexr integers, etc.)"
msgstr ""
"Il nome dello spazio di colore predefinito dell'immagine OCIO per immagini "
"int a 32 bit (openexr intergers, ecc.)"

msgid "half"
msgstr "metà"

msgid ""
"The name of the OCIO default image color space for OpenEXR half images."
msgstr ""
"Il nome dello spazio di colore predefinito dell'immagine OCIO per le "
"immagini mezza OpenEXR."

msgid "float"
msgstr "Punto galleggiante"

msgid ""
"The name of the OCIO default image color space for half and float images "
"(OpenEXR, hdr, dpx, etc.)"
msgstr ""
"Il nome dello spazio di colore predefinito dell'immagine OCIO per le "
"immagini a metà e a galleggiante (OpenEXR, hdr, dpx, ecc.)"

msgid "Default Look"
msgstr "Visualizzazione predefinita"

msgid "Display / View"
msgstr "Visualizza/Visualizza"

msgid "Default Display / View"
msgstr "Visualizzazione predefinita/Visualizza"

msgid "Loading"
msgstr "Caricamento"

msgid "Version Regex"
msgstr "Versione Regex"

msgid ""
"Regular Expression used to match clip versions.  Must group three things "
"(prefix, number and suffix). If left on its default value (_v), it will "
"automatically be created a regular expression to match versions defined with"
" _v in the name of the file, directory or both. For example: "
"gizmo_v001.0001.exr"
msgstr ""
"Espressione regolare utilizzata per corrispondere alle versioni delle clip. "
"Deve raggruppare tre elementi (prefisso, numero e suffisso). Se lasciato al "
"valore predefinito (_v), verrà automaticamente creata un'espressione "
"regolare per corrispondere alle versioni definite con _v nel nome del file, "
"della directory o di entrambi. Ad esempio: gizmo_v001.0001.exr"

msgid "Maximum Images Apart"
msgstr "Immagini massime separate"

msgid ""
"When searching for a version, this value is the maximum version apart from "
"each other when searching the first or last version."
msgstr ""
"Quando si cerca una versione, questo valore è la versione massima a parte "
"l'una dall'altra quando si cerca la prima o l'ultima versione."

msgid "Missing Frame"
msgstr "Cornice mancante"

msgid "Path Mappings"
msgstr "Mappature dei percorsi"

msgid ""
"Use Up and Down arrows to move the selected line up and down.  Double click "
"to change item.  Click on an empty area to unselect."
msgstr ""
"Utilizzare le frecce su e giù per spostare la linea selezionata su e giù. "
"Fare doppio clic per modificare l' elemento. Fare clic su un' area vuota per"
" non selezionare."

msgid "Add Paths"
msgstr "Aggiungi percorsi"

msgid "Add a new remote mapping."
msgstr "Aggiungere una nuova mappatura remota."

msgid "Remove Paths"
msgstr "Rimuovi percorsi"

msgid "Remove the currently selected path mapping."
msgstr "Rimuovi la mappatura del percorso attualmente selezionata."

msgid "Send"
msgstr "Invia"

msgid "Accept"
msgstr "Accettare"

msgid "UI Control"
msgstr "Controllo dell'interfaccia utente"

msgid "Pan and Zoom"
msgstr "Panoramica e zoom"

msgid "Color Control"
msgstr "Controllo colore"

msgid "Audio Control"
msgstr "Controllo audio"

msgid "Monitor VSync"
msgstr "Monitoraggio VSync"

msgid ""
"Turns on and off Monitor's Vsync.  VSync off can display movies faster, at "
"the cost of potential tearing in the image."
msgstr ""
"Attiva e spegne Vsync di Monitor. VSync può visualizzare i film più "
"velocemente, al costo di potenziale strappamento nell'immagine."

msgid "Color Buffers' Accuracy"
msgstr "Precisione dei tamponi a colori"

msgid ""
"Color Buffers can be Float, Half Float, Fast or Automatic.  Float preserves "
"all float information, Half Float preserves most float information and Fast "
"works in 8-bits.  Automatic selects the accuracy based on image depth."
msgstr ""
"I tamponi a colori possono essere Float, Mezzo Float, Veloce o Automatico. "
"Float conserva tutte le informazioni di galleggiante, Mezzo Float conserva "
"la maggior parte delle informazioni di galleggiante e Fast lavora in 8 bit. "
"Automatico seleziona l'accuratezza in base alla profondità dell'immagine."

msgid "Main Viewport"
msgstr "Viewport principale"

msgid "Blit"
msgstr "Blit"

msgid ""
"Viewports can be drawn with blitting or with shaders.  Depending on graphics"
" card and OS one can perform better then the other."
msgstr ""
"I viewport possono essere disegnati con blitting o con shader. A seconda "
"della scheda grafica e del sistema operativo, uno può funzionare meglio "
"dell’altro."

msgid "GPU"
msgstr "GPU"

msgid "Secondary Viewport"
msgstr "Viewport secondario"

msgid ""
"Timeline can be drawn with blitting or with shaders.  Depending on graphics "
"card and OS one can perform better than the other."
msgstr ""
"La timeline può essere disegnata con blitting o con shader. A seconda della "
"scheda grafica e del sistema operativo, uno può funzionare meglio "
"dell’altro."

msgid ""
"For changes to take effect, you will need to re-open any movies already "
"playing or reload mrv2."
msgstr ""
"Per che i cambiamenti possano avere effetto, dovrai riaprire qualsiasi film "
"già riproducente o ricaricare mrv2."

msgid "API"
msgstr "API"

msgid "Audio API to use for platforms that support multiple APIs (Linux only)"
msgstr ""
"API audio da usare per piattaforme che supportano più API (solo Linux)"

msgid "Output Device"
msgstr "Dispositivo di uscita"

msgid "Output Device to use for audio playback."
msgstr "Dispositivo di uscita da usare per la riproduzione audio."

<<<<<<< HEAD
#, fuzzy
msgid "Voice Annotations"
msgstr "Annotazione vocale/Riproduci"

#, fuzzy
msgid "Voice Annotation Preferences."
msgstr "Annotazione vocale/Registra"

#, fuzzy
msgid "Save Path"
msgstr "Rimuovi percorsi"

msgid "Pick a directory from disk to save voice overs.."
msgstr ""

#, fuzzy
msgid "Playback Speed"
msgstr "Velocità di riproduzione."

msgid "Microphone"
msgstr ""

#, fuzzy
msgid "Volume"
msgstr "Volume audio"
=======
msgid "Voice Annotations"
msgstr "Annotazioni vocali"

msgid "Voice Annotation Preferences."
msgstr "Preferenze delle annotazioni vocali."

msgid "Save Path"
msgstr "Percorso di salvataggio"

msgid "Pick a directory from disk to save voice overs.."
msgstr "Scegli una cartella dal disco per salvare i voice-over."

msgid "Playback Speed"
msgstr "Velocità di riproduzione"

msgid "Microphone"
msgstr "Microfono"

msgid "Volume"
msgstr "Volume"
>>>>>>> a22f76c8

msgid "ComfyUI"
msgstr "ComfyUI"

msgid ""
"Here are the current settings to interact with ComfyUI.  It requires "
"installation of mrv2's comfyUI nodes."
msgstr ""
"Ecco le impostazioni attuali per interagire con ComfyUI. Richiede "
"l'installazione dei nodi comfyUI di mrv2."

msgid "Use ComfyUI Pipe"
msgstr "Utilizzare il tubo ComfyUI"

msgid ""
"This setting opens a pipe to communicate with ComfyUI's "
"mrv2_save_exr_node.py"
msgstr ""
"Questa impostazione apre un tubo per comunicare con mrv2_save_exr_node.py di"
" ComfyUI"

msgid "Errors"
msgstr "Errori"

msgid "On FFmpeg Error"
msgstr "Errore di FFmpeg"

msgid "Adjusts how Log Window behaves in case of an FFmpeg error."
msgstr "Aggiusta come si comporta Log Window in caso di errore FFmpeg."

msgid "On Error"
msgstr "Errore"

msgid "Adjusts how Log Window behaves in case of error."
msgstr "Aggiusta come si comporta Log Window in caso di errore."

msgid "Check for Updates"
msgstr "Controlla gli aggiornamenti"

msgid ""
"Allows you to automatically download updates of mrv2 when it starts up."
msgstr ""
"Consente di scaricare automaticamente gli aggiornamenti di mrv2 quando si "
"avvia."

msgid "Allow Screen Saver"
msgstr "Consenti screensaver"

msgid ""
"This setting controls whether mrv2 will block the screen saver when running."
msgstr ""
"Questa impostazione controlla se mrv2 impedirà l’avvio dello screensaver "
"durante l’esecuzione."

msgid "Reset settings to the default."
msgstr "Reimposta le impostazioni al valore predefinito."

msgid "Revert"
msgstr "Ritorno"

msgid "Revert settings to last saved preferences."
msgstr "Riavvia le impostazioni per l'ultima preferenza salvata."

msgid ""
"Accept settings but don't save.  They will get saved when exiting the "
"program."
msgstr ""
"Accettare le impostazioni ma non salvare. Essi verranno salvati quando "
"uscirà dal programma."

msgid "Module"
msgstr "Modulo"

msgid "User Interface/View Window"
msgstr "Interfaccia utente/Visualizza finestra"

msgid "User Interface/File Requester"
msgstr "Interfaccia utente/Richiedente file"

msgid "User Interface/Fonts"
msgstr "Interfaccia utente/Caratteri"

msgid "User Interface/HDR"
msgstr "Interfaccia utente/HDR"

msgid "User Interface/Language and Colors"
msgstr "Interfaccia utente/Lingua e colori"

msgid "User Interface/Pixel Toolbar"
msgstr "Interfaccia utente/Barra degli strumenti del pixel"

msgid "User Interface/Positioning"
msgstr "Interfaccia utente/Posizionamento"

msgid "User Interface/Render"
msgstr "Interfaccia utente/Render"

msgid "User Interface/Thumbnails"
msgstr "Interfaccia utente/Thumbnails"

msgid "User Interface/Timeline"
msgstr "Interfaccia utente/Scadenza"

msgid "No Audio was Compiled"
msgstr "Nessun audio è stato compilato"

msgid "No Audio Devices were Found"
msgstr "Non sono stati trovati dispositivi audio"

msgid "Default API"
msgstr "API predefinita"

msgid "No Valid Devices found"
msgstr "Nessun dispositivo valido trovato"

msgid "Default Device"
msgstr "Dispositivo predefinito"

msgid "PDF Options"
msgstr "Opzioni PDF"

msgid "Page Size"
msgstr "Dimensione pagina"

msgid "Remote to Local Path Mapping"
msgstr "Mappatura dei percorsi da remoto a locale"

msgid "Remote Path"
msgstr "Percorso remoto"

msgid "Local Path"
msgstr "Percorso locale"

msgid "Okay"
msgstr "D'accordo."

msgid "OCIO Presets"
msgstr "Presetti OCIO"

msgid "Click to switch to a stored preset."
msgstr "Fare clic per passare a un preset memorizzato."

msgid "Click to add a new preset with the current settings."
msgstr ""
"Fare clic per aggiungere un nuovo preset con le impostazioni correnti."

msgid "Click to delete the selected preset."
msgstr "Fare clic per eliminare il preset selezionato."

msgid ""
"Select, Add or Delete an OCIO Preset that stores: config filename, Input "
"Color Space, View, Look, LUT settings and Defaults for 8-bits, 16-bits, "
"32-bits, half and float images. "
msgstr ""
"Selezionare, Aggiungere o Eliminare un preset OCIO che memorizzi: nome del "
"file di configurazione, spazio di colore di ingresso, visualizzazione, "
"impostazioni LUT e predefinite per 8-bit, 16-bit, 32-bit, metà e immagini "
"fluttuanti."

msgid "Summary"
msgstr "Sintesi"

msgid "Preset Name"
msgstr "Nome preimpostato"

msgid "Function"
msgstr "Funzione"

msgid "Key"
msgstr "Key"

msgid "Match Case"
msgstr "Caso di corrispondenza"

msgid "Reset hotkeys to mrv2's default configuration."
msgstr ""
"Reimposta i tasti di avviamento alla configurazione predefinita di mrv2."

msgid "Reload"
msgstr "Ricarica"

msgid "Reload hotkeys to last saved file."
msgstr "Ricarica i tasti di avviamento per l'ultimo file salvato."

msgid "Accept the current hotkeys."
msgstr "Accettare le tastiere attuali."

msgid "HW"
msgstr "HW"

msgid "CPU Information"
msgstr "Informazioni CPU"

msgid "GPU Information"
msgstr "Informazioni GPU"

msgid "Formats"
msgstr "Formati"

msgid "Codecs"
msgstr "Codici"

msgid "Subtitles"
msgstr "Sottotitoli"

msgid "Protocols"
msgstr "Protocolli"

msgid "Thanks"
msgstr "Grazie."

msgid "Hotkey for..."
msgstr "Hotkey per..."

msgid "Type Key"
msgstr "Tasto di tipo"

msgid "Type a key."
msgstr "Digita una chiave."

msgid "Shift"
msgstr "Spostamento"

msgid "Ctrl"
msgstr "Ctrl"

msgid "Alt"
msgstr "Alt"

msgid "Meta"
msgstr "Meta"

msgid "Clear"
msgstr "Cancella"

msgid "OCIO Browser"
msgstr "Navigatore OCIO"

msgid "Select an OCIO Transform"
msgstr "Seleziona una trasformazione OCIO"

msgid "Accept the selected OCIO file."
msgstr "Accettare il file OCIO selezionato."

msgid "Cancel the OCIO selection and don't change anything."
msgstr "Annulla la selezione OCIO e non cambiare nulla."

msgid "Escape"
msgstr "Fuga"

msgid "BackSpace"
msgstr "BackSpace"

msgid "Tab"
msgstr "Tab"

msgid "Return"
msgstr "Ritorna"

msgid "Print"
msgstr "Stampa"

msgid "ScrollLock"
msgstr "Bloccare lo scorrimento"

msgid "Pause"
msgstr "Pausa"

msgid "Insert"
msgstr "Inserisci"

msgid "PageUp"
msgstr "Pagina in alto"

msgid "End"
msgstr "End"

msgid "PageDown"
msgstr "Pagina abbassata"

msgid "Left"
msgstr "Sinistra"

msgid "Up"
msgstr "Up"

msgid "Right"
msgstr "Giusto."

msgid "Down"
msgstr "Giù"

msgid "LeftShift"
msgstr "Sinistra"

msgid "RightShift"
msgstr "Maggio destro"

msgid "LeftCtrl"
msgstr "Ctrl sinistro"

msgid "RightCtrl"
msgstr "Ctrl destro"

msgid "CapsLock"
msgstr "Cappelli di blocco"

msgid "LeftAlt"
msgstr "SinistraAlt"

msgid "RightAlt"
msgstr "DestraAlt"

msgid "LeftMeta"
msgstr "MetaSinistra"

msgid "RightMeta"
msgstr "DestraMeta"

msgid "Menu"
msgstr "Menù"

msgid "NumLock"
msgstr "Chiusura del numLock"

msgid "padEnter"
msgstr "padEnter"

msgid "pad0"
msgstr "ripiano"

msgid "pad1"
msgstr "ripiano1"

msgid "pad2"
msgstr "ripiano2"

msgid "pad3"
msgstr "ripiano3"

msgid "pad4"
msgstr "ripiano4"

msgid "pad5"
msgstr "ripiano5"

msgid "pad6"
msgstr "ripiano6"

msgid "pad7"
msgstr "ripiano7"

msgid "pad8"
msgstr "ripiano8"

msgid "pad9"
msgstr "ripiano9"

msgid "Space (' ')"
msgstr "Spazio ('')"

msgid "Multiply"
msgstr "Multiplicare"

msgid "Subtract"
msgstr "Sottotrarre"

msgid "Decimal"
msgstr "Decimale"

msgid "Divide"
msgstr "Dividere"

msgid "@B12@C7@b@.Remote\t@B12@C7@b@.Local"
msgstr "@B12@C7@b@.Remote @B12@C7@b@.Local"

msgid "sysctl failed!"
msgstr "Sysctl è fallito!"

msgid "host_statistics64 failed"
msgstr "host_statistics64 non riuscito"

msgid "task info failed"
msgstr "Informazione dell'attività non riuscita"

msgid "Open Directory"
msgstr "Apri directory"

msgid "Open Movie or Sequence"
msgstr "Apri film o sequenza"

msgid "Open Single Image"
msgstr "Apri immagine singola"

msgid "Save Image"
msgstr "Salva immagine"

msgid "Save Frames To Folder"
msgstr "Salva fotogrammi nella cartella"

msgid "Save OTIO Timeline"
msgstr "Salva timeline OTIO"

msgid "Save Annotations Only"
msgstr "Salva solo le annotazioni"

msgid "Save Annotations as JSON"
msgstr "Salva le annotazioni come JSON"

msgid "Save PDF Document"
msgstr "Salva documento PDF"

msgid "Save Session As"
msgstr "Salva sessione come"

msgid "Close Current"
msgstr "Chiudi corrente"

msgid "Close All"
msgstr "Chiudi tutto"

msgid "Quit Program"
msgstr "Esci dal programma"

msgid "Zoom Minimum"
msgstr "Zoom minimo"

msgid "Zoom Maximum"
msgstr "Ingrandisci il massimo"

msgid "Center Image"
msgstr "Immagine centrale"

msgid "Fit Screen"
msgstr "Schermo adattato"

msgid "Resize Main Window to Fit"
msgstr "Ridimensiona la finestra principale da adattare"

msgid "Fit All"
msgstr "Adatta a tutto"

msgid "Toggle Minify Texture Filtering"
msgstr "Commuta il filtro di texture Minimizzare"

msgid "Toggle Magnify Texture Filtering"
msgstr "Commuta la filtrazione di texture ingrandisci"

msgid "Auto Frame View"
msgstr "Visualizza fotogramma automatico"

msgid "Toggle Click Through"
msgstr "Commuta clicca attraverso"

msgid "More UI Transparency"
msgstr "Più trasparenza dell'interfaccia utente"

msgid "Less UI Transparency"
msgstr "Meno trasparenza dell'interfaccia utente"

msgid "Ignore Display Window"
msgstr "Ignora la finestra di visualizzazione"

msgid "Ignore Chromaticities"
msgstr "Ignora le cromaticità"

msgid "Auto Normalize"
msgstr "Normalizza automaticamente"

msgid "Invalid Values"
msgstr "Valori non validi"

msgid "HDR Data From File"
msgstr "Dati HDR da file"

msgid "HDR Data Inactive"
msgstr "Rendering/Dati HDR/Inattivo"

msgid "HDR Data Active"
msgstr "Rendering/Dati HDR/Attivo"

msgid "Toggle HDR tonemap"
msgstr "Commuta mappa tonale HDR"

msgid "Compare None"
msgstr "Confronta Nessuna"

msgid "Compare Wipe"
msgstr "Confronta Wipe"

msgid "Compare Overlay"
msgstr "Confronta sovrapposizione"

msgid "Compare Difference"
msgstr "Confronta la differenza"

msgid "Compare Horizontal"
msgstr "Confronta orizzontale"

msgid "Compare Vertical"
msgstr "Confronta verticale"

msgid "Compare Tile"
msgstr "Confronta la piastrella"

msgid "Color Channel"
msgstr "Canale colore"

msgid "Red Channel"
msgstr "Canale rosso"

msgid "Green Channel"
msgstr "Canale verde"

msgid "Blue Channel"
msgstr "Canale blu"

msgid "Alpha Channel"
msgstr "Canale alfa"

msgid "Lumma Channel"
msgstr "Canale Lumma"

msgid "Flip X"
msgstr "Flip X"

msgid "Flip Y"
msgstr "Flip Y"

msgid "Rotate Images +90 Degrees"
msgstr "Ruota immagini +90 gradi"

msgid "Rotate Images -90 Degrees"
msgstr "Ruotare le immagini -90 gradi"

msgid "Video Levels from File"
msgstr "Livelli video dal file"

msgid "Video Levels Legal Range"
msgstr "Livelli video Intervallo Legale"

msgid "Video Levels Full Range"
msgstr "Livelli video Intervallo Completo"

msgid "Alpha Blend None"
msgstr "Miscelazione alfa Nessuna"

msgid "Alpha Blend Straight"
msgstr "Miscelazione alfa dritto"

msgid "Alpha Blend Premultiplied"
msgstr "Miscelazione alfa Premultiplicata"

msgid "Annotation Clear Frame"
msgstr "Cancella il telaio dell' annotazione"

msgid "Annotation Clear All Frames"
msgstr "Annotazione Cancella tutti i quadri"

msgid "Annotation Frame Step Backwards"
msgstr "Cornice di annotazione passo indietro"

msgid "Toggle Show Annotations"
msgstr "Attiva/disattiva visualizzazione annotazioni"

msgid "Frame Step Backwards"
msgstr "Passaggio del telaio verso l'indietro"

msgid "Frame Step FPS Backwards"
msgstr "Cornice Passo FPS Indietro"

msgid "Annotation Frame Step Forwards"
msgstr "Fase in avanti del telaio dell'annotazione"

msgid "Frame Step Forwards"
msgstr "Passaggio del telaio in avanti"

msgid "Frame Step FPS Forwards"
msgstr "Fase del telaio FPS in avanti"

msgid "Play Backwards"
msgstr "Gioca indietro"

msgid "Play Backwards / Change Speed"
msgstr "Gioca indietro/Cambia velocità"

msgid "Play in Current Direction"
msgstr "Gioca nella direzione corrente"

msgid "Play Forwards"
msgstr "Gioca avanti"

msgid "Play Forwards / Change Speed"
msgstr "Gioca avanti/Cambia velocità"

msgid "Next Clip"
msgstr "Clip successivo"

msgid "Previous Clip"
msgstr "Clip precedente"

msgid "Loop Playback"
msgstr "Riproduzione del filo"

msgid "Playback Once"
msgstr "Riproduzione una volta"

msgid "Playback Ping Pong"
msgstr "Riproduzione Ping Pong"

msgid "First Image Version"
msgstr "Prima versione dell'immagine"

msgid "Previous Image Version"
msgstr "Versione dell'immagine precedente"

msgid "Next Image Version"
msgstr "Versione immagine successiva"

msgid "Last Image Version"
msgstr "Ultima versione dell'immagine"

msgid "Previous Image"
msgstr "Immagine precedente"

msgid "Next Image"
msgstr "Immagine successiva"

msgid "Previous Image Limited"
msgstr "Immagine precedente limitata"

msgid "Next Image Limited"
msgstr "Immagine successiva limitata"

msgid "Previous Channel"
msgstr "Canale precedente"

msgid "Next Channel"
msgstr "Canale successivo"

msgid "Clear Cache"
msgstr "Cancella la cache"

msgid "Update Video Frame"
msgstr "Aggiorna il QuadroVideo"

msgid "Cut Frame"
msgstr "Taglia il telaio"

msgid "Copy Frame"
msgstr "Copia cornice"

msgid "Paste Frame"
msgstr "Incolla il telaio"

msgid "Insert Frame"
msgstr "Inserisci il telaio"

msgid "Slice Clip"
msgstr "Taglia clip"

msgid "Remove Clip"
msgstr "Rimuovi clip"

msgid "Insert Audio Clip"
msgstr "Inserisci clip audio"

msgid "Remove Audio Clip"
msgstr "Rimuovi clip audio"

msgid "Insert Audio Gap"
msgstr "Inserisci gap audio"

msgid "Remove Audio Gap"
msgstr "Rimuovi il gap audio"

msgid "Edit Undo"
msgstr "Modifica Annulla"

msgid "Edit Redo"
msgstr "Modifica ripristinare"

msgid "Toggle Menu Bar"
msgstr "Commuta la barra dei menu"

msgid "Toggle Top Bar"
msgstr "Commuta barra superiore"

msgid "Toggle Pixel Bar"
msgstr "Commuta la barra dei pixel"

msgid "Toggle Timeline"
msgstr "Commuta timeline"

msgid "Toggle Status Bar"
msgstr "Commuta la barra di stato"

msgid "Toggle Tool Dock"
msgstr "Attiva la dock dello strumento"

msgid "Toggle Full Screen"
msgstr "Commuta schermo intero"

msgid "Toggle Presentation"
msgstr "Commuta la presentazione"

msgid "Toggle Float On Top"
msgstr "Commuta fluttuare in alto"

msgid "Toggle Secondary"
msgstr "Commuta secondario"

msgid "Toggle Secondary Float On Top"
msgstr "Commutare la flotta secondaria in alto"

msgid "Toggle NDI"
msgstr "Commuta NDI"

msgid "Toggle Network"
msgstr "Commuta la rete"

msgid "Toggle USD"
msgstr "Commutare l'USD"

msgid "Toggle Stereo 3D"
msgstr "Commuta stereo 3D"

msgid "Toggle Edit Mode"
msgstr "Commuta la modalità Modifica"

msgid "Toggle Timeline Editable"
msgstr "Commuta la timeline modificabile"

msgid "Toggle Edit Associated Clips"
msgstr "Commuta Modifica clip associati"

msgid "Timeline Frame View"
msgstr "Vista del quadro temporale"

msgid "Toggle Timeline Scroll To Current Frame"
msgstr "Commuta lo scorrimento della linea temporale sulla cornice corrente"

msgid "Toggle Timeline Track Info"
msgstr "Commuta le informazioni sulla traccia temporale"

msgid "Toggle Timeline Clip Info"
msgstr "Commuta le informazioni sulla clip della linea temporale"

msgid "Toggle Timeline Thumbnails"
msgstr "Commuta le miniature della linea temporale"

msgid "Toggle Timeline Transitions"
msgstr "Commuta le transizioni temporali"

msgid "Toggle Timeline Markers"
msgstr "Commuta i segnalibri della linea temporale"

msgid "Reset Gain/Gamma"
msgstr "Ripristina il guadagno/Gamma"

msgid "Exposure More"
msgstr "Esposizione di più"

msgid "Exposure Less"
msgstr "Esposizione Meno"

msgid "Saturation More"
msgstr "Saturazione Più"

msgid "Saturation Less"
msgstr "Saturazione Meno"

msgid "Gamma More"
msgstr "Gamma Più"

msgid "Gamma Less"
msgstr "Gamma Meno"

msgid "OCIO In Top Bar"
msgstr "OCIO nella barra superiore"

msgid "OCIO Input Color Space"
msgstr "Spazio colore di ingresso OCIO"

msgid "OCIO Display"
msgstr "Visualizzazione OCIO"

msgid "OCIO View"
msgstr "Vista OCIO"

msgid "OCIO Toggle"
msgstr "Attiva/Disattiva OCIO"

msgid "Scrub Mode"
msgstr "Modalità spruzzo"

msgid "Area Selection Mode"
msgstr "Modalità di selezione dell'area"

msgid "Erase Mode"
msgstr "Modalità di cancellazione"

msgid "Polygon Mode"
msgstr "Modalità Poligono"

msgid "Arrow Mode"
msgstr "Modalità freccia"

msgid "Rectangle Mode"
msgstr "Modalità rettangolo"

msgid "Circle Mode"
msgstr "Modalità cerchio"

msgid "Text Mode"
msgstr "Modalità testo"

<<<<<<< HEAD
#, fuzzy
msgid "Voice Mode"
msgstr "Modalità cerchio"
=======
msgid "Voice Mode"
msgstr "Modalità vocale"
>>>>>>> a22f76c8

msgid "Pen Size More"
msgstr "Misura della penna di più"

msgid "Pen Size Less"
msgstr "Misura penna meno"

msgid "Switch Pen Color"
msgstr "Cambia colore della penna"

msgid "Hud Window"
msgstr "Finestra di rivestimento"

msgid "Toggle One Panel Only"
msgstr "Commuta solo un pannello"

msgid "Toggle Files Panel"
msgstr "Commuta il pannello File"

msgid "Toggle Media Info Panel"
msgstr "Commuta il pannello di informazioni multimediali"

msgid "Toggle Color Area Info Panel"
msgstr "Commuta il pannello d'informazione dell'area di colore"

msgid "Toggle Color Controls Panel"
msgstr "Commuta il pannello di controllo dei colori"

msgid "Toggle Playlist Panel"
msgstr "Commuta il pannello della lista di riproduzione"

msgid "Toggle Compare Panel"
msgstr "Commuta il pannello di confronto"

msgid "Toggle Devices Panel"
msgstr "Commuta il pannello Dispositivi"

msgid "Toggle Annotation Panel"
msgstr "Commuta il pannello di annotazione"

msgid "Toggle Background Panel"
msgstr "Commuta il pannello di sfondo"

msgid "Toggle Settings Panel"
msgstr "Commuta il pannello Impostazioni"

msgid "Toggle Histogram Panel"
msgstr "Commuta il pannello dell'istogramma"

msgid "Toggle Vectorscope Panel"
msgstr "Commuta il pannello Vectorscope"

msgid "Toggle Waveform Panel"
msgstr "Commuta il pannello Waveform"

msgid "Toggle Environment Map Panel"
msgstr "Commuta il pannello della mappa dell'ambiente"

msgid "Toggle Preferences Window"
msgstr "Commuta la finestra Preferenze"

msgid "Toggle Python Panel"
msgstr "Commuta il pannello Python"

msgid "Toggle Log Panel"
msgstr "Commuta il pannello di registro"

msgid "Toggle Hotkeys Window"
msgstr "Finestra di commutazione di tasti di avviamento"

msgid "Toggle About Window"
msgstr "Commuta la finestra"

#~ msgid "Returns true if the rate is valid for use with timecode."
#~ msgstr "Restituisce true se la tariffa è valida per l'uso con timecode."

#~ msgid "Could not read annotation image from view"
#~ msgstr "Impossibile leggere l’immagine delle annotazioni dalla vista"

#~ msgid "HDR monitor found."
#~ msgstr "Monitor HDR trovato."

#~ msgid "HDR monitor not found or not configured."
#~ msgstr "Monitor HDR non trovato o non configurato."

#~ msgid "Returns true if the rate is valid for use with timecode."
#~ msgstr "Restituisce true se la tariffa è valida per l'uso con timecode."

#~ msgid ""
#~ "The Pixel Bar can slow down playback at high resolutions.  When this option "
#~ "is on, the pixel toolbar will be hidden automatically."
#~ msgstr ""
#~ "La barra dei pixel può rallentare la riproduzione ad alte risoluzioni. "
#~ "Quando questa opzione è accesa, la barra degli strumenti dei pixel viene "
#~ "nascosta automaticamente."

#~ msgid "smpte2084"
#~ msgstr "smpte2084"

#~ msgid "arib-std-b67"
#~ msgstr "arib-std-b67"

#~ msgid "Vulkan info: {0}"
#~ msgstr "Informazioni Vulkan: {0}"

#~ msgid "Scrub with Audio"
#~ msgstr "Spruzzare con l'audio"

#~ msgid "Blit Viewports"
#~ msgstr "Vedute di sbiancamento"

#~ msgid "Blit Timeline"
#~ msgstr "Tempistica di sbiancamento"<|MERGE_RESOLUTION|>--- conflicted
+++ resolved
@@ -537,14 +537,7 @@
 "For example, the duration of a clip from frame 10 to frame 15 is 6 frames. Result will be in the rate of start_time.\n"
 msgstr ""
 "\n"
-<<<<<<< HEAD
-"Calcola la durata dei campioni dal primo all'ultimo (incluso l'ultimo). "
-"Questo non è lo stesso che la distanza. Ad esempio, la durata di un clip dal "
-"fotogramma 10 al fotogramma 15 è di 6 fotogrammi. Il risultato sarà nella "
-"velocità di start_time.\n"
-=======
 "Calcola la durata dei campioni dal primo all'ultimo (incluso l'ultimo). Questo non è lo stesso che la distanza. Ad esempio, la durata di un clip dal fotogramma 10 al fotogramma 15 è di 6 fotogrammi. Il risultato sarà nella velocità di start_time.\n"
->>>>>>> a22f76c8
 
 msgid ""
 "Returns the first valid timecode rate that has the least difference from the"
@@ -892,12 +885,7 @@
 "For example, if start_time is 1 and end_time is 10, the returned will have a duration of 9.\n"
 msgstr ""
 "\n"
-<<<<<<< HEAD
-"Crea un :class:`~TimeRange` dall'inizio e dalla fine :class:"
-"`~RationalTime`\\s (esclusivo).\n"
-=======
 "Crea un :class:`~TimeRange` dall'inizio e dalla fine :class:`~RationalTime`\\s (esclusivo).\n"
->>>>>>> a22f76c8
 "\n"
 "Per esempio, se start_time è 1 e end_time è 10, il ritorno avrà una durata di 9.\n"
 
@@ -908,12 +896,7 @@
 "For example, if start_time is 1 and end_time is 10, the returned will have a duration of 10.\n"
 msgstr ""
 "\n"
-<<<<<<< HEAD
-"Crea un :class:`~TimeRange` dall'inizio e dalla fine :class:"
-"`~RationalTime`\\s (incluso).\n"
-=======
 "Crea un :class:`~TimeRange` dall'inizio e dalla fine :class:`~RationalTime`\\s (incluso).\n"
->>>>>>> a22f76c8
 "\n"
 "Per esempio, se start_time è 1 e end_time è 10, il ritorno avrà una durata di 10.\n"
 
@@ -3742,15 +3725,6 @@
 msgstr "Impossibile leggere i dati dell’immagine dalla vista"
 
 msgid "Voice Over/Delete"
-<<<<<<< HEAD
-msgstr ""
-
-msgid "VoiceOver/Clear"
-msgstr ""
-
-msgid "Audio/Append"
-msgstr ""
-=======
 msgstr "Voice-over/Elimina"
 
 msgid "Audio/Clear"
@@ -3758,7 +3732,6 @@
 
 msgid "Audio/Append"
 msgstr "Audio/Aggiungi"
->>>>>>> a22f76c8
 
 msgid "Play"
 msgstr "Gioca"
@@ -3794,11 +3767,7 @@
 msgstr "Freccia"
 
 msgid "Voice"
-<<<<<<< HEAD
-msgstr ""
-=======
 msgstr "Voce"
->>>>>>> a22f76c8
 
 msgid "Rotate"
 msgstr "Ruotare"
@@ -6073,15 +6042,6 @@
 msgstr "Normale"
 
 msgid "X 2"
-<<<<<<< HEAD
-msgstr ""
-
-msgid "X 3"
-msgstr ""
-
-msgid "X 4"
-msgstr ""
-=======
 msgstr "× 2"
 
 msgid "X 3"
@@ -6089,7 +6049,6 @@
 
 msgid "X 4"
 msgstr "× 4"
->>>>>>> a22f76c8
 
 msgid "Do Nothing"
 msgstr "Non fare niente"
@@ -6911,33 +6870,6 @@
 msgid "Output Device to use for audio playback."
 msgstr "Dispositivo di uscita da usare per la riproduzione audio."
 
-<<<<<<< HEAD
-#, fuzzy
-msgid "Voice Annotations"
-msgstr "Annotazione vocale/Riproduci"
-
-#, fuzzy
-msgid "Voice Annotation Preferences."
-msgstr "Annotazione vocale/Registra"
-
-#, fuzzy
-msgid "Save Path"
-msgstr "Rimuovi percorsi"
-
-msgid "Pick a directory from disk to save voice overs.."
-msgstr ""
-
-#, fuzzy
-msgid "Playback Speed"
-msgstr "Velocità di riproduzione."
-
-msgid "Microphone"
-msgstr ""
-
-#, fuzzy
-msgid "Volume"
-msgstr "Volume audio"
-=======
 msgid "Voice Annotations"
 msgstr "Annotazioni vocali"
 
@@ -6958,7 +6890,6 @@
 
 msgid "Volume"
 msgstr "Volume"
->>>>>>> a22f76c8
 
 msgid "ComfyUI"
 msgstr "ComfyUI"
@@ -7776,14 +7707,8 @@
 msgid "Text Mode"
 msgstr "Modalità testo"
 
-<<<<<<< HEAD
-#, fuzzy
-msgid "Voice Mode"
-msgstr "Modalità cerchio"
-=======
 msgid "Voice Mode"
 msgstr "Modalità vocale"
->>>>>>> a22f76c8
 
 msgid "Pen Size More"
 msgstr "Misura della penna di più"
