# English translations for mrv2 package.
# This file is distributed under the same license as the mrv2 package.
# Automatically generated, 2024.
#
msgid ""
msgstr ""
"Project-Id-Version: mrv2 v1.1.6\n"
"Report-Msgid-Bugs-To: ggarra13@gmail.com\n"
"PO-Revision-Date: 2024-05-09 12:13-0300\n"
"Last-Translator: Automatically generated\n"
"Language-Team: none\n"
"Language: en\n"
"MIME-Version: 1.0\n"
"Content-Type: text/plain; charset=ASCII\n"
"Content-Transfer-Encoding: 8bit\n"
"Plural-Forms: nplurals=2; plural=(n != 1);\n"

msgid ""
"\n"
"USD module.\n"
"\n"
"Contains all classes and enums related to USD (Universal Scene "
"Description). \n"
msgstr ""
"\n"
"USD module.\n"
"\n"
"Contains all classes and enums related to USD (Universal Scene "
"Description). \n"

msgid "Renderer Name"
msgstr "Renderer Name"

msgid "Render Width"
msgstr "Render Width"

msgid "Models' complexity."
msgstr "Models' complexity."

msgid "Draw mode  :class:`mrv2.usd.DrawMode`."
msgstr "Draw mode  :class:`mrv2.usd.DrawMode`."

msgid "Enable Lighting"
msgstr "Enable Lighting"

msgid "Enable Scene Lights"
msgstr "Enable Scene Lights"

msgid "Enable Scene Materials"
msgstr "Enable Scene Materials"

msgid "Enable sRGB"
msgstr "Enable sRGB"

msgid "Stage Cache Count"
msgstr "Stage Cache Count"

msgid "Disk Cache Byte Count"
msgstr "Disk Cache Byte Count"

msgid "USD Render Options."
msgstr "USD Render Options."

msgid "Get USD Render Options."
msgstr "Get USD Render Options."

msgid "Set USD Render Options."
msgstr "Set USD Render Options."

msgid ""
"\n"
"UI module.\n"
"\n"
"Contains all classes and enums related to UI (User Interface). \n"
msgstr ""
"\n"
"UI module.\n"
"\n"
"Contains all classes and enums related to UI (User Interface). \n"

msgid "Refresh menus."
msgstr "Refresh menus."

msgid ""
"\n"
"Timeline module.\n"
"\n"
"Contains all functions related to the timeline control.\n"
msgstr ""
"\n"
"Timeline module.\n"
"\n"
"Contains all functions related to the timeline control.\n"

msgid "Play forwards."
msgstr "Play forwards."

msgid "Play backwards."
msgstr "Play backwards."

msgid "Seek to a time in timeline."
msgstr "Seek to a time in timeline."

msgid "Seek to a frame in timeline."
msgstr "Seek to a frame in timeline."

msgid "Seek to a second in timeline."
msgstr "Seek to a second in timeline."

msgid "Time range of the timeline."
msgstr "Time range of the timeline."

msgid "Selected time range of the timeline."
msgstr "Selected time range of the timeline."

msgid "Set the selected time range of the timeline."
msgstr "Set the selected time range of the timeline."

msgid "Set the in time of the selected time range of the timeline."
msgstr "Set the in time of the selected time range of the timeline."

msgid "Set the in frame of the selected time range of the timeline."
msgstr "Set the in frame of the selected time range of the timeline."

msgid "Set the in seconds of the selected time range of the timeline."
msgstr "Set the in seconds of the selected time range of the timeline."

msgid "Set the out time of the selected time range of the timeline."
msgstr "Set the out time of the selected time range of the timeline."

msgid "Set the out frame of the selected time range of the timeline."
msgstr "Set the out frame of the selected time range of the timeline."

msgid "Set the out seconds of the selected time range of the timeline."
msgstr "Set the out seconds of the selected time range of the timeline."

msgid "Current time in timeline."
msgstr "Current time in timeline."

msgid "Current frame in timeline."
msgstr "Current frame in timeline."

msgid "Current seconds in timeline."
msgstr "Current seconds in timeline."

msgid "Return current loop mode of timeline."
msgstr "Return current loop mode of timeline."

msgid "Set current loop mode of timeline."
msgstr "Set current loop mode of timeline."

msgid "Gets the current FPS of timeline."
msgstr "Gets the current FPS of timeline."

msgid "Gets the default speed of the timeline."
msgstr "Gets the default speed of the timeline."

msgid "Set current FPS of timeline."
msgstr "Set current FPS of timeline."

msgid "Value less than 0"
msgstr "Value less than 0"

msgid ""
"\n"
"Settings module.\n"
"\n"
"Contains all settings functions.\n"
msgstr ""
"\n"
"Settings module.\n"
"\n"
"Contains all settings functions.\n"

msgid "Returns whether to check for updates at start up."
msgstr "Returns whether to check for updates at start up."

msgid "Retrieve the cache memory setting in gigabytes."
msgstr "Retrieve the cache memory setting in gigabytes."

msgid "Set the cache memory setting in gigabytes."
msgstr "Set the cache memory setting in gigabytes."

msgid "Retrieve Read Ahead cache in seconds."
msgstr "Retrieve Read Ahead cache in seconds."

msgid "Set Read Ahead cache in seconds."
msgstr "Set Read Ahead cache in seconds."

msgid "Retrieve Read Behind cache in seconds."
msgstr "Retrieve Read Behind cache in seconds."

msgid "Set Read Behind cache in seconds."
msgstr "Set Read Behind cache in seconds."

msgid "Set file sequence audio."
msgstr "Set file sequence audio."

msgid "Get file sequence audio."
msgstr "Get file sequence audio."

msgid "Set file sequence audio file name."
msgstr "Set file sequence audio file name."

msgid "Get file sequence audio file name."
msgstr "Get file sequence audio file name."

msgid "Set file sequence audio directory."
msgstr "Set file sequence audio directory."

msgid "Get file sequence audio directory."
msgstr "Get file sequence audio directory."

msgid "Set maximum file sequence digits."
msgstr "Set maximum file sequence digits."

msgid "Get maximum file sequence digits."
msgstr "Get maximum file sequence digits."

msgid "Set Timer Mode."
msgstr "Set Timer Mode."

msgid "Get Timer Mode."
msgstr "Get Timer Mode."

msgid "Set Audio Buffer Frame Count."
msgstr "Set Audio Buffer Frame Count."

msgid "Get Audio Buffer Frame Count."
msgstr "Get Audio Buffer Frame Count."

msgid "Set Video Request Count."
msgstr "Set Video Request Count."

msgid "Get Video Request Count."
msgstr "Get Video Request Count."

msgid "Set Audio Request Count."
msgstr "Set Audio Request Count."

msgid "Get Audio Request Count."
msgstr "Get Audio Request Count."

msgid "Set Sequence Thread Count."
msgstr "Set Sequence Thread Count."

msgid "Get Sequence Thread Count."
msgstr "Get Sequence Thread Count."

msgid "Set FFmpeg YUV To RGB Conversion."
msgstr "Set FFmpeg YUV To RGB Conversion."

msgid "Get FFmpeg YUV To RGB Conversion."
msgstr "Get FFmpeg YUV To RGB Conversion."

msgid "Set FFmpeg Color Accuracy."
msgstr "Set FFmpeg Color Accuracy."

msgid "Get FFmpeg Color Accuracy."
msgstr "Get FFmpeg Color Accuracy."

msgid "Set FFmpeg Thread Count."
msgstr "Set FFmpeg Thread Count."

msgid "Get FFmpeg Thread Count."
msgstr "Get FFmpeg Thread Count."

msgid "No session name established, cannot save."
msgstr "No session name established, cannot save."

msgid ""
"\n"
"Session module.\n"
"\n"
"Used to manage everything related to sessions.\n"
msgstr ""
"\n"
"Session module.\n"
"\n"
"Used to manage everything related to sessions.\n"

msgid "Returns the current session metadata."
msgstr "Returns the current session metadata."

msgid "Returns the current metadata for a key."
msgstr "Returns the current metadata for a key."

msgid "Sets all the session metadata for a session."
msgstr "Sets all the session metadata for a session."

msgid "Sets the session metadata for a key."
msgstr "Sets the session metadata for a key."

msgid "Clears the current session metadata."
msgstr "Clears the current session metadata."

msgid "Returns current session file."
msgstr "Returns current session file."

msgid "Sets the current session file."
msgstr "Sets the current session file."

msgid "Open a session file."
msgstr "Open a session file."

msgid "Save a session file."
msgstr "Save a session file."

msgid "Duplicated Python plugin {0} in {1} and {2}."
msgstr "Duplicated Python plugin {0} in {1} and {2}."

msgid ""
"Expected a tuple containing a Python function and a string with menu options "
"in it."
msgstr ""
"Expected a tuple containing a Python function and a string with menu options "
"in it."

msgid ""
"Expected a handle to a Python function or to a tuple containing a Python "
"function and a string with menu options in it."
msgstr ""
"Expected a handle to a Python function or to a tuple containing a Python "
"function and a string with menu options in it."

msgid ""
"Please override the menus method by returning a valid dict of key menus, "
"values methods."
msgstr ""
"Please override the menus method by returning a valid dict of key menus, "
"values methods."

msgid ""
"\n"
"Plugin module.\n"
"\n"
"Contains all classes related to python plugins.\n"
"\n"
msgstr ""
"\n"
"Plugin module.\n"
"\n"
"Contains all classes related to python plugins.\n"
"\n"

msgid ""
"Whether a plugin is active or not.  If not overridden, the default is True."
msgstr ""
"Whether a plugin is active or not.  If not overridden, the default is True."

msgid ""
"\n"
"Dictionary of menu entries with callbacks, like:\n"
"\n"
"def menus(self):\n"
"    menus = { \"New Menu/Hello\" : self.run }\n"
"    return menus\n"
"\n"
msgstr ""
"\n"
"Dictionary of menu entries with callbacks, like:\n"
"\n"
"def menus(self):\n"
"    menus = { \"New Menu/Hello\" : self.run }\n"
"    return menus\n"
"\n"

msgid ""
"\n"
"\n"
"import mrv2\n"
"from mrv2 import plugin\n"
"\n"
"class DemoPlugin(plugin.Plugin):\n"
"    def __init__(self):\n"
"        \"\"\"\n"
"        Constructor for DemoPlugin.\n"
"\n"
"        Define your own variables here.\n"
"        \"\"\"\n"
"        super().__init__()\n"
"\n"
"    def run(self):\n"
"        \"\"\"\n"
"        Example method used for the callback.\n"
"        \"\"\"\n"
"        print(\"Hello from Python plugin\")\n"
"\n"
"    def active(self):\n"
"        \"\"\"\n"
"        Optional method to return whether the plug-in is active or not.\n"
"\n"
"\n"
"        :return: True if the plug-in is active, False otherwise.\n"
"        :rtype: bool\n"
"\n"
"        \"\"\"\n"
"        return True\n"
"\n"
"    def menus(self):\n"
"        \"\"\"\n"
"        Dictionary of menu entries as keys with callbacks as values.\n"
"\n"
"\n"
"        :return: A dictionary of menu entries and their corresponding "
"callbacks.\n"
"        :rtype: dict\n"
"\n"
"        \"\"\"\n"
"        menus = {\"New Menu/Hello\": self.run}\n"
"        return menus\n"
"\n"
msgstr ""
"\n"
"\n"
"import mrv2\n"
"from mrv2 import plugin\n"
"\n"
"class DemoPlugin(plugin.Plugin):\n"
"    def __init__(self):\n"
"        \"\"\"\n"
"        Constructor for DemoPlugin.\n"
"\n"
"        Define your own variables here.\n"
"        \"\"\"\n"
"        super().__init__()\n"
"\n"
"    def run(self):\n"
"        \"\"\"\n"
"        Example method used for the callback.\n"
"        \"\"\"\n"
"        print(\"Hello from Python plugin\")\n"
"\n"
"    def active(self):\n"
"        \"\"\"\n"
"        Optional method to return whether the plug-in is active or not.\n"
"\n"
"\n"
"        :return: True if the plug-in is active, False otherwise.\n"
"        :rtype: bool\n"
"\n"
"        \"\"\"\n"
"        return True\n"
"\n"
"    def menus(self):\n"
"        \"\"\"\n"
"        Dictionary of menu entries as keys with callbacks as values.\n"
"\n"
"\n"
"        :return: A dictionary of menu entries and their corresponding "
"callbacks.\n"
"        :rtype: dict\n"
"\n"
"        \"\"\"\n"
"        menus = {\"New Menu/Hello\": self.run}\n"
"        return menus\n"
"\n"

msgid "No playlist matched item."
msgstr "No playlist matched item."

msgid "No playlist matched file name."
msgstr "No playlist matched file name."

msgid "No playlist loaded."
msgstr "No playlist loaded."

msgid "No playlist selected."
msgstr "No playlist selected."

msgid "Not an EDL playlist to add clips to."
msgstr "Not an EDL playlist to add clips to."

msgid "Could not find clip in loaded clips."
msgstr "Could not find clip in loaded clips."

msgid ""
"\n"
"Playlist module.\n"
"\n"
"Contains all functions and classes related to the playlists.\n"
msgstr ""
"\n"
"Playlist module.\n"
"\n"
"Contains all functions and classes related to the playlists.\n"

msgid "List playlist items."
msgstr "List playlist items."

msgid "Select a playlist by FileModelItem."
msgstr "Select a playlist by FileModelItem."

msgid "Select a playlist by fileName."
msgstr "Select a playlist by fileName."

msgid "Select a playlist by index."
msgstr "Select a playlist by index."

msgid "Add a clip to currently selected Playlist EDL."
msgstr "Add a clip to currently selected Playlist EDL."

msgid "Save current .otio file with relative paths."
msgstr "Save current .otio file with relative paths."

msgid "unsupported operand type(s) for {0}: RationalTime and {1}"
msgstr "unsupported operand type(s) for {0}: RationalTime and {1}"

msgid ""
"\n"
"The RationalTime class represents a measure of time of :math:`rt.value/"
"rt.rate` seconds.\n"
"It can be rescaled into another :class:`~RationalTime`'s rate.\n"
msgstr ""
"\n"
"The RationalTime class represents a measure of time of :math:`rt.value/"
"rt.rate` seconds.\n"
"It can be rescaled into another :class:`~RationalTime`'s rate.\n"

msgid ""
"\n"
"Returns true if the time is invalid. The time is considered invalid if the "
"value or the rate are a NaN value\n"
"or if the rate is less than or equal to zero.\n"
msgstr ""
"\n"
"Returns true if the time is invalid. The time is considered invalid if the "
"value or the rate are a NaN value\n"
"or if the rate is less than or equal to zero.\n"

msgid "Returns the time value for time converted to new_rate."
msgstr "Returns the time value for time converted to new_rate."

msgid "Returns the time for time converted to new_rate."
msgstr "Returns the time for time converted to new_rate."

msgid "Returns the time value for \"self\" converted to new_rate."
msgstr "Returns the time value for \"self\" converted to new_rate."

msgid ""
"\n"
"Compute the duration of samples from first to last (excluding last). This is "
"not the same as distance.\n"
"\n"
"For example, the duration of a clip from frame 10 to frame 15 is 5 frames. "
"Result will be in the rate of start_time.\n"
msgstr ""
"\n"
"Compute the duration of samples from first to last (excluding last). This is "
"not the same as distance.\n"
"\n"
"For example, the duration of a clip from frame 10 to frame 15 is 5 frames. "
"Result will be in the rate of start_time.\n"

msgid ""
"\n"
"Compute the duration of samples from first to last (including last). This is "
"not the same as distance.\n"
"\n"
"For example, the duration of a clip from frame 10 to frame 15 is 6 frames. "
"Result will be in the rate of start_time.\n"
msgstr ""
"\n"
"Compute the duration of samples from first to last (including last). This is "
"not the same as distance.\n"
"\n"
"For example, the duration of a clip from frame 10 to frame 15 is 6 frames. "
"Result will be in the rate of start_time.\n"

msgid "Returns true if the rate is valid for use with timecode."
msgstr "Returns true if the rate is valid for use with timecode."

msgid ""
"Returns the first valid timecode rate that has the least difference from the "
"given value."
msgstr ""
"Returns the first valid timecode rate that has the least difference from the "
"given value."

msgid "Turn a frame number and rate into a :class:`~RationalTime` object."
msgstr "Turn a frame number and rate into a :class:`~RationalTime` object."

msgid "Returns the frame number based on the current rate."
msgstr "Returns the frame number based on the current rate."

msgid "Returns the frame number based on the given rate."
msgstr "Returns the frame number based on the given rate."

msgid "Convert to timecode (``HH:MM:SS;FRAME``)"
msgstr "Convert to timecode (``HH:MM:SS;FRAME``)"

msgid ""
"Convert a timecode string (``HH:MM:SS;FRAME``) into a :class:`~RationalTime`."
msgstr ""
"Convert a timecode string (``HH:MM:SS;FRAME``) into a :class:`~RationalTime`."

msgid ""
"Convert a time with microseconds string (``HH:MM:ss`` where ``ss`` is an "
"integer or a decimal number) into a :class:`~RationalTime`."
msgstr ""
"Convert a time with microseconds string (``HH:MM:ss`` where ``ss`` is an "
"integer or a decimal number) into a :class:`~RationalTime`."

msgid ""
"\n"
"The TimeRange class represents a range in time. It encodes the start time "
"and the duration,\n"
"meaning that :meth:`end_time_inclusive` (last portion of a sample in the "
"time range) and\n"
":meth:`end_time_exclusive` can be computed.\n"
msgstr ""
"\n"
"The TimeRange class represents a range in time. It encodes the start time "
"and the duration,\n"
"meaning that :meth:`end_time_inclusive` (last portion of a sample in the "
"time range) and\n"
":meth:`end_time_exclusive` can be computed.\n"

msgid ""
"\n"
"The time of the last sample containing data in the time range.\n"
"\n"
"If the time range starts at (0, 24) with duration (10, 24), this will be\n"
"(9, 24)\n"
"\n"
"If the time range starts at (0, 24) with duration (10.5, 24):\n"
"(10, 24)\n"
"\n"
"In other words, the last frame with data, even if the last frame is "
"fractional.\n"
msgstr ""
"\n"
"The time of the last sample containing data in the time range.\n"
"\n"
"If the time range starts at (0, 24) with duration (10, 24), this will be\n"
"(9, 24)\n"
"\n"
"If the time range starts at (0, 24) with duration (10.5, 24):\n"
"(10, 24)\n"
"\n"
"In other words, the last frame with data, even if the last frame is "
"fractional.\n"

msgid ""
"\n"
"Time of the first sample outside the time range.\n"
"\n"
"If start frame is 10 and duration is 5, then end_time_exclusive is 15,\n"
"because the last time with data in this range is 14.\n"
"\n"
"If start frame is 10 and duration is 5.5, then end_time_exclusive is\n"
"15.5, because the last time with data in this range is 15.\n"
msgstr ""
"\n"
"Time of the first sample outside the time range.\n"
"\n"
"If start frame is 10 and duration is 5, then end_time_exclusive is 15,\n"
"because the last time with data in this range is 14.\n"
"\n"
"If start frame is 10 and duration is 5.5, then end_time_exclusive is\n"
"15.5, because the last time with data in this range is 15.\n"

msgid "Construct a new :class:`~TimeRange` that is this one extended by other."
msgstr ""
"Construct a new :class:`~TimeRange` that is this one extended by other."

msgid ""
"\n"
"Clamp 'other' (:class:`~RationalTime`) according to\n"
":attr:`start_time`/:attr:`end_time_exclusive` and bound arguments.\n"
msgstr ""
"\n"
"Clamp 'other' (:class:`~RationalTime`) according to\n"
":attr:`start_time`/:attr:`end_time_exclusive` and bound arguments.\n"

msgid ""
"\n"
"Clamp 'other' (:class:`~TimeRange`) according to\n"
":attr:`start_time`/:attr:`end_time_exclusive` and bound arguments.\n"
msgstr ""
"\n"
"Clamp 'other' (:class:`~TimeRange`) according to\n"
":attr:`start_time`/:attr:`end_time_exclusive` and bound arguments.\n"

msgid ""
"\n"
"The start of `this` precedes `other`.\n"
"`other` precedes the end of `this`.\n"
"::\n"
"\n"
"         other\n"
"           |\n"
"           *\n"
"   [      this      ]\n"
"\n"
msgstr ""
"\n"
"The start of `this` precedes `other`.\n"
"`other` precedes the end of `this`.\n"
"::\n"
"\n"
"         other\n"
"           |\n"
"           *\n"
"   [      this      ]\n"
"\n"

msgid ""
"\n"
"The start of `this` precedes start of `other`.\n"
"The end of `this` antecedes end of `other`.\n"
"::\n"
"\n"
"        [ other ]\n"
"   [      this      ]\n"
"\n"
"The converse would be ``other.contains(this)``\n"
msgstr ""
"\n"
"The start of `this` precedes start of `other`.\n"
"The end of `this` antecedes end of `other`.\n"
"::\n"
"\n"
"        [ other ]\n"
"   [      this      ]\n"
"\n"
"The converse would be ``other.contains(this)``\n"

msgid ""
"\n"
"`this` contains `other`.\n"
"::\n"
"\n"
"        other\n"
"         |\n"
"         *\n"
"   [    this    ]\n"
"\n"
msgstr ""
"\n"
"`this` contains `other`.\n"
"::\n"
"\n"
"        other\n"
"         |\n"
"         *\n"
"   [    this    ]\n"
"\n"

msgid ""
"\n"
"The start of `this` strictly precedes end of `other` by a value >= "
"`epsilon_s`.\n"
"The end of `this` strictly antecedes start of `other` by a value >= "
"`epsilon_s`.\n"
"::\n"
"\n"
"   [ this ]\n"
"       [ other ]\n"
"\n"
"The converse would be ``other.overlaps(this)``\n"
msgstr ""
"\n"
"The start of `this` strictly precedes end of `other` by a value >= "
"`epsilon_s`.\n"
"The end of `this` strictly antecedes start of `other` by a value >= "
"`epsilon_s`.\n"
"::\n"
"\n"
"   [ this ]\n"
"       [ other ]\n"
"\n"
"The converse would be ``other.overlaps(this)``\n"

msgid ""
"\n"
"The end of `this` strictly precedes `other` by a value >= `epsilon_s`.\n"
"::\n"
"\n"
"             other\n"
"               |\n"
"   [ this ]    *\n"
"\n"
msgstr ""
"\n"
"The end of `this` strictly precedes `other` by a value >= `epsilon_s`.\n"
"::\n"
"\n"
"             other\n"
"               |\n"
"   [ this ]    *\n"
"\n"

msgid ""
"\n"
"The end of `this` strictly equals the start of `other` and\n"
"the start of `this` strictly equals the end of `other`.\n"
"::\n"
"\n"
"   [this][other]\n"
"\n"
"The converse would be ``other.meets(this)``\n"
msgstr ""
"\n"
"The end of `this` strictly equals the start of `other` and\n"
"the start of `this` strictly equals the end of `other`.\n"
"::\n"
"\n"
"   [this][other]\n"
"\n"
"The converse would be ``other.meets(this)``\n"

msgid ""
"\n"
"The start of `this` strictly equals `other`.\n"
"::\n"
"\n"
"   other\n"
"     |\n"
"     *\n"
"     [ this ]\n"
"\n"
msgstr ""
"\n"
"The start of `this` strictly equals `other`.\n"
"::\n"
"\n"
"   other\n"
"     |\n"
"     *\n"
"     [ this ]\n"
"\n"

msgid ""
"\n"
"The start of `this` strictly equals the start of `other`.\n"
"The end of `this` strictly precedes the end of `other` by a value >= "
"`epsilon_s`.\n"
"::\n"
"\n"
"   [ this ]\n"
"   [    other    ]\n"
"\n"
"The converse would be ``other.begins(this)``\n"
msgstr ""
"\n"
"The start of `this` strictly equals the start of `other`.\n"
"The end of `this` strictly precedes the end of `other` by a value >= "
"`epsilon_s`.\n"
"::\n"
"\n"
"   [ this ]\n"
"   [    other    ]\n"
"\n"
"The converse would be ``other.begins(this)``\n"

msgid ""
"\n"
"The end of `this` strictly equals `other`.\n"
"::\n"
"\n"
"        other\n"
"          |\n"
"          *\n"
"   [ this ]\n"
"\n"
msgstr ""
"\n"
"The end of `this` strictly equals `other`.\n"
"::\n"
"\n"
"        other\n"
"          |\n"
"          *\n"
"   [ this ]\n"
"\n"

msgid ""
"\n"
"The start of `this` strictly antecedes the start of `other` by a value >= "
"`epsilon_s`.\n"
"The end of `this` strictly equals the end of `other`.\n"
"::\n"
"\n"
"           [ this ]\n"
"   [     other    ]\n"
"\n"
"The converse would be ``other.finishes(this)``\n"
msgstr ""
"\n"
"The start of `this` strictly antecedes the start of `other` by a value >= "
"`epsilon_s`.\n"
"The end of `this` strictly equals the end of `other`.\n"
"::\n"
"\n"
"           [ this ]\n"
"   [     other    ]\n"
"\n"
"The converse would be ``other.finishes(this)``\n"

msgid ""
"\n"
"The start of `this` precedes or equals the end of `other` by a value >= "
"`epsilon_s`.\n"
"The end of `this` antecedes or equals the start of `other` by a value >= "
"`epsilon_s`.\n"
"::\n"
"\n"
"   [    this    ]           OR      [    other    ]\n"
"        [     other    ]                    [     this    ]\n"
"\n"
"The converse would be ``other.finishes(this)``\n"
msgstr ""
"\n"
"The start of `this` precedes or equals the end of `other` by a value >= "
"`epsilon_s`.\n"
"The end of `this` antecedes or equals the start of `other` by a value >= "
"`epsilon_s`.\n"
"::\n"
"\n"
"   [    this    ]           OR      [    other    ]\n"
"        [     other    ]                    [     this    ]\n"
"\n"
"The converse would be ``other.finishes(this)``\n"

msgid ""
"\n"
"Creates a :class:`~TimeRange` from start and end :class:`~RationalTime`\\s "
"(exclusive).\n"
"\n"
"For example, if start_time is 1 and end_time is 10, the returned will have a "
"duration of 9.\n"
msgstr ""
"\n"
"Creates a :class:`~TimeRange` from start and end :class:`~RationalTime`\\s "
"(exclusive).\n"
"\n"
"For example, if start_time is 1 and end_time is 10, the returned will have a "
"duration of 9.\n"

msgid ""
"\n"
"Creates a :class:`~TimeRange` from start and end :class:`~RationalTime`\\s "
"(inclusive).\n"
"\n"
"For example, if start_time is 1 and end_time is 10, the returned will have a "
"duration of 10.\n"
msgstr ""
"\n"
"Creates a :class:`~TimeRange` from start and end :class:`~RationalTime`\\s "
"(inclusive).\n"
"\n"
"For example, if start_time is 1 and end_time is 10, the returned will have a "
"duration of 10.\n"

msgid ""
"\n"
"Media module.\n"
"\n"
"Contains all classes and enums related to media. \n"
msgstr ""
"\n"
"Media module.\n"
"\n"
"Contains all classes and enums related to media. \n"

msgid "Compare mode :class:`mrv2.media.CompareMode`."
msgstr "Compare mode :class:`mrv2.media.CompareMode`."

msgid "Wipe center in X and Y :class:`mrv2.math.Vector2f`."
msgstr "Wipe center in X and Y :class:`mrv2.math.Vector2f`."

msgid "Wipe Rotation."
msgstr "Wipe Rotation."

msgid "Overlay ( A over B )"
msgstr "Overlay ( A over B )"

msgid "Comparison options."
msgstr "Comparison options."

msgid ""
"\n"
"Math module.\n"
"\n"
"Contains all math classes.\n"
msgstr ""
"\n"
"Math module.\n"
"\n"
"Contains all math classes.\n"

msgid "Vector of 2 integers."
msgstr "Vector of 2 integers."

msgid "Vector of 2 floats."
msgstr "Vector of 2 floats."

msgid "Vector of 3 floats."
msgstr "Vector of 3 floats."

msgid "Vector of 4 floats."
msgstr "Vector of 4 floats."

msgid "Size of 2 integers."
msgstr "Size of 2 integers."

msgid ""
"\n"
"Image module.\n"
"\n"
"Contains all classes and enums related to image controls. \n"
msgstr ""
"\n"
"Image module.\n"
"\n"
"Contains all classes and enums related to image controls. \n"

msgid "Red Channel."
msgstr "Red Channel."

msgid "Green Channel."
msgstr "Green Channel."

msgid "Blue Channel."
msgstr "Blue Channel."

msgid "Alpha Channel."
msgstr "Alpha Channel."

msgid "Image mirroring."
msgstr "Image mirroring."

msgid "Flip image on X."
msgstr "Flip image on X."

msgid "Flip image on Y."
msgstr "Flip image on Y."

msgid "Enabled Levels."
msgstr "Enabled Levels."

msgid "Add a :class:`mrv2.math.Vector3f` to image."
msgstr "Add a :class:`mrv2.math.Vector3f` to image."

msgid "Change a :class:`mrv2.math.Vector3f` of brightness to image."
msgstr "Change a :class:`mrv2.math.Vector3f` of brightness to image."

msgid "Change a :class:`mrv2.math.Vector3f` of contrast to image."
msgstr "Change a :class:`mrv2.math.Vector3f` of contrast to image."

msgid "Change a :class:`mrv2.math.Vector3f` of saturation to image."
msgstr "Change a :class:`mrv2.math.Vector3f` of saturation to image."

msgid "Change tint of image to image between 0 and 1."
msgstr "Change tint of image to image between 0 and 1."

msgid "Invert the color values."
msgstr "Invert the color values."

msgid "Color values."
msgstr "Color values."

msgid "In Low Level value."
msgstr "In Low Level value."

msgid "In High Level value."
msgstr "In High Level value."

msgid "Gamma Level value."
msgstr "Gamma Level value."

msgid "Out Low Level value."
msgstr "Out Low Level value."

msgid "Out High Level value."
msgstr "Out High Level value."

msgid "Levels values."
msgstr "Levels values."

msgid "Enabled EXR display."
msgstr "Enabled EXR display."

msgid "Exposure value."
msgstr "Exposure value."

msgid "Defog value."
msgstr "Defog value."

msgid "kneeLow value."
msgstr "kneeLow value."

msgid "kneeHigh value."
msgstr "kneeHigh value."

msgid "EXR display values."
msgstr "EXR display values."

msgid "Enabled Soft Clip."
msgstr "Enabled Soft Clip."

msgid "Soft clip value."
msgstr "Soft clip value."

msgid "Minify filter :class:`mrv2.image.ImageFilter`."
msgstr "Minify filter :class:`mrv2.image.ImageFilter`."

msgid "Magnify filter :class:`mrv2.image.ImageFilter`."
msgstr "Magnify filter :class:`mrv2.image.ImageFilter`."

msgid "Image filters."
msgstr "Image filters."

msgid "Color channels :class:`mrv2.image.Channels`."
msgstr "Color channels :class:`mrv2.image.Channels`."

msgid "Mirror on X, Y or both :class:`mrv2.image.Mirror`."
msgstr "Mirror on X, Y or both :class:`mrv2.image.Mirror`."

msgid "Color options :class:`mrv2.image.Color`."
msgstr "Color options :class:`mrv2.image.Color`."

msgid "Levels options :class:`mrv2.image.Levels`."
msgstr "Levels options :class:`mrv2.image.Levels`."

msgid "EXR Display options :class:`mrv2.image.EXRDisplay`.."
msgstr "EXR Display options :class:`mrv2.image.EXRDisplay`.."

msgid "Soft Clip options :class:`mrv2.image.SoftClip`.."
msgstr "Soft Clip options :class:`mrv2.image.SoftClip`.."

msgid "Display options."
msgstr "Display options."

msgid "LUT enabled."
msgstr "LUT enabled."

msgid "LUT filename."
msgstr "LUT filename."

msgid "LUT transformation order."
msgstr "LUT transformation order."

msgid "LUT options."
msgstr "LUT options."

msgid "Video Levels."
msgstr "Video Levels."

msgid "Alpha blending algorithm"
msgstr "Alpha blending algorithm"

msgid "Image Filters"
msgstr "Image Filters"

msgid "Image options."
msgstr "Image options."

msgid "Environment Map type."
msgstr "Environment Map type."

msgid "Horizontal aperture"
msgstr "Horizontal aperture"

msgid "Vertical aperture"
msgstr "Vertical aperture"

msgid "Focal Length"
msgstr "Focal Length"

msgid "Rotation on X"
msgstr "Rotation on X"

msgid "Rotation on Y"
msgstr "Rotation on Y"

msgid "Subdivision on X"
msgstr "Subdivision on X"

msgid "Subdivision on Y"
msgstr "Subdivision on Y"

msgid "Spin"
msgstr "Spin"

msgid "EnvironmentMap options."
msgstr "EnvironmentMap options."

msgid "Stereo 3d input :class:`mrv2.image.StereoInput`.."
msgstr "Stereo 3d input :class:`mrv2.image.StereoInput`.."

msgid "Stereo 3d output :class:`mrv2.image.StereoOutput`.."
msgstr "Stereo 3d output :class:`mrv2.image.StereoOutput`.."

msgid "Separation between left and right eye."
msgstr "Separation between left and right eye."

msgid "Swap left and right eye"
msgstr "Swap left and right eye"

msgid "Stereo3D options."
msgstr "Stereo3D options."

msgid "Background type :class:`mrv2.image.Background`.."
msgstr "Background type :class:`mrv2.image.Background`.."

msgid "Checkers Color0 :class:`mrv2.image.Color4f`.."
msgstr "Checkers Color0 :class:`mrv2.image.Color4f`.."

msgid "Checkers Color1 :class:`mrv2.image.Color4f`.."
msgstr "Checkers Color1 :class:`mrv2.image.Color4f`.."

msgid "Checkers Size :class:`mrv2.math.Size2i`.."
msgstr "Checkers Size :class:`mrv2.math.Size2i`.."

msgid "Background options."
msgstr "Background options."

msgid "Gets the current background options."
msgstr "Gets the current background options."

msgid "Sets the current background options."
msgstr "Sets the current background options."

msgid "Gets the current OCIO config file."
msgstr "Gets the current OCIO config file."

msgid "Sets the current OCIO config file."
msgstr "Sets the current OCIO config file."

msgid "Gets the current input color space."
msgstr "Gets the current input color space."

msgid "Gets a list of all input color spaces."
msgstr "Gets a list of all input color spaces."

msgid "Set the input color space."
msgstr "Set the input color space."

msgid "Gets the current Display/View."
msgstr "Gets the current Display/View."

msgid "Gets the list of Displays/Views."
msgstr "Gets the list of Displays/Views."

msgid "Set an OCIO Display/View."
msgstr "Set an OCIO Display/View."

msgid "Gets the current OCIO look."
msgstr "Gets the current OCIO look."

msgid "Gets a list of all OCIO looks."
msgstr "Gets a list of all OCIO looks."

msgid "Set the OCIO look by name."
msgstr "Set the OCIO look by name."

msgid "Return all the files."
msgstr "Return all the files."

msgid "Return all the active files."
msgstr "Return all the active files."

msgid "Return the A file item."
msgstr "Return the A file item."

msgid "Return the A file index."
msgstr "Return the A file index."

msgid "Return the list of B files."
msgstr "Return the list of B files."

msgid "Return the list of B indexes."
msgstr "Return the list of B indexes."

msgid "Close the current A file."
msgstr "Close the current A file."

msgid "Close all files."
msgstr "Close all files."

msgid "Set the A file index."
msgstr "Set the A file index."

msgid "Set a new B file index."
msgstr "Set a new B file index."

msgid "Set a new stereo file index."
msgstr "Set a new stereo file index."

msgid "Toggle the B file index."
msgstr "Toggle the B file index."

msgid "Clear the B indexes."
msgstr "Clear the B indexes."

msgid "Return the list of layers."
msgstr "Return the list of layers."

msgid "Set layer for file item."
msgstr "Set layer for file item."

msgid "Set compare time."
msgstr "Set compare time."

msgid "Get compare time."
msgstr "Get compare time."

msgid "Set the first version for current media."
msgstr "Set the first version for current media."

msgid "Set the previous version for current media."
msgstr "Set the previous version for current media."

msgid "Set the next version for current media."
msgstr "Set the next version for current media."

msgid "Set the last version for current media."
msgstr "Set the last version for current media."

msgid "Path :class:`mrv2.Path` to the File Media."
msgstr "Path :class:`mrv2.Path` to the File Media."

msgid "Audio path :class:`mrv2.Path` to the File Media if any."
msgstr "Audio path :class:`mrv2.Path` to the File Media if any."

msgid "Time range :class:`mrv2.TimeRange` of the File Media."
msgstr "Time range :class:`mrv2.TimeRange` of the File Media."

msgid "Speed (FPS) of the File Media."
msgstr "Speed (FPS) of the File Media."

msgid "Playback state :class:`mrv2.timeline.Playbacks` of the File Media."
msgstr "Playback state :class:`mrv2.timeline.Playbacks` of the File Media."

msgid "Loop state :class:`mrv2.timeline.Loop` of the File Media."
msgstr "Loop state :class:`mrv2.timeline.Loop` of the File Media."

msgid "Current time :class:`mrv2.RationalTime` of the File Media."
msgstr "Current time :class:`mrv2.RationalTime` of the File Media."

msgid "In/Out range :class:`mrv2.TimeRange` of the File Media."
msgstr "In/Out range :class:`mrv2.TimeRange` of the File Media."

msgid "Video layer of the File Media."
msgstr "Video layer of the File Media."

msgid "Volume of the File Media."
msgstr "Volume of the File Media."

msgid "Mute state of the File Media."
msgstr "Mute state of the File Media."

msgid "Audio offset of the File Media."
msgstr "Audio offset of the File Media."

msgid "Class used to hold a media item."
msgstr "Class used to hold a media item."

msgid "Save annotations."
msgstr "Save annotations."

msgid "Save resolution."
msgstr "Save resolution."

msgid "FFmpeg Profile."
msgstr "FFmpeg Profile."

msgid "FFmpeg Preset."
msgstr "FFmpeg Preset."

msgid "FFmpeg Pixel Format."
msgstr "FFmpeg Pixel Format."

msgid "FFmpeg video encoding with hardware if possible."
msgstr "FFmpeg video encoding with hardware if possible."

msgid "FFmpeg Override color characteristics."
msgstr "FFmpeg Override color characteristics."

msgid "FFmpeg Color Range."
msgstr "FFmpeg Color Range."

msgid "FFmpeg Color Space."
msgstr "FFmpeg Color Space."

msgid "FFmpeg Color Primaries."
msgstr "FFmpeg Color Primaries."

msgid "FFmpeg Color Transfer Characteristics."
msgstr "FFmpeg Color Transfer Characteristics."

msgid "FFmpeg Audio Codec."
msgstr "FFmpeg Audio Codec."

msgid "OpenEXR's Compression."
msgstr "OpenEXR's Compression."

msgid "OpenEXR's Pixel Type."
msgstr "OpenEXR's Pixel Type."

msgid "OpenEXR's Zip Compression Level."
msgstr "OpenEXR's Zip Compression Level."

msgid "OpenEXR's DWA Compression Level."
msgstr "OpenEXR's DWA Compression Level."

msgid ""
"\n"
"Command module.\n"
"\n"
"Used to run main commands and get arguments and set the display, image, "
"compare, LUT options.\n"
msgstr ""
"\n"
"Command module.\n"
"\n"
"Used to run main commands and get arguments and set the display, image, "
"compare, LUT options.\n"

msgid ""
"Get command-line arguments passed as single quoted string to -pythonArgs."
msgstr ""
"Get command-line arguments passed as single quoted string to -pythonArgs."

msgid "Open file with optional audio."
msgstr "Open file with optional audio."

msgid "Compare two file items with a compare mode."
msgstr "Compare two file items with a compare mode."

msgid "Close the file item."
msgstr "Close the file item."

msgid "Close all file items."
msgstr "Close all file items."

msgid "Return the root path to the installation of mrv2."
msgstr "Return the root path to the installation of mrv2."

msgid "Return the path to preferences of mrv2."
msgstr "Return the path to preferences of mrv2."

msgid "Return the display options."
msgstr "Return the display options."

msgid "Set the display options."
msgstr "Set the display options."

msgid "Return the LUT options."
msgstr "Return the LUT options."

msgid "Set the LUT options."
msgstr "Set the LUT options."

msgid "Return the image options."
msgstr "Return the image options."

msgid "Set the image options."
msgstr "Set the image options."

msgid "Return the environment map options."
msgstr "Return the environment map options."

msgid "Set the environment map options."
msgstr "Set the environment map options."

msgid "Set the compare options."
msgstr "Set the compare options."

msgid "Set the stereo 3D options."
msgstr "Set the stereo 3D options."

msgid "Get the backend of mrv2."
msgstr "Get the backend of mrv2."

msgid "Get the language of mrv2."
msgstr "Get the language of mrv2."

msgid "Get the layers of the timeline (GUI)."
msgstr "Get the layers of the timeline (GUI)."

msgid "Get the version of mrv2."
msgstr "Get the version of mrv2."

msgid ""
"Call Fl::check to update the GUI and return the number of seconds that "
"elapsed."
msgstr ""
"Call Fl::check to update the GUI and return the number of seconds that "
"elapsed."

msgid "Returns true if audio is muted."
msgstr "Returns true if audio is muted."

msgid "Runs the same or a new mrv2 with a session file."
msgstr "Runs the same or a new mrv2 with a session file."

msgid "Set the muting of the audio."
msgstr "Set the muting of the audio."

msgid "Toggle Image Auto Normalize."
msgstr "Toggle Image Auto Normalize."

msgid "Toggle Data Window."
msgstr "Toggle Data Window."

msgid "Toggle Display Window."
msgstr "Toggle Display Window."

msgid "Toggle Ignored Display Window on OpenEXRs."
msgstr "Toggle Ignored Display Window on OpenEXRs."

msgid "Toggle Image invalid values."
msgstr "Toggle Image invalid values."

msgid "Toggle Safe Areas."
msgstr "Toggle Safe Areas."

msgid "Get the playback volume."
msgstr "Get the playback volume."

msgid "Set the playback volume."
msgstr "Set the playback volume."

msgid "Save a movie or sequence from the front layer."
msgstr "Save a movie or sequence from the front layer."

msgid "Save a single frame."
msgstr "Save a single frame."

msgid "Save multiple annotation frames."
msgstr "Save multiple annotation frames."

msgid "Save multiple frames."
msgstr "Save multiple frames."

msgid "Save an .otio file from the current selected image."
msgstr "Save an .otio file from the current selected image."

msgid "Save a PDF document with all annotations and notes."
msgstr "Save a PDF document with all annotations and notes."

msgid ""
"\n"
"Annotations module.\n"
"\n"
"Contains all functions and classes related to the annotationss.\n"
msgstr ""
"\n"
"Annotations module.\n"
"\n"
"Contains all functions and classes related to the annotationss.\n"

msgid "Add notes annotations to current clip at a certain time."
msgstr "Add notes annotations to current clip at a certain time."

msgid "Add notes annotations to current clip at a certain frame."
msgstr "Add notes annotations to current clip at a certain frame."

msgid "Add notes annotations to current clip at certain seconds."
msgstr "Add notes annotations to current clip at certain seconds."

msgid "Get all times for annotations."
msgstr "Get all times for annotations."

msgid "Open with Audio"
msgstr "Open with Audio"

msgid "Video"
msgstr "Video"

msgid "Audio"
msgstr "Audio"

msgid "OK"
msgstr "OK"

msgid "Cancel"
msgstr "Cancel"

msgid "{0} - Channels: {1} {2} {3}"
msgstr "{0} - Channels: {1} {2} {3}"

msgid "Play timelines, movies, and image sequences."
msgstr "Play timelines, movies, and image sequences."

msgid "Timelines, movies, image sequences, USD assets or folders."
msgstr "Timelines, movies, image sequences, USD assets or folders."

msgid "Debug verbosity."
msgstr "Debug verbosity."

msgid "Log verbosity."
msgstr "Log verbosity."

msgid "Audio file name."
msgstr "Audio file name."

msgid "A/B comparison \"B\" file name."
msgstr "A/B comparison \"B\" file name."

msgid "A/B comparison mode."
msgstr "A/B comparison mode."

msgid "A/B comparison wipe center."
msgstr "A/B comparison wipe center."

msgid "A/B comparison wipe rotation."
msgstr "A/B comparison wipe rotation."

msgid "Create OpenTimelineIO EDL from the list of clips provided."
msgstr "Create OpenTimelineIO EDL from the list of clips provided."

msgid "OpenTimelineIO Edit mode."
msgstr "OpenTimelineIO Edit mode."

msgid "Load the images as still images not sequences."
msgstr "Load the images as still images not sequences."

msgid "Playback speed."
msgstr "Playback speed."

msgid "Playback mode."
msgstr "Playback mode."

msgid "Playback loop mode."
msgstr "Playback loop mode."

msgid "Seek to the given time, in value/fps format.  Example: 50/30."
msgstr "Seek to the given time, in value/fps format.  Example: 50/30."

msgid "Set the in/out points range in start/end/fps format, like 23/120/24."
msgstr "Set the in/out points range in start/end/fps format, like 23/120/24."

msgid "OpenColorIO input color space."
msgstr "OpenColorIO input color space."

msgid "OpenColorIO display name."
msgstr "OpenColorIO display name."

msgid "OpenColorIO view name."
msgstr "OpenColorIO view name."

msgid "OpenColorIO look name."
msgstr "OpenColorIO look name."

msgid "LUT file name."
msgstr "LUT file name."

msgid "LUT operation order."
msgstr "LUT operation order."

msgid "Python Script to run and exit."
msgstr "Python Script to run and exit."

msgid ""
"Python Arguments to pass to the Python script as a single quoted string like "
"\"arg1 'arg2 asd' arg3\", stored in cmd.argv."
msgstr ""
"Python Arguments to pass to the Python script as a single quoted string like "
"\"arg1 'arg2 asd' arg3\", stored in cmd.argv."

msgid "Reset settings to defaults."
msgstr "Reset settings to defaults."

msgid "Reset hotkeys to defaults."
msgstr "Reset hotkeys to defaults."

msgid "Start a server.  Use -port to specify a port number."
msgstr "Start a server.  Use -port to specify a port number."

msgid "Connect to a server at <value>.  Use -port to specify a port number."
msgstr "Connect to a server at <value>.  Use -port to specify a port number."

msgid ""
"Port number for the server to listen to or for the client to connect to."
msgstr ""
"Port number for the server to listen to or for the client to connect to."

msgid "Return the version and exit."
msgstr "Return the version and exit."

msgid "Cannot create window"
msgstr "Cannot create window"

msgid "About mrv2"
msgstr "About mrv2"

msgid "Hide mrv2"
msgstr "Hide mrv2"

msgid "Hide Others"
msgstr "Hide Others"

msgid "Services"
msgstr "Services"

msgid "Show All"
msgstr "Show All"

msgid "Quit mrv2"
msgstr "Quit mrv2"

msgid "Install Location: "
msgstr "Install Location: "

msgid "Studio Location: "
msgstr "Studio Location: "

msgid "Preferences Location: "
msgstr "Preferences Location: "

msgid "Temp Location: "
msgstr "Temp Location: "

msgid "Could not read python script '{0}'"
msgstr "Could not read python script '{0}'"

msgid "Running python script '{0}'"
msgstr "Running python script '{0}'"

msgid "with Arguments:"
msgstr "with Arguments:"

msgid "Python Error: "
msgstr "Python Error: "

msgid "Filename '{0}' does not exist or does not have read permissions."
msgstr "Filename '{0}' does not exist or does not have read permissions."

msgid "Print the log to the console."
msgstr "Print the log to the console."

msgid "Show this message."
msgstr "Show this message."

msgid "Cannot parse option \"{0}\": {1}"
msgstr "Cannot parse option \"{0}\": {1}"

msgid "Cannot parse argument \"{0}\": {1}"
msgstr "Cannot parse argument \"{0}\": {1}"

msgid "Usage:\n"
msgstr "Usage:\n"

msgid " [option]..."
msgstr " [option]..."

msgid "Arguments:\n"
msgstr "Arguments:\n"

msgid "Options:\n"
msgstr "Options:\n"

msgid "Files"
msgstr "Files"

msgid "Compare"
msgstr "Compare"

msgid "Playlist"
msgstr "Playlist"

msgid "Network"
msgstr "Network"

msgid "Stereo 3D"
msgstr "Stereo 3D"

msgid "Type"
msgstr "Type"

msgid "Client"
msgstr "Client"

msgid "Server"
msgstr "Server"

msgid "Host"
msgstr "Host"

msgid "Host name or IP to connect to.  For example: 127.0.0.1"
msgstr "Host name or IP to connect to.  For example: 127.0.0.1"

msgid "Previously used Hosts"
msgstr "Previously used Hosts"

msgid "Port"
msgstr "Port"

msgid ""
"Port to connect to.  Make sure your firewall and router allows read/write "
"through it."
msgstr ""
"Port to connect to.  Make sure your firewall and router allows read/write "
"through it."

msgid "Connect"
msgstr "Connect"

msgid "Create"
msgstr "Create"

msgid "Disconnect"
msgstr "Disconnect"

msgid "Shutdown"
msgstr "Shutdown"

msgid "&File/&Open"
msgstr "&File/&Open"

msgid "&File/&Save"
msgstr "&File/&Save"

msgid "&Edit/&Undo"
msgstr "&Edit/&Undo"

msgid "&Edit/Cu&t"
msgstr "&Edit/Cu&t"

msgid "&Edit/&Copy"
msgstr "&Edit/&Copy"

msgid "&Edit/&Paste"
msgstr "&Edit/&Paste"

msgid "&Edit/&Delete"
msgstr "&Edit/&Delete"

msgid "&Edit/&Comment Selection"
msgstr "&Edit/&Comment Selection"

msgid "&Edit/&Uncomment Selection"
msgstr "&Edit/&Uncomment Selection"

msgid "&Search/&Find..."
msgstr "&Search/&Find..."

msgid "&Search/F&ind Again"
msgstr "&Search/F&ind Again"

msgid "&Search/&Replace"
msgstr "&Search/&Replace"

msgid "&Search/&Replace Again"
msgstr "&Search/&Replace Again"

msgid "Clear/&Output"
msgstr "Clear/&Output"

msgid "Clear/&Editor"
msgstr "Clear/&Editor"

msgid "Editor/&Run Code"
msgstr "Editor/&Run Code"

msgid "Editor/Toggle &Line Numbers"
msgstr "Editor/Toggle &Line Numbers"

msgid "Editor/&Jump to Error"
msgstr "Editor/&Jump to Error"

msgid "Editor/&External Editor"
msgstr "Editor/&External Editor"

msgid "Scripts/Add To Script List"
msgstr "Scripts/Add To Script List"

msgid "Scripts/%s"
msgstr "Scripts/%s"

msgid ""
"Type in your python code here.  Select an area to execute just a portion of "
"it.  Press Keypad Enter to run it."
msgstr ""
"Type in your python code here.  Select an area to execute just a portion of "
"it.  Press Keypad Enter to run it."

msgid "Python file {0} already exists.  Do you want to overwrite it?"
msgstr "Python file {0} already exists.  Do you want to overwrite it?"

msgid "No"
msgstr "No"

msgid "Yes"
msgstr "Yes"

msgid "Failed to open the file for writing."
msgstr "Failed to open the file for writing."

msgid "Failed to write to the file."
msgstr "Failed to write to the file."

msgid "The stream is in an unrecoverable error state."
msgstr "The stream is in an unrecoverable error state."

msgid "Type your editor command"
msgstr "Type your editor command"

msgid "{0} will be replaced with the line number.  {1} with the file name"
msgstr "{0} will be replaced with the line number.  {1} with the file name"

msgid "Regular expression error: {0}"
msgstr "Regular expression error: {0}"

msgid "Could not open python editor: {0}"
msgstr "Could not open python editor: {0}"

msgid "Search String:"
msgstr "Search String:"

msgid "No occurrences of '%s' found!"
msgstr "No occurrences of '%s' found!"

msgid "Input"
msgstr "Input"

msgid "NDI Connection"
msgstr "NDI Connection"

msgid "None"
msgstr "None"

msgid "Fast Format"
msgstr "Fast Format"

msgid "Best Format"
msgstr "Best Format"

msgid "With Audio"
msgstr "With Audio"

msgid "Without Audio"
msgstr "Without Audio"

msgid "Output"
msgstr "Output"

msgid "Start streaming"
msgstr "Start streaming"

msgid "With Metadata"
msgstr "With Metadata"

msgid "Without Metadata"
msgstr "Without Metadata"

msgid "Streaming {0} {1}..."
msgstr "Streaming {0} {1}..."

msgid "Stop streaming"
msgstr "Stop streaming"

msgid "Toggle other eye stereo image."
msgstr "Toggle other eye stereo image."

msgid "Image"
msgstr "Image"

msgid "Anaglyph"
msgstr "Anaglyph"

msgid "Scanlines"
msgstr "Scanlines"

msgid "Columns"
msgstr "Columns"

msgid "Checkerboard"
msgstr "Checkerboard"

msgid "Graphics Card"
msgstr "Graphics Card"

msgid "Adjustments"
msgstr "Adjustments"

msgid "Eye Separation"
msgstr "Eye Separation"

msgid "Separation of left and right eye."
msgstr "Separation of left and right eye."

msgid "Swap Eyes"
msgstr "Swap Eyes"

msgid "Swap left and right eyes."
msgstr "Swap left and right eyes."

msgid "Cache"
msgstr "Cache"

msgid "      Gigabytes"
msgstr "      Gigabytes"

msgid "Cache in Gigabytes."
msgstr "Cache in Gigabytes."

msgid "   Read Ahead"
msgstr "   Read Ahead"

msgid "Read Ahead in seconds"
msgstr "Read Ahead in seconds"

msgid "Read Behind"
msgstr "Read Behind"

msgid "Read Behind in seconds"
msgstr "Read Behind in seconds"

msgid "File Sequences"
msgstr "File Sequences"

msgid "Audio file name"
msgstr "Audio file name"

msgid "Maximum Digits"
msgstr "Maximum Digits"

msgid "Performance"
msgstr "Performance"

msgid "Changes force a reload of the current movie file."
msgstr "Changes force a reload of the current movie file."

msgid "Timer mode"
msgstr "Timer mode"

msgid "Audio buffer frames"
msgstr "Audio buffer frames"

msgid "Video Requests"
msgstr "Video Requests"

msgid "Audio Requests"
msgstr "Audio Requests"

msgid "Sequence I/O threads"
msgstr "Sequence I/O threads"

msgid "FFmpeg YUV to RGB conversion"
msgstr "FFmpeg YUV to RGB conversion"

msgid "FFmpeg Color Accuracy"
msgstr "FFmpeg Color Accuracy"

msgid ""
"When this setting is on, color accuracy is chosen when decoding YUV420_P8 "
"movies that have Color Space as 'unknown', at the cost of some performance."
msgstr ""
"When this setting is on, color accuracy is chosen when decoding YUV420_P8 "
"movies that have Color Space as 'unknown', at the cost of some performance."

msgid "FFmpeg I/O threads"
msgstr "FFmpeg I/O threads"

msgid ""
"This value controls the number of threads that FFmpeg uses.  For most "
"movies, it should be left at 0.  Some movies will show black frames.  For "
"any like that, you should set them to 1, press Enter and reload the movie "
"file."
msgstr ""
"This value controls the number of threads that FFmpeg uses.  For most "
"movies, it should be left at 0.  Some movies will show black frames.  For "
"any like that, you should set them to 1, press Enter and reload the movie "
"file."

msgid "Default Settings"
msgstr "Default Settings"

msgid ""
"This will reset all your settings to their default.  Are you sure you want "
"to continue?"
msgstr ""
"This will reset all your settings to their default.  Are you sure you want "
"to continue?"

msgid "Drop a clip here to create a playlist."
msgstr "Drop a clip here to create a playlist."

msgid "Create an empty timeline with a video and audio track."
msgstr "Create an empty timeline with a video and audio track."

msgid "Create a timeline from the selected clip."
msgstr "Create a timeline from the selected clip."

msgid ""
"Save current EDL to a permanent location, making paths relative if possible."
msgstr ""
"Save current EDL to a permanent location, making paths relative if possible."

msgid "Close current EDL."
msgstr "Close current EDL."

msgid "Clear the messages"
msgstr "Clear the messages"

msgid "Turn off image warping."
msgstr "Turn off image warping."

msgid "Spherical"
msgstr "Spherical"

msgid "Wrap the image or images onto a sphere."
msgstr "Wrap the image or images onto a sphere."

msgid "Cubic"
msgstr "Cubic"

msgid "Wrap the image or images onto a cube."
msgstr "Wrap the image or images onto a cube."

msgid "Projection"
msgstr "Projection"

msgid "   H. Aperture"
msgstr "   H. Aperture"

msgid "Horizontal Aperture of the Projection."
msgstr "Horizontal Aperture of the Projection."

msgid "    V. Aperture"
msgstr "    V. Aperture"

msgid "Vertical Aperture of the Projection."
msgstr "Vertical Aperture of the Projection."

msgid ""
"Focal Length of the Projection. Use Shift + left mouse button to change or "
"the mousewheel."
msgstr ""
"Focal Length of the Projection. Use Shift + left mouse button to change or "
"the mousewheel."

msgid "Rotation"
msgstr "Rotation"

msgid "Spin with middle mouse instead of rotating with it."
msgstr "Spin with middle mouse instead of rotating with it."

msgid ""
"Rotation in X of the projection.  Use middle mouse button to move around."
msgstr ""
"Rotation in X of the projection.  Use middle mouse button to move around."

msgid ""
"Rotation in Y of the projection.  Use middle mouse button to move around."
msgstr ""
"Rotation in Y of the projection.  Use middle mouse button to move around."

msgid "Subdivisions"
msgstr "Subdivisions"

msgid "Subdivision of the sphere when doing spherical projections"
msgstr "Subdivision of the sphere when doing spherical projections"

msgid "Subdivision of the sphere in X."
msgstr "Subdivision of the sphere in X."

msgid "Subdivision of the sphere in Y."
msgstr "Subdivision of the sphere in Y."

msgid "Search"
msgstr "Search"

msgid "Both"
msgstr "Both"

msgid "Attribute"
msgstr "Attribute"

msgid "Value"
msgstr "Value"

msgid "Main"
msgstr "Main"

msgid "Subtitle"
msgstr "Subtitle"

msgid "Metadata"
msgstr "Metadata"

msgid "PAL Video"
msgstr "PAL Video"

msgid "NTSC Video"
msgstr "NTSC Video"

msgid "35mm Academy"
msgstr "35mm Academy"

msgid "Widescreen (HDTV + STV)"
msgstr "Widescreen (HDTV + STV)"

msgid "35mm European Widescreen"
msgstr "35mm European Widescreen"

msgid "Early 35mm"
msgstr "Early 35mm"

msgid "HDTV / Widescreen 16:9"
msgstr "HDTV / Widescreen 16:9"

msgid "35mm Flat"
msgstr "35mm Flat"

msgid "70mm"
msgstr "70mm"

msgid "35mm Anamorphic"
msgstr "35mm Anamorphic"

msgid "35mm Panavision"
msgstr "35mm Panavision"

msgid "Cinemascope"
msgstr "Cinemascope"

msgid "MGM Camera 65"
msgstr "MGM Camera 65"

msgid "Load"
msgstr "Load"

msgid "Reset"
msgstr "Reset"

msgid "1:1"
msgstr "1:1"

msgid "1:2"
msgstr "1:2"

msgid "1:4"
msgstr "1:4"

msgid "1:8"
msgstr "1:8"

msgid "1:16"
msgstr "1:16"

msgid "Pick"
msgstr "Pick"

msgid "%.3f seconds "
msgstr "%.3f seconds "

msgid "Video Stream #%d"
msgstr "Video Stream #%d"

msgid "Name"
msgstr "Name"

msgid "Codec"
msgstr "Codec"

msgid "Unknown"
msgstr "Unknown"

msgid "Width"
msgstr "Width"

msgid "Width of clip"
msgstr "Width of clip"

msgid "Height"
msgstr "Height"

msgid "Height of clip"
msgstr "Height of clip"

msgid "Aspect Ratio"
msgstr "Aspect Ratio"

msgid "Aspect ratio of clip"
msgstr "Aspect ratio of clip"

msgid "Pixel Ratio"
msgstr "Pixel Ratio"

msgid "Pixel ratio of clip"
msgstr "Pixel ratio of clip"

msgid "Mipmap Level"
msgstr "Mipmap Level"

msgid "X Ripmap Level"
msgstr "X Ripmap Level"

msgid "Y Ripmap Level"
msgstr "Y Ripmap Level"

msgid "DOWN"
msgstr "DOWN"

msgid "UP"
msgstr "UP"

msgid "Rounding Mode"
msgstr "Rounding Mode"

msgid "Video Rotation"
msgstr "Video Rotation"

msgid "Compression"
msgstr "Compression"

msgid "Compression Num. Scanlines"
msgstr "Compression Num. Scanlines"

msgid "Number of Compression Scanlines"
msgstr "Number of Compression Scanlines"

msgid "Lossy Compression"
msgstr "Lossy Compression"

msgid "Deep Compression"
msgstr "Deep Compression"

msgid "unsigned byte (8-bits per channel)"
msgstr "unsigned byte (8-bits per channel)"

msgid "(10-bits per channel)"
msgstr "(10-bits per channel)"

msgid "(12-bits per channel)"
msgstr "(12-bits per channel)"

msgid "unsigned short (16-bits per channel)"
msgstr "unsigned short (16-bits per channel)"

msgid "half float (16-bits per channel)"
msgstr "half float (16-bits per channel)"

msgid "unsigned int (32-bits per channel)"
msgstr "unsigned int (32-bits per channel)"

msgid "float (32-bits per channel)"
msgstr "float (32-bits per channel)"

msgid "Unknown bit depth"
msgstr "Unknown bit depth"

msgid "Depth"
msgstr "Depth"

msgid "Bit depth of clip"
msgstr "Bit depth of clip"

msgid "Image Channels"
msgstr "Image Channels"

msgid "Number of channels in clip"
msgstr "Number of channels in clip"

msgid "YUV Coefficients"
msgstr "YUV Coefficients"

msgid "YUV Coefficients used for video conversion"
msgstr "YUV Coefficients used for video conversion"

msgid "Video Levels"
msgstr "Video Levels"

msgid "Color Primaries"
msgstr "Color Primaries"

msgid "Color TRC"
msgstr "Color TRC"

msgid "Color Transfer Characteristics"
msgstr "Color Transfer Characteristics"

msgid "Color Space"
msgstr "Color Space"

msgid "Color Transfer Space"
msgstr "Color Transfer Space"

msgid "HDR Red Primaries"
msgstr "HDR Red Primaries"

msgid "HDR Green Primaries"
msgstr "HDR Green Primaries"

msgid "HDR Blue Primaries"
msgstr "HDR Blue Primaries"

msgid "HDR White Primaries"
msgstr "HDR White Primaries"

msgid "HDR Display Mastering Luminance"
msgstr "HDR Display Mastering Luminance"

msgid "HDR maxCLL"
msgstr "HDR maxCLL"

msgid "HDR maxFALL"
msgstr "HDR maxFALL"

msgid "FFmpeg Pixel Format"
msgstr "FFmpeg Pixel Format"

msgid "Render Pixel Format"
msgstr "Render Pixel Format"

msgid "Directory"
msgstr "Directory"

msgid "Directory where clip resides"
msgstr "Directory where clip resides"

msgid "Filename"
msgstr "Filename"

msgid "Filename of the clip"
msgstr "Filename of the clip"

msgid "Audio Directory"
msgstr "Audio Directory"

msgid "Directory where audio clip resides"
msgstr "Directory where audio clip resides"

msgid "Audio Filename"
msgstr "Audio Filename"

msgid "Filename of the audio clip"
msgstr "Filename of the audio clip"

msgid "Video Streams"
msgstr "Video Streams"

msgid "Number of video streams in file"
msgstr "Number of video streams in file"

msgid "Audio Streams"
msgstr "Audio Streams"

msgid "Number of audio streams in file"
msgstr "Number of audio streams in file"

msgid "Start Time"
msgstr "Start Time"

msgid "Beginning frame of clip"
msgstr "Beginning frame of clip"

msgid "End Time"
msgstr "End Time"

msgid "Ending frame of clip"
msgstr "Ending frame of clip"

msgid "First Frame"
msgstr "First Frame"

msgid "First frame of clip - User selected"
msgstr "First frame of clip - User selected"

msgid "Last Frame"
msgstr "Last Frame"

msgid "Last frame of clip - User selected"
msgstr "Last frame of clip - User selected"

msgid "(PAL Fields)"
msgstr "(PAL Fields)"

msgid "(NTSC Fields)"
msgstr "(NTSC Fields)"

msgid "Default Speed"
msgstr "Default Speed"

msgid "Default Speed in Frames per Second"
msgstr "Default Speed in Frames per Second"

msgid "Current Speed"
msgstr "Current Speed"

msgid "Current Speed (Frames Per Second)"
msgstr "Current Speed (Frames Per Second)"

msgid "Disk space"
msgstr "Disk space"

msgid "Creation Date"
msgstr "Creation Date"

msgid "Creation date of file"
msgstr "Creation date of file"

msgid "Modified Date"
msgstr "Modified Date"

msgid "Last modified date of file"
msgstr "Last modified date of file"

msgid "Load an image or movie file"
msgstr "Load an image or movie file"

msgid "Audio Stream #%d"
msgstr "Audio Stream #%d"

msgid "FourCC"
msgstr "FourCC"

msgid "Four letter ID"
msgstr "Four letter ID"

msgid "Channels"
msgstr "Channels"

msgid "Number of audio channels"
msgstr "Number of audio channels"

msgid "Format"
msgstr "Format"

msgid "%d Hz."
msgstr "%d Hz."

msgid "Frequency"
msgstr "Frequency"

msgid "Frequency of audio"
msgstr "Frequency of audio"

msgid "%d kb/s"
msgstr "%d kb/s"

msgid "Max. Bitrate"
msgstr "Max. Bitrate"

msgid "Disposition"
msgstr "Disposition"

msgid "Disposition of Track"
msgstr "Disposition of Track"

msgid "Start"
msgstr "Start"

msgid "Start of Audio"
msgstr "Start of Audio"

msgid "Duration"
msgstr "Duration"

msgid "Duration of Audio"
msgstr "Duration of Audio"

msgid "Subtitle Stream #%d"
msgstr "Subtitle Stream #%d"

msgid "Codec Name"
msgstr "Codec Name"

msgid "Closed Captions"
msgstr "Closed Captions"

msgid "Video has Closed Captions"
msgstr "Video has Closed Captions"

msgid "Avg. Bitrate"
msgstr "Avg. Bitrate"

msgid "Language"
msgstr "Language"

msgid "Language if known"
msgstr "Language if known"

msgid "Start of Subtitle"
msgstr "Start of Subtitle"

msgid "Duration of Subtitle"
msgstr "Duration of Subtitle"

msgid "Linear"
msgstr "Linear"

msgid "Logarithmic"
msgstr "Logarithmic"

msgid "Square Root"
msgstr "Square Root"

msgid "Channel"
msgstr "Channel"

msgid "Red"
msgstr "Red"

msgid "Green"
msgstr "Green"

msgid "Blue"
msgstr "Blue"

msgid "Lumma"
msgstr "Lumma"

msgid "Select main A image."
msgstr "Select main A image."

msgid "Open a filename"
msgstr "Open a filename"

msgid "Open a filename with audio"
msgstr "Open a filename with audio"

msgid "Close current filename"
msgstr "Close current filename"

msgid "Close all filenames"
msgstr "Close all filenames"

msgid "Previous filename"
msgstr "Previous filename"

msgid "Next filename"
msgstr "Next filename"

msgid "Filter EDLs"
msgstr "Filter EDLs"

msgid "Select one or more B images."
msgstr "Select one or more B images."

msgid "Select between Relative or Absolute Compare Time Mode"
msgstr "Select between Relative or Absolute Compare Time Mode"

msgid "Compare A"
msgstr "Compare A"

msgid "Compare B"
msgstr "Compare B"

msgid ""
"Wipe between the A and B files\n"
"\n"
"Use the Option key + left mouse button to move the wipe in X or in Y"
msgstr ""
"Wipe between the A and B files\n"
"\n"
"Use the Option key + left mouse button to move the wipe in X or in Y"

msgid ""
"Wipe between the A and B files\n"
"\n"
"Use the Alt key + left mouse button to move the wipe in X or in Y."
msgstr ""
"Wipe between the A and B files\n"
"\n"
"Use the Alt key + left mouse button to move the wipe in X or in Y."

msgid "Overlay the A and B files with optional transparencyy"
msgstr "Overlay the A and B files with optional transparencyy"

msgid "Difference the A and B files"
msgstr "Difference the A and B files"

msgid "Compare the A and B files side by side"
msgstr "Compare the A and B files side by side"

msgid "Show the A file above the B file"
msgstr "Show the A file above the B file"

msgid "Tile the A and B files"
msgstr "Tile the A and B files"

msgid "Wipe"
msgstr "Wipe"

msgid "Use the Option key + left mouse button to move the wipe in X."
msgstr "Use the Option key + left mouse button to move the wipe in X."

msgid "Use the Alt key + left mouse button to move the wipe in X."
msgstr "Use the Alt key + left mouse button to move the wipe in X."

msgid "Use the Option key + left mouse button to move the wipe in Y."
msgstr "Use the Option key + left mouse button to move the wipe in Y."

msgid "Use the Alt key + left mouse button to move the wipe in Y."
msgstr "Use the Alt key + left mouse button to move the wipe in Y."

msgid "Wipe Rotation.  Use Shift + left mouse button along X to rotate wipe."
msgstr "Wipe Rotation.  Use Shift + left mouse button along X to rotate wipe."

msgid "Overlay"
msgstr "Overlay"

msgid "Use the Option key + left mouse button to change transparency."
msgstr "Use the Option key + left mouse button to change transparency."

msgid "Use the Alt key + left mouse button to change transparency."
msgstr "Use the Alt key + left mouse button to change transparency."

msgid "LUT"
msgstr "LUT"

msgid "Enabled"
msgstr "Enabled"

msgid "Order"
msgstr "Order"

msgid "Color Controls"
msgstr "Color Controls"

msgid "Add"
msgstr "Add"

msgid "Contrast"
msgstr "Contrast"

msgid "Saturation"
msgstr "Saturation"

msgid "Tint"
msgstr "Tint"

msgid "Invert"
msgstr "Invert"

msgid "Levels"
msgstr "Levels"

msgid "In Low"
msgstr "In Low"

msgid "In High"
msgstr "In High"

msgid "Gamma"
msgstr "Gamma"

msgid "Out Low"
msgstr "Out Low"

msgid "Out High"
msgstr "Out High"

msgid "Soft Clip"
msgstr "Soft Clip"

msgid "Selects the current background type from the list"
msgstr "Selects the current background type from the list"

msgid "Solid Color:"
msgstr "Solid Color:"

msgid "Selects the solid color."
msgstr "Selects the solid color."

msgid "Size:"
msgstr "Size:"

msgid "Selects the checker size."
msgstr "Selects the checker size."

msgid "First Color:"
msgstr "First Color:"

msgid "Selects the first color."
msgstr "Selects the first color."

msgid "Second Color:"
msgstr "Second Color:"

msgid "Selects the second color in Checkers."
msgstr "Selects the second color in Checkers."

msgid "Text"
msgstr "Text"

msgid "Font"
msgstr "Font"

msgid "Selects the current font from the list"
msgstr "Selects the current font from the list"

msgid "Selects the current font size."
msgstr "Selects the current font size."

msgid "Pen"
msgstr "Pen"

msgid "Laser"
msgstr "Laser"

msgid "Makes the following annotation disappear a second after drawn."
msgstr "Makes the following annotation disappear a second after drawn."

msgid "Color:"
msgstr "Color:"

msgid "Selects the current pen color."
msgstr "Selects the current pen color."

msgid "Selects a hard brush."
msgstr "Selects a hard brush."

msgid "Selects a soft brush."
msgstr "Selects a soft brush."

msgid "Pen Size:"
msgstr "Pen Size:"

msgid "Selects the current pen size."
msgstr "Selects the current pen size."

msgid "Ghosting"
msgstr "Ghosting"

msgid "Previous:"
msgstr "Previous:"

msgid ""
"Selects the number of fading frames previous to the frame of the annotation."
msgstr ""
"Selects the number of fading frames previous to the frame of the annotation."

msgid "Next:"
msgstr "Next:"

msgid ""
"Selects the number of fading frames following the frame of the annotation."
msgstr ""
"Selects the number of fading frames following the frame of the annotation."

msgid "Frames"
msgstr "Frames"

msgid "Current"
msgstr "Current"

msgid "Makes the following annotation show on this frame only."
msgstr "Makes the following annotation show on this frame only."

msgid "All"
msgstr "All"

msgid "Makes the following annotation show on all frames."
msgstr "Makes the following annotation show on all frames."

msgid "Notes"
msgstr "Notes"

msgid "Server started at port {0}."
msgstr "Server started at port {0}."

msgid "Server stopped."
msgstr "Server stopped."

msgid "A client connected from {0}"
msgstr "A client connected from {0}"

msgid "Client at {0} disconnected."
msgstr "Client at {0} disconnected."

msgid "Server protocol version is {0}.  Client protocol version is {1}"
msgstr "Server protocol version is {0}.  Client protocol version is {1}"

msgid "Remote file {0} does not exist on local filesystem."
msgstr "Remote file {0} does not exist on local filesystem."

msgid "Remote files are less than local files."
msgstr "Remote files are less than local files."

msgid "Remote file {0} matches file name {1} but not path."
msgstr "Remote file {0} matches file name {1} but not path."

msgid "Remote file {0} does not match local filename."
msgstr "Remote file {0} does not match local filename."

msgid "Removing {0} from message publisher."
msgstr "Removing {0} from message publisher."

msgid "Server listening on port "
msgstr "Server listening on port "

msgid "ComfyUI listening on port "
msgstr "ComfyUI listening on port "

msgid "Connected to server at {0}, port {1}"
msgstr "Connected to server at {0}, port {1}"

msgid "Server connection lost."
msgstr "Server connection lost."

msgid "Exception caught: "
msgstr "Exception caught: "

msgid "ERROR:\t"
msgstr "ERROR:\t"

msgid "WARN:\t"
msgstr "WARN:\t"

msgid "Cannot save an NDI stream"
msgstr "Cannot save an NDI stream"

msgid "Saving movie to {0}."
msgstr "Saving movie to {0}."

msgid "Saving audio to {0}."
msgstr "Saving audio to {0}."

msgid "Saving pictures to {0}."
msgstr "Saving pictures to {0}."

msgid "ProRes profiles need a .mov movie extension.  Changing it to .mov."
msgstr "ProRes profiles need a .mov movie extension.  Changing it to .mov."

msgid ""
"VP9 profile needs a .mp4, .mkv or .webm movie extension.  Changing it to .mp4"
msgstr ""
"VP9 profile needs a .mp4, .mkv or .webm movie extension.  Changing it to .mp4"

msgid "AV1 profile needs a .mp4 or .mkv movie extension.  Changing it to .mp4"
msgstr "AV1 profile needs a .mp4 or .mkv movie extension.  Changing it to .mp4"

msgid ""
"GoPro Cineform profile needs a .mkv movie extension.  Changing it to .mkv"
msgstr ""
"GoPro Cineform profile needs a .mkv movie extension.  Changing it to .mkv"

msgid "HAP profile needs a .mov extension.  Changing it to .mov"
msgstr "HAP profile needs a .mov extension.  Changing it to .mov"

msgid "New file {0} already exist!  Cannot overwrite it."
msgstr "New file {0} already exist!  Cannot overwrite it."

msgid "{0}: Cannot open writer plugin."
msgstr "{0}: Cannot open writer plugin."

msgid "Image info: {0} {1}"
msgstr "Image info: {0} {1}"

msgid "Scaled image info: {0}"
msgstr "Scaled image info: {0}"

msgid "Writer plugin did not get output info.  Defaulting to {0}"
msgstr "Writer plugin did not get output info.  Defaulting to {0}"

msgid "Output info: {0} {1}"
msgstr "Output info: {0} {1}"

msgid "Using profile {0}, pixel format {1}."
msgstr "Using profile {0}, pixel format {1}."

msgid "Using preset {0}."
msgstr "Using preset {0}."

msgid "Offscreen Buffer info: {0}"
msgstr "Offscreen Buffer info: {0}"

msgid "Saving Movie without Audio %<PRId64> - %<PRId64>"
msgstr "Saving Movie without Audio %<PRId64> - %<PRId64>"

msgid "Saving Movie with Audio %<PRId64> - %<PRId64>"
msgstr "Saving Movie with Audio %<PRId64> - %<PRId64>"

msgid "Saving Audio %<PRId64> - %<PRId64>"
msgstr "Saving Audio %<PRId64> - %<PRId64>"

msgid "Saving Pictures without Audio %<PRId64> - %<PRId64>"
msgstr "Saving Pictures without Audio %<PRId64> - %<PRId64>"

msgid "Audio only in timeline, but not trying to save audio."
msgstr "Audio only in timeline, but not trying to save audio."

msgid "Saving... {0}"
msgstr "Saving... {0}"

msgid "Could not read image data from view"
msgstr "Could not read image data from view"

msgid "Empty video data at time {0}.  Repeating frame."
msgstr "Empty video data at time {0}.  Repeating frame."

msgid "Render size: {0}"
msgstr "Render size: {0}"

msgid "Image Layer '{0}' info: {1} {2}"
msgstr "Image Layer '{0}' info: {1} {2}"

msgid "Could not read annotation image from view"
msgstr "Could not read annotation image from view"

msgid ""
"Regular expression created from {0}.  It is:\n"
"{1}"
msgstr ""
"Regular expression created from {0}.  It is:\n"
"{1}"

msgid "Iteration {0} will check version={1}"
msgstr "Iteration {0} will check version={1}"

msgid ""
"No versioning in this clip.  Please create an image or directory named with "
"a versioning string."
msgstr ""
"No versioning in this clip.  Please create an image or directory named with "
"a versioning string."

msgid "Example:  gizmo_v003.0001.exr"
msgstr "Example:  gizmo_v003.0001.exr"

msgid "Could not replace {0} with {1}"
msgstr "Could not replace {0} with {1}"

msgid "Annotation already existed at this time"
msgstr "Annotation already existed at this time"

msgid "Failed to open the file {0} for writing."
msgstr "Failed to open the file {0} for writing."

msgid "Failed to write to the file {0}."
msgstr "Failed to write to the file {0}."

msgid "Session saved to \"{0}\"."
msgstr "Session saved to \"{0}\"."

msgid "Failed to open the file '{0}' for reading."
msgstr "Failed to open the file '{0}' for reading."

msgid "Failed to load the file '{0}."
msgstr "Failed to load the file '{0}."

msgid "Reading preferences from \"{0}{1}\"."
msgstr "Reading preferences from \"{0}{1}\"."

msgid "Failed to retrieve {0}."
msgstr "Failed to retrieve {0}."

msgid ""
"FFmpeg YUV to RGB Conversion is on in Settings Panel.  mrv2 will play back "
"movies slower."
msgstr ""
"FFmpeg YUV to RGB Conversion is on in Settings Panel.  mrv2 will play back "
"movies slower."

msgid "Could not open color theme from \"{0}\"."
msgstr "Could not open color theme from \"{0}\"."

msgid "Loaded color themes from \"{0}\"."
msgstr "Loaded color themes from \"{0}\"."

msgid "Setting OCIO config from preferences."
msgstr "Setting OCIO config from preferences."

msgid "Setting OCIO config from OCIO environment variable."
msgstr "Setting OCIO config from OCIO environment variable."

msgid "Path mappings have been loaded from \"{0}{1}\"."
msgstr "Path mappings have been loaded from \"{0}{1}\"."

msgid "Loading hotkeys from \"{0}{1}.prefs\"."
msgstr "Loading hotkeys from \"{0}{1}.prefs\"."

msgid "Resetting hotkeys to default."
msgstr "Resetting hotkeys to default."

msgid "Path mappings have been saved to \"{0}{1}\"."
msgstr "Path mappings have been saved to \"{0}{1}\"."

msgid "Hotkeys have been saved to \"{0}{1}.prefs\"."
msgstr "Hotkeys have been saved to \"{0}{1}.prefs\"."

msgid "Preferences have been saved to: \"{0}{1}\"."
msgstr "Preferences have been saved to: \"{0}{1}\"."

msgid "Removing "
msgstr "Removing "

msgid "OCIO config is now:"
msgstr "OCIO config is now:"

msgid "OCIO file \"{0}\" not found or not readable."
msgstr "OCIO file \"{0}\" not found or not readable."

msgid "Setting OCIO config to default:"
msgstr "Setting OCIO config to default:"

msgid "Setting OCIO config to built-in:"
msgstr "Setting OCIO config to built-in:"

msgid "Path mapping for {0} already exists!"
msgstr "Path mapping for {0} already exists!"

msgid "Comparing {0} to prefix {1}"
msgstr "Comparing {0} to prefix {1}"

msgid "Found a match.  File is now {0}"
msgstr "Found a match.  File is now {0}"

msgid "OCIO config file cannot be empty."
msgstr "OCIO config file cannot be empty."

msgid "OCIO config '{0}' does not exist or is not readable."
msgstr "OCIO config '{0}' does not exist or is not readable."

msgid "Invalid OCIO Ics '{0}'."
msgstr "Invalid OCIO Ics '{0}'."

msgid "Invalid OCIO Look '{0}'."
msgstr "Invalid OCIO Look '{0}'."

msgid "Invalid OCIO Display/View '{0}'."
msgstr "Invalid OCIO Display/View '{0}'."

msgid "Could not split '{0}' into display and view."
msgstr "Could not split '{0}' into display and view."

msgid "No default view for display '{0}'.  Does display exist?"
msgstr "No default view for display '{0}'.  Does display exist?"

msgid "Setting OCIO Preset '{0}'."
msgstr "Setting OCIO Preset '{0}'."

msgid "Preset '{0}' not found."
msgstr "Preset '{0}' not found."

msgid "OCIO Preset '{0}' already exists!"
msgstr "OCIO Preset '{0}' already exists!"

msgid "Failed to load the file '{0}'."
msgstr "Failed to load the file '{0}'."

msgid "Loaded {0} ocio presets from \"{1}\"."
msgstr "Loaded {0} ocio presets from \"{1}\"."

msgid "Failed to open the file '{0}' for saving."
msgstr "Failed to open the file '{0}' for saving."

msgid "Failed to save the file '{0}'."
msgstr "Failed to save the file '{0}'."

msgid "OCIO presets have been saved to \"{0}\"."
msgstr "OCIO presets have been saved to \"{0}\"."

msgid "English"
msgstr "English"

msgid "Spanish"
msgstr "Spanish"

msgid "German"
msgstr "German"

msgid "Hindi"
msgstr "Hindi"

msgid "Chinese Simplified"
msgstr "Chinese Simplified"

msgid "Portuguese"
msgstr "Portuguese"

msgid "French"
msgstr "French"

msgid "Russian"
msgstr "Russian"

msgid "Japanese"
msgstr "Japanese"

msgid ""
"Need to reboot mrv2 to change language to {0}.  Are you sure you want to "
"continue?"
msgstr ""
"Need to reboot mrv2 to change language to {0}.  Are you sure you want to "
"continue?"

msgid "Set Language to {0}, Numbers to {1}"
msgstr "Set Language to {0}, Numbers to {1}"

msgid "Arabic"
msgstr "Arabic"

msgid "Armenian"
msgstr "Armenian"

msgid "Basque"
msgstr "Basque"

msgid "Belarusian"
msgstr "Belarusian"

msgid "Bengali"
msgstr "Bengali"

msgid "Bulgarian"
msgstr "Bulgarian"

msgid "Catalan"
msgstr "Catalan"

msgid "Chinese"
msgstr "Chinese"

msgid "Czech"
msgstr "Czech"

msgid "Danish"
msgstr "Danish"

msgid "Dutch"
msgstr "Dutch"

msgid "Finnish"
msgstr "Finnish"

msgid "Galician"
msgstr "Galician"

msgid "Greek"
msgstr "Greek"

msgid "Hebrew"
msgstr "Hebrew"

msgid "Icelandic"
msgstr "Icelandic"

msgid "Indonesian"
msgstr "Indonesian"

msgid "Italian"
msgstr "Italian"

msgid "Irish"
msgstr "Irish"

msgid "Korean"
msgstr "Korean"

msgid "Norwegan"
msgstr "Norwegan"

msgid "Persian"
msgstr "Persian"

msgid "Polish"
msgstr "Polish"

msgid "Tibetan"
msgstr "Tibetan"

msgid "Romanian"
msgstr "Romanian"

msgid "Serbian"
msgstr "Serbian"

msgid "Slovenian"
msgstr "Slovenian"

msgid "Swedish"
msgstr "Swedish"

msgid "Thai"
msgstr "Thai"

msgid "Turkish"
msgstr "Turkish"

msgid "Vietnamese"
msgstr "Vietnamese"

msgid "Welsh"
msgstr "Welsh"

msgid "Yiddish"
msgstr "Yiddish"

msgid "Zulu"
msgstr "Zulu"

msgid ""
"\n"
"Hotkeys:   "
msgstr ""
"\n"
"Hotkeys:   "

msgid "   and   "
msgstr "   and   "

msgid ""
"\n"
"Reset:   "
msgstr ""
"\n"
"Reset:   "

msgid ""
"\n"
"Hotkey: "
msgstr ""
"\n"
"Hotkey: "

msgid "@B12@C7@b@.Function\t@B12@C7@b@.Hotkey"
msgstr "@B12@C7@b@.Function\t@B12@C7@b@.Hotkey"

msgid ""
"Hotkey \"%s\" already used in \"%s\".\n"
"Do you want to override it?"
msgstr ""
"Hotkey \"%s\" already used in \"%s\".\n"
"Do you want to override it?"

msgid ""
"Corruption in hotkeys preferences. Hotkey '{0}' for {1} will not be "
"available.  Already used in {2}."
msgstr ""
"Corruption in hotkeys preferences. Hotkey '{0}' for {1} will not be "
"available.  Already used in {2}."

msgid "Allows you to select different image channels or layers."
msgstr "Allows you to select different image channels or layers."

msgid "Reduce gain 1/4 stop (divide by sqrt(sqrt(2)))."
msgstr "Reduce gain 1/4 stop (divide by sqrt(sqrt(2)))."

msgid "Increase gain 1/4 stop (multiply by sqrt(sqrt(2)))."
msgstr "Increase gain 1/4 stop (multiply by sqrt(sqrt(2)))."

msgid "Allows you to adjust the gain or exposure of the image."
msgstr "Allows you to adjust the gain or exposure of the image."

msgid "Allows you to adjust the saturation of the image."
msgstr "Allows you to adjust the saturation of the image."

msgid ""
"Allows you to adjust gamma curve for display.\n"
"Value is:  pow( 2, 1/x )."
msgstr ""
"Allows you to adjust gamma curve for display.\n"
"Value is:  pow( 2, 1/x )."

msgid "Toggle Edit Mode."
msgstr "Toggle Edit Mode."

msgid "Scrubbing Tool"
msgstr "Scrubbing Tool"

msgid "Area Select Tool"
msgstr "Area Select Tool"

msgid "Freehand Drawing Tool"
msgstr "Freehand Drawing Tool"

msgid "Eraser Tool"
msgstr "Eraser Tool"

msgid "Polygon Tool"
msgstr "Polygon Tool"

msgid "Circle Tool"
msgstr "Circle Tool"

msgid "Rectangle Tool"
msgstr "Rectangle Tool"

msgid "Arrow Tool"
msgstr "Arrow Tool"

msgid "Text Tool.   Right click to edit previously stamped text."
msgstr "Text Tool.   Right click to edit previously stamped text."

msgid "Undo Draw"
msgstr "Undo Draw"

msgid "Redo Draw"
msgstr "Redo Draw"

msgid "Go to the beginning of the sequence."
msgstr "Go to the beginning of the sequence."

msgid "Play sequence backwards."
msgstr "Play sequence backwards."

msgid "Go back one frame."
msgstr "Go back one frame."

msgid "Stop playback."
msgstr "Stop playback."

msgid "Play sequence forwards."
msgstr "Play sequence forwards."

msgid "Go to the end of the sequence."
msgstr "Go to the end of the sequence."

msgid "Set In Point"
msgstr "Set In Point"

msgid "Set Out Point"
msgstr "Set Out Point"

msgid "Image zoom setting."
msgstr "Image zoom setting."

msgid ""
"\n"
"\n"
"Mousewheel to zoom in and out."
msgstr ""
"\n"
"\n"
"Mousewheel to zoom in and out."

msgid ""
"\n"
"Alt + Right Mouse Button to zoom in and out."
msgstr ""
"\n"
"Alt + Right Mouse Button to zoom in and out."

msgid ""
"\n"
"\n"
"0 to 9 to zoom to a specific level."
msgstr ""
"\n"
"\n"
"0 to 9 to zoom to a specific level."

msgid "Load Directory"
msgstr "Load Directory"

msgid "Reels (*.{"
msgstr "Reels (*.{"

msgid "Images (*.{"
msgstr "Images (*.{"

msgid "Sessions (*."
msgstr "Sessions (*."

msgid "All (*.{"
msgstr "All (*.{"

msgid "Movies (*.{"
msgstr "Movies (*.{"

msgid "Load Image(s)"
msgstr "Load Image(s)"

msgid "Load Movie or Sequence"
msgstr "Load Movie or Sequence"

msgid "Save OTIO timeline"
msgstr "Save OTIO timeline"

msgid "Save Python Script"
msgstr "Save Python Script"

msgid "Load Python Script"
msgstr "Load Python Script"

msgid "LUTS (*.{"
msgstr "LUTS (*.{"

msgid "Load LUT"
msgstr "Load LUT"

msgid "Subtitles (*.{"
msgstr "Subtitles (*.{"

msgid "Load Subtitle"
msgstr "Load Subtitle"

msgid "Audios (*.{"
msgstr "Audios (*.{"

msgid "Load Audio"
msgstr "Load Audio"

msgid "Save Single Frame"
msgstr "Save Single Frame"

msgid "Save Audio"
msgstr "Save Audio"

msgid "Save Movie or Sequence"
msgstr "Save Movie or Sequence"

msgid "Annotations (*.{json})"
msgstr "Annotations (*.{json})"

msgid "Save Annotations to JSON"
msgstr "Save Annotations to JSON"

msgid "Acrobat PDF (*.{pdf})"
msgstr "Acrobat PDF (*.{pdf})"

msgid "Save Annotations to PDF"
msgstr "Save Annotations to PDF"

msgid "Session"
msgstr "Session"

msgid "Open Session"
msgstr "Open Session"

msgid "Save Session"
msgstr "Save Session"

msgid "OCIO config (*.{"
msgstr "OCIO config (*.{"

msgid "Load OCIO Config"
msgstr "Load OCIO Config"

msgid "Default"
msgstr "Default"

msgid ""
"You have unsaved changes. Do you want to save the session before closing?"
msgstr ""
"You have unsaved changes. Do you want to save the session before closing?"

msgid "Save"
msgstr "Save"

msgid "Don't Save"
msgstr "Don't Save"

msgid "Annotations"
msgstr "Annotations"

msgid "Background"
msgstr "Background"

msgid "Color"
msgstr "Color"

msgid "Color Area"
msgstr "Color Area"

msgid "Devices"
msgstr "Devices"

msgid "Environment Map"
msgstr "Environment Map"

msgid "Histogram"
msgstr "Histogram"

msgid "Logs"
msgstr "Logs"

msgid "Media Information"
msgstr "Media Information"

msgid "NDI"
msgstr "NDI"

msgid "Python"
msgstr "Python"

msgid "Settings"
msgstr "Settings"

msgid "USD"
msgstr "USD"

msgid "Vectorscope"
msgstr "Vectorscope"

msgid "Hotkeys"
msgstr "Hotkeys"

msgid "Preferences"
msgstr "Preferences"

msgid "About"
msgstr "About"

msgid "File extension cannot be empty."
msgstr "File extension cannot be empty."

msgid "Saving audio but not with an audio extension."
msgstr "Saving audio but not with an audio extension."

msgid "Saving audio but current clip does not have audio."
msgstr "Saving audio but current clip does not have audio."

msgid "Saving video but with an audio extension."
msgstr "Saving video but with an audio extension."

msgid "Cannot save annotations to .otio file"
msgstr "Cannot save annotations to .otio file"

msgid "View/Mask"
msgstr "View/Mask"

msgid "OCIO/     Input Color Space"
msgstr "OCIO/     Input Color Space"

msgid "OCIO/     Look"
msgstr "OCIO/     Look"

msgid "All Monitors"
msgstr "All Monitors"

msgid ""
"You are about to clear all annotations.  You can still undo the operation "
"right after. Do you want to continue?"
msgstr ""
"You are about to clear all annotations.  You can still undo the operation "
"right after. Do you want to continue?"

msgid "Pick Color"
msgstr "Pick Color"

msgid "Pick Draw Color and Alpha"
msgstr "Pick Draw Color and Alpha"

msgid "Media"
msgstr "Media"

msgid "UI"
msgstr "UI"

msgid "Pan And Zoom"
msgstr "Pan And Zoom"

msgid "Timeline"
msgstr "Timeline"

msgid ""
"You have EDLs in the current session.  These will not be saved in the "
"session file.  Do you want to continue?"
msgstr ""
"You have EDLs in the current session.  These will not be saved in the "
"session file.  Do you want to continue?"

msgid "Edit Text Annotation"
msgstr "Edit Text Annotation"

msgid "No item selected"
msgstr "No item selected"

msgid "Invalid index for add clip to timeline."
msgstr "Invalid index for add clip to timeline."

msgid "Could not get current path."
msgstr "Could not get current path."

msgid "EDL item '{0}' no longer loaded.  Cannot undo or redo."
msgstr "EDL item '{0}' no longer loaded.  Cannot undo or redo."

msgid "Could not paste {0}.  Error {1}."
msgstr "Could not paste {0}.  Error {1}."

msgid "Could not save .otio file: {0}"
msgstr "Could not save .otio file: {0}"

msgid "Error saving {0}. {1}"
msgstr "Error saving {0}. {1}"

msgid "Empty EDL file.  Not saving."
msgstr "Empty EDL file.  Not saving."

msgid "Destination file is invalid."
msgstr "Destination file is invalid."

msgid "You can only add clips to an .otio EDL playlist."
msgstr "You can only add clips to an .otio EDL playlist."

msgid "Unknown media reference"
msgstr "Unknown media reference"

msgid "Track #{0} - {1}"
msgstr "Track #{0} - {1}"

msgid "Cannot currently concatenate an .otio file."
msgstr "Cannot currently concatenate an .otio file."

msgid "Cannot currently concatenate a directory."
msgstr "Cannot currently concatenate a directory."

msgid "Could not append video track {0}"
msgstr "Could not append video track {0}"

msgid "Could not append audio track {0}"
msgstr "Could not append audio track {0}"

msgid "%s - Page %d"
msgstr "%s - Page %d"

msgid "Frame {0} - TC: {1} - S: {2}"
msgstr "Frame {0} - TC: {1} - S: {2}"

msgid "Image too big.  Will save the viewport size."
msgstr "Image too big.  Will save the viewport size."

<<<<<<< HEAD
msgid "Viewport Size: {0} - X={1}, Y={2}"
msgstr "Viewport Size: {0} - X={1}, Y={2}"
=======
msgid "Could not read image data from view"
msgstr "Could not read image data from view"

msgid "Play"
msgstr "Play"

msgid "Stop"
msgstr "Stop"
>>>>>>> 8d54ccf6

msgid "Scrub"
msgstr "Scrub"

msgid "Selection"
msgstr "Selection"

msgid "Draw"
msgstr "Draw"

msgid "Erase"
msgstr "Erase"

msgid "Circle"
msgstr "Circle"

msgid "Filled Circle"
msgstr "Filled Circle"

msgid "Rectangle"
msgstr "Rectangle"

msgid "Filled Rectangle"
msgstr "Filled Rectangle"

msgid "Arrow"
msgstr "Arrow"

msgid "Rotate"
msgstr "Rotate"

msgid "Polygon"
msgstr "Polygon"

msgid "Filled Polygon"
msgstr "Filled Polygon"

msgid "Trim"
msgstr "Trim"

msgid "Slip"
msgstr "Slip"

msgid "Slide"
msgstr "Slide"

msgid "Ripple"
msgstr "Ripple"

msgid "Roll"
msgstr "Roll"

msgid "(no image)"
msgstr "(no image)"

msgid "Unknown action mode in "
msgstr "Unknown action mode in "

msgid ""
"Cannot create an annotation here for all frames.  A current frame annotation "
"already exists."
msgstr ""
"Cannot create an annotation here for all frames.  A current frame annotation "
"already exists."

msgid ""
"Cannot create an annotation here for current frame.  An all frames "
"annotation already exists."
msgstr ""
"Cannot create an annotation here for current frame.  An all frames "
"annotation already exists."

msgid "2.35"
msgstr "2.35"

msgid "1.85"
msgstr "1.85"

msgid "1.66"
msgstr "1.66"

msgid "PMem: %<PRIu64> / %<PRIu64> MB  VMem: %<PRIu64> / %<PRIu64> MB"
msgstr "PMem: %<PRIu64> / %<PRIu64> MB  VMem: %<PRIu64> / %<PRIu64> MB"

msgid "Cache: "
msgstr "Cache: "

msgid "    Used: %.2g of %zu Gb (%.2g %%)"
msgstr "    Used: %.2g of %zu Gb (%.2g %%)"

msgid "    Ahead    V: % 4<PRIu64>    A: % 4<PRIu64>"
msgstr "    Ahead    V: % 4<PRIu64>    A: % 4<PRIu64>"

msgid "    Behind   V: % 4<PRIu64>    A: % 4<PRIu64>"
msgstr "    Behind   V: % 4<PRIu64>    A: % 4<PRIu64>"

msgid "HDR monitor found."
msgstr "HDR monitor found."

msgid "HDR monitor not found or not configured."
msgstr "HDR monitor not found or not configured."

msgid "Edit Text"
msgstr "Edit Text"

msgid "Could not convert message to shape: "
msgstr "Could not convert message to shape: "

msgid "File/Open/Movie or Sequence"
msgstr "File/Open/Movie or Sequence"

msgid "File/Open/With Separate Audio"
msgstr "File/Open/With Separate Audio"

msgid "File/Open/Single Image"
msgstr "File/Open/Single Image"

msgid "File/Open/Directory"
msgstr "File/Open/Directory"

msgid "File/Open/Session"
msgstr "File/Open/Session"

msgid "File/Save/Movie or Sequence"
msgstr "File/Save/Movie or Sequence"

msgid "File/Save/Audio"
msgstr "File/Save/Audio"

msgid "File/Save/Single Frame"
msgstr "File/Save/Single Frame"

msgid "File/Save/Frames to Folder"
msgstr "File/Save/Frames to Folder"

msgid "File/Save/OTIO EDL Timeline"
msgstr "File/Save/OTIO EDL Timeline"

msgid "File/Save/Annotations Only"
msgstr "File/Save/Annotations Only"

msgid "File/Save/Annotations as JSON"
msgstr "File/Save/Annotations as JSON"

msgid "File/Save/PDF Document"
msgstr "File/Save/PDF Document"

msgid "File/Save/Session"
msgstr "File/Save/Session"

msgid "File/Save/Session As"
msgstr "File/Save/Session As"

msgid "File/Close Current"
msgstr "File/Close Current"

msgid "File/Close All"
msgstr "File/Close All"

msgid "File/Recent/%s"
msgstr "File/Recent/%s"

msgid "File/Quit"
msgstr "File/Quit"

msgid "Window/Presentation"
msgstr "Window/Presentation"

msgid "Window/Full Screen"
msgstr "Window/Full Screen"

msgid "Window/Float On Top"
msgstr "Window/Float On Top"

msgid "Window/Secondary"
msgstr "Window/Secondary"

msgid "Window/Secondary Float On Top"
msgstr "Window/Secondary Float On Top"

msgid "Window/Toggle Click Through"
msgstr "Window/Toggle Click Through"

msgid "Window/More UI Transparency"
msgstr "Window/More UI Transparency"

msgid "Window/Less UI Transparency"
msgstr "Window/Less UI Transparency"

msgid "View/Tool Bars/Toggle Menu Bar"
msgstr "View/Tool Bars/Toggle Menu Bar"

msgid "View/Tool Bars/Toggle Top Bar"
msgstr "View/Tool Bars/Toggle Top Bar"

msgid "View/Tool Bars/Toggle Pixel Bar"
msgstr "View/Tool Bars/Toggle Pixel Bar"

msgid "View/Tool Bars/Toggle Timeline Bar"
msgstr "View/Tool Bars/Toggle Timeline Bar"

msgid "View/Tool Bars/Toggle Status Bar"
msgstr "View/Tool Bars/Toggle Status Bar"

msgid "View/Tool Bars/Toggle Action Dock"
msgstr "View/Tool Bars/Toggle Action Dock"

msgid "View/Auto Frame"
msgstr "View/Auto Frame"

msgid "View/Safe Areas"
msgstr "View/Safe Areas"

msgid "View/OpenEXR/Data Window"
msgstr "View/OpenEXR/Data Window"

msgid "View/OpenEXR/Display Window"
msgstr "View/OpenEXR/Display Window"

msgid "View/OpenEXR/Ignore Display Window"
msgstr "View/OpenEXR/Ignore Display Window"

msgid "Panel/One Panel Only"
msgstr "Panel/One Panel Only"

msgid "Panel/"
msgstr "Panel/"

msgid "Window/"
msgstr "Window/"

msgid "Unknown menu entry "
msgstr "Unknown menu entry "

msgid "Render/Color Channel"
msgstr "Render/Color Channel"

msgid "Render/Red Channel"
msgstr "Render/Red Channel"

msgid "Render/Green Channel "
msgstr "Render/Green Channel "

msgid "Render/Blue Channel"
msgstr "Render/Blue Channel"

msgid "Render/Alpha Channel"
msgstr "Render/Alpha Channel"

msgid "Render/Lumma"
msgstr "Render/Lumma"

msgid "Render/Mirror X"
msgstr "Render/Mirror X"

msgid "Render/Mirror Y"
msgstr "Render/Mirror Y"

msgid "Render/Rotate/-90 Degrees"
msgstr "Render/Rotate/-90 Degrees"

msgid "Render/Rotate/+90 Degrees"
msgstr "Render/Rotate/+90 Degrees"

msgid "Render/Video Levels/From File"
msgstr "Render/Video Levels/From File"

msgid "Render/Video Levels/Legal Range"
msgstr "Render/Video Levels/Legal Range"

msgid "Render/Video Levels/Full Range"
msgstr "Render/Video Levels/Full Range"

msgid "Render/Alpha Blend/None"
msgstr "Render/Alpha Blend/None"

msgid "Render/Alpha Blend/Straight"
msgstr "Render/Alpha Blend/Straight"

msgid "Render/Alpha Blend/Premultiplied"
msgstr "Render/Alpha Blend/Premultiplied"

msgid "Render/Minify Filter/Nearest"
msgstr "Render/Minify Filter/Nearest"

msgid "Render/Minify Filter/Linear"
msgstr "Render/Minify Filter/Linear"

msgid "Render/Magnify Filter/Nearest"
msgstr "Render/Magnify Filter/Nearest"

msgid "Render/Magnify Filter/Linear"
msgstr "Render/Magnify Filter/Linear"

msgid "Render/HDR/Auto Normalize"
msgstr "Render/HDR/Auto Normalize"

msgid "Render/HDR/Invalid Values"
msgstr "Render/HDR/Invalid Values"

msgid "Render/HDR/Ignore Chromaticities"
msgstr "Render/HDR/Ignore Chromaticities"

msgid "Render/HDR Data/From File"
msgstr "Render/HDR Data/From File"

msgid "Render/HDR Data/Inactive"
msgstr "Render/HDR Data/Inactive"

msgid "Render/HDR Data/Active"
msgstr "Render/HDR Data/Active"

msgid "Render/HDR/Tonemap"
msgstr "Render/HDR/Tonemap"

msgid "Render/HDR/Gamut Mapping"
msgstr "Render/HDR/Gamut Mapping"

msgid "Playback/Stop"
msgstr "Playback/Stop"

msgid "Playback/Forwards"
msgstr "Playback/Forwards"

msgid "Playback/Backwards"
msgstr "Playback/Backwards"

msgid "Playback/Toggle Playback"
msgstr "Playback/Toggle Playback"

msgid "Playback/Toggle In Point"
msgstr "Playback/Toggle In Point"

msgid "Playback/Toggle Out Point"
msgstr "Playback/Toggle Out Point"

msgid "Playback/Toggle In\\/Out Otio Clip"
msgstr "Playback/Toggle In\\/Out Otio Clip"

msgid "Playback/Loop Playback"
msgstr "Playback/Loop Playback"

msgid "Playback/Playback Once"
msgstr "Playback/Playback Once"

msgid "Playback/Playback Ping Pong"
msgstr "Playback/Playback Ping Pong"

msgid "Playback/Go to/Start"
msgstr "Playback/Go to/Start"

msgid "Playback/Go to/End"
msgstr "Playback/Go to/End"

msgid "Playback/Go to/Previous Frame"
msgstr "Playback/Go to/Previous Frame"

msgid "Playback/Go to/Next Frame"
msgstr "Playback/Go to/Next Frame"

msgid "Playback/Go to/Previous Clip"
msgstr "Playback/Go to/Previous Clip"

msgid "Playback/Go to/Next Clip"
msgstr "Playback/Go to/Next Clip"

msgid "Playback/Go to/Previous Annotation"
msgstr "Playback/Go to/Previous Annotation"

msgid "Playback/Go to/Next Annotation"
msgstr "Playback/Go to/Next Annotation"

msgid "Playback/Annotation/Toggle Visible"
msgstr "Playback/Annotation/Toggle Visible"

msgid "Playback/Annotation/Clear"
msgstr "Playback/Annotation/Clear"

msgid "Playback/Annotation/Clear All"
msgstr "Playback/Annotation/Clear All"

msgid "View/Mask/%s"
msgstr "View/Mask/%s"

msgid "View/Hud"
msgstr "View/Hud"

msgid "View/Compare/None"
msgstr "View/Compare/None"

msgid "View/Compare/Overlay"
msgstr "View/Compare/Overlay"

msgid "View/Compare/Wipe"
msgstr "View/Compare/Wipe"

msgid "View/Compare/Difference"
msgstr "View/Compare/Difference"

msgid "View/Compare/Horizontal"
msgstr "View/Compare/Horizontal"

msgid "View/Compare/Vertical"
msgstr "View/Compare/Vertical"

msgid "View/Compare/Tile"
msgstr "View/Compare/Tile"

msgid "Timeline/Cache/Clear"
msgstr "Timeline/Cache/Clear"

msgid "Timeline/Cache/Update Frame"
msgstr "Timeline/Cache/Update Frame"

msgid "Timeline/Editable"
msgstr "Timeline/Editable"

msgid "Timeline/Edit Associated Clips"
msgstr "Timeline/Edit Associated Clips"

msgid "Timeline/Frame View"
msgstr "Timeline/Frame View"

msgid "Timeline/Scroll To Current Frame"
msgstr "Timeline/Scroll To Current Frame"

msgid "Timeline/Track Info"
msgstr "Timeline/Track Info"

msgid "Timeline/Clip Info"
msgstr "Timeline/Clip Info"

msgid "Timeline/Thumbnails/None"
msgstr "Timeline/Thumbnails/None"

msgid "Timeline/Thumbnails/Small"
msgstr "Timeline/Thumbnails/Small"

msgid "Timeline/Thumbnails/Medium"
msgstr "Timeline/Thumbnails/Medium"

msgid "Timeline/Thumbnails/Large"
msgstr "Timeline/Thumbnails/Large"

msgid "Timeline/Transitions"
msgstr "Timeline/Transitions"

msgid "Timeline/Markers"
msgstr "Timeline/Markers"

msgid "Timeline/Visible Tracks/{0}"
msgstr "Timeline/Visible Tracks/{0}"

msgid "Image/Next"
msgstr "Image/Next"

msgid "Image/Next Limited"
msgstr "Image/Next Limited"

msgid "Image/Previous"
msgstr "Image/Previous"

msgid "Image/Previous Limited"
msgstr "Image/Previous Limited"

msgid "Image/Version/First"
msgstr "Image/Version/First"

msgid "Image/Version/Last"
msgstr "Image/Version/Last"

msgid "Image/Version/Previous"
msgstr "Image/Version/Previous"

msgid "Image/Version/Next"
msgstr "Image/Version/Next"

msgid "Image/Compare Mode/A"
msgstr "Image/Compare Mode/A"

msgid "Image/Compare Mode/B"
msgstr "Image/Compare Mode/B"

msgid "Image/Compare Mode/Wipe"
msgstr "Image/Compare Mode/Wipe"

msgid "Image/Compare Mode/Overlay"
msgstr "Image/Compare Mode/Overlay"

msgid "Image/Compare Mode/Difference"
msgstr "Image/Compare Mode/Difference"

msgid "Image/Compare Mode/Horizontal"
msgstr "Image/Compare Mode/Horizontal"

msgid "Image/Compare Mode/Vertical"
msgstr "Image/Compare Mode/Vertical"

msgid "Image/Compare Mode/Tile"
msgstr "Image/Compare Mode/Tile"

msgid "Image/Go to/%s"
msgstr "Image/Go to/%s"

msgid "Image/Compare/%s"
msgstr "Image/Compare/%s"

msgid "Edit/Frame/Cut"
msgstr "Edit/Frame/Cut"

msgid "Edit/Frame/Copy"
msgstr "Edit/Frame/Copy"

msgid "Edit/Frame/Paste"
msgstr "Edit/Frame/Paste"

msgid "Edit/Frame/Insert"
msgstr "Edit/Frame/Insert"

msgid "Edit/Audio Clip/Insert"
msgstr "Edit/Audio Clip/Insert"

msgid "Edit/Audio Clip/Remove"
msgstr "Edit/Audio Clip/Remove"

msgid "Edit/Audio Gap/Insert"
msgstr "Edit/Audio Gap/Insert"

msgid "Edit/Audio Gap/Remove"
msgstr "Edit/Audio Gap/Remove"

msgid "Edit/Slice"
msgstr "Edit/Slice"

msgid "Edit/Remove"
msgstr "Edit/Remove"

msgid "Edit/Undo"
msgstr "Edit/Undo"

msgid "Edit/Redo"
msgstr "Edit/Redo"

msgid "OCIO/Presets"
msgstr "OCIO/Presets"

msgid "OCIO/In Top Bar"
msgstr "OCIO/In Top Bar"

msgid "OCIO/Toggle"
msgstr "OCIO/Toggle"

msgid "OCIO/Current"
msgstr "OCIO/Current"

msgid "OCIO/         ICS: %s"
msgstr "OCIO/         ICS: %s"

msgid "OCIO/     Display: %s"
msgstr "OCIO/     Display: %s"

msgid "OCIO/        View: %s"
msgstr "OCIO/        View: %s"

msgid "OCIO/  Monitor #%d Display: %s"
msgstr "OCIO/  Monitor #%d Display: %s"

msgid "OCIO/  Monitor #%d    View: %s"
msgstr "OCIO/  Monitor #%d    View: %s"

msgid "OCIO/        Look: %s"
msgstr "OCIO/        Look: %s"

msgid "OCIO/        LUT: %s"
msgstr "OCIO/        LUT: %s"

msgid "OCIO/Change Current File"
msgstr "OCIO/Change Current File"

msgid "OCIO/Displays"
msgstr "OCIO/Displays"

msgid "Sync/Send/Media"
msgstr "Sync/Send/Media"

msgid "Sync/Send/UI"
msgstr "Sync/Send/UI"

msgid "Sync/Send/Pan And Zoom"
msgstr "Sync/Send/Pan And Zoom"

msgid "Sync/Send/Color"
msgstr "Sync/Send/Color"

msgid "Sync/Send/Timeline"
msgstr "Sync/Send/Timeline"

msgid "Sync/Send/Annotations"
msgstr "Sync/Send/Annotations"

msgid "Sync/Send/Audio"
msgstr "Sync/Send/Audio"

msgid "Sync/Accept/Media"
msgstr "Sync/Accept/Media"

msgid "Sync/Accept/UI"
msgstr "Sync/Accept/UI"

msgid "Sync/Accept/Pan And Zoom"
msgstr "Sync/Accept/Pan And Zoom"

msgid "Sync/Accept/Color"
msgstr "Sync/Accept/Color"

msgid "Sync/Accept/Timeline"
msgstr "Sync/Accept/Timeline"

msgid "Sync/Accept/Annotations"
msgstr "Sync/Accept/Annotations"

msgid "Sync/Accept/Audio"
msgstr "Sync/Accept/Audio"

msgid "Voice Annotation/Record"
msgstr "Voice Annotation/Record"

msgid "Voice Annotation/Play"
msgstr "Voice Annotation/Play"

msgid ""
"In '{0}' expected a function as a value or a tuple containing a Python "
"function and a string with menu options in it."
msgstr ""
"In '{0}' expected a function as a value or a tuple containing a Python "
"function and a string with menu options in it."

msgid ""
"In '{0}' expected a function a tuple containing a Python function and a "
"string with menu options in it."
msgstr ""
"In '{0}' expected a function a tuple containing a Python function and a "
"string with menu options in it."

msgid "Help/Documentation"
msgstr "Help/Documentation"

msgid "Help/About"
msgstr "Help/About"

msgid "Monitor "
msgstr "Monitor "

msgid "Favorites"
msgstr "Favorites"

msgid "My Computer"
msgstr "My Computer"

msgid "My Documents"
msgstr "My Documents"

msgid "Desktop"
msgstr "Desktop"

msgid "Home"
msgstr "Home"

msgid "Temporary"
msgstr "Temporary"

msgid "Size"
msgstr "Size"

msgid "Date"
msgstr "Date"

msgid "Owner"
msgstr "Owner"

msgid "Permissions"
msgstr "Permissions"

msgid "New Folder"
msgstr "New Folder"

msgid "Rename"
msgstr "Rename"

msgid "Delete"
msgstr "Delete"

msgid "Ok"
msgstr "Ok"

msgid "Location"
msgstr "Location"

msgid "Show Hidden Files"
msgstr "Show Hidden Files"

msgid "File Types"
msgstr "File Types"

msgid "All Files (*)"
msgstr "All Files (*)"

msgid "Go back one directory in the history"
msgstr "Go back one directory in the history"

msgid "Go forward one directory in the history"
msgstr "Go forward one directory in the history"

msgid "Go to the parent directory"
msgstr "Go to the parent directory"

msgid "Refresh this directory"
msgstr "Refresh this directory"

msgid "Delete file(s)"
msgstr "Delete file(s)"

msgid "Create new directory"
msgstr "Create new directory"

msgid "Add this directory to my favorites"
msgstr "Add this directory to my favorites"

msgid "Preview files"
msgstr "Preview files"

msgid "List mode"
msgstr "List mode"

msgid "Wide list mode"
msgstr "Wide list mode"

msgid "Detail mode"
msgstr "Detail mode"

msgid ""
"Could not create directory '%s'. You may not have permission to perform this "
"operation."
msgstr ""
"Could not create directory '%s'. You may not have permission to perform this "
"operation."

msgid "An error occurred while trying to delete '%s'. %s"
msgstr "An error occurred while trying to delete '%s'. %s"

msgid "File '%s' already exists!"
msgstr "File '%s' already exists!"

msgid "Unable to rename '%s' to '%s'"
msgstr "Unable to rename '%s' to '%s'"

msgid "3GP Movie"
msgstr "3GP Movie"

msgid "Advanced Systems Format Media"
msgstr "Advanced Systems Format Media"

msgid "AVCHD Video"
msgstr "AVCHD Video"

msgid "AVI Movie"
msgstr "AVI Movie"

msgid "DIVX Movie"
msgstr "DIVX Movie"

msgid "Digital Video"
msgstr "Digital Video"

msgid "Flash Movie"
msgstr "Flash Movie"

msgid "Apple's M4V Movie"
msgstr "Apple's M4V Movie"

msgid "Matroska Movie"
msgstr "Matroska Movie"

msgid "Quicktime Movie"
msgstr "Quicktime Movie"

msgid "MP4 Movie"
msgstr "MP4 Movie"

msgid "MPEG Movie"
msgstr "MPEG Movie"

msgid "MXF Movie"
msgstr "MXF Movie"

msgid "Ogg Movie"
msgstr "Ogg Movie"

msgid "Ogg Video"
msgstr "Ogg Video"

msgid "OpenTimelineIO EDL"
msgstr "OpenTimelineIO EDL"

msgid "OpenTimelineIO Zipped EDL"
msgstr "OpenTimelineIO Zipped EDL"

msgid "Real Media Movie"
msgstr "Real Media Movie"

msgid "VOB Movie"
msgstr "VOB Movie"

msgid "WebM Movie"
msgstr "WebM Movie"

msgid "WMV Movie"
msgstr "WMV Movie"

msgid "RAW Picture"
msgstr "RAW Picture"

msgid "Bitmap Picture"
msgstr "Bitmap Picture"

msgid "Cineon Picture"
msgstr "Cineon Picture"

msgid "Canon Raw Picture"
msgstr "Canon Raw Picture"

msgid "Kodak Digital Negative"
msgstr "Kodak Digital Negative"

msgid "DPX Picture"
msgstr "DPX Picture"

msgid "EXR Picture"
msgstr "EXR Picture"

msgid "GIF Picture"
msgstr "GIF Picture"

msgid "HDRI Picture"
msgstr "HDRI Picture"

msgid "JPEG Picture"
msgstr "JPEG Picture"

msgid "Softimage Picture"
msgstr "Softimage Picture"

msgid "Portable Network Graphics Picture"
msgstr "Portable Network Graphics Picture"

msgid "Portable Pixmap"
msgstr "Portable Pixmap"

msgid "Photoshop Picture"
msgstr "Photoshop Picture"

msgid "SGI Picture"
msgstr "SGI Picture"

msgid "Stereo OpenEXR Picture"
msgstr "Stereo OpenEXR Picture"

msgid "TGA Picture"
msgstr "TGA Picture"

msgid "TIFF Picture"
msgstr "TIFF Picture"

msgid "MP3 music"
msgstr "MP3 music"

msgid "OGG Vorbis music"
msgstr "OGG Vorbis music"

msgid "Wave music"
msgstr "Wave music"

msgid "OpenUSD Asset"
msgstr "OpenUSD Asset"

msgid "OpenUSD Zipped Asset"
msgstr "OpenUSD Zipped Asset"

msgid "OpenUSD Compressed Asset"
msgstr "OpenUSD Compressed Asset"

msgid "OpenUSD ASCII Asset"
msgstr "OpenUSD ASCII Asset"

msgid "Another process using the file."
msgstr "Another process using the file."

msgid "Jan"
msgstr "Jan"

msgid "Feb"
msgstr "Feb"

msgid "Mar"
msgstr "Mar"

msgid "Apr"
msgstr "Apr"

msgid "May"
msgstr "May"

msgid "Jun"
msgstr "Jun"

msgid "Jul"
msgstr "Jul"

msgid "Aug"
msgstr "Aug"

msgid "Sep"
msgstr "Sep"

msgid "Oct"
msgstr "Oct"

msgid "Nov"
msgstr "Nov"

msgid "Dec"
msgstr "Dec"

msgid "Replace"
msgstr "Replace"

msgid "Find:"
msgstr "Find:"

msgid "Replace:"
msgstr "Replace:"

msgid "Replace All"
msgstr "Replace All"

msgid "Replace Next"
msgstr "Replace Next"

msgid "Build Environment:"
msgstr "Build Environment:"

msgid "\tDistribution: "
msgstr "\tDistribution: "

msgid "\tDesktop Environment: "
msgstr "\tDesktop Environment: "

msgid "\tKernel Info: "
msgstr "\tKernel Info: "

msgid "Running Environment:"
msgstr "Running Environment:"

msgid "D\t\t\t\t\t=\tDecoding supported"
msgstr "D\t\t\t\t\t=\tDecoding supported"

msgid "\tE\t\t\t\t=\tEncoding supported"
msgstr "\tE\t\t\t\t=\tEncoding supported"

msgid "\t\tI\t\t\t=\tIntra frame-only codec"
msgstr "\t\tI\t\t\t=\tIntra frame-only codec"

msgid "\t\t\tL\t\t=\tLossy compression"
msgstr "\t\t\tL\t\t=\tLossy compression"

msgid "\t\t\t\tS\t=\tLossless compression"
msgstr "\t\t\t\tS\t=\tLossless compression"

msgid "With clang "
msgstr "With clang "

msgid "With gcc "
msgstr "With gcc "

msgid "With msvc "
msgstr "With msvc "

msgid "mrv2 depends on:"
msgstr "mrv2 depends on:"

msgid "Vendor:\t"
msgstr "Vendor:\t"

msgid "Renderer:\t"
msgstr "Renderer:\t"

msgid "Version:\t"
msgstr "Version:\t"

msgid "Max. Texture Size:\t"
msgstr "Max. Texture Size:\t"

msgid "This is a list of contributors to the mrv2 project:"
msgstr "This is a list of contributors to the mrv2 project:"

msgid "Mark an area in the image with SHIFT + the left mouse button"
msgstr "Mark an area in the image with SHIFT + the left mouse button"

msgid "&Copy"
msgstr "&Copy"

msgid "Everything OK. "
msgstr "Everything OK. "

msgid "GPU: Unknown"
msgstr "GPU: Unknown"

msgid "Elapsed"
msgstr "Elapsed"

msgid "Remaining"
msgstr "Remaining"

msgid "FPS"
msgstr "FPS"

msgid "Undock"
msgstr "Undock"

msgid "Dock"
msgstr "Dock"

msgid "Dismiss"
msgstr "Dismiss"

msgid "Drag Box"
msgstr "Drag Box"

msgid "Unknown type for mrvOCIOBrowser"
msgstr "Unknown type for mrvOCIOBrowser"

msgid "Wayland supports Float on Top only through hotkeys.  Press {0}."
msgstr "Wayland supports Float on Top only through hotkeys.  Press {0}."

msgid ""
"Wayland does not support Float on Top.  Use your Window Manager to set a "
"hotkey for it."
msgstr ""
"Wayland does not support Float on Top.  Use your Window Manager to set a "
"hotkey for it."

msgid "Session: "
msgstr "Session: "

msgid "No GNOME Shell Hotkey for Float On Top.  Setting it globally to '{0}'"
msgstr "No GNOME Shell Hotkey for Float On Top.  Setting it globally to '{0}'"

msgid ""
"This will disable events for mrv2, allowing them to pass through to windows "
"below it.\n"
"\n"
"Give window focus to disable."
msgstr ""
"This will disable events for mrv2, allowing them to pass through to windows "
"below it.\n"
"\n"
"Give window focus to disable."

msgid "Continue"
msgstr "Continue"

msgid ""
"This will disable events for mrv2, allowing them to pass through to windows "
"below it.\n"
"\n"
"Give window focus (click on the taskbar icon)\n"
"to disable."
msgstr ""
"This will disable events for mrv2, allowing them to pass through to windows "
"below it.\n"
"\n"
"Give window focus (click on the taskbar icon)\n"
"to disable."

msgid "Window click through ON"
msgstr "Window click through ON"

msgid "Window click through OFF"
msgstr "Window click through OFF"

msgid "Edit/&Copy"
msgstr "Edit/&Copy"

msgid "Reset to default value"
msgstr "Reset to default value"

msgid "&File/&Clone"
msgstr "&File/&Clone"

msgid "&File/&Refresh Cache"
msgstr "&File/&Refresh Cache"

msgid "&Copy/&Filename"
msgstr "&Copy/&Filename"

msgid "&Update/&Thumbnails"
msgstr "&Update/&Thumbnails"

msgid "&Show/In &File Manager"
msgstr "&Show/In &File Manager"

msgid "Maximum:"
msgstr "Maximum:"

msgid "Copy/Color"
msgstr "Copy/Color"

msgid "Area"
msgstr "Area"

msgid "pixel"
msgstr "pixel"

msgid "pixels"
msgstr "pixels"

msgid "Maximum"
msgstr "Maximum"

msgid "Minimum"
msgstr "Minimum"

msgid "Range"
msgstr "Range"

msgid "Mean"
msgstr "Mean"

msgid "Track #%d - %s"
msgstr "Track #%d - %s"

msgid "Same Size"
msgstr "Same Size"

msgid "Half Size"
msgstr "Half Size"

msgid "Quarter Size"
msgstr "Quarter Size"

msgid "TV (Legal Range)"
msgstr "TV (Legal Range)"

msgid "PC (Full Range)"
msgstr "PC (Full Range)"

msgid "BGR"
msgstr "BGR"

msgid "bt709"
msgstr "bt709"

msgid "FCC"
msgstr "FCC"

msgid "SMPTE240m"
msgstr "SMPTE240m"

msgid "bt601"
msgstr "bt601"

msgid "bt2020"
msgstr "bt2020"

msgid "unspecified"
msgstr "unspecified"

msgid "reserved"
msgstr "reserved"

msgid "bt470m"
msgstr "bt470m"

msgid "SMPTE170m"
msgstr "SMPTE170m"

msgid "Film"
msgstr "Film"

msgid "SMPTE428"
msgstr "SMPTE428"

msgid "SMPTE431"
msgstr "SMPTE431"

msgid "SMPTE432"
msgstr "SMPTE432"

msgid "EBU3213"
msgstr "EBU3213"

msgid "gamma22"
msgstr "gamma22"

msgid "gamma28"
msgstr "gamma28"

msgid "smpte240m"
msgstr "smpte240m"

msgid "linear"
msgstr "linear"

msgid "log"
msgstr "log"

msgid "logsqrt"
msgstr "logsqrt"

msgid "iec61966-2-4"
msgstr "iec61966-2-4"

msgid "bt1361"
msgstr "bt1361"

msgid "iec61966-2-1"
msgstr "iec61966-2-1"

msgid "bt2020-10"
msgstr "bt2020-10"

msgid "bt2020-12"
msgstr "bt2020-12"

msgid "bt2100"
msgstr "bt2100"

msgid "hlg"
msgstr "hlg"

msgid "Save Movie Options"
msgstr "Save Movie Options"

msgid "Common Settings"
msgstr "Common Settings"

msgid "Save Annotations"
msgstr "Save Annotations"

msgid ""
"Save Annotations burned into the movie or sequence.\n"
"It also allows saving OpenEXRs from an 8-bit movie and changing OpenEXR's "
"pixel type.\n"
"\n"
"Furthermore, it allows saving A/B or Tiled comparisons and baking OCIO.\n"
"\n"
"However, it is limited to the size of your screen."
msgstr ""
"Save Annotations burned into the movie or sequence.\n"
"It also allows saving OpenEXRs from an 8-bit movie and changing OpenEXR's "
"pixel type.\n"
"\n"
"Furthermore, it allows saving A/B or Tiled comparisons and baking OCIO.\n"
"\n"
"However, it is limited to the size of your screen."

msgid "Video Options"
msgstr "Video Options"

msgid "Resolution"
msgstr "Resolution"

msgid "Resolution of movie to save."
msgstr "Resolution of movie to save."

msgid "Hardware Codec"
msgstr "Hardware Codec"

msgid "Profile"
msgstr "Profile"

msgid "FFMpeg's Profile settings."
msgstr "FFMpeg's Profile settings."

msgid "?"
msgstr "?"

msgid "Help on Profile"
msgstr "Help on Profile"

msgid "Pixel Format"
msgstr "Pixel Format"

msgid "FFMpeg's Pixel Format for the codec selected"
msgstr "FFMpeg's Pixel Format for the codec selected"

msgid "Help on Pixel Format"
msgstr "Help on Pixel Format"

msgid "Preset"
msgstr "Preset"

msgid "FFMpeg's Preset setting for the codec selected."
msgstr "FFMpeg's Preset setting for the codec selected."

msgid "Help on Preset"
msgstr "Help on Preset"

msgid "Advanced Settings"
msgstr "Advanced Settings"

msgid "Help on Advance Settings"
msgstr "Help on Advance Settings"

msgid "Audio Options"
msgstr "Audio Options"

msgid "FFMpeg's Audio Codec settings."
msgstr "FFMpeg's Audio Codec settings."

msgid "Note that while saving with audio, the audio will not be heard."
msgstr "Note that while saving with audio, the audio will not be heard."

msgid "Help Window"
msgstr "Help Window"

msgid "Override"
msgstr "Override"

msgid "Select this to override all the parameters below."
msgstr "Select this to override all the parameters below."

msgid "Color Range"
msgstr "Color Range"

msgid "FFMpeg's Color Range for the codec selected"
msgstr "FFMpeg's Color Range for the codec selected"

msgid "FFMpeg's Color Space for the codec selected"
msgstr "FFMpeg's Color Space for the codec selected"

msgid "FFMpeg's Color Primaries setting for the codec selected."
msgstr "FFMpeg's Color Primaries setting for the codec selected."

msgid "FFMpeg's Color Transfer Function settings for the codec selected."
msgstr "FFMpeg's Color Transfer Function settings for the codec selected."

msgid "Profile Help"
msgstr "Profile Help"

msgid ""
"\n"
"  The Profile setting allows you to select\n"
"  the codec and profile for video saving.\n"
"\n"
"  Each profile has its benefits and drawbacks.\n"
"\n"
"  None - This is mpeg4 compatible with DVD movies.\n"
"  H264 - Only if mrv2 has been compiled as GPL.  One\n"
"         of the most popular codecs, but it is now\n"
"         becoming obsolete.\n"
"  ProRes - ProRes is a family of codecs developed by \n"
"           Apple.\n"
"           The Normal version strikes a balance \n"
"           between quality and file size.  \n"
"  ProRes_Proxy - Most compressed ProRes, offering the\n"
"                 smallest file size.  \n"
"                 Good for offline editing.\n"
"  ProRes_LT - More compressed than normal ProRes but \n"
"              less than Proxy.  Good for offline \n"
"              editing.\n"
"  ProRes_HQ - Less compressed then normal ProRes.  \n"
"              Often used for mastering and final \n"
"              delivery.\n"
"  ProRes_4444 - Highest quality ProRes format, \n"
"                offering full 4:4:4\n"
"                chroma sampling (color information \n"
"                for each pixel).\n"
"                Preserves the most detail and color \n"
"                accuracy, ideal for high-end workflows \n"
"                like color grading and visual effects.\n"
"                Supports alpha channels for \n"
"                compositing graphics with \n"
"                transparency.\n"
"  ProRes_XQ - Highest quality version of ProRes 4444, \n"
"              designed for high-dynamic-range (HDR) \n"
"              imagery.\n"
"  VP9 - Codec developed by Google.  High compression \n"
"        ratio.\n"
"        It supports a whole range of pixel formats to\n"
"        balance disk space vs. quality.\n"
"        Good for high-end delivery for either Web or \n"
"        online review.\n"
"  Cineform - codec developed by GoPro, that rivals \n"
"             ProRes in features, except for HDR.  \n"
"             It was discontinued in 2021, but most \n"
"             packages may support it.\n"
"             It does not compress as well as ProRes \n"
"             or VP9.\n"
"             It supports alpha channels for \n"
"             compositing graphics with transparency.\n"
"  AV1 - New generation codec which is gaining support from\n"
"        Google, Netflix and Amazon.  Compresses better than VP9 \n"
"        or H264 for the same quality but requires more computer\n"
"        resources.  Optimal for video reviews.\n"
"  HAP - RGB/A codec which is optimized for fast playback with\n"
"        CPU decoding.  It does not compress that well.\n"
"        It needs hap-alpha* presets to save alpha channel.\n"
"\n"
"  Hardware encoding is only supported on newer MacBook\n"
"  Pro with M1 or newer chips.  H264, Prores, VP9 and\n"
"  AV1 are supported or soon will be.\n"
"  "
msgstr ""
"\n"
"  The Profile setting allows you to select\n"
"  the codec and profile for video saving.\n"
"\n"
"  Each profile has its benefits and drawbacks.\n"
"\n"
"  None - This is mpeg4 compatible with DVD movies.\n"
"  H264 - Only if mrv2 has been compiled as GPL.  One\n"
"         of the most popular codecs, but it is now\n"
"         becoming obsolete.\n"
"  ProRes - ProRes is a family of codecs developed by \n"
"           Apple.\n"
"           The Normal version strikes a balance \n"
"           between quality and file size.  \n"
"  ProRes_Proxy - Most compressed ProRes, offering the\n"
"                 smallest file size.  \n"
"                 Good for offline editing.\n"
"  ProRes_LT - More compressed than normal ProRes but \n"
"              less than Proxy.  Good for offline \n"
"              editing.\n"
"  ProRes_HQ - Less compressed then normal ProRes.  \n"
"              Often used for mastering and final \n"
"              delivery.\n"
"  ProRes_4444 - Highest quality ProRes format, \n"
"                offering full 4:4:4\n"
"                chroma sampling (color information \n"
"                for each pixel).\n"
"                Preserves the most detail and color \n"
"                accuracy, ideal for high-end workflows \n"
"                like color grading and visual effects.\n"
"                Supports alpha channels for \n"
"                compositing graphics with \n"
"                transparency.\n"
"  ProRes_XQ - Highest quality version of ProRes 4444, \n"
"              designed for high-dynamic-range (HDR) \n"
"              imagery.\n"
"  VP9 - Codec developed by Google.  High compression \n"
"        ratio.\n"
"        It supports a whole range of pixel formats to\n"
"        balance disk space vs. quality.\n"
"        Good for high-end delivery for either Web or \n"
"        online review.\n"
"  Cineform - codec developed by GoPro, that rivals \n"
"             ProRes in features, except for HDR.  \n"
"             It was discontinued in 2021, but most \n"
"             packages may support it.\n"
"             It does not compress as well as ProRes \n"
"             or VP9.\n"
"             It supports alpha channels for \n"
"             compositing graphics with transparency.\n"
"  AV1 - New generation codec which is gaining support from\n"
"        Google, Netflix and Amazon.  Compresses better than VP9 \n"
"        or H264 for the same quality but requires more computer\n"
"        resources.  Optimal for video reviews.\n"
"  HAP - RGB/A codec which is optimized for fast playback with\n"
"        CPU decoding.  It does not compress that well.\n"
"        It needs hap-alpha* presets to save alpha channel.\n"
"\n"
"  Hardware encoding is only supported on newer MacBook\n"
"  Pro with M1 or newer chips.  H264, Prores, VP9 and\n"
"  AV1 are supported or soon will be.\n"
"  "

msgid "Pixel Format Help"
msgstr "Pixel Format Help"

msgid ""
"\n"
"  The Pixel Format specifies how the video is encoded in the\n"
"  file.  Each codec and profile has a number of pixel formats \n"
"  it supports.\n"
"  There are two main types of pixel formats supported:\n"
"\n"
"      - YUV (Luminance, Cr, Cb)\n"
"      - BGR (RGB with reversed channels)\n"
"      - RGB\n"
"\n"
"  In addition, some codecs support alpha channel (transparency),\n"
"  like BGRA.\n"
"\n"
"  The other element of the codec is the 'P' which indicates the\n"
"  channels are stored in planar order, instead of each component\n"
"  interleaved.\n"
"\n"
"  Finally, the number in the pixel format name indicates the\n"
"  number of bits the pixel format uses to encode.  \n"
"  Normal values for that are 8, 10, 12 and 16.\n"
"\n"
"  "
msgstr ""
"\n"
"  The Pixel Format specifies how the video is encoded in the\n"
"  file.  Each codec and profile has a number of pixel formats \n"
"  it supports.\n"
"  There are two main types of pixel formats supported:\n"
"\n"
"      - YUV (Luminance, Cr, Cb)\n"
"      - BGR (RGB with reversed channels)\n"
"      - RGB\n"
"\n"
"  In addition, some codecs support alpha channel (transparency),\n"
"  like BGRA.\n"
"\n"
"  The other element of the codec is the 'P' which indicates the\n"
"  channels are stored in planar order, instead of each component\n"
"  interleaved.\n"
"\n"
"  Finally, the number in the pixel format name indicates the\n"
"  number of bits the pixel format uses to encode.  \n"
"  Normal values for that are 8, 10, 12 and 16.\n"
"\n"
"  "

msgid "Preset Help"
msgstr "Preset Help"

msgid ""
"\n"
"\n"
"  The Preset setting allows you to store and pass\n"
"  flags to FFmpeg (the video engine that mrv2 uses) to \n"
"  easily control the quality and size of the video besides\n"
"  the pixel format.\n"
"\n"
"  When choosing the quality you should set in this order:\n"
"    - Profile\n"
"    - Pixel Format\n"
"    - Preset\n"
"\n"
"  The preset files are stored in the presets/ directory of the \n"
"  mrv2 install but you can configure the directory by using the\n"
"  environment variable $STUDIOPATH/presets.\n"
"\n"
"  The naming of the files is the name of the profile-preset.pst.\n"
"\n"
"  The format is very simple, with comments and colon separated \n"
"  options.\n"
"  "
msgstr ""
"\n"
"\n"
"  The Preset setting allows you to store and pass\n"
"  flags to FFmpeg (the video engine that mrv2 uses) to \n"
"  easily control the quality and size of the video besides\n"
"  the pixel format.\n"
"\n"
"  When choosing the quality you should set in this order:\n"
"    - Profile\n"
"    - Pixel Format\n"
"    - Preset\n"
"\n"
"  The preset files are stored in the presets/ directory of the \n"
"  mrv2 install but you can configure the directory by using the\n"
"  environment variable $STUDIOPATH/presets.\n"
"\n"
"  The naming of the files is the name of the profile-preset.pst.\n"
"\n"
"  The format is very simple, with comments and colon separated \n"
"  options.\n"
"  "

msgid "Advanced Settings Help"
msgstr "Advanced Settings Help"

msgid ""
"\n"
"\n"
"  The Advanced Settings allows you store \n"
"  metadata in the movie file to determine where \n"
"  and how it was created.  Useful to indicate, \n"
"  for example, if a set of 8-bit images were \n"
"  bt709 or some other color space.\n"
"\n"
"  If you don't know what those settings do, \n"
"  DON'T MESS WITH THEM!\n"
"  "
msgstr ""
"\n"
"\n"
"  The Advanced Settings allows you store \n"
"  metadata in the movie file to determine where \n"
"  and how it was created.  Useful to indicate, \n"
"  for example, if a set of 8-bit images were \n"
"  bt709 or some other color space.\n"
"\n"
"  If you don't know what those settings do, \n"
"  DON'T MESS WITH THEM!\n"
"  "

msgid "1/9"
msgstr "1/9"

msgid "1/8"
msgstr "1/8"

msgid "1/7"
msgstr "1/7"

msgid "1/6"
msgstr "1/6"

msgid "1/5"
msgstr "1/5"

msgid "1/4"
msgstr "1/4"

msgid "1/3"
msgstr "1/3"

msgid "1/2"
msgstr "1/2"

msgid "x1"
msgstr "x1"

msgid "x2"
msgstr "x2"

msgid "x3"
msgstr "x3"

msgid "x4"
msgstr "x4"

msgid "x5"
msgstr "x5"

msgid "x6"
msgstr "x6"

msgid "x7"
msgstr "x7"

msgid "x8"
msgstr "x8"

msgid "x9"
msgstr "x9"

msgid "FIT"
msgstr "FIT"

msgid "RGBA"
msgstr "RGBA"

msgid "Hex"
msgstr "Hex"

msgid "8bit"
msgstr "8bit"

msgid "HSV"
msgstr "HSV"

msgid "HSL"
msgstr "HSL"

msgid "XYZ CIE XYZ"
msgstr "XYZ CIE XYZ"

msgid "xyY CIE xyY"
msgstr "xyY CIE xyY"

msgid "Lab CIELAB (L*a*b*)"
msgstr "Lab CIELAB (L*a*b*)"

msgid "Luv CIELUV (L*u*v*)"
msgstr "Luv CIELUV (L*u*v*)"

msgid "YUV (Analog PAL)"
msgstr "YUV (Analog PAL)"

msgid "YDbDr (Analog SECAM/PAL-N)"
msgstr "YDbDr (Analog SECAM/PAL-N)"

msgid "YIQ (Analog NTSC)"
msgstr "YIQ (Analog NTSC)"

msgid "ITU-601 (Digital PAL/NTSC YCbCr)"
msgstr "ITU-601 (Digital PAL/NTSC YCbCr)"

msgid "ITU-709 (Digital HDTV YCbCr)"
msgstr "ITU-709 (Digital HDTV YCbCr)"

msgid "Full"
msgstr "Full"

msgid "Original"
msgstr "Original"

msgid "Y (Luminance)"
msgstr "Y (Luminance)"

msgid "Y' (Lumma)"
msgstr "Y' (Lumma)"

msgid "L (Lightness)"
msgstr "L (Lightness)"

msgid "XY"
msgstr "XY"

msgid "Image coordinate of pixel under mouse."
msgstr "Image coordinate of pixel under mouse."

msgid ""
"Switch RGBA display between floating point, hexadecimal (0..0xff) and "
"decimal (0..255)."
msgstr ""
"Switch RGBA display between floating point, hexadecimal (0..0xff) and "
"decimal (0..255)."

msgid "Red value of image pixel under mouse."
msgstr "Red value of image pixel under mouse."

msgid "Green value of image pixel under mouse."
msgstr "Green value of image pixel under mouse."

msgid "Blue value of image pixel under mouse."
msgstr "Blue value of image pixel under mouse."

msgid "Alpha value of image pixel under mouse."
msgstr "Alpha value of image pixel under mouse."

msgid "8-bit sample of image pixel under mouse."
msgstr "8-bit sample of image pixel under mouse."

msgid ""
"Switch pixel color space information display for the pixel under the cursor."
msgstr ""
"Switch pixel color space information display for the pixel under the cursor."

msgid "Hue value of image pixel under mouse."
msgstr "Hue value of image pixel under mouse."

msgid "Saturation value of image pixel under mouse."
msgstr "Saturation value of image pixel under mouse."

msgid "Value (Intensity) of image pixel under mouse."
msgstr "Value (Intensity) of image pixel under mouse."

msgid "F"
msgstr "F"

msgid ""
"Displays:\n"
"* Full Pixel Values (Gamma, Gain and LUT)\n"
"* Original (No Gamma, No Gain, No Lut)"
msgstr ""
"Displays:\n"
"* Full Pixel Values (Gamma, Gain and LUT)\n"
"* Original (No Gamma, No Gain, No Lut)"

msgid "Y"
msgstr "Y"

msgid ""
"Switch brightness calculation.\n"
"Y (Luminance) is the pixel value according to Rec709:\n"
"      Y = 0.2126 R + 0.7152 G + 0.0722 B\n"
"Y' (Lumma) is the weighted pixel value according to:\n"
"      Y' = ( R + G + B ) / 3.0\n"
"L (Lightness) is the human perception of luminance of the image which is non "
"linear.\n"
"According to CIE No.15.2:\n"
"      L = (116 * Y ^ 1/3 - 16) / 100\n"
"A pixel of Y = 0.18 (L = 0.5) will appear about half as bright as Y = L = "
"1.0 (white)."
msgstr ""
"Switch brightness calculation.\n"
"Y (Luminance) is the pixel value according to Rec709:\n"
"      Y = 0.2126 R + 0.7152 G + 0.0722 B\n"
"Y' (Lumma) is the weighted pixel value according to:\n"
"      Y' = ( R + G + B ) / 3.0\n"
"L (Lightness) is the human perception of luminance of the image which is non "
"linear.\n"
"According to CIE No.15.2:\n"
"      L = (116 * Y ^ 1/3 - 16) / 100\n"
"A pixel of Y = 0.18 (L = 0.5) will appear about half as bright as Y = L = "
"1.0 (white)."

msgid "Luminance of image pixel under mouse."
msgstr "Luminance of image pixel under mouse."

msgid "Seconds"
msgstr "Seconds"

msgid "Timecode"
msgstr "Timecode"

msgid "120"
msgstr "120"

msgid "60"
msgstr "60"

msgid "59.94"
msgstr "59.94"

msgid "50"
msgstr "50"

msgid "48"
msgstr "48"

msgid "47.952"
msgstr "47.952"

msgid "30"
msgstr "30"

msgid "29.976"
msgstr "29.976"

msgid "25"
msgstr "25"

msgid "24"
msgstr "24"

msgid "23.976"
msgstr "23.976"

msgid "15"
msgstr "15"

msgid "14.988"
msgstr "14.988"

msgid "12.5"
msgstr "12.5"

msgid "12"
msgstr "12"

msgid "11.988"
msgstr "11.988"

msgid "F:"
msgstr "F:"

msgid "Switch between Frame, Seconds and Timecode display"
msgstr "Switch between Frame, Seconds and Timecode display"

msgid "Current frame."
msgstr "Current frame."

msgid "@|<"
msgstr "@|<"

msgid "@<"
msgstr "@<"

msgid "@<|"
msgstr "@<|"

msgid "@||"
msgstr "@||"

msgid "@|>"
msgstr "@|>"

msgid "Advance one frame."
msgstr "Advance one frame."

msgid "@>"
msgstr "@>"

msgid "Play sequence forward."
msgstr "Play sequence forward."

msgid "@>|"
msgstr "@>|"

msgid "Looping mode (Loop, Once, Ping-Pong)"
msgstr "Looping mode (Loop, Once, Ping-Pong)"

msgid "Some default frame rate settings."
msgstr "Some default frame rate settings."

msgid "Allows you to adjust frame rate playback."
msgstr "Allows you to adjust frame rate playback."

msgid "Mute audio or switch audio tracks with the right mouse button."
msgstr "Mute audio or switch audio tracks with the right mouse button."

msgid "Audio Volume"
msgstr "Audio Volume"

msgid "S"
msgstr "S"

msgid "Allows you to set starting frame for timeline."
msgstr "Allows you to set starting frame for timeline."

msgid "E"
msgstr "E"

msgid "Allows you to set the ending frame for timeline."
msgstr "Allows you to set the ending frame for timeline."

msgid "mrv2"
msgstr "mrv2"

msgid "MenuBar"
msgstr "MenuBar"

msgid "Edit"
msgstr "Edit"

msgid "Fit Window to Image"
msgstr "Fit Window to Image"

msgid "TopBar"
msgstr "TopBar"

msgid "Layers"
msgstr "Layers"

msgid "Exposure, Saturation, and Gamma"
msgstr "Exposure, Saturation, and Gamma"

msgid "Exposure and Gain"
msgstr "Exposure and Gain"

msgid "Exposure"
msgstr "Exposure"

msgid "f/8"
msgstr "f/8"

msgid "Toggle gain between 1 and the previous setting."
msgstr "Toggle gain between 1 and the previous setting."

msgid "Gain"
msgstr "Gain"

msgid "Gain image value.  A simple multiplier of the image pixel values."
msgstr "Gain image value.  A simple multiplier of the image pixel values."

msgid "Toggle Saturation between current and previous setting."
msgstr "Toggle Saturation between current and previous setting."

msgid "Saturation Input"
msgstr "Saturation Input"

msgid "Saturation value."
msgstr "Saturation value."

msgid "Toggle gamma between 1 and the previous setting."
msgstr "Toggle gamma between 1 and the previous setting."

msgid "Gamma Input"
msgstr "Gamma Input"

msgid ""
"Allows you to adjust gamma curve for display.\n"
"Value is:  pow( 2, 1/x );"
msgstr ""
"Allows you to adjust gamma curve for display.\n"
"Value is:  pow( 2, 1/x );"

msgid "ICS, View, Look"
msgstr "ICS, View, Look"

msgid "Input Color Space"
msgstr "Input Color Space"

msgid "OCIO input color space for the image"
msgstr "OCIO input color space for the image"

msgid "View"
msgstr "View"

msgid "OCIO Display/View"
msgstr "OCIO Display/View"

msgid "Look"
msgstr "Look"

msgid "OCIO Looks"
msgstr "OCIO Looks"

msgid "TileGroup"
msgstr "TileGroup"

msgid "Polygon Tool."
msgstr "Polygon Tool."

msgid "Opacity of pen stroke"
msgstr "Opacity of pen stroke"

msgid "Switch Colors"
msgstr "Switch Colors"

msgid "Old Color Used.  Click on the Arrow to alternate."
msgstr "Old Color Used.  Click on the Arrow to alternate."

msgid "Undo Last Shape Drawn in Current Frame."
msgstr "Undo Last Shape Drawn in Current Frame."

msgid "Redo Previous Shape Drawn in Current Frame."
msgstr "Redo Previous Shape Drawn in Current Frame."

msgid "DockGroup"
msgstr "DockGroup"

msgid "BottomBar"
msgstr "BottomBar"

msgid "PixelBar"
msgstr "PixelBar"

msgid "StatusBar"
msgstr "StatusBar"

msgid "Current tool being used."
msgstr "Current tool being used."

msgid "Half"
msgstr "Half"

msgid "Float"
msgstr "Float"

msgid "Data Window"
msgstr "Data Window"

msgid "Display Window"
msgstr "Display Window"

msgid "Save Image Options"
msgstr "Save Image Options"

msgid "Annotation Frames Only"
msgstr "Annotation Frames Only"

msgid "Save only the annotation frames, not the whole sequence."
msgstr "Save only the annotation frames, not the whole sequence."

msgid "OpenEXR Options"
msgstr "OpenEXR Options"

msgid "OpenEXR's Compression Type"
msgstr "OpenEXR's Compression Type"

msgid "Pixel Type"
msgstr "Pixel Type"

msgid "OpenEXR's Pixel Type"
msgstr "OpenEXR's Pixel Type"

msgid "ZIP Compression"
msgstr "ZIP Compression"

msgid "DWA Compression"
msgstr "DWA Compression"

msgid "Contents"
msgstr "Contents"

msgid "OpenEXR's Contents to Save"
msgstr "OpenEXR's Contents to Save"

msgid "0.00 None"
msgstr "0.00 None"

msgid "1.00 Square"
msgstr "1.00 Square"

msgid "1.19 Movietone"
msgstr "1.19 Movietone"

msgid "1.37 Academy (Full Frame)"
msgstr "1.37 Academy (Full Frame)"

msgid "1.50 Still Photo"
msgstr "1.50 Still Photo"

msgid "1.56 STV - HDTV (14:9)"
msgstr "1.56 STV - HDTV (14:9)"

msgid "1.66 European Widescreen"
msgstr "1.66 European Widescreen"

msgid "1.77 HDTV (16:9)"
msgstr "1.77 HDTV (16:9)"

msgid "1.85 Widescreen (3-perf)"
msgstr "1.85 Widescreen (3-perf)"

msgid "2.00 Univisium"
msgstr "2.00 Univisium"

msgid "2.10 VistaVision"
msgstr "2.10 VistaVision"

msgid "2.20 70mm"
msgstr "2.20 70mm"

msgid "2.35 CinemaScope (old 2.35)"
msgstr "2.35 CinemaScope (old 2.35)"

msgid "2.39 Panavision (new 2.35)"
msgstr "2.39 Panavision (new 2.35)"

msgid "4.00 Polyvision"
msgstr "4.00 Polyvision"

msgid "Slow"
msgstr "Slow"

msgid "Medium"
msgstr "Medium"

msgid "Fast"
msgstr "Fast"

msgid "Ignore"
msgstr "Ignore"

msgid "Apply"
msgstr "Apply"

msgid "From File"
msgstr "From File"

msgid "Inactive"
msgstr "Inactive"

msgid "Active"
msgstr "Active"

msgid "ST2094_40"
msgstr "ST2094_40"

msgid "ST2094_10"
msgstr "ST2094_10"

msgid "Clip"
msgstr "Clip"

msgid "BT2390"
msgstr "BT2390"

msgid "BT2446A"
msgstr "BT2446A"

msgid "Spline"
msgstr "Spline"

msgid "Reinhard"
msgstr "Reinhard"

msgid "Mobius"
msgstr "Mobius"

msgid "Hable"
msgstr "Hable"

msgid "Linear Light"
msgstr "Linear Light"

msgid "Auto"
msgstr "Auto"

msgid "Perceptual"
msgstr "Perceptual"

msgid "Relative"
msgstr "Relative"

msgid "Absolute"
msgstr "Absolute"

msgid "Desaturate"
msgstr "Desaturate"

msgid "Darken"
msgstr "Darken"

msgid "Highlight"
msgstr "Highlight"

msgid "base"
msgstr "base"

msgid "plastic"
msgstr "plastic"

msgid "gtk+"
msgstr "gtk+"

msgid "gleam"
msgstr "gleam"

msgid "oxy"
msgstr "oxy"

msgid "Float Values"
msgstr "Float Values"

msgid "Hex Values"
msgstr "Hex Values"

msgid "8-bit Values"
msgstr "8-bit Values"

msgid "Full Lut, Gamma and Gain"
msgstr "Full Lut, Gamma and Gain"

msgid "Original without Gamma, Gain or Lut"
msgstr "Original without Gamma, Gain or Lut"

msgid "CIE XYZ"
msgstr "CIE XYZ"

msgid "CIE xyY"
msgstr "CIE xyY"

msgid "Full Range"
msgstr "Full Range"

msgid "Legal Range"
msgstr "Legal Range"

msgid "Straight"
msgstr "Straight"

msgid "Premultiplied"
msgstr "Premultiplied"

msgid "Nearest"
msgstr "Nearest"

<<<<<<< HEAD
msgid "Ignore"
msgstr "Ignore"

msgid "Apply"
msgstr "Apply"

msgid "Inactive"
msgstr "Inactive"

msgid "Active"
msgstr "Active"

msgid "ST2094_40"
msgstr "ST2094_40"

msgid "ST2094_10"
msgstr "ST2094_10"

msgid "Clip"
msgstr "Clip"

msgid "BT2390"
msgstr "BT2390"

msgid "BT2446A"
msgstr "BT2446A"

msgid "Spline"
msgstr "Spline"

msgid "Reinhard"
msgstr "Reinhard"

msgid "Mobius"
msgstr "Mobius"

#, fuzzy
msgid "Hable"
msgstr "Enabled"

msgid "Linear Light"
msgstr "Linear Light"

=======
>>>>>>> 8d54ccf6
msgid "Small"
msgstr "Small"

msgid "Large"
msgstr "Large"

msgid "OpenGL only"
msgstr "OpenGL only"

msgid "Vulkan and OpenGL"
msgstr "Vulkan and OpenGL"

msgid "29.97"
msgstr "29.97"

msgid "14.985"
msgstr "14.985"

msgid "Loop"
msgstr "Loop"

msgid "Ping Pong"
msgstr "Ping Pong"

msgid "Button"
msgstr "Button"

msgid "Video Only"
msgstr "Video Only"

msgid "Video and Audio"
msgstr "Video and Audio"

msgid "CG"
msgstr "CG"

msgid "Studio"
msgstr "Studio"

msgid "Black Frame"
msgstr "Black Frame"

msgid "Repeat  Frame"
msgstr "Repeat  Frame"

msgid "Scratched  Frame"
msgstr "Scratched  Frame"

msgid "Always"
msgstr "Always"

msgid "Presentation Mode"
msgstr "Presentation Mode"

msgid "Automatic"
msgstr "Automatic"

msgid "Half Float"
msgstr "Half Float"

msgid "Full Float (Accurate)"
msgstr "Full Float (Accurate)"

msgid "GPU 0"
msgstr "GPU 0"

msgid "Do Nothing"
msgstr "Do Nothing"

msgid "Open Logs on Dock"
msgstr "Open Logs on Dock"

msgid "Open Logs on Window"
msgstr "Open Logs on Window"

msgid "On Demand From Help Menu"
msgstr "On Demand From Help Menu"

msgid "At Start Up"
msgstr "At Start Up"

msgid ""
"This will reset all your preferences to their default values.  Are you sure "
"you want to continue?"
msgstr ""
"This will reset all your preferences to their default values.  Are you sure "
"you want to continue?"

msgid "User Interface"
msgstr "User Interface"

msgid "Window Behavior"
msgstr "Window Behavior"

msgid "Always on Top"
msgstr "Always on Top"

msgid ""
"When selected, mrv2's window will always show up on top of other windows on "
"the desktop."
msgstr ""
"When selected, mrv2's window will always show up on top of other windows on "
"the desktop."

msgid "Secondary on Top"
msgstr "Secondary on Top"

msgid "Single Instance"
msgstr "Single Instance"

msgid ""
"When selected, only a single mrv2 instance is allowed.\n"
"If you try to open several mrv2s with different images, all these images "
"will be sent to the already open mrv2."
msgstr ""
"When selected, only a single mrv2 instance is allowed.\n"
"If you try to open several mrv2s with different images, all these images "
"will be sent to the already open mrv2."

msgid "Auto Refit Image"
msgstr "Auto Refit Image"

msgid ""
"When selected, mrv2 will apply a fit image operation on each video played.  "
"This effectively means the video will be resized automatically based on the "
"size of the window."
msgstr ""
"When selected, mrv2 will apply a fit image operation on each video played.  "
"This effectively means the video will be resized automatically based on the "
"size of the window."

msgid "Raise on Enter"
msgstr "Raise on Enter"

msgid ""
"When selected, mrv2 will raise the window to the front once you enter the "
"view window."
msgstr ""
"When selected, mrv2 will raise the window to the front once you enter the "
"view window."

msgid "Normal"
msgstr "Normal"

msgid "When selected, mrv2 will resize its window to the first image."
msgstr "When selected, mrv2 will resize its window to the first image."

msgid "Fullscreen"
msgstr "Fullscreen"

msgid "When selected, mrv2 will start in full screen mode."
msgstr "When selected, mrv2 will start in full screen mode."

msgid "Presentation"
msgstr "Presentation"

msgid "When selected, mrv2 will start in presentation mode."
msgstr "When selected, mrv2 will start in presentation mode."

msgid "Maximized"
msgstr "Maximized"

msgid "When selected, mrv2 will start in a maximized window."
msgstr "When selected, mrv2 will start in a maximized window."

msgid "UI Elements"
msgstr "UI Elements"

msgid "Menu Bar"
msgstr "Menu Bar"

msgid "When selected, mrv2 will start with the menu bar already shown."
msgstr "When selected, mrv2 will start with the menu bar already shown."

msgid "Topbar"
msgstr "Topbar"

msgid ""
"When selected, mrv2 will start with its channel, gain, gamma toolbar visible."
msgstr ""
"When selected, mrv2 will start with its channel, gain, gamma toolbar visible."

msgid "Pixel Toolbar"
msgstr "Pixel Toolbar"

msgid "When selected, mrv2 will start with the pixel toolbar shown."
msgstr "When selected, mrv2 will start with the pixel toolbar shown."

msgid "When selected, mrv2 will start with the timeline shown."
msgstr "When selected, mrv2 will start with the timeline shown."

msgid "Status Bar"
msgstr "Status Bar"

msgid "When selected, mrv2 will start with the status bar visible."
msgstr "When selected, mrv2 will start with the status bar visible."

msgid "macOS Menus"
msgstr "macOS Menus"

msgid ""
"This is a macOS setting only.  When selected the menus will appear on the "
"system toolbar instead of the mrv2 toolbar."
msgstr ""
"This is a macOS setting only.  When selected the menus will appear on the "
"system toolbar instead of the mrv2 toolbar."

msgid "Tool Dock"
msgstr "Tool Dock"

msgid "When selected, mrv2 will start with the action tool dock already open."
msgstr "When selected, mrv2 will start with the action tool dock already open."

msgid "Only One Panel"
msgstr "Only One Panel"

msgid "When selected, mrv2 will start with the only one panel option selected."
msgstr ""
"When selected, mrv2 will start with the only one panel option selected."

msgid "View Window"
msgstr "View Window"

msgid "Defaults"
msgstr "Defaults"

msgid "Sets the default gain when mrv2 starts."
msgstr "Sets the default gain when mrv2 starts."

msgid "Sets the default gamma when mrv2 starts."
msgstr "Sets the default gamma when mrv2 starts."

msgid "Crop"
msgstr "Crop"

msgid "Allows you to select a standard cropping area around image."
msgstr "Allows you to select a standard cropping area around image."

msgid "Auto Frame"
msgstr "Auto Frame"

msgid "When this is on, View/Auto Frame will be active."
msgstr "When this is on, View/Auto Frame will be active."

msgid "Safe Areas"
msgstr "Safe Areas"

msgid "When mrv2 starts, the safe area display will be active by default."
msgstr "When mrv2 starts, the safe area display will be active by default."

msgid "OCIO in Top Bar"
msgstr "OCIO in Top Bar"

msgid ""
"When mrv2 starts, OCIO should start in the top bar instead of color "
"adjustments."
msgstr ""
"When mrv2 starts, OCIO should start in the top bar instead of color "
"adjustments."

msgid "Zoom Speed"
msgstr "Zoom Speed"

msgid "HUD"
msgstr "HUD"

msgid ""
"This area specifies which elements should be shown as a HUD overlay on the "
"view screen."
msgstr ""
"This area specifies which elements should be shown as a HUD overlay on the "
"view screen."

msgid "Frame"
msgstr "Frame"

msgid "Frame Range"
msgstr "Frame Range"

msgid "Frame Count"
msgstr "Frame Count"

msgid "Memory"
msgstr "Memory"

msgid "Attributes"
msgstr "Attributes"

msgid "File Requester"
msgstr "File Requester"

msgid "Single Click to Travel Drawers"
msgstr "Single Click to Travel Drawers"

msgid ""
"When using mrv2's file chooser, a single click on a folder will open it."
msgstr ""
"When using mrv2's file chooser, a single click on a folder will open it."

msgid "Thumbnails Active"
msgstr "Thumbnails Active"

msgid "Show thumbnails for known files."
msgstr "Show thumbnails for known files."

msgid "USD Thumbnails"
msgstr "USD Thumbnails"

msgid "Show Thumbnails for USD files (can be slow if they are big)"
msgstr "Show Thumbnails for USD files (can be slow if they are big)"

msgid "Use Native File Chooser"
msgstr "Use Native File Chooser"

msgid ""
"If selected, the natlve file chooser will be used.  If unselected, mrv2's "
"standard file chooser will be used."
msgstr ""
"If selected, the natlve file chooser will be used.  If unselected, mrv2's "
"standard file chooser will be used."

msgid "Fonts"
msgstr "Fonts"

msgid "Menus"
msgstr "Menus"

msgid "Sets the font to use in menus."
msgstr "Sets the font to use in menus."

msgid "Panels"
msgstr "Panels"

msgid "Sets the font to use in panels. (Not yet working)"
msgstr "Sets the font to use in panels. (Not yet working)"

msgid "HDR"
msgstr "HDR"

msgid "Chromaticities"
msgstr "Chromaticities"

msgid "HDR Data"
msgstr "HDR Data"

msgid "Tonemap Algorithm"
msgstr "Tonemap Algorithm"

msgid "Gamut Mapping"
msgstr "Gamut Mapping"

msgid "Language and Colors"
msgstr "Language and Colors"

msgid "Scheme"
msgstr "Scheme"

msgid "Color Theme"
msgstr "Color Theme"

msgid "Reload Theme"
msgstr "Reload Theme"

msgid ""
"Reload color theme from mrv2.colors file again to refresh change in colors"
msgstr ""
"Reload color theme from mrv2.colors file again to refresh change in colors"

msgid "Selects the background color of areas outside the current image."
msgstr "Selects the background color of areas outside the current image."

msgid "Text Overlay"
msgstr "Text Overlay"

msgid "Selects the color of text overlays printed over the current image."
msgstr "Selects the color of text overlays printed over the current image."

msgid "Selects the color of the selection rectangle over the current image."
msgstr "Selects the color of the selection rectangle over the current image."

msgid "Selects the color of HUD overlays."
msgstr "Selects the color of HUD overlays."

msgid "RGBA Display"
msgstr "RGBA Display"

msgid "Pixel Values"
msgstr "Pixel Values"

msgid "Secondary Display"
msgstr "Secondary Display"

msgid "Luminance"
msgstr "Luminance"

msgid "Positioning"
msgstr "Positioning"

msgid "Always Save on Exit"
msgstr "Always Save on Exit"

msgid ""
"When this option is set, mrv2 will save its position and size upon exiting "
"the program."
msgstr ""
"When this option is set, mrv2 will save its position and size upon exiting "
"the program."

msgid "Fixed Position"
msgstr "Fixed Position"

msgid ""
"When this option is set, mrv2 will open in the position you set here (except "
"if the window goes out of the Desktop).  If Always Save on Exit is on, the "
"values are recakculated upon exiting the program."
msgstr ""
"When this option is set, mrv2 will open in the position you set here (except "
"if the window goes out of the Desktop).  If Always Save on Exit is on, the "
"values are recakculated upon exiting the program."

msgid "X:"
msgstr "X:"

msgid "Y:"
msgstr "Y:"

msgid "Fixed Size"
msgstr "Fixed Size"

msgid ""
"When this option is on, mrv2 will always open to the size you set in W and "
"H.  If Always Save on Exit is on, the values are recalculated upon exiting "
"the program."
msgstr ""
"When this option is on, mrv2 will always open to the size you set in W and "
"H.  If Always Save on Exit is on, the values are recalculated upon exiting "
"the program."

msgid "W:"
msgstr "W:"

msgid "H:"
msgstr "H:"

msgid "Take Current Window Values"
msgstr "Take Current Window Values"

msgid ""
"Fills the Fixed Position and and Fixed Size values with the current values "
"of the viewer.  Remember to also check the boxes for Fixed Position and/or "
"Fixed Size depending what you want to save."
msgstr ""
"Fills the Fixed Position and and Fixed Size values with the current values "
"of the viewer.  Remember to also check the boxes for Fixed Position and/or "
"Fixed Size depending what you want to save."

msgid "Render"
msgstr "Render"

msgid "Alpha Blend"
msgstr "Alpha Blend"

msgid "Minify Filter"
msgstr "Minify Filter"

msgid "Magnify Filter"
msgstr "Magnify Filter"

msgid "Thumbnails"
msgstr "Thumbnails"

msgid "Edit Viewport"
msgstr "Edit Viewport"

msgid "How to display timeline thumbnails by default."
msgstr "How to display timeline thumbnails by default."

msgid "Preview Thumbnails above Timeline"
msgstr "Preview Thumbnails above Timeline"

msgid "Preview Thumbnails in a rectangle above Timeline"
msgstr "Preview Thumbnails in a rectangle above Timeline"

msgid "Refresh Thumbnails on Panels Manuallly"
msgstr "Refresh Thumbnails on Panels Manually"

msgid ""
"When this option is on, thumbnails in panels won't be refreshed "
"automatically.  You will have to use RMB->Update Thumbnail on the Thumbnail."
msgstr ""
"When this option is on, thumbnails in panels won't be refreshed "
"automatically.  You will have to use RMB->Update Thumbnail on the Thumbnail."

msgid "Preview Thumbnails on Panels"
msgstr "Preview Thumbnails on Panels"

msgid "Preview Thumbnails in Panels"
msgstr "Preview Thumbnails in Panels"

msgid "Display"
msgstr "Display"

msgid "How to display timeline by default."
msgstr "How to display timeline by default."

msgid "Start in Edit mode"
msgstr "Start in Edit mode"

msgid "Editing viewport will be visible at start up."
msgstr "Editing viewport will be visible at start up."

msgid "Remove EDLs in Temporary Folder on Exit"
msgstr "Remove EDLs in Temporary Folder on Exit"

msgid ""
"When selected, temporary EDLs (Playlists) will be removed from the temporary "
"folder."
msgstr ""
"When selected, temporary EDLs (Playlists) will be removed from the temporary "
"folder."

msgid "Video Start Frame"
msgstr "Video Start Frame"

msgid "Start value in the timeline where video starts."
msgstr "Start value in the timeline where video starts."

msgid "Playback"
msgstr "Playback"

msgid "Auto Playback"
msgstr "Auto Playback"

msgid "Start Playback when opening files."
msgstr "Start Playback when opening files."

msgid "Single Click Playback"
msgstr "Single Click Playback"

msgid ""
"Start Playback when single clicking the left mouse button on the view window"
msgstr ""
"Start Playback when single clicking the left mouse button on the view window"

msgid "Auto Hide Pixel Bar"
msgstr "Auto Hide Pixel Bar"

msgid "Sequences"
msgstr "Sequences"

msgid "Speed"
msgstr "Speed"

msgid "Frames Per Second value for sequences that don't have embedded speed."
msgstr "Frames Per Second value for sequences that don't have embedded speed."

msgid "Looping Mode"
msgstr "Looping Mode"

msgid "Select default looping mode in timeline."
msgstr "Select default looping mode in timeline."

msgid "Sensitivity"
msgstr "Sensitivity"

msgid ""
"This setting controls the sensitivity of scrubbing.  Smaller values make the "
"mouse move jump more frames while higher values does the opposite."
msgstr ""
"This setting controls the sensitivity of scrubbing.  Smaller values make the "
"mouse move jump more frames while higher values does the opposite."

msgid ""
"Start playback when scrubbing so that audio can be heard.  Scrubbing can be "
"less smooth."
msgstr ""
"Start playback when scrubbing so that audio can be heard.  Scrubbing can be "
"less smooth."

msgid "Alt Sensitivity"
msgstr "Alt Sensitivity"

msgid ""
"When using ALT + Left Mouse Button, this setting controls the multiplier "
"used for slowing the scrubbing."
msgstr ""
"When using ALT + Left Mouse Button, this setting controls the multiplier "
"used for slowing the scrubbing."

msgid "Default View"
msgstr "Default View"

msgid "Show Transitions"
msgstr "Show Transitions"

msgid "Show Transitions in Edit Viewport"
msgstr "Show Transitions in Edit Viewport"

msgid "Show Markers"
msgstr "Show Markers"

msgid "Show Markers in Edit Viewport"
msgstr "Show Markers in Edit Viewport"

msgid "Behavior"
msgstr "Behavior"

msgid "Edit Associated Clips"
msgstr "Edit Associated Clips"

msgid "Edit Associated Clips."
msgstr "Edit Associated Clips."

msgid "Editable"
msgstr "Editable"

msgid "Editable Timeline Viewport."
msgstr "Editable Timeline Viewport."

msgid "OCIO"
msgstr "OCIO"

msgid "OCIO Config File"
msgstr "OCIO Config File"

msgid ""
"This is the path to your config.ocio file.  It can be set with the "
"environment variable OCIO, which takes precedence over any saved setting."
msgstr ""
"This is the path to your config.ocio file.  It can be set with the "
"environment variable OCIO, which takes precedence over any saved setting."

msgid "Built-in Configs"
msgstr "Built-in Configs"

msgid "Pick a config.ocio file from disk."
msgstr "Pick a config.ocio file from disk."

msgid "Use Default Display and View"
msgstr "Use Default Display and View"

msgid ""
"When this option is on, and your config.ocio has a default display and view, "
"it will be used to be set as default."
msgstr ""
"When this option is on, and your config.ocio has a default display and view, "
"it will be used to be set as default."

msgid "Use Active Views and Active Displays"
msgstr "Use Active Views and Active Displays"

msgid ""
"When this option is off, OCIO files with active_views: and active_displays: "
"are not taken into account."
msgstr ""
"When this option is off, OCIO files with active_views: and active_displays: "
"are not taken into account."

msgid "OCIO Defaults"
msgstr "OCIO Defaults"

msgid "8-bits"
msgstr "8-bits"

msgid ""
"The name of the OCIO default image color space for 8 bit images (jpg, bmp, "
"etc)."
msgstr ""
"The name of the OCIO default image color space for 8 bit images (jpg, bmp, "
"etc)."

msgid "16-bits"
msgstr "16-bits"

msgid ""
"The name of the OCIO default image color space for 16-bit images (cin, tiff, "
"etc.)"
msgstr ""
"The name of the OCIO default image color space for 16-bit images (cin, tiff, "
"etc.)"

msgid "32-bits"
msgstr "32-bits"

msgid ""
"The name of the OCIO default image color space for 32-bit int images "
"(openexr integers, etc.)"
msgstr ""
"The name of the OCIO default image color space for 32-bit int images "
"(openexr integers, etc.)"

msgid "half"
msgstr "half"

msgid "The name of the OCIO default image color space for OpenEXR half images."
msgstr ""
"The name of the OCIO default image color space for OpenEXR half images."

msgid "float"
msgstr "float"

msgid ""
"The name of the OCIO default image color space for half and float images "
"(OpenEXR, hdr, dpx, etc.)"
msgstr ""
"The name of the OCIO default image color space for half and float images "
"(OpenEXR, hdr, dpx, etc.)"

msgid "Default Look"
msgstr "Default Look"

msgid "Display / View"
msgstr "Display / View"

msgid "Default Display / View"
msgstr "Default Display / View"

msgid "Loading"
msgstr "Loading"

msgid "Version Regex"
msgstr "Version Regex"

msgid ""
"Regular Expression used to match clip versions.  Must group three things "
"(prefix, number and suffix). If left on its default value (_v), it will "
"automatically be created a regular expression to match versions defined with "
"_v in the name of the file, directory or both. For example: "
"gizmo_v001.0001.exr"
msgstr ""
"Regular Expression used to match clip versions.  Must group three things "
"(prefix, number and suffix). If left on its default value (_v), it will "
"automatically be created a regular expression to match versions defined with "
"_v in the name of the file, directory or both. For example: "
"gizmo_v001.0001.exr"

msgid "Maximum Images Apart"
msgstr "Maximum Images Apart"

msgid ""
"When searching for a version, this value is the maximum version apart from "
"each other when searching the first or last version."
msgstr ""
"When searching for a version, this value is the maximum version apart from "
"each other when searching the first or last version."

msgid "Missing Frame"
msgstr "Missing Frame"

msgid "Path Mappings"
msgstr "Path Mappings"

msgid ""
"Use Up and Down arrows to move the selected line up and down.  Double click "
"to change item.  Click on an empty area to unselect."
msgstr ""
"Use Up and Down arrows to move the selected line up and down.  Double click "
"to change item.  Click on an empty area to unselect."

msgid "Add Paths"
msgstr "Add Paths"

msgid "Add a new remote mapping."
msgstr "Add a new remote mapping."

msgid "Remove Paths"
msgstr "Remove Paths"

msgid "Remove the currently selected path mapping."
msgstr "Remove the currently selected path mapping."

msgid "Send"
msgstr "Send"

msgid "Accept"
msgstr "Accept"

msgid "UI Control"
msgstr "UI Control"

msgid "Pan and Zoom"
msgstr "Pan and Zoom"

msgid "Color Control"
msgstr "Color Control"

msgid "Audio Control"
msgstr "Audio Control"

msgid "Monitor VSync"
msgstr "Monitor VSync"

msgid ""
"Turns on and off Monitor's Vsync.  VSync off can display movies faster, at "
"the cost of potential tearing in the image."
msgstr ""
"Turns on and off Monitor's Vsync.  VSync off can display movies faster, at "
"the cost of potential tearing in the image."

msgid "Color Buffers' Accuracy"
msgstr "Color Buffers' Accuracy"

msgid ""
"Color Buffers can be Float, Half Float, Fast or Automatic.  Float preserves "
"all float information, Half Float preserves most float information and Fast "
"works in 8-bits.  Automatic selects the accuracy based on image depth."
msgstr ""
"Color Buffers can be Float, Half Float, Fast or Automatic.  Float preserves "
"all float information, Half Float preserves most float information and Fast "
"works in 8-bits.  Automatic selects the accuracy based on image depth."

msgid "Main Viewport"
msgstr "Main Viewport"

msgid "Blit"
msgstr "Blit"

msgid ""
"Viewports can be drawn with blitting or with shaders.  Depending on graphics "
"card and OS one can perform better then the other."
msgstr ""
"Viewports can be drawn with blitting or with shaders.  Depending on graphics "
"card and OS one can perform better then the other."

msgid "GPU"
msgstr "GPU"

msgid "Secondary Viewport"
msgstr "Secondary Viewport"

msgid ""
"Timeline can be drawn with blitting or with shaders.  Depending on graphics "
"card and OS one can perform better than the other."
msgstr ""
"Timeline can be drawn with blitting or with shaders.  Depending on graphics "
"card and OS one can perform better than the other."

msgid ""
"For changes to take effect, you will need to re-open any movies already "
"playing or reload mrv2."
msgstr ""
"For changes to take effect, you will need to re-open any movies already "
"playing or reload mrv2."

msgid "API"
msgstr "API"

msgid "Audio API to use for platforms that support multiple APIs (Linux only)"
msgstr "Audio API to use for platforms that support multiple APIs (Linux only)"

msgid "Output Device"
msgstr "Output Device"

msgid "Output Device to use for audio playback."
msgstr "Output Device to use for audio playback."

msgid "ComfyUI"
msgstr "ComfyUI"

msgid ""
"Here are the current settings to interact with ComfyUI.  It requires "
"installation of mrv2's comfyUI nodes."
msgstr ""
"Here are the current settings to interact with ComfyUI.  It requires "
"installation of mrv2's comfyUI nodes."

msgid "Use ComfyUI Pipe"
msgstr "Use ComfyUI Pipe"

msgid ""
"This setting opens a pipe to communicate with ComfyUI's mrv2_save_exr_node.py"
msgstr ""
"This setting opens a pipe to communicate with ComfyUI's mrv2_save_exr_node.py"

msgid "Errors"
msgstr "Errors"

msgid "On FFmpeg Error"
msgstr "On FFmpeg Error"

msgid "Adjusts how Log Window behaves in case of an FFmpeg error."
msgstr "Adjusts how Log Window behaves in case of an FFmpeg error."

msgid "On Error"
msgstr "On Error"

msgid "Adjusts how Log Window behaves in case of error."
msgstr "Adjusts how Log Window behaves in case of error."

msgid "Check for Updates"
msgstr "Check for Updates"

msgid "Allows you to automatically download updates of mrv2 when it starts up."
msgstr ""
"Allows you to automatically download updates of mrv2 when it starts up."

msgid "Allow Screen Saver"
msgstr "Allow Screen Saver"

msgid ""
"This setting controls whether mrv2 will block the screen saver when running."
msgstr ""
"This setting controls whether mrv2 will block the screen saver when running."

msgid "Reset settings to the default."
msgstr "Reset settings to the default."

msgid "Revert"
msgstr "Revert"

msgid "Revert settings to last saved preferences."
msgstr "Revert settings to last saved preferences."

msgid ""
"Accept settings but don't save.  They will get saved when exiting the "
"program."
msgstr ""
"Accept settings but don't save.  They will get saved when exiting the "
"program."

msgid "Module"
msgstr "Module"

msgid "User Interface/View Window"
msgstr "User Interface/View Window"

msgid "User Interface/File Requester"
msgstr "User Interface/File Requester"

msgid "User Interface/Fonts"
msgstr "User Interface/Fonts"

msgid "User Interface/HDR"
msgstr "User Interface/HDR"

msgid "User Interface/Language and Colors"
msgstr "User Interface/Language and Colors"

msgid "User Interface/Pixel Toolbar"
msgstr "User Interface/Pixel Toolbar"

msgid "User Interface/Positioning"
msgstr "User Interface/Positioning"

msgid "User Interface/Render"
msgstr "User Interface/Render"

msgid "User Interface/Thumbnails"
msgstr "User Interface/Thumbnails"

msgid "User Interface/Timeline"
msgstr "User Interface/Timeline"

msgid "No Audio was Compiled"
msgstr "No Audio was Compiled"

msgid "No Audio Devices were Found"
msgstr "No Audio Devices were Found"

msgid "Default API"
msgstr "Default API"

msgid "No Valid Devices found"
msgstr "No Valid Devices found"

msgid "Default Device"
msgstr "Default Device"

msgid "PDF Options"
msgstr "PDF Options"

msgid "Page Size"
msgstr "Page Size"

msgid "Remote to Local Path Mapping"
msgstr "Remote to Local Path Mapping"

msgid "Remote Path"
msgstr "Remote Path"

msgid "Local Path"
msgstr "Local Path"

msgid "Okay"
msgstr "Okay"

msgid "OCIO Presets"
msgstr "OCIO Presets"

msgid "Click to switch to a stored preset."
msgstr "Click to switch to a stored preset."

msgid "Click to add a new preset with the current settings."
msgstr "Click to add a new preset with the current settings."

msgid "Click to delete the selected preset."
msgstr "Click to delete the selected preset."

msgid ""
"Select, Add or Delete an OCIO Preset that stores: config filename, Input "
"Color Space, View, Look, LUT settings and Defaults for 8-bits, 16-bits, 32-"
"bits, half and float images. "
msgstr ""
"Select, Add or Delete an OCIO Preset that stores: config filename, Input "
"Color Space, View, Look, LUT settings and Defaults for 8-bits, 16-bits, 32-"
"bits, half and float images. "

msgid "Summary"
msgstr "Summary"

msgid "Preset Name"
msgstr "Preset Name"

msgid "Function"
msgstr "Function"

msgid "Key"
msgstr "Key"

msgid "Match Case"
msgstr "Match Case"

msgid "Reset hotkeys to mrv2's default configuration."
msgstr "Reset hotkeys to mrv2's default configuration."

msgid "Reload"
msgstr "Reload"

msgid "Reload hotkeys to last saved file."
msgstr "Reload hotkeys to last saved file."

msgid "Accept the current hotkeys."
msgstr "Accept the current hotkeys."

msgid "HW"
msgstr "HW"

msgid "CPU Information"
msgstr "CPU Information"

msgid "GPU Information"
msgstr "GPU Information"

msgid "Formats"
msgstr "Formats"

msgid "Codecs"
msgstr "Codecs"

msgid "Subtitles"
msgstr "Subtitles"

msgid "Protocols"
msgstr "Protocols"

msgid "Thanks"
msgstr "Thanks"

msgid "Hotkey for..."
msgstr "Hotkey for..."

msgid "Type Key"
msgstr "Type Key"

msgid "Type a key."
msgstr "Type a key."

msgid "Shift"
msgstr "Shift"

msgid "Ctrl"
msgstr "Ctrl"

msgid "Alt"
msgstr "Alt"

msgid "Meta"
msgstr "Meta"

msgid "Clear"
msgstr "Clear"

msgid "OCIO Browser"
msgstr "OCIO Browser"

msgid "Select an OCIO Transform"
msgstr "Select an OCIO Transform"

msgid "Accept the selected OCIO file."
msgstr "Accept the selected OCIO file."

msgid "Cancel the OCIO selection and don't change anything."
msgstr "Cancel the OCIO selection and don't change anything."

msgid "Escape"
msgstr "Escape"

msgid "BackSpace"
msgstr "BackSpace"

msgid "Tab"
msgstr "Tab"

msgid "Return"
msgstr "Return"

msgid "Print"
msgstr "Print"

msgid "ScrollLock"
msgstr "ScrollLock"

msgid "Pause"
msgstr "Pause"

msgid "Insert"
msgstr "Insert"

msgid "PageUp"
msgstr "PageUp"

msgid "End"
msgstr "End"

msgid "PageDown"
msgstr "PageDown"

msgid "Left"
msgstr "Left"

msgid "Up"
msgstr "Up"

msgid "Right"
msgstr "Right"

msgid "Down"
msgstr "Down"

msgid "LeftShift"
msgstr "LeftShift"

msgid "RightShift"
msgstr "RightShift"

msgid "LeftCtrl"
msgstr "LeftCtrl"

msgid "RightCtrl"
msgstr "RightCtrl"

msgid "CapsLock"
msgstr "CapsLock"

msgid "LeftAlt"
msgstr "LeftAlt"

msgid "RightAlt"
msgstr "RightAlt"

msgid "LeftMeta"
msgstr "LeftMeta"

msgid "RightMeta"
msgstr "RightMeta"

msgid "Menu"
msgstr "Menu"

msgid "NumLock"
msgstr "NumLock"

msgid "padEnter"
msgstr "padEnter"

msgid "pad0"
msgstr "pad0"

msgid "pad1"
msgstr "pad1"

msgid "pad2"
msgstr "pad2"

msgid "pad3"
msgstr "pad3"

msgid "pad4"
msgstr "pad4"

msgid "pad5"
msgstr "pad5"

msgid "pad6"
msgstr "pad6"

msgid "pad7"
msgstr "pad7"

msgid "pad8"
msgstr "pad8"

msgid "pad9"
msgstr "pad9"

msgid "Space (' ')"
msgstr "Space (' ')"

msgid "Multiply"
msgstr "Multiply"

msgid "Subtract"
msgstr "Subtract"

msgid "Decimal"
msgstr "Decimal"

msgid "Divide"
msgstr "Divide"

msgid "@B12@C7@b@.Remote\t@B12@C7@b@.Local"
msgstr "@B12@C7@b@.Remote\t@B12@C7@b@.Local"

msgid "sysctl failed!"
msgstr "sysctl failed!"

msgid "host_statistics64 failed"
msgstr "host_statistics64 failed"

msgid "task info failed"
msgstr "task info failed"

msgid "Open Directory"
msgstr "Open Directory"

msgid "Open Movie or Sequence"
msgstr "Open Movie or Sequence"

msgid "Open Single Image"
msgstr "Open Single Image"

msgid "Save Image"
msgstr "Save Image"

msgid "Save Frames To Folder"
msgstr "Save Frames To Folder"

msgid "Save OTIO Timeline"
msgstr "Save OTIO Timeline"

msgid "Save Annotations Only"
msgstr "Save Annotations Only"

msgid "Save Annotations as JSON"
msgstr "Save Annotations as JSON"

msgid "Save PDF Document"
msgstr "Save PDF Document"

msgid "Save Session As"
msgstr "Save Session As"

msgid "Close Current"
msgstr "Close Current"

msgid "Close All"
msgstr "Close All"

msgid "Quit Program"
msgstr "Quit Program"

msgid "Zoom Minimum"
msgstr "Zoom Minimum"

msgid "Zoom Maximum"
msgstr "Zoom Maximum"

msgid "Center Image"
msgstr "Center Image"

msgid "Fit Screen"
msgstr "Fit Screen"

msgid "Resize Main Window to Fit"
msgstr "Resize Main Window to Fit"

msgid "Fit All"
msgstr "Fit All"

msgid "Toggle Minify Texture Filtering"
msgstr "Toggle Minify Texture Filtering"

msgid "Toggle Magnify Texture Filtering"
msgstr "Toggle Magnify Texture Filtering"

msgid "Auto Frame View"
msgstr "Auto Frame View"

msgid "Toggle Click Through"
msgstr "Toggle Click Through"

msgid "More UI Transparency"
msgstr "More UI Transparency"

msgid "Less UI Transparency"
msgstr "Less UI Transparency"

msgid "Ignore Display Window"
msgstr "Ignore Display Window"

msgid "Ignore Chromaticities"
msgstr "Ignore Chromaticities"

msgid "Auto Normalize"
msgstr "Auto Normalize"

msgid "Invalid Values"
msgstr "Invalid Values"

msgid "HDR Data From File"
msgstr "HDR Data From File"

msgid "HDR Data Inactive"
msgstr "HDR Data Inactive"

msgid "HDR Data Active"
msgstr "HDR Data Active"

msgid "Toggle HDR tonemap"
msgstr "Toggle HDR tonemap"

msgid "Compare None"
msgstr "Compare None"

msgid "Compare Wipe"
msgstr "Compare Wipe"

msgid "Compare Overlay"
msgstr "Compare Overlay"

msgid "Compare Difference"
msgstr "Compare Difference"

msgid "Compare Horizontal"
msgstr "Compare Horizontal"

msgid "Compare Vertical"
msgstr "Compare Vertical"

msgid "Compare Tile"
msgstr "Compare Tile"

msgid "Color Channel"
msgstr "Color Channel"

msgid "Red Channel"
msgstr "Red Channel"

msgid "Green Channel"
msgstr "Green Channel"

msgid "Blue Channel"
msgstr "Blue Channel"

msgid "Alpha Channel"
msgstr "Alpha Channel"

msgid "Lumma Channel"
msgstr "Lumma Channel"

msgid "Flip X"
msgstr "Flip X"

msgid "Flip Y"
msgstr "Flip Y"

msgid "Rotate Images +90 Degrees"
msgstr "Rotate Images +90 Degrees"

msgid "Rotate Images -90 Degrees"
msgstr "Rotate Images -90 Degrees"

msgid "Video Levels from File"
msgstr "Video Levels from File"

msgid "Video Levels Legal Range"
msgstr "Video Levels Legal Range"

msgid "Video Levels Full Range"
msgstr "Video Levels Full Range"

msgid "Alpha Blend None"
msgstr "Alpha Blend None"

msgid "Alpha Blend Straight"
msgstr "Alpha Blend Straight"

msgid "Alpha Blend Premultiplied"
msgstr "Alpha Blend Premultiplied"

msgid "Annotation Clear Frame"
msgstr "Annotation Clear Frame"

msgid "Annotation Clear All Frames"
msgstr "Annotation Clear All Frames"

msgid "Annotation Frame Step Backwards"
msgstr "Annotation Frame Step Backwards"

msgid "Toggle Show Annotations"
msgstr "Toggle Show Annotations"

msgid "Frame Step Backwards"
msgstr "Frame Step Backwards"

msgid "Frame Step FPS Backwards"
msgstr "Frame Step FPS Backwards"

msgid "Annotation Frame Step Forwards"
msgstr "Annotation Frame Step Forwards"

msgid "Frame Step Forwards"
msgstr "Frame Step Forwards"

msgid "Frame Step FPS Forwards"
msgstr "Frame Step FPS Forwards"

msgid "Play Backwards"
msgstr "Play Backwards"

msgid "Play Backwards / Change Speed"
msgstr "Play Backwards / Change Speed"

msgid "Play in Current Direction"
msgstr "Play in Current Direction"

msgid "Play Forwards"
msgstr "Play Forwards"

msgid "Play Forwards / Change Speed"
msgstr "Play Forwards / Change Speed"

msgid "Next Clip"
msgstr "Next Clip"

msgid "Previous Clip"
msgstr "Previous Clip"

msgid "Loop Playback"
msgstr "Loop Playback"

msgid "Playback Once"
msgstr "Playback Once"

msgid "Playback Ping Pong"
msgstr "Playback Ping Pong"

msgid "First Image Version"
msgstr "First Image Version"

msgid "Previous Image Version"
msgstr "Previous Image Version"

msgid "Next Image Version"
msgstr "Next Image Version"

msgid "Last Image Version"
msgstr "Last Image Version"

msgid "Previous Image"
msgstr "Previous Image"

msgid "Next Image"
msgstr "Next Image"

msgid "Previous Image Limited"
msgstr "Previous Image Limited"

msgid "Next Image Limited"
msgstr "Next Image Limited"

msgid "Previous Channel"
msgstr "Previous Channel"

msgid "Next Channel"
msgstr "Next Channel"

msgid "Clear Cache"
msgstr "Clear Cache"

msgid "Update Video Frame"
msgstr "Update Video Frame"

msgid "Cut Frame"
msgstr "Cut Frame"

msgid "Copy Frame"
msgstr "Copy Frame"

msgid "Paste Frame"
msgstr "Paste Frame"

msgid "Insert Frame"
msgstr "Insert Frame"

msgid "Slice Clip"
msgstr "Slice Clip"

msgid "Remove Clip"
msgstr "Remove Clip"

msgid "Insert Audio Clip"
msgstr "Insert Audio Clip"

msgid "Remove Audio Clip"
msgstr "Remove Audio Clip"

msgid "Insert Audio Gap"
msgstr "Insert Audio Gap"

msgid "Remove Audio Gap"
msgstr "Remove Audio Gap"

msgid "Edit Undo"
msgstr "Edit Undo"

msgid "Edit Redo"
msgstr "Edit Redo"

msgid "Toggle Menu Bar"
msgstr "Toggle Menu Bar"

msgid "Toggle Top Bar"
msgstr "Toggle Top Bar"

msgid "Toggle Pixel Bar"
msgstr "Toggle Pixel Bar"

msgid "Toggle Timeline"
msgstr "Toggle Timeline"

msgid "Toggle Status Bar"
msgstr "Toggle Status Bar"

msgid "Toggle Tool Dock"
msgstr "Toggle Tool Dock"

msgid "Toggle Full Screen"
msgstr "Toggle Full Screen"

msgid "Toggle Presentation"
msgstr "Toggle Presentation"

msgid "Toggle Float On Top"
msgstr "Toggle Float On Top"

msgid "Toggle Secondary"
msgstr "Toggle Secondary"

msgid "Toggle Secondary Float On Top"
msgstr "Toggle Secondary Float On Top"

msgid "Toggle NDI"
msgstr "Toggle NDI"

msgid "Toggle Network"
msgstr "Toggle Network"

msgid "Toggle USD"
msgstr "Toggle USD"

msgid "Toggle Stereo 3D"
msgstr "Toggle Stereo 3D"

msgid "Toggle Edit Mode"
msgstr "Toggle Edit Mode"

msgid "Toggle Timeline Editable"
msgstr "Toggle Timeline Editable"

msgid "Toggle Edit Associated Clips"
msgstr "Toggle Edit Associated Clips"

msgid "Timeline Frame View"
msgstr "Timeline Frame View"

msgid "Toggle Timeline Scroll To Current Frame"
msgstr "Toggle Timeline Scroll To Current Frame"

msgid "Toggle Timeline Track Info"
msgstr "Toggle Timeline Track Info"

msgid "Toggle Timeline Clip Info"
msgstr "Toggle Timeline Clip Info"

msgid "Toggle Timeline Thumbnails"
msgstr "Toggle Timeline Thumbnails"

msgid "Toggle Timeline Transitions"
msgstr "Toggle Timeline Transitions"

msgid "Toggle Timeline Markers"
msgstr "Toggle Timeline Markers"

msgid "Reset Gain/Gamma"
msgstr "Reset Gain/Gamma"

msgid "Exposure More"
msgstr "Exposure More"

msgid "Exposure Less"
msgstr "Exposure Less"

msgid "Saturation More"
msgstr "Saturation More"

msgid "Saturation Less"
msgstr "Saturation Less"

msgid "Gamma More"
msgstr "Gamma More"

msgid "Gamma Less"
msgstr "Gamma Less"

msgid "OCIO In Top Bar"
msgstr "OCIO In Top Bar"

msgid "OCIO Input Color Space"
msgstr "OCIO Input Color Space"

msgid "OCIO Display"
msgstr "OCIO Display"

msgid "OCIO View"
msgstr "OCIO View"

msgid "OCIO Toggle"
msgstr "OCIO Toggle"

msgid "Scrub Mode"
msgstr "Scrub Mode"

msgid "Area Selection Mode"
msgstr "Area Selection Mode"

msgid "Draw Mode"
msgstr "Draw Mode"

msgid "Erase Mode"
msgstr "Erase Mode"

msgid "Polygon Mode"
msgstr "Polygon Mode"

msgid "Arrow Mode"
msgstr "Arrow Mode"

msgid "Rectangle Mode"
msgstr "Rectangle Mode"

msgid "Circle Mode"
msgstr "Circle Mode"

msgid "Text Mode"
msgstr "Text Mode"

msgid "Pen Size More"
msgstr "Pen Size More"

msgid "Pen Size Less"
msgstr "Pen Size Less"

msgid "Switch Pen Color"
msgstr "Switch Pen Color"

msgid "Hud Window"
msgstr "Hud Window"

msgid "Toggle One Panel Only"
msgstr "Toggle One Panel Only"

msgid "Toggle Files Panel"
msgstr "Toggle Files Panel"

msgid "Toggle Media Info Panel"
msgstr "Toggle Media Info Panel"

msgid "Toggle Color Area Info Panel"
msgstr "Toggle Color Area Info Panel"

msgid "Toggle Color Controls Panel"
msgstr "Toggle Color Controls Panel"

msgid "Toggle Playlist Panel"
msgstr "Toggle Playlist Panel"

msgid "Toggle Compare Panel"
msgstr "Toggle Compare Panel"

msgid "Toggle Devices Panel"
msgstr "Toggle Devices Panel"

msgid "Toggle Annotation Panel"
msgstr "Toggle Annotation Panel"

msgid "Toggle Background Panel"
msgstr "Toggle Background Panel"

msgid "Toggle Settings Panel"
msgstr "Toggle Settings Panel"

msgid "Toggle Histogram Panel"
msgstr "Toggle Histogram Panel"

msgid "Toggle Vectorscope Panel"
msgstr "Toggle Vectorscope Panel"

msgid "Toggle Waveform Panel"
msgstr "Toggle Waveform Panel"

msgid "Toggle Environment Map Panel"
msgstr "Toggle Environment Map Panel"

msgid "Toggle Preferences Window"
msgstr "Toggle Preferences Window"

msgid "Toggle Python Panel"
msgstr "Toggle Python Panel"

msgid "Toggle Log Panel"
msgstr "Toggle Log Panel"

msgid "Toggle Hotkeys Window"
msgstr "Toggle Hotkeys Window"

msgid "Toggle About Window"
msgstr "Toggle About Window"

<<<<<<< HEAD
#~ msgid "Renderer"
#~ msgstr "Renderer"

#~ msgid "Complexity"
#~ msgstr "Complexity"

#~ msgid "Stage Cache"
#~ msgstr "Stage Cache"

#~ msgid "Disk Cache in GB"
#~ msgstr "Disk Cache in GB"

#~ msgid "Rotated image info: {0}"
#~ msgstr "Rotated image info: {0}"

#~ msgid ""
#~ "Image too big for Save Annotations.  Will scale to the viewport size."
#~ msgstr ""
#~ "Image too big for Save Annotations.  Will scale to the viewport size."

#~ msgid "{0}: Invalid OpenGL format and type"
#~ msgstr "{0}: Invalid OpenGL format and type"

#~ msgid "OpenGL info: {0}"
#~ msgstr "OpenGL info: {0}"

#~ msgid "Unsupported output format"
#~ msgstr "Unsupported output format"
=======
#~ msgid "Could not read annotation image from view"
#~ msgstr "Could not read annotation image from view"
>>>>>>> 8d54ccf6

#~ msgid "Unsupported output format: "
#~ msgstr "Unsupported output format: "

#~ msgid "Invalid font for text drawing"
#~ msgstr "Invalid font for text drawing"

#~ msgid ""
#~ "The Pixel Bar can slow down playback at high resolutions.  When this "
#~ "option is on, the pixel toolbar will be hidden automatically."
#~ msgstr ""
#~ "The Pixel Bar can slow down playback at high resolutions.  When this "
#~ "option is on, the pixel toolbar will be hidden automatically."

#~ msgid "smpte2084"
#~ msgstr "smpte2084"

#~ msgid "arib-std-b67"
#~ msgstr "arib-std-b67"

#~ msgid "Vulkan info: {0}"
#~ msgstr "Vulkan info: {0}"

#~ msgid "Scrub with Audio"
#~ msgstr "Scrub with Audio"

#~ msgid "Blit Viewports"
#~ msgstr "Blit Viewports"

#~ msgid "Blit Timeline"
#~ msgstr "Blit Timeline"

#~ msgid ""
#~ "tter then the other.Timeline can be drawn with blitting or with shaders.  "
#~ "Depending on graphics card and OS one can perform be"
#~ msgstr ""
#~ "tter then the other.Timeline can be drawn with blitting or with shaders.  "
#~ "Depending on graphics card and OS one can perform be"

#~ msgid "Render/HDR/Toggle Tonemap"
#~ msgstr "Render/HDR/Toggle Tonemap"

#~ msgid "Never"
#~ msgstr "Never"

#~ msgid "Tonemap"
#~ msgstr "Tonemap"

#~ msgid "Could not initialize NDI"
#~ msgstr "Could not initialize NDI"

#~ msgid "59.952"
#~ msgstr "59.952"

#~ msgid "You cannot set Window click through with a totally opaque window."
#~ msgstr "You cannot set Window click through with a totally opaque window."

#~ msgid "Linux Distribution: "
#~ msgstr "Linux Distribution: "

#~ msgid "Running from "
#~ msgstr "Running from "

#~ msgid "Desktop: "
#~ msgstr "Desktop: "

#~ msgid "RLE"
#~ msgstr "RLE"

#~ msgid "ZIPS"
#~ msgstr "ZIPS"

#~ msgid "ZIP"
#~ msgstr "ZIP"

#~ msgid "PIZ"
#~ msgstr "PIZ"

#~ msgid "PXR24"
#~ msgstr "PXR24"

#~ msgid "B44"
#~ msgstr "B44"

#~ msgid "B44A"
#~ msgstr "B44A"

#~ msgid "DWAA"
#~ msgstr "DWAA"

#~ msgid "DWAB"
#~ msgstr "DWAB"

#~ msgid "File {0} is a network file.  Cannot do versioning."
#~ msgstr "File {0} is a network file.  Cannot do versioning."

#~ msgid "Found new versioned file {0}."
#~ msgstr "Found new versioned file {0}."

#~ msgid "File {0} found but is not readable."
#~ msgstr "File {0} found but is not readable."

#~ msgid "Did not find new versioned file {0}."
#~ msgstr "Did not find new versioned file {0}."

#~ msgid "Iteration {0} matched prefix={1}"
#~ msgstr "Iteration {0} matched prefix={1}"

#~ msgid "Iteration {0} matched version={1}"
#~ msgstr "Iteration {0} matched version={1}"

#~ msgid "Iteration {0} matched suffix={1}"
#~ msgstr "Iteration {0} matched suffix={1}"

#~ msgid "TV"
#~ msgstr "TV"

#~ msgid "PC"
#~ msgstr "PC"

#~ msgid "sRGB"
#~ msgstr "sRGB"

#~ msgid "Page Size: {0} x {1}"
#~ msgstr "Page Size: {0} x {1}"

#~ msgid "A0"
#~ msgstr "A0"

#~ msgid "A1"
#~ msgstr "A1"

#~ msgid "A2"
#~ msgstr "A2"

#~ msgid "A3"
#~ msgstr "A3"

#~ msgid "A4"
#~ msgstr "A4"

#~ msgid "A5"
#~ msgstr "A5"

#~ msgid "A6"
#~ msgstr "A6"

#~ msgid "A7"
#~ msgstr "A7"

#~ msgid "A8"
#~ msgstr "A8"

#~ msgid "A9"
#~ msgstr "A9"

#~ msgid "B0"
#~ msgstr "B0"

#~ msgid "B1"
#~ msgstr "B1"

#~ msgid "B2"
#~ msgstr "B2"

#~ msgid "B3"
#~ msgstr "B3"

#~ msgid "B4"
#~ msgstr "B4"

#~ msgid "B5"
#~ msgstr "B5"

#~ msgid "B6"
#~ msgstr "B6"

#~ msgid "B7"
#~ msgstr "B7"

#~ msgid "B8"
#~ msgstr "B8"

#~ msgid "B9"
#~ msgstr "B9"

#~ msgid "B10"
#~ msgstr "B10"

#~ msgid "C5E"
#~ msgstr "C5E"

#~ msgid "DLE"
#~ msgstr "DLE"

#~ msgid "Executive"
#~ msgstr "Executive"

#~ msgid "Folio"
#~ msgstr "Folio"

#~ msgid "Ledger"
#~ msgstr "Ledger"

#~ msgid "Legal"
#~ msgstr "Legal"

#~ msgid "Letter"
#~ msgstr "Letter"

#~ msgid "Tabloid"
#~ msgstr "Tabloid"

#~ msgid "Viewport Size: {0}  Render Size: {1}"
#~ msgstr "Viewport Size: {0}  Render Size: {1}"

#~ msgid "Font not found.  Will not use UTF-8."
#~ msgstr "Font not found.  Will not use UTF-8."

#~ msgid "Resizable Control Group"
#~ msgstr "Resizable Control Group"

#~ msgid "View and Look"
#~ msgstr "View and Look"

#~ msgid "Layers, Exposure and Gain"
#~ msgstr "Layers, Exposure and Gain"

#~ msgid "Could not match "
#~ msgstr "Could not match "

#~ msgid "Wizard labels are:"
#~ msgstr "Wizard labels are:"

#~ msgid "OCIO/   Display: %s"
#~ msgstr "OCIO/   Display: %s"

#~ msgid "OCIO/      View: %s"
#~ msgstr "OCIO/      View: %s"

#~ msgid "OCIO/     Input Color Space "
#~ msgstr "OCIO/     Input Color Space "

#~ msgid "OCIO/Change All Files"
#~ msgstr "OCIO/Change All Files"

#~ msgid "Traditional Chinese"
#~ msgstr "Traditional Chinese"

#~ msgid "View/OCIO Presets"
#~ msgstr "View/OCIO Presets"

#~ msgid "Invalid EDID header"
#~ msgstr "Invalid EDID header"

#~ msgid "Unknown Monitor"
#~ msgstr "Unknown Monitor"

#~ msgid "Screen #"
#~ msgstr "Screen #"

#~ msgid "OCIO/     File Color Space"
#~ msgstr "OCIO/     File Color Space"

#~ msgid "OCIO/     File Color Space "
#~ msgstr "OCIO/     File Color Space "

#~ msgid "Seek to the given time."
#~ msgstr "Seek to the given time."

#~ msgid "Set the in/out points range."
#~ msgstr "Set the in/out points range."

#~ msgid "    Percentage: %.2g %%"
#~ msgstr "    Percentage: %.2g %%"

#~ msgid "IFF Picture"
#~ msgstr "IFF Picture"

#~ msgid "Map Picture"
#~ msgstr "Map Picture"

#~ msgid "PNG Picture"
#~ msgstr "PNG Picture"

#~ msgid "RGB Picture"
#~ msgstr "RGB Picture"

#~ msgid "Everything OK."
#~ msgstr "Everything OK."

#~ msgid "Auto Scrub Playback"
#~ msgstr "Auto Scrub Playback"<|MERGE_RESOLUTION|>--- conflicted
+++ resolved
@@ -3710,10 +3710,9 @@
 msgid "Image too big.  Will save the viewport size."
 msgstr "Image too big.  Will save the viewport size."
 
-<<<<<<< HEAD
 msgid "Viewport Size: {0} - X={1}, Y={2}"
 msgstr "Viewport Size: {0} - X={1}, Y={2}"
-=======
+
 msgid "Could not read image data from view"
 msgstr "Could not read image data from view"
 
@@ -3722,7 +3721,6 @@
 
 msgid "Stop"
 msgstr "Stop"
->>>>>>> 8d54ccf6
 
 msgid "Scrub"
 msgstr "Scrub"
@@ -5973,7 +5971,6 @@
 msgid "Nearest"
 msgstr "Nearest"
 
-<<<<<<< HEAD
 msgid "Ignore"
 msgstr "Ignore"
 
@@ -6017,8 +6014,6 @@
 msgid "Linear Light"
 msgstr "Linear Light"
 
-=======
->>>>>>> 8d54ccf6
 msgid "Small"
 msgstr "Small"
 
@@ -7758,12 +7753,14 @@
 msgid "Toggle About Window"
 msgstr "Toggle About Window"
 
-<<<<<<< HEAD
 #~ msgid "Renderer"
 #~ msgstr "Renderer"
 
 #~ msgid "Complexity"
 #~ msgstr "Complexity"
+
+#~ msgid "Could not read annotation image from view"
+#~ msgstr "Could not read annotation image from view"
 
 #~ msgid "Stage Cache"
 #~ msgstr "Stage Cache"
@@ -7787,10 +7784,6 @@
 
 #~ msgid "Unsupported output format"
 #~ msgstr "Unsupported output format"
-=======
-#~ msgid "Could not read annotation image from view"
-#~ msgstr "Could not read annotation image from view"
->>>>>>> 8d54ccf6
 
 #~ msgid "Unsupported output format: "
 #~ msgstr "Unsupported output format: "
