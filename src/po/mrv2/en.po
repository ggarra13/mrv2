--- conflicted
+++ resolved
@@ -549,12 +549,7 @@
 "\n"
 "Compute the duration of samples from first to last (including last). This is not the same as distance.\n"
 "\n"
-<<<<<<< HEAD
-"For example, the duration of a clip from frame 10 to frame 15 is 6 frames. "
-"Result will be in the rate of start_time.\n"
-=======
 "For example, the duration of a clip from frame 10 to frame 15 is 6 frames. Result will be in the rate of start_time.\n"
->>>>>>> a22f76c8
 
 msgid ""
 "Returns the first valid timecode rate that has the least difference from the"
@@ -3375,14 +3370,8 @@
 msgid "Text Tool.   Right click to edit previously stamped text."
 msgstr "Text Tool.   Right click to edit previously stamped text."
 
-<<<<<<< HEAD
-#, fuzzy
-msgid "Voice Annotation Tool"
-msgstr "Voice Annotation/Play"
-=======
 msgid "Voice Annotation Tool"
 msgstr "Voice Annotation Tool"
->>>>>>> a22f76c8
 
 msgid "Undo Draw"
 msgstr "Undo Draw"
@@ -3717,15 +3706,6 @@
 msgstr "Could not read image data from view"
 
 msgid "Voice Over/Delete"
-<<<<<<< HEAD
-msgstr ""
-
-msgid "VoiceOver/Clear"
-msgstr ""
-
-msgid "Audio/Append"
-msgstr ""
-=======
 msgstr "Voice Over/Delete"
 
 msgid "Audio/Clear"
@@ -3733,7 +3713,6 @@
 
 msgid "Audio/Append"
 msgstr "Audio/Append"
->>>>>>> a22f76c8
 
 msgid "Play"
 msgstr "Play"
@@ -3769,11 +3748,7 @@
 msgstr "Arrow"
 
 msgid "Voice"
-<<<<<<< HEAD
-msgstr ""
-=======
 msgstr "Voice"
->>>>>>> a22f76c8
 
 msgid "Rotate"
 msgstr "Rotate"
@@ -6048,15 +6023,6 @@
 msgstr "Normal"
 
 msgid "X 2"
-<<<<<<< HEAD
-msgstr ""
-
-msgid "X 3"
-msgstr ""
-
-msgid "X 4"
-msgstr ""
-=======
 msgstr "X 2"
 
 msgid "X 3"
@@ -6064,7 +6030,6 @@
 
 msgid "X 4"
 msgstr "X 4"
->>>>>>> a22f76c8
 
 msgid "Do Nothing"
 msgstr "Do Nothing"
@@ -6857,33 +6822,6 @@
 msgid "Output Device to use for audio playback."
 msgstr "Output Device to use for audio playback."
 
-<<<<<<< HEAD
-#, fuzzy
-msgid "Voice Annotations"
-msgstr "Voice Annotation/Play"
-
-#, fuzzy
-msgid "Voice Annotation Preferences."
-msgstr "Voice Annotation/Record"
-
-#, fuzzy
-msgid "Save Path"
-msgstr "Remove Paths"
-
-msgid "Pick a directory from disk to save voice overs.."
-msgstr ""
-
-#, fuzzy
-msgid "Playback Speed"
-msgstr "Playback speed."
-
-msgid "Microphone"
-msgstr ""
-
-#, fuzzy
-msgid "Volume"
-msgstr "Audio Volume"
-=======
 msgid "Voice Annotations"
 msgstr "Voice Annotations"
 
@@ -6904,7 +6842,6 @@
 
 msgid "Volume"
 msgstr "Volume"
->>>>>>> a22f76c8
 
 msgid "ComfyUI"
 msgstr "ComfyUI"
@@ -7717,14 +7654,8 @@
 msgid "Text Mode"
 msgstr "Text Mode"
 
-<<<<<<< HEAD
-#, fuzzy
-msgid "Voice Mode"
-msgstr "Circle Mode"
-=======
 msgid "Voice Mode"
 msgstr "Voice Mode"
->>>>>>> a22f76c8
 
 msgid "Pen Size More"
 msgstr "Pen Size More"
