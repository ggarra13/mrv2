# Hindi translations for mrv2 package.
# This file is distributed under the same license as the mrv2 package.
# Automatically generated, 2024.
#
msgid ""
msgstr ""
"Project-Id-Version: mrv2 v1.2.7\n"
"Report-Msgid-Bugs-To: ggarra13@gmail.com\n"
"PO-Revision-Date: 2024-08-30 23:49-0300\n"
"Last-Translator: Automatically generated\n"
"Language-Team: none\n"
"Language: hi\n"
"MIME-Version: 1.0\n"
"Content-Type: text/plain; charset=UTF-8\n"
"Content-Transfer-Encoding: 8bit\n"

msgid ""
"\n"
"USD module.\n"
"\n"
"Contains all classes and enums related to USD (Universal Scene "
"Description). \n"
msgstr ""
"\n"
"यूएसडी मॉड्यूल. अमेरिकाडी से संबंधित सभी वर्ग और ई-मैक्स्स (प्रयोगात्मक दृश्य वर्णन) से संबंधित "
"हैं.\n"

msgid "Renderer Name"
msgstr "रेंडरर नाम"

msgid "Render Width"
msgstr "रेंडर चौड़ाई"

msgid "Models' complexity."
msgstr "मॉडल की जटिलता।"

msgid "Draw mode  :class:`mrv2.usd.DrawMode`."
msgstr "ड्रा मोड :क्लास:mrv2.usd.DrawMode`."

msgid "Enable Lighting"
msgstr "हल्कािंग सक्षम करें"

msgid "Enable Scene Lights"
msgstr "दृश्य प्रकाश सक्षम करें"

msgid "Enable Scene Materials"
msgstr "दृश्य वस्तु सक्षम करें"

msgid "Enable sRGB"
msgstr "एसआरबी सक्षम करें"

msgid "Stage Cache Count"
msgstr "स्टेज कैश गिनती"

msgid "Disk Cache Byte Count"
msgstr "डिस्क कैश बाइट गणना करें"

msgid "USD Render Options."
msgstr "यूएस डी रेंडर विकल्प."

msgid "Get USD Render Options."
msgstr "यूएस डी रेंडर विकल्प प्राप्त करें."

msgid "Set USD Render Options."
msgstr "यूएसडी रेंडर विकल्प सेट करें."

msgid ""
"\n"
"UI module.\n"
"\n"
"Contains all classes and enums related to UI (User Interface). \n"
msgstr ""
"\n"
"यूआई मॉड्यूल. सभी वर्गों और एनमैक्स्स में यूआई (उपयोक्ता इंटरफेस) से संबंधित है.\n"

msgid "Refresh menus."
msgstr "मेन्यू ताज़ा करें."

msgid ""
"\n"
"Timeline module.\n"
"\n"
"Contains all functions related to the timeline control.\n"
msgstr ""
"\n"
"टाइमलाइन मॉड्यूल. समय रेखा नियंत्रण से संबंधित सभी फंक्शन समाहित हैं.\n"

msgid "Play forwards."
msgstr "आगे बढ़ें."

msgid "Play backwards."
msgstr "पीछे से खेलें."

msgid "Seek to a time in timeline."
msgstr "समय रेखा में एक समय करने की कोशिश करें."

msgid "Seek to a frame in timeline."
msgstr "समय रेखा में फ्रेम के लिए कोशिश करें."

msgid "Seek to a second in timeline."
msgstr "समय रेखा में एक सेकंड के लिए कोशिश करें."

msgid "Time range of the timeline."
msgstr "समय रेखा की समय सीमा."

msgid "Selected time range of the timeline."
msgstr "समय रेखा की चयनित समय सीमा."

msgid "Set the selected time range of the timeline."
msgstr "समय रेखा के चयनित समय सीमा सेट करें."

msgid "Set the in time of the selected time range of the timeline."
msgstr "समय रेखा के समय में चयनित समय सीमा का सेट करें."

msgid "Set the in frame of the selected time range of the timeline."
msgstr "समय रेखा के फ्रेम में सेट करें."

msgid "Set the in seconds of the selected time range of the timeline."
msgstr "समय रेखा के सेकण्ड में चयनित समय सीमा का सेट करें."

msgid "Set the out time of the selected time range of the timeline."
msgstr "समय रेखा के समय सीमा सेट करें."

msgid "Set the out frame of the selected time range of the timeline."
msgstr "समयरेखा के बाहर का फ्रेम सेट करें."

msgid "Set the out seconds of the selected time range of the timeline."
msgstr "समय रेखा के समय सीमा से बाहर के समय को सेट करें."

msgid "Current time in timeline."
msgstr "समय रेखा में मौजूदा समय."

msgid "Current frame in timeline."
msgstr "समय रेखा में मौजूदा फ्रेम"

msgid "Current seconds in timeline."
msgstr "समय रेखा में मौजूदा सेकण्ड."

msgid "Return current loop mode of timeline."
msgstr "समय रेखा के मौजूदा लूप मोड को वापस लें."

msgid "Set current loop mode of timeline."
msgstr "समय रेखा के मौजूदा लूप मोड को सेट करें."

msgid "Gets the current FPS of timeline."
msgstr "समय रेखा के मौजूदा एफपीएस मिलता है."

msgid "Gets the default speed of the timeline."
msgstr "समय रेखा की तयशुदा गति प्राप्त करता है."

msgid "Set current FPS of timeline."
msgstr "समय रेखा के वर्तमान एफपीएस सेट करें."

msgid "Value less than 0"
msgstr "0 से कम"

msgid ""
"\n"
"Settings module.\n"
"\n"
"Contains all settings functions.\n"
msgstr ""
"\n"
"विन्यास मॉड्यूल. सभी विन्यासों में समाहित हैं.\n"

msgid "Returns whether to check for updates at start up."
msgstr "वापस आता है कि क्या अद्यतन शुरू होने पर अद्यतन के लिए जांच करें."

msgid "Retrieve the cache memory setting in gigabytes."
msgstr "टाइटगाबाइट्स में कैश मेमोरी सेटिंग पुनःप्राप्त करें."

msgid "Set the cache memory setting in gigabytes."
msgstr "टाइटगाबाइट्स में कैश मेमोरी सेटिंग सेट करें."

msgid "Retrieve Read Ahead cache in seconds."
msgstr "आगे के कैश को सेकण्ड में पढ़ें."

msgid "Set Read Ahead cache in seconds."
msgstr "सेकण्ड में आगे कैश पढ़िए ।"

msgid "Retrieve Read Behind cache in seconds."
msgstr "सेकण्ड में कैश के पीछे पढ़ें."

msgid "Set Read Behind cache in seconds."
msgstr "सेकण्ड में कैश के पीछे पढ़ने के लिए सेट करें."

msgid "Set file sequence audio."
msgstr "फ़ाइल अनुक्रम ऑडियो सेट करें."

msgid "Get file sequence audio."
msgstr "फ़ाइल अनुक्रम ऑडियो प्राप्त करें."

msgid "Set file sequence audio file name."
msgstr "फ़ाइल अनुक्रम ऑडियो फ़ाइल नाम सेट करें."

msgid "Get file sequence audio file name."
msgstr "फ़ाइल अनुक्रम ऑडियो फ़ाइल नाम प्राप्त करें."

msgid "Set file sequence audio directory."
msgstr "फ़ाइल अनुक्रम ऑडियो डिरेक्ट्री सेट करें."

msgid "Get file sequence audio directory."
msgstr "फ़ाइल अनुक्रम ऑडियो डिरेक्ट्री प्राप्त करें."

msgid "Set maximum file sequence digits."
msgstr "अधिकतम फ़ाइल अनुक्रम संख्या सेट करें."

msgid "Get maximum file sequence digits."
msgstr "अधिकतम फ़ाइल अनुक्रम प्राप्त करें."

msgid "Set Timer Mode."
msgstr "टाइमर मोड सेट करें."

msgid "Get Timer Mode."
msgstr "टाइमर मोड जाओ."

msgid "Set Audio Buffer Frame Count."
msgstr "ऑडियो बफर फ्रेम गिनती सेट करें."

msgid "Get Audio Buffer Frame Count."
msgstr "ऑडियो बफर फ्रेम गिनती प्राप्त करें."

msgid "Set Video Request Count."
msgstr "वीडियो निवेदन गिनती सेट करें."

msgid "Get Video Request Count."
msgstr "वीडियो निवेदन गिनती प्राप्त करें."

msgid "Set Audio Request Count."
msgstr "ऑडियो निवेदन गिनती सेट करें."

msgid "Get Audio Request Count."
msgstr "ऑडियो निवेदन गिनती प्राप्त करें."

msgid "Set Sequence Thread Count."
msgstr "अनुक्रम थ्रेड गिनती सेट करें."

msgid "Get Sequence Thread Count."
msgstr "अनुक्रम थ्रेड गिनती प्राप्त करें."

msgid "Set FFmpeg YUV To RGB Conversion."
msgstr "FFMGOG>] को RGB में सेट करें."

msgid "Get FFmpeg YUV To RGB Conversion."
msgstr "FFPEG>] को RGB परिवर्तन के लिए प्राप्त करें."

msgid "Set FFmpeg Color Accuracy."
msgstr "एफ़एफएमपी रंग शुद्धता सेट करें."

msgid "Get FFmpeg Color Accuracy."
msgstr "FFGGe रंग शुद्धता प्राप्त करें."

msgid "Set FFmpeg Thread Count."
msgstr "एफ़एफजीजी लड़ी गिनती सेट करें."

msgid "Get FFmpeg Thread Count."
msgstr "FFeg लड़ी गिनती प्राप्त करें."

msgid "No session name established, cannot save."
msgstr "कोई सत्र नाम स्थापित नहीं है, सहेज नहीं सकता."

msgid ""
"\n"
"Session module.\n"
"\n"
"Used to manage everything related to sessions.\n"
msgstr ""
"\n"
"सत्र मॉड्यूल. सत्रों से संबंधित सभी वस्तुओं का प्रबंधन करने के लिए इस्तेमाल किया जाता है.\n"

msgid "Returns the current session metadata."
msgstr "वर्तमान सत्र मेटाडाटा वापस लेता है."

msgid "Returns the current metadata for a key."
msgstr "वर्तमान मेटाडाटा को कुंजी के लिए लौटाता है."

msgid "Sets all the session metadata for a session."
msgstr "सत्र के लिए सभी पाठ मेटाडाटा सेट करता है."

msgid "Sets the session metadata for a key."
msgstr "मेटाडाटा सत्र को कुंजी के लिए सेट करता है."

msgid "Clears the current session metadata."
msgstr "वर्तमान सत्र मेटाडाटा साफ करता है."

msgid "Returns current session file."
msgstr "वर्तमान सत्र फ़ाइल बताता है."

msgid "Sets the current session file."
msgstr "मौज़ूदा सत्र फ़ाइल सेट करता है."

msgid "Open a session file."
msgstr "सत्र फ़ाइल खोलें."

msgid "Save a session file."
msgstr "एक सत्र फ़ाइल सहेजें."

msgid "Duplicated Python plugin {0} in {1} and {2}."
msgstr "दोहरी पाइथन प्लगिन {0} को {1} और {2} में."

msgid ""
"Expected a tuple containing a Python function and a string with menu options "
"in it."
msgstr "किसी पायथन फंक्शन तथा मेन्यू विकल्प के साथ एक वाक्यांश वांछित है."

msgid ""
"Expected a handle to a Python function or to a tuple containing a Python "
"function and a string with menu options in it."
msgstr ""
"पायथन फंक्शन या टीपील में पायथन फंक्शन तथा मेन्यू विकल्प के साथ एक वाक्यांश वांछित है."

msgid ""
"Please override the menus method by returning a valid dict of key menus, "
"values methods."
msgstr ""
"कृपया मेन्यू विधि को कुंजी मेन्यू के वैध हस्ताक्षर, मूल्य पद्धति में वापस लाने के द्वारा ओवरराइड "
"करें."

msgid ""
"\n"
"Plugin module.\n"
"\n"
"Contains all classes related to python plugins.\n"
"\n"
msgstr ""
"\n"
"प्लगइन. सभी वर्ग को पायथन से संबंधित.\n"

msgid ""
"Whether a plugin is active or not.  If not overridden, the default is True."
msgstr ""
"यह दर्शाता है कि प्लगइन सक्रिय है या नहीं। यदि अधिरोहित नहीं किया गया है, तो डिफ़ॉल्ट "
"मान True होता है।"

msgid ""
"\n"
"Dictionary of menu entries with callbacks, like:\n"
"\n"
"def menus(self):\n"
"    menus = { \"New Menu/Hello\" : self.run }\n"
"    return menus\n"
"\n"
msgstr ""
"\n"
"कॉलबैक्स के साथ मेनू प्रविष्टियों का डिक्शनरी, जैसे:\n"
"\n"
"def menus(self):\n"
"    menus = { \"New Menu/Hello\" : self.run }\n"
"    return menus\n"
"\n"

msgid ""
"\n"
"\n"
"import mrv2\n"
"from mrv2 import plugin\n"
"\n"
"class DemoPlugin(plugin.Plugin):\n"
"    def __init__(self):\n"
"        \"\"\"\n"
"        Constructor for DemoPlugin.\n"
"\n"
"        Define your own variables here.\n"
"        \"\"\"\n"
"        super().__init__()\n"
"\n"
"    def run(self):\n"
"        \"\"\"\n"
"        Example method used for the callback.\n"
"        \"\"\"\n"
"        print(\"Hello from Python plugin\")\n"
"\n"
"    def active(self):\n"
"        \"\"\"\n"
"        Optional method to return whether the plug-in is active or not.\n"
"\n"
"\n"
"        :return: True if the plug-in is active, False otherwise.\n"
"        :rtype: bool\n"
"\n"
"        \"\"\"\n"
"        return True\n"
"\n"
"    def menus(self):\n"
"        \"\"\"\n"
"        Dictionary of menu entries as keys with callbacks as values.\n"
"\n"
"\n"
"        :return: A dictionary of menu entries and their corresponding "
"callbacks.\n"
"        :rtype: dict\n"
"\n"
"        \"\"\"\n"
"        menus = {\"New Menu/Hello\": self.run}\n"
"        return menus\n"
"\n"
msgstr ""
"\n"
"\n"
"import mrv2\n"
"from mrv2 import plugin\n"
"\n"
"class DemoPlugin(plugin.Plugin):\n"
"    def __init__(self):\n"
"        \"\"\"\n"
"        DemoPlugin के लिए कंस्ट्रक्टर।\n"
"\n"
"        यहां अपनी वेरिएबल्स परिभाषित करें।\n"
"        \"\"\"\n"
"        super().__init__()\n"
"\n"
"    def run(self):\n"
"        \"\"\"\n"
"        कॉलबैक्स के लिए उपयोग में लाया गया उदाहरण विधि।\n"
"        \"\"\"\n"
"        print(\"Python प्लगइन से नमस्ते\")\n"
"\n"
"    def active(self):\n"
"        \"\"\"\n"
"        वैकल्पिक विधि जो लौटाती है कि प्लगइन सक्रिय है या नहीं।\n"
"\n"
"\n"
"        :return: यदि प्लगइन सक्रिय है तो True, अन्यथा False।\n"
"        :rtype: bool\n"
"\n"
"        \"\"\"\n"
"        return True\n"
"\n"
"    def menus(self):\n"
"        \"\"\"\n"
"        मेनू प्रविष्टियों का एक डिक्शनरी जो कुंजियों के रूप में होती है और कॉलबैक्स के रूप में "
"मानों के साथ होती है।\n"
"\n"
"\n"
"        :return: मेनू प्रविष्टियों और उनके संबंधित कॉलबैक्स का एक डिक्शनरी।\n"
"        :rtype: dict\n"
"\n"
"        \"\"\"\n"
"        menus = {\"New Menu/Hello\": self.run}\n"
"        return menus\n"
"\n"

msgid "No playlist matched item."
msgstr "कोई गीत- सूची नहीं मिला"

msgid "No playlist matched file name."
msgstr "कोई गीत- सूची नहीं मिला"

msgid "No playlist loaded."
msgstr "कोई गीत- सूची नहीं लोड हो गया."

msgid "No playlist selected."
msgstr "कोई गीत नहीं चुना गया है."

msgid "Not an EDL playlist to add clips to."
msgstr "EDL गीतसूची को क्लिप करने के लिए नहीं जोड़ता."

msgid "Could not find clip in loaded clips."
msgstr "लोड क्लिप में क्लिप नहीं पा सका."

msgid ""
"\n"
"Playlist module.\n"
"\n"
"Contains all functions and classes related to the playlists.\n"
msgstr ""
"\n"
"गीत- सूची मॉड्यूल. गीत- सूची से संबंधित सभी क्रियाओं तथा क्लासों को रखता है.\n"

msgid "List playlist items."
msgstr "गीत- सूची वस्तुओं की सूची दें."

msgid "Select a playlist by FileModelItem."
msgstr "फ़ाइल- स्कवेयरएम द्वारा गीत- सूची चुनें."

msgid "Select a playlist by fileName."
msgstr "फ़ाइलों के द्वारा गीत- सूची चुनें."

msgid "Select a playlist by index."
msgstr "निर्देशिका द्वारा गीत- सूची चुनें."

msgid "Add a clip to currently selected Playlist EDL."
msgstr "वर्तमान में चयनित गीत- सूची ईएल में क्लिप जोड़ें."

msgid "Save current .otio file with relative paths."
msgstr "वर्तमान फ़ाइल को सापेक्ष पथ से सहेजें."

msgid "unsupported operand type(s) for {0}: RationalTime and {1}"
msgstr "{0} के लिए असमर्थित TLS प्रकार: भूल गया समय और {1}"

msgid ""
"\n"
"The RationalTime class represents a measure of time of :math:`rt.value/"
"rt.rate` seconds.\n"
"It can be rescaled into another :class:`~RationalTime`'s rate.\n"
msgstr ""
"\n"
"पूर्ण समय वर्ग किसी भी समय का प्रतिनिधित्व करता है:\n"

msgid ""
"\n"
"Returns true if the time is invalid. The time is considered invalid if the "
"value or the rate are a NaN value\n"
"or if the rate is less than or equal to zero.\n"
msgstr ""
"\n"
"Returns true if the time is invalid. The time is considered invalid if the "
"value or the rate are a NaN value or if the rate is less than or equal to "
"zero.\n"

msgid "Returns the time value for time converted to new_rate."
msgstr "समय मूल्य को नया_ रंग में बदलता है."

msgid "Returns the time for time converted to new_rate."
msgstr "नए_ लिंक में समय बदले जाने के लिए समय बताता है."

msgid "Returns the time value for \"self\" converted to new_rate."
msgstr "\" स्वयं\" के लिए समय मूल्य लौटाता है नए_BAR_"

msgid ""
"\n"
"Compute the duration of samples from first to last (excluding last). This is "
"not the same as distance.\n"
"\n"
"For example, the duration of a clip from frame 10 to frame 15 is 5 frames. "
"Result will be in the rate of start_time.\n"
msgstr ""
"\n"
"सैंपलों की अवधि को पहले से लेकर अंतिम (अंतिम को छोड़कर) की गणना करें। यह दूरी के समान नहीं "
"है।\n"
"\n"
"उदाहरण के लिए, फ्रेम 10 से फ्रेम 15 तक के क्लिप की अवधि 5 फ्रेम है। परिणाम start_time "
"की दर में होगा।\n"

msgid ""
"\n"
"Compute the duration of samples from first to last (including last). This is "
"not the same as distance.\n"
"\n"
"For example, the duration of a clip from frame 10 to frame 15 is 6 frames. "
"Result will be in the rate of start_time.\n"
msgstr ""
"\n"
"सैंपलों की अवधि को पहले से लेकर अंतिम (अंतिम को शामिल करते हुए) की गणना करें। यह दूरी के "
"समान नहीं है।\n"
"\n"
"उदाहरण के लिए, फ्रेम 10 से फ्रेम 15 तक के क्लिप की अवधि 6 फ्रेम है। परिणाम start_time "
"की दर में होगा।\n"

msgid "Returns true if the rate is valid for use with timecode."
msgstr "समयकोड के साथ उपयोग के लिए सही पलटता है यदि दर वैध है."

msgid ""
"Returns the first valid timecode rate that has the least difference from the "
"given value."
msgstr "प्रथम वैध समयकोड दर बताता है जो दिए गए मूल्य से कम से कम अलग है."

msgid "Turn a frame number and rate into a :class:`~RationalTime` object."
msgstr "फ्रेम संख्या तथा दर को एक में करें:क्लास: 02-RETTTEST."

msgid "Returns the frame number based on the current rate."
msgstr "वर्तमान दर पर आधारित फ्रेम संख्या बताता है."

msgid "Returns the frame number based on the given rate."
msgstr "दिए गए दर पर आधारित फ्रेम संख्या बताता है."

msgid "Convert to timecode (``HH:MM:SS;FRAME``)"
msgstr "समयकोड में बदलें (USHH:MS; FSUSUD)"

msgid ""
"Convert a timecode string (``HH:MM:SS;FRAME``) into a :class:`~RationalTime`."
msgstr ""
"समयकोड स्ट्रिंग (``HH:MM:SS;FRAME``) को :class:`~RationalTime` में परिवर्तित करें।"

msgid ""
"Convert a time with microseconds string (``HH:MM:ss`` where ``ss`` is an "
"integer or a decimal number) into a :class:`~RationalTime`."
msgstr ""
"सूक्ष्मसेकंड के साथ समय स्ट्रिंग (``HH:MM:ss`` जहाँ ``ss`` एक पूर्णांक या दशमलव संख्या है) "
"को :class:`~RationalTime` में परिवर्तित करें।"

msgid ""
"\n"
"The TimeRange class represents a range in time. It encodes the start time "
"and the duration,\n"
"meaning that :meth:`end_time_inclusive` (last portion of a sample in the "
"time range) and\n"
":meth:`end_time_exclusive` can be computed.\n"
msgstr ""
"\n"
"TimeRange क्लास समय की एक सीमा का प्रतिनिधित्व करता है। यह प्रारंभिक समय और अवधि "
"को एन्कोड करता है,\n"
"जिसका मतलब है कि :meth:`end_time_inclusive` (समय सीमा में एक सैंपल का अंतिम भाग) "
"और\n"
":meth:`end_time_exclusive` की गणना की जा सकती है।\n"

msgid ""
"\n"
"The time of the last sample containing data in the time range.\n"
"\n"
"If the time range starts at (0, 24) with duration (10, 24), this will be\n"
"(9, 24)\n"
"\n"
"If the time range starts at (0, 24) with duration (10.5, 24):\n"
"(10, 24)\n"
"\n"
"In other words, the last frame with data, even if the last frame is "
"fractional.\n"
msgstr ""
"\n"
"समय सीमा में डेटा वाला अंतिम सैंपल का समय।\n"
"\n"
"यदि समय सीमा (0, 24) से शुरू होती है और अवधि (10, 24) है, तो यह होगा\n"
"(9, 24)\n"
"\n"
"यदि समय सीमा (0, 24) से शुरू होती है और अवधि (10.5, 24) है:\n"
"(10, 24)\n"
"\n"
"दूसरे शब्दों में, डेटा के साथ अंतिम फ्रेम, भले ही अंतिम फ्रेम आंशिक हो।\n"

msgid ""
"\n"
"Time of the first sample outside the time range.\n"
"\n"
"If start frame is 10 and duration is 5, then end_time_exclusive is 15,\n"
"because the last time with data in this range is 14.\n"
"\n"
"If start frame is 10 and duration is 5.5, then end_time_exclusive is\n"
"15.5, because the last time with data in this range is 15.\n"
msgstr ""
"\n"
"समय सीमा के बाहर पहले सैंपल का समय।\n"
"\n"
"यदि प्रारंभिक फ्रेम 10 है और अवधि 5 है, तो end_time_exclusive 15 होगा,\n"
"क्योंकि इस सीमा में डेटा के साथ अंतिम समय 14 है।\n"
"\n"
"यदि प्रारंभिक फ्रेम 10 है और अवधि 5.5 है, तो end_time_exclusive 15.5 होगा,\n"
"क्योंकि इस सीमा में डेटा के साथ अंतिम समय 15 है।\n"

msgid "Construct a new :class:`~TimeRange` that is this one extended by other."
msgstr ""
"एक नया :class:`~TimeRange` बनाएं जो कि इस एक को अन्य द्वारा विस्तारित किया गया "
"हो।"

msgid ""
"\n"
"Clamp 'other' (:class:`~RationalTime`) according to\n"
":attr:`start_time`/:attr:`end_time_exclusive` and bound arguments.\n"
msgstr ""
"\n"
"'other' (:class:`~RationalTime`) "
"को :attr:`start_time`/:attr:`end_time_exclusive` और बाउंड आर्ग्यूमेंट्स के अनुसार क्लैंप "
"करें।\n"

msgid ""
"\n"
"Clamp 'other' (:class:`~TimeRange`) according to\n"
":attr:`start_time`/:attr:`end_time_exclusive` and bound arguments.\n"
msgstr ""
"\n"
"'other' (:class:`~TimeRange`) "
"को :attr:`start_time`/:attr:`end_time_exclusive` और बाउंड आर्ग्यूमेंट्स के अनुसार क्लैंप "
"करें।\n"

msgid ""
"\n"
"The start of `this` precedes `other`.\n"
"`other` precedes the end of `this`.\n"
"::\n"
"\n"
"         other\n"
"           |\n"
"           *\n"
"   [      this      ]\n"
"\n"
msgstr ""
"\n"
"`this` की शुरुआत `other` से पहले होती है।\n"
"`other` `this` के अंत से पहले होता है।\n"
"::\n"
"\n"
"         other\n"
"           |\n"
"           *\n"
"   [      this      ]\n"
"\n"

msgid ""
"\n"
"The start of `this` precedes start of `other`.\n"
"The end of `this` antecedes end of `other`.\n"
"::\n"
"\n"
"        [ other ]\n"
"   [      this      ]\n"
"\n"
"The converse would be ``other.contains(this)``\n"
msgstr ""
"\n"
"`this` की शुरुआत `other` की शुरुआत से पहले होती है।\n"
"`this` का अंत `other` के अंत से पहले होता है।\n"
"::\n"
"\n"
"        [ other ]\n"
"   [      this      ]\n"
"\n"
"विपरीत स्थिति ``other.contains(this)`` होगी।\n"

msgid ""
"\n"
"`this` contains `other`.\n"
"::\n"
"\n"
"        other\n"
"         |\n"
"         *\n"
"   [    this    ]\n"
"\n"
msgstr ""
"\n"
"`this` में `other` शामिल है।\n"
"::\n"
"\n"
"        other\n"
"         |\n"
"         *\n"
"   [    this    ]\n"
"\n"

msgid ""
"\n"
"The start of `this` strictly precedes end of `other` by a value >= "
"`epsilon_s`.\n"
"The end of `this` strictly antecedes start of `other` by a value >= "
"`epsilon_s`.\n"
"::\n"
"\n"
"   [ this ]\n"
"       [ other ]\n"
"\n"
"The converse would be ``other.overlaps(this)``\n"
msgstr ""
"\n"
"`this` की शुरुआत `other` के अंत से एक मान >= `epsilon_s` द्वारा स्पष्ट रूप से पहले होती "
"है।\n"
"`this` का अंत `other` की शुरुआत से एक मान >= `epsilon_s` द्वारा स्पष्ट रूप से पहले "
"होता है।\n"
"::\n"
"\n"
"   [ this ]\n"
"       [ other ]\n"
"\n"
"विपरीत स्थिति ``other.overlaps(this)`` होगी।\n"

msgid ""
"\n"
"The end of `this` strictly precedes `other` by a value >= `epsilon_s`.\n"
"::\n"
"\n"
"             other\n"
"               |\n"
"   [ this ]    *\n"
"\n"
msgstr ""
"\n"
"`this` का अंत `other` से एक मान >= `epsilon_s` द्वारा स्पष्ट रूप से पहले होता है।\n"
"::\n"
"\n"
"             other\n"
"               |\n"
"   [ this ]    *\n"
"\n"

msgid ""
"\n"
"The end of `this` strictly equals the start of `other` and\n"
"the start of `this` strictly equals the end of `other`.\n"
"::\n"
"\n"
"   [this][other]\n"
"\n"
"The converse would be ``other.meets(this)``\n"
msgstr ""
"\n"
"`this` का अंत `other` की शुरुआत के समान होता है और\n"
"`this` की शुरुआत `other` के अंत के समान होती है।\n"
"::\n"
"\n"
"   [this][other]\n"
"\n"
"विपरीत स्थिति ``other.meets(this)`` होगी।\n"

msgid ""
"\n"
"The start of `this` strictly equals `other`.\n"
"::\n"
"\n"
"   other\n"
"     |\n"
"     *\n"
"     [ this ]\n"
"\n"
msgstr ""
"\n"
"`this` की शुरुआत `other` के समान होती है।\n"
"::\n"
"\n"
"   other\n"
"     |\n"
"     *\n"
"     [ this ]\n"
"\n"

msgid ""
"\n"
"The start of `this` strictly equals the start of `other`.\n"
"The end of `this` strictly precedes the end of `other` by a value >= "
"`epsilon_s`.\n"
"::\n"
"\n"
"   [ this ]\n"
"   [    other    ]\n"
"\n"
"The converse would be ``other.begins(this)``\n"
msgstr ""
"\n"
"`this` की शुरुआत `other` की शुरुआत के समान होती है।\n"
"`this` का अंत `other` के अंत से एक मान >= `epsilon_s` द्वारा स्पष्ट रूप से पहले होता "
"है।\n"
"::\n"
"\n"
"   [ this ]\n"
"   [    other    ]\n"
"\n"
"विपरीत स्थिति ``other.begins(this)`` होगी।\n"

msgid ""
"\n"
"The end of `this` strictly equals `other`.\n"
"::\n"
"\n"
"        other\n"
"          |\n"
"          *\n"
"   [ this ]\n"
"\n"
msgstr ""
"\n"
"`this` का अंत `other` के समान होता है।\n"
"::\n"
"\n"
"        other\n"
"          |\n"
"          *\n"
"   [ this ]\n"
"\n"

msgid ""
"\n"
"The start of `this` strictly antecedes the start of `other` by a value >= "
"`epsilon_s`.\n"
"The end of `this` strictly equals the end of `other`.\n"
"::\n"
"\n"
"           [ this ]\n"
"   [     other    ]\n"
"\n"
"The converse would be ``other.finishes(this)``\n"
msgstr ""
"\n"
"`this` की शुरुआत `other` की शुरुआत से एक मान >= `epsilon_s` द्वारा स्पष्ट रूप से पहले "
"होती है।\n"
"`this` का अंत `other` के अंत के समान होता है।\n"
"::\n"
"\n"
"           [ this ]\n"
"   [     other    ]\n"
"\n"
"विपरीत स्थिति ``other.finishes(this)`` होगी।\n"

msgid ""
"\n"
"The start of `this` precedes or equals the end of `other` by a value >= "
"`epsilon_s`.\n"
"The end of `this` antecedes or equals the start of `other` by a value >= "
"`epsilon_s`.\n"
"::\n"
"\n"
"   [    this    ]           OR      [    other    ]\n"
"        [     other    ]                    [     this    ]\n"
"\n"
"The converse would be ``other.finishes(this)``\n"
msgstr ""
"\n"
"`this` की शुरुआत `other` के अंत से एक मान >= `epsilon_s` द्वारा पहले या समान होती "
"है।\n"
"`this` का अंत `other` की शुरुआत से एक मान >= `epsilon_s` द्वारा पहले या समान होता "
"है।\n"
"::\n"
"\n"
"   [    this    ]           OR      [    other    ]\n"
"        [     other    ]                    [     this    ]\n"
"\n"
"विपरीत स्थिति ``other.finishes(this)`` होगी।\n"

msgid ""
"\n"
"Creates a :class:`~TimeRange` from start and end :class:`~RationalTime`\\s "
"(exclusive).\n"
"\n"
"For example, if start_time is 1 and end_time is 10, the returned will have a "
"duration of 9.\n"
msgstr ""
"\n"
"एक :class:`~TimeRange` बनाता है जो प्रारंभ और अंत :class:`~RationalTime`\\s "
"(विशेष रूप से) से होता है।\n"
"\n"
"उदाहरण के लिए, यदि start_time 1 है और end_time 10 है, तो प्राप्त परिणाम की अवधि 9 "
"होगी।\n"

msgid ""
"\n"
"Creates a :class:`~TimeRange` from start and end :class:`~RationalTime`\\s "
"(inclusive).\n"
"\n"
"For example, if start_time is 1 and end_time is 10, the returned will have a "
"duration of 10.\n"
msgstr ""
"\n"
"एक :class:`~TimeRange` बनाता है जो प्रारंभ और अंत :class:`~RationalTime`\\s "
"(समावेशी) से होता है।\n"
"\n"
"उदाहरण के लिए, यदि start_time 1 है और end_time 10 है, तो प्राप्त परिणाम की अवधि "
"10 होगी।\n"

msgid ""
"\n"
"Media module.\n"
"\n"
"Contains all classes and enums related to media. \n"
msgstr ""
"\n"
"मीडिया मॉड्यूल. मीडिया से संबंधित सभी क्लासों तथा एनमैक्स्स शामिल हैं.\n"

msgid "Compare mode :class:`mrv2.media.CompareMode`."
msgstr "मोड से तुलना करें:क्लास:`mrv2.media.CompareMode`."

msgid "Wipe center in X and Y :class:`mrv2.math.Vector2f`."
msgstr "X तथा Y:क्लास में केंद्र को मिटाएँ:`mrv2.math.Vector2f`"

msgid "Wipe Rotation."
msgstr "घूर्णन पोंछना."

msgid "Overlay ( A over B )"
msgstr "लेम्बिया (उब से ऊपर)"

msgid "Comparison options."
msgstr "तुलना विकल्प."

msgid ""
"\n"
"Math module.\n"
"\n"
"Contains all math classes.\n"
msgstr ""
"\n"
"गणित मॉड्यूल. सभी गणित क्लासों में.\n"

msgid "Vector of 2 integers."
msgstr "2 पूर्णांक के सदिश."

msgid "Vector of 2 floats."
msgstr "2 फ्लोट के सदिश."

msgid "Vector of 3 floats."
msgstr "3 फ्लोट के सदिश."

msgid "Vector of 4 floats."
msgstr "4 फ्लोट के सदिश."

msgid "Size of 2 integers."
msgstr "2 पूर्णांकों का आकार."

msgid ""
"\n"
"Image module.\n"
"\n"
"Contains all classes and enums related to image controls. \n"
msgstr ""
"\n"
"छवि मॉड्यूल. छवि नियंत्रण से संबंधित सभी क्लासों तथा अक्षरों को समाहित करता है.\n"

msgid "Red Channel."
msgstr "रेड चैनल."

msgid "Green Channel."
msgstr "हरा चैनल."

msgid "Blue Channel."
msgstr "ब्लू चैनल."

msgid "Alpha Channel."
msgstr "अल्फा चैनल."

msgid "Image mirroring."
msgstr "छवि चमक रहा है."

msgid "Flip image on X."
msgstr "एक्स में छवि पलटें."

msgid "Flip image on Y."
msgstr "Y में छवि पलटें."

msgid "Enabled Levels."
msgstr "स्तर सक्षम करें"

msgid "Add a :class:`mrv2.math.Vector3f` to image."
msgstr "एक अंश जोड़ें: `mrv2.math.Vector3f`."

msgid "Change a :class:`mrv2.math.Vector3f` of brightness to image."
msgstr ""
"एक को बदलें:क्लास: `mrv2.math.Vector3f` इससे छवि के लिए चमकीलापन का प्रमाण दें."

msgid "Change a :class:`mrv2.math.Vector3f` of contrast to image."
msgstr "एक को बदलें:क्लास: `mrv2.math.Vector3f` इस छवि के कंट्रास्ट के लिए."

msgid "Change a :class:`mrv2.math.Vector3f` of saturation to image."
msgstr "एक को बदलें:क्लास: `mrv2.math.Vector3f` of छवि में."

msgid "Change tint of image to image between 0 and 1."
msgstr "0 और 1 के बीच छवि के टिंट बदलें."

msgid "Invert the color values."
msgstr "रंग मूल्य उलटें."

msgid "Color values."
msgstr "रंग मूल्य."

msgid "In Low Level value."
msgstr "कम स्तर मूल्य में."

msgid "In High Level value."
msgstr "उच्च स्तर मूल्य में."

msgid "Gamma Level value."
msgstr "गामा स्तर मूल्य."

msgid "Out Low Level value."
msgstr "कम स्तर मूल्य."

msgid "Out High Level value."
msgstr "उच्च स्तर मूल्य."

msgid "Levels values."
msgstr "स्तर मूल्य."

msgid "Enabled EXR display."
msgstr "ईएक्सआर प्रदर्शन सक्षम करें."

msgid "Exposure value."
msgstr "एक्सपोज़र मूल्य."

msgid "Defog value."
msgstr "हर्ट मूल्य."

msgid "kneeLow value."
msgstr "घुटने मूल्य."

msgid "kneeHigh value."
msgstr "घुटने उत्तम मूल्य."

msgid "EXR display values."
msgstr "ईएक्सआर प्रदर्शन मूल्य."

msgid "Enabled Soft Clip."
msgstr "सॉफ्ट क्लिपिंग सक्षम करें."

msgid "Soft clip value."
msgstr "सॉफ्ट क्लिप मूल्य."

msgid "Minify filter :class:`mrv2.image.ImageFilter`."
msgstr "न्यूनतम फ़िल्टर:क्लास: `mrv2.image.ImageFilter`."

msgid "Magnify filter :class:`mrv2.image.ImageFilter`."
msgstr "आवधिक फिल्टर:क्लास: `mrv2.image.ImageFilter`."

msgid "Image filters."
msgstr "छवि फिल्टर."

msgid "Color channels :class:`mrv2.image.Channels`."
msgstr "रंग चैनल:`mrv2.image.Channels`"

msgid "Mirror on X, Y or both :class:`mrv2.image.Mirror`."
msgstr "एक्स, y या दोनों:क्लास: `mrv2.image.Mirror`"

msgid "Color options :class:`mrv2.image.Color`."
msgstr "रंग विकल्प :क्लास: `mrv2.image.Color`"

msgid "Levels options :class:`mrv2.image.Levels`."
msgstr "स्तर विकल्प :क्लास: `mrv2.image.Levels`."

msgid "EXR Display options :class:`mrv2.image.EXRDisplay`.."
msgstr "EXR प्रदर्शक विकल्प :क्लास: `mrv2.image.EXRDisplay`.."

msgid "Soft Clip options :class:`mrv2.image.SoftClip`.."
msgstr "सादा क्लिप विकल्प:क्लास: `mrv2.image.SoftClip`.."

msgid "Display options."
msgstr "प्रदर्शक विकल्प."

msgid "LUT enabled."
msgstr "LUTसी सक्षम है."

msgid "LUT filename."
msgstr "एल सिवाय फ़ाइल- नाम."

msgid "LUT transformation order."
msgstr "क्रम में परिवर्तन."

msgid "LUT options."
msgstr "अतिरिक्त विकल्प:"

msgid "Video Levels."
msgstr "वीडियो स्तर."

msgid "Alpha blending algorithm"
msgstr "अल्फा ब्लेंड एल्गोरिदम"

msgid "Image Filters"
msgstr "छवि फ़िल्टर्स"

msgid "Image options."
msgstr "परियोजना विकल्प."

msgid "Environment Map type."
msgstr "एनवायरनमेंट नक्शा क़िस्म."

msgid "Horizontal aperture"
msgstr "आड़ा (H)"

msgid "Vertical aperture"
msgstr "खड़ा (V)"

msgid "Focal Length"
msgstr "फोकल लंबाई"

msgid "Rotation on X"
msgstr "X पर घुमाव"

msgid "Rotation on Y"
msgstr "Y पर घुमाव"

msgid "Subdivision on X"
msgstr "एक्स पर उप- विभाजन"

msgid "Subdivision on Y"
msgstr "Y पर उप- विभाजन"

msgid "Spin"
msgstr "स्पिन"

msgid "EnvironmentMap options."
msgstr "वातावरण नक्शा विकल्प."

msgid "Stereo 3d input :class:`mrv2.image.StereoInput`.."
msgstr "स्टीरियो 3डी इनपुट:क्लास: `mrv2.image.StereoInput`.."

msgid "Stereo 3d output :class:`mrv2.image.StereoOutput`.."
msgstr "स्टीरियो 3डी आउटपुट:क्लास: `mrv2.image.StereoOutput`."

msgid "Separation between left and right eye."
msgstr "बाईं ओर और दाएँ और बाएँ की आँख के बीच जुदाई"

msgid "Swap left and right eye"
msgstr "बाएँ और दाएँ की आँख बदलें"

msgid "Stereo3D options."
msgstr "स्टीरियो3डी विकल्प."

msgid "Background type :class:`mrv2.image.Background`.."
msgstr "पृष्ठभूमि क़िस्म:`mrv2.image.Background`."

msgid "Checkers Color0 :class:`mrv2.image.Color4f`.."
msgstr "चेकर्स रंग0:क्लास: `mrv2.image.Color4f`."

msgid "Checkers Color1 :class:`mrv2.image.Color4f`.."
msgstr "चेकर्स रंग1:क्लास: `mrv2.image.Color4f`.."

msgid "Checkers Size :class:`mrv2.math.Size2i`.."
msgstr "चेकर्स आकार:`mrv2.math.Size2i`.."

msgid "Background options."
msgstr "पृष्ठभूमि विकल्प."

msgid "Gets the current background options."
msgstr "वर्तमान पृष्ठभूमि विकल्प बताता है."

msgid "Sets the current background options."
msgstr "मौज़ूदा पृष्ठभूमि विकल्प नियत करता है."

msgid "Gets the current OCIO config file."
msgstr "वर्तमान ओआईआईओ कॉन्फ़िग फ़ाइल बताता है."

msgid "Sets the current OCIO config file."
msgstr "मौज़ूदा ओसीआईओ कॉन्फ़िग फ़ाइल सेट करता है."

msgid "Gets the current input color space."
msgstr "वर्तमान इनपुट रंग जगह बताता है."

msgid "Gets a list of all input color spaces."
msgstr "सभी इनपुट रंग स्पेसेस की सूची प्राप्त करता है."

msgid "Set the input color space."
msgstr "इनपुट रंग जगह नियत करें."

msgid "Gets the current Display/View."
msgstr "वर्तमान प्रदर्शक/ दृश्य बताता है."

msgid "Gets the list of Displays/Views."
msgstr "प्रदर्शक/ दृश्य की सूची प्राप्त करता है."

msgid "Set an OCIO Display/View."
msgstr "OCIO प्रदर्शन सेट करें/दृश्य."

msgid "Gets the current OCIO look."
msgstr "वर्तमान ओसीआईओ देखो मिलता है."

msgid "Gets a list of all OCIO looks."
msgstr "सभी OCOIO रूप की सूची मिलता है."

msgid "Set the OCIO look by name."
msgstr "ओसीआईओ नाम द्वारा सेट करें."

msgid "Return all the files."
msgstr "सभी फ़ाइलों को वापस करें."

msgid "Return all the active files."
msgstr "सभी सक्रिय फ़ाइलों को वापस करें."

msgid "Return the A file item."
msgstr "एक फ़ाइल वस्तु वापस करें."

msgid "Return the A file index."
msgstr "एक फ़ाइल इंडेक्स वापस करें."

msgid "Return the list of B files."
msgstr "बी फ़ाइलों की सूची वापस करें."

msgid "Return the list of B indexes."
msgstr "B इंडेक्स सूची की सूची वापस करें."

msgid "Close the current A file."
msgstr "वर्तमान फ़ाइल बंद करें"

msgid "Close all files."
msgstr "बंद करें सभी फ़ाइल."

msgid "Set the A file index."
msgstr "एक फ़ाइल निर्देशिका सेट करें."

msgid "Set a new B file index."
msgstr "नई बी फ़ाइल निर्देशिका सेट करें."

msgid "Set a new stereo file index."
msgstr "नई स्टीरियो फ़ाइल निर्देशिका सेट करें."

msgid "Toggle the B file index."
msgstr "बी फ़ाइल निर्देशिका टॉगल करें."

msgid "Clear the B indexes."
msgstr "बी इंडेक्स्स साफ करें."

msgid "Return the list of layers."
msgstr "परतों की सूची वापस करें."

msgid "Set layer for file item."
msgstr "फ़ाइल मद के लिए परत सेट करें."

msgid "Set compare time."
msgstr "तुलना करने के लिए समय सेट करें."

msgid "Get compare time."
msgstr "समय तुलना करें."

msgid "Set the first version for current media."
msgstr "वर्तमान मीडिया के लिए प्रथम संस्करण सेट करें."

msgid "Set the previous version for current media."
msgstr "वर्तमान मीडिया के लिए पिछले संस्करण सेट करें."

msgid "Set the next version for current media."
msgstr "वर्तमान मीडिया के लिए अगला संस्करण सेट करें."

msgid "Set the last version for current media."
msgstr "वर्तमान मीडिया के लिए अंतिम संस्करण सेट करें."

msgid "Path :class:`mrv2.Path` to the File Media."
msgstr "पथ:क्लास: `mrv2.Path` फ़ाइल मीडिया."

msgid "Audio path :class:`mrv2.Path` to the File Media if any."
msgstr "ऑडियो पथ:क्लास: `mrv2.Path` फ़ाइल मीडिया के लिए यदि कोई भी हो."

msgid "Time range :class:`mrv2.TimeRange` of the File Media."
msgstr "समय सीमा:`mrv2.TimeRange`"

msgid "Speed (FPS) of the File Media."
msgstr "फ़ाइल मीडिया की गति (एफपीएस)."

msgid "Playback state :class:`mrv2.timeline.Playbacks` of the File Media."
msgstr "प्लेबैक स्थिति :क्लासव2. समय-लाइन. फ़ाइल मीडिया का प्लेयर"

msgid "Loop state :class:`mrv2.timeline.Loop` of the File Media."
msgstr "लूप स्थिति :क्लास:`mrv2.timeline.Loop` समय. फ़ाइल मीडिया का लूप."

msgid "Current time :class:`mrv2.RationalTime` of the File Media."
msgstr "मौज़ूदा समय:क्लास:`mrv2.RationalTime` फ़ाइल मीडिया काक्लास समय."

msgid "In/Out range :class:`mrv2.TimeRange` of the File Media."
msgstr "में/ बाहर सीमा:क्लास:`mrv2.TimeRange` फ़ाइल मीडिया का समय."

msgid "Video layer of the File Media."
msgstr "फ़ाइल मीडिया का वीडियो परत."

msgid "Volume of the File Media."
msgstr "फ़ाइल मीडिया का आवाज."

msgid "Mute state of the File Media."
msgstr "फ़ाइल मीडिया की मौन स्थिति."

msgid "Audio offset of the File Media."
msgstr "फ़ाइल मीडिया का ऑडियो ऑफसेट."

msgid "Class used to hold a media item."
msgstr "मीडिया वस्तु रखने के लिए प्रयुक्त वर्ग."

msgid "Save annotations."
msgstr "एनोटेशन सहेजें."

msgid "Save resolution."
msgstr "सहेजें रिसॉल्यूशन."

msgid "FFmpeg Profile."
msgstr "एफ़एफ़एमपी प्रोफ़ाइल."

msgid "FFmpeg Preset."
msgstr "एफ़एफ़एमपी प्रीसेट."

msgid "FFmpeg Pixel Format."
msgstr "एफ़एफएमपी पिक्सेल प्रारूप."

msgid "FFmpeg video encoding with hardware if possible."
msgstr "यदि संभव हो तो हार्डवेयर के साथ FFएमपीजी वीडियो एनकोडिंग."

msgid "FFmpeg Override color characteristics."
msgstr "FFGGECT रंग विशेषताओं को ओवरराइड करता है."

msgid "FFmpeg Color Range."
msgstr "FFMeg रंग सीमा."

msgid "FFmpeg Color Space."
msgstr "एफ़एफएमपी रंग जगह."

msgid "FFmpeg Color Primaries."
msgstr "FFEGe रंग PRERST."

msgid "FFmpeg Color Transfer Characteristics."
msgstr "एफ़एफएमपी रंग ट्रांसफर्स."

msgid "FFmpeg Audio Codec."
msgstr "एफ़एफएमपी ऑडियो कोडेक."

msgid "OpenEXR's Compression."
msgstr "ओपनईएक्सआर संपीडन."

msgid "OpenEXR's Pixel Type."
msgstr "ओपनईएक्सआर पिक्सेल क़िस्म."

msgid "OpenEXR's Zip Compression Level."
msgstr "एक्सआर संपीडन स्तर खोलें."

msgid "OpenEXR's DWA Compression Level."
msgstr "डीईईएक्सआर संपीडन स्तर खोलें."

msgid ""
"\n"
"Command module.\n"
"\n"
"Used to run main commands and get arguments and set the display, image, "
"compare, LUT options.\n"
msgstr ""
"\n"
"कमांड मॉड्यूल. मुख्य कमांड चलाने और तर्क पाने के लिए प्रयोग में आता है, छवि से तुलना करें, "
"LUTF विकल्प.\n"

msgid ""
"Get command-line arguments passed as single quoted string to -pythonArgs."
msgstr "कमांड लाइन आर्गुमेंट पास करें जैसा कि उद्धृत वाक्यांश - आईक्वेंगर को उद्धृत किया गया है."

msgid "Open file with optional audio."
msgstr "फ़ाइल को वैकल्पिक ऑडियो के साथ खोलें."

msgid "Compare two file items with a compare mode."
msgstr "तुलना मोड के साथ दो फ़ाइल मद की तुलना करें."

msgid "Close the file item."
msgstr "फ़ाइल वस्तु बन्द करें."

msgid "Close all file items."
msgstr "सभी फ़ाइलों को बंद करें"

msgid "Return the root path to the installation of mrv2."
msgstr "mrv2 की स्थापना का मूल पथ लौटाएँ।"

msgid "Return the path to preferences of mrv2."
msgstr "mrv2 की वरीयता के लिए पथ वापस करें."

msgid "Return the display options."
msgstr "प्रदर्शक विकल्प वापस करें."

msgid "Set the display options."
msgstr "प्रदर्शक विकल्प नियत करें."

msgid "Return the LUT options."
msgstr "LUTF विकल्प वापस करें."

msgid "Set the LUT options."
msgstr "LUTF विकल्प सेट करें."

msgid "Return the image options."
msgstr "छवि विकल्प वापस करें."

msgid "Set the image options."
msgstr "छवि फ़ाइल नाम प्रदर्शित करने के लिए यह विकल्प सेट करें."

msgid "Return the environment map options."
msgstr "एनवायरनमेंट नक्शा विकल्प वापस करें."

msgid "Set the environment map options."
msgstr "एनवायरनमेंट नक्शा विकल्प सेट करें."

msgid "Set the compare options."
msgstr "तुलना विकल्प सेट करें."

msgid "Set the stereo 3D options."
msgstr "स्टीरियो 3डी विकल्प सेट करें."

msgid "Get the backend of mrv2."
msgstr "mrv2 का बैकएंड प्राप्त करें."

msgid "Get the language of mrv2."
msgstr "mrv2 की भाषा प्राप्त करें."

msgid "Get the layers of the timeline (GUI)."
msgstr "समय रेखा की परतों (जीयूआई) प्राप्त करें."

msgid "Get the version of mrv2."
msgstr "mrv2 का संस्करण प्राप्त करें."

msgid ""
"Call Fl::check to update the GUI and return the number of seconds that "
"elapsed."
msgstr "काल फ्लॉप: जीयूआई को अद्यतन करने के लिए चेक करें तथा सेकण्डों की संख्या वापस करें."

msgid "Returns true if audio is muted."
msgstr "यदि ऑडियो मौन हो तो सही वापस आता है."

msgid "Runs the same or a new mrv2 with a session file."
msgstr "एक सत्र फ़ाइल के साथ एक ही या एक नया mrv2 चलाता है."

msgid "Set the muting of the audio."
msgstr "ऑडियो का उल्लंघन सेट."

msgid "Toggle Image Auto Normalize."
msgstr "छवि को स्वचालिताइज़ करना टॉगल करें."

msgid "Toggle Data Window."
msgstr "डाटा विंडो टॉगल करें."

msgid "Toggle Display Window."
msgstr "विंडो प्रदर्शन टॉगल करें."

msgid "Toggle Ignored Display Window on OpenEXRs."
msgstr "ओपनएक्सआर( डबल्यू) पर प्रदर्शन को नज़रअंदाज़ किया जा सकता है."

msgid "Toggle Image invalid values."
msgstr "छवि अवैध मूल्य टॉगल करें."

msgid "Toggle Safe Areas."
msgstr "सुरक्षित क्षेत्रों को टॉगल करें."

msgid "Get the playback volume."
msgstr "प्लेबैक आवाज प्राप्त करें."

msgid "Set the playback volume."
msgstr "प्लेबैक आवाज सेट करें."

msgid "Save a movie or sequence from the front layer."
msgstr "एक फिल्म या अनुक्रम को सामने की परत से सहेजें."

msgid "Save a single frame."
msgstr "एक एकल फ्रेम सहेजें."

msgid "Save multiple annotation frames."
msgstr "बहुत से एनोटेशन फ्रेम सहेजें."

msgid "Save multiple frames."
msgstr "कई फ्रेम सहेजें."

msgid "Save an .otio file from the current selected image."
msgstr "वर्तमान चयनित छवि में से फ़ाइल सहेजें."

msgid "Save a PDF document with all annotations and notes."
msgstr "सभी एनोटेशन्स तथा नोट्स के साथ पीडीएफ़ दस्तावेज़ सहेजें."

msgid ""
"\n"
"Annotations module.\n"
"\n"
"Contains all functions and classes related to the annotationss.\n"
msgstr ""
"\n"
"व्याख्याएँ मॉड्यूल. व्याख्याओं से संबंधित सभी फंक्शन तथा वर्ग समाहित हैं.\n"

msgid "Add notes annotations to current clip at a certain time."
msgstr "कुछ समय में मौजूदा क्लिप में नोट्स जोड़ें."

msgid "Add notes annotations to current clip at a certain frame."
msgstr "कुछ फ्रेम में मौजूदा क्लिप में नोट्स जोड़ें."

msgid "Add notes annotations to current clip at certain seconds."
msgstr "कुछ सेकंड में नोटों को वर्तमान क्लिप में जोड़ें."

msgid "Get all times for annotations."
msgstr "व्याख्या के लिए हर बार मिलता है."

msgid "Open with Audio"
msgstr "ऑडियो के साथ खोलें"

msgid "Video"
msgstr "वीडियो"

msgid "Audio"
msgstr "ऑडियो"

msgid "OK"
msgstr "ठीक है"

msgid "Cancel"
msgstr "रद्द करें"

msgid "{0} - Channels: {1} {2} {3}"
msgstr "{0} - चैनल्स: {1} {2} {3}"

msgid "Play timelines, movies, and image sequences."
msgstr "समयरेखा, फिल्में, और छवि अनुक्रम खेलें."

msgid "Timelines, movies, image sequences, USD assets or folders."
msgstr "टाइमलाइन्स, फिल्म, चित्र अनुक्रम, यूएस डाटा संपत्ति या फ़ोल्डर."

msgid "Debug verbosity."
msgstr "डिबग क्रियाोसी."

msgid "Log verbosity."
msgstr "लॉग क्रियाोसी."

msgid "Audio file name."
msgstr "ध्वनि फ़ाइल नाम."

msgid "A/B comparison \"B\" file name."
msgstr "A/बी तुलना करें \"बी\" फ़ाइल नाम."

msgid "A/B comparison mode."
msgstr "A/तुलना मोड."

msgid "A/B comparison wipe center."
msgstr "A/रिक्त केंद्र की तुलना करें."

msgid "A/B comparison wipe rotation."
msgstr "A/पंखा पोंछना तुलना करें."

msgid "Create OpenTimelineIO EDL from the list of clips provided."
msgstr "दिए गए क्लिप सूची में से ओपन- लाइनIO ईएल तैयार करें."

msgid "OpenTimelineIO Edit mode."
msgstr "समय- लाइनIO संपादन विधि खोलें."

msgid "Load the images as still images not sequences."
msgstr "छवि को ऐसे लोड करें जैसे कि अभी भी छवियाँ अनुक्रम नहीं हैं."

msgid "Playback speed."
msgstr "प्लेबैक गति."

msgid "Playback mode."
msgstr "प्लेबैक मोड."

msgid "Playback loop mode."
msgstr "प्लेबैक मोड."

msgid "Seek to the given time, in value/fps format.  Example: 50/30."
msgstr "दिए गए समय की खोज करें, मूल्य/fpe फॉर्मेट में. उदाहरण: 50/30."

msgid "Set the in/out points range in start/end/fps format, like 23/120/24."
msgstr "प्रारंभ/ आउट बिन्दुओं में अनुक्रम सीमा सेट करें, जैसे कि 2/120/24 में."

msgid "OpenColorIO input color space."
msgstr "कलरआई इनपुट रंग जगह खोलें."

msgid "OpenColorIO display name."
msgstr "रंगआईओ प्रदर्शन नाम खोलें."

msgid "OpenColorIO view name."
msgstr "रंगआईआईओ दृश्य नाम खोलें."

msgid "OpenColorIO look name."
msgstr "कलरआईओ रूप नाम खोलें."

msgid "LUT file name."
msgstr "एलकैलेंडर फ़ाइल नाम."

msgid "LUT operation order."
msgstr "LOMOMOMOM आदेश."

msgid "Python Script to run and exit."
msgstr "चलाने के लिए पायथन स्क्रिप्ट."

msgid ""
"Python Arguments to pass to the Python script as a single quoted string like "
"\"arg1 'arg2 asd' arg3\", stored in cmd.argv."
msgstr ""
"पायथन स्क्रिप्ट को पास करने के लिए फंक्शन आर्गुमेंट्स एक एकल के रूप में उद्धृत वाक्यांश \"arg1' "
"ag1' ag3\" जैसे कि 'arg3\" को, सेमीवी में भंडारित किया गया है."

msgid "Reset settings to defaults."
msgstr "डिफ़ॉल्ट में सेटिंग फिर सेट करें."

msgid "Reset hotkeys to defaults."
msgstr "डिफ़ॉल्ट में गर्मकीस रीसेट करें."

msgid "Start a server.  Use -port to specify a port number."
msgstr "सर्वर प्रारंभ करें. पोर्ट क्रमांक निर्दिष्ट करने के लिए -पोर्ट का प्रयोग करें."

msgid "Connect to a server at <value>.  Use -port to specify a port number."
msgstr ""
"<value> सर्वर से कनेक्ट करें. एक पोर्ट नंबर निर्दिष्ट करने के लिए -port का प्रयोग करें."

msgid ""
"Port number for the server to listen to or for the client to connect to."
msgstr "सर्वर से जुड़ने के लिए पोर्ट संख्या या क्लाइंट के लिए."

msgid "Return the version and exit."
msgstr "संस्करण फिर से कोशिश करें और बाहर निकलें."

msgid "Cannot create window"
msgstr "विंडो बनाया नहीं जा सकता"

msgid "About mrv2"
msgstr "mrv2 के बारे में"

msgid "Hide mrv2"
msgstr "mrv2 छुपाएँ"

msgid "Hide Others"
msgstr "अन्य छुपाएँ"

msgid "Services"
msgstr "सेवाएं"

msgid "Show All"
msgstr "सभी दिखाएँ"

msgid "Quit mrv2"
msgstr "mrv2 से बाहर हों"

msgid "Install Location: "
msgstr "स्थान संस्थापित करें:"

msgid "Studio Location: "
msgstr "स्टूडियो का स्थान: "

msgid "Preferences Location: "
msgstr "पसंद स्थान:"

msgid "Temp Location: "
msgstr "अस्थायी स्थान: "

msgid "Could not read python script '{0}'"
msgstr "पायथन स्क्रिप्ट '{0}' पढ़ नहीं सका."

msgid "Running python script '{0}'"
msgstr "python स्क्रिप्ट '{0}' चलाएँ"

msgid "with Arguments:"
msgstr "आर्गुमेंट्स:"

msgid "Python Error: "
msgstr "पायथन त्रुटि:"

msgid "Filename '{0}' does not exist or does not have read permissions."
msgstr "फ़ाइलनाम '{0}' मौजूद नहीं है या पढ़ने की अनुमति नहीं है."

msgid "Print the log to the console."
msgstr "कंसोल में लॉग छापें."

msgid "Show this message."
msgstr "यह संदेश भेजें."

msgid "Cannot parse option \"{0}\": {1}"
msgstr "\"{0}\" विकल्प का विश्लेषण नहीं कर सकता: {1}"

msgid "Cannot parse argument \"{0}\": {1}"
msgstr "तर्क \"{0}\" का विश्लेषण नहीं कर सकता है: {1}"

msgid "Usage:\n"
msgstr "उपयोग:\n"

msgid " [option]..."
msgstr "[ option]..."

msgid "Arguments:\n"
msgstr "आर्गुमेंट्सः\n"

msgid "Options:\n"
msgstr "विकल्प:\n"

msgid "Files"
msgstr "फ़ाइल"

msgid "Compare"
msgstr "तुलना करें"

msgid "Playlist"
msgstr "गीत- सूची"

msgid "Network"
msgstr "नेटवर्क"

msgid "Stereo 3D"
msgstr "Stereo 3D"

msgid "Type"
msgstr "क़िस्म"

msgid "Client"
msgstr "क्लाइंट"

msgid "Server"
msgstr "सर्वर"

msgid "Host"
msgstr "होस्ट"

msgid "Host name or IP to connect to.  For example: 127.0.0.1"
msgstr "जिससे जुड़ना है होस्ट नाम या आईपी को. उदाहरण के लिए: 127. 0"

msgid "Previously used Hosts"
msgstr "पहले प्रयोग में लिए गए होस्ट"

msgid "Port"
msgstr "पोर्ट"

msgid ""
"Port to connect to.  Make sure your firewall and router allows read/write "
"through it."
msgstr ""
"कनेक्ट करने के लिए पोर्ट. कृपया सुनिश्चित करें कि आपका फायरवाल तथा राउटर इसके माध्यम से "
"पढ़ने/ लिखें."

msgid "Connect"
msgstr "कनेक्ट"

msgid "Create"
msgstr "बनाएँ"

msgid "Disconnect"
msgstr "डिस्कनेक्ट"

msgid "Shutdown"
msgstr "बन्दकरें"

msgid "&File/&Open"
msgstr "फ़ाइल/खोलें"

msgid "&File/&Save"
msgstr "फ़ाइल/सहेजें"

msgid "&Edit/&Undo"
msgstr "संपादन/पहले जैसा"

msgid "&Edit/Cu&t"
msgstr "संपादन/Cut"

msgid "&Edit/&Copy"
msgstr "संपादन/नक़ल"

msgid "&Edit/&Paste"
msgstr "संपादन/चिपकाएँ"

msgid "&Edit/&Delete"
msgstr "संपादन/मिटाएँ"

msgid "&Edit/&Comment Selection"
msgstr "संपादन/टिप्पणी चयन"

msgid "&Edit/&Uncomment Selection"
msgstr "संपादन/चयन में कोई प्रविष्टियां नहीं"

msgid "&Search/&Find..."
msgstr "ढूंढें/ढूंढें..."

msgid "&Search/F&ind Again"
msgstr "ढूंढें/फिर से ढूंढें"

msgid "&Search/&Replace"
msgstr "ढूंढें/बदलें"

msgid "&Search/&Replace Again"
msgstr "ढूंढें/फिर से बदलें"

msgid "Clear/&Output"
msgstr "साफ करें/आउटपुट"

msgid "Clear/&Editor"
msgstr "साफ करें/संपादक"

msgid "Editor/&Run Code"
msgstr "संपादक/चलाएँ कोड"

msgid "Editor/Toggle &Line Numbers"
msgstr "संपादक/पंक्ति संख्याएं टॉगल करें"

msgid "Editor/&Jump to Error"
msgstr "संपादक/त्रुटि पर जाएँ"

msgid "Editor/&External Editor"
msgstr "संपादक/बाहरी संपादक"

msgid "Scripts/Add To Script List"
msgstr "स्क्रिप्ट्स/स्क्रिप्ट सूची में जोड़ें"

msgid "Scripts/%s"
msgstr "स्क्रिप्ट्स/%s"

msgid ""
"Type in your python code here.  Select an area to execute just a portion of "
"it.  Press Keypad Enter to run it."
msgstr ""
"अपने पायथन कोड में टाइप करें. इसके सिर्फ एक क्षेत्र को चलाने के लिए चुनें. इसे चलाने के लिए "
"कुंजी पैड को दबाएँ."

msgid "Python file {0} already exists.  Do you want to overwrite it?"
msgstr "पायथन फ़ाइल {0} पहले से ही मौजूद है. क्या आप इसके ऊपर लिखना चाहते हैं?"

msgid "No"
msgstr "नहीं"

msgid "Yes"
msgstr "हाँ"

msgid "Failed to open the file for writing."
msgstr "लिखने के लिए फ़ाइल खोलने में असफल."

msgid "Failed to write to the file."
msgstr "फ़ाइल को लिखने में असफल."

msgid "The stream is in an unrecoverable error state."
msgstr "स्ट्रीम एक अनपेक्षित त्रुटि स्थिति में है."

msgid "Type your editor command"
msgstr "अपना संपादक कमांड टाइप करें"

msgid "{0} will be replaced with the line number.  {1} with the file name"
msgstr "{0} को रेखा संख्या से प्रतिस्थापित किया जाएगा. फ़ाइल नाम के साथ {1}"

msgid "Regular expression error: {0}"
msgstr "नियमित (रेगुलर) एक्सप्रेशन. त्रुटि: {0}"

msgid "Could not open python editor: {0}"
msgstr "पायथन संपादक खोल नहीं सका: {0}"

msgid "Search String:"
msgstr "खोज स्ट्रिंग:"

msgid "No occurrences of '%s' found!"
msgstr "'%s' की कोई उपस्थिति नहीं पाई गई!"

msgid "Input"
msgstr "इनपुट"

msgid "NDI Connection"
msgstr "वीएनसी कनेक्शन"

msgid "None"
msgstr "कुछ नहीं"

msgid "Fast Format"
msgstr "तीव्र फ़ॉर्मेट"

msgid "Best Format"
msgstr "सर्वोत्तम फार्मेट"

msgid "With Audio"
msgstr "ऑडियो के साथ"

msgid "Without Audio"
msgstr "बिना ऑडियो"

msgid "Output"
msgstr "आउटपुट"

msgid "Start streaming"
msgstr "स्ट्रीम शुरू कर रहा है"

msgid "With Metadata"
msgstr "मेटाडाटा से"

msgid "Without Metadata"
msgstr "बिना मेटाडाटा"

msgid "Streaming {0} {1}..."
msgstr "{0} स्ट्रीम कर रहा है {1}"

msgid "Stop streaming"
msgstr "स्ट्रीम जारी करना बन्द करें"

msgid "Toggle other eye stereo image."
msgstr "अन्य आँख स्टीरियो छवि टॉगल करें."

msgid "Image"
msgstr "छवि"

msgid "Anaglyph"
msgstr "आनाएएसिलिकusa. kgm"

msgid "Scanlines"
msgstr "स्प्लाइन्स"

msgid "Columns"
msgstr "स्तंभ"

msgid "Checkerboard"
msgstr "चेकरबोर्ड"

msgid "Graphics Card"
msgstr "ग्राफिक्स कार्ड"

msgid "Adjustments"
msgstr "समायोजन"

msgid "Eye Separation"
msgstr "आई सेपरेशन"

msgid "Separation of left and right eye."
msgstr "दाएँ और बाएँ से गिरोह के गिरोह"

msgid "Swap Eyes"
msgstr "महसूस करें"

msgid "Swap left and right eyes."
msgstr "बाईं ओर और दाएँ नज़रों में बदलें."

msgid "Cache"
msgstr "कैश"

msgid "      Gigabytes"
msgstr "गीगाबाइट्स"

msgid "Cache in Gigabytes."
msgstr "गीगाबाइट्स में कैश."

msgid "   Read Ahead"
msgstr "आगे पढ़ें"

msgid "Read Ahead in seconds"
msgstr "सेकण्ड में आगे पढ़ें"

msgid "Read Behind"
msgstr "पीछे से पढ़ें"

msgid "Read Behind in seconds"
msgstr "सेकंड में पढ़ें"

msgid "File Sequences"
msgstr "फ़ाइल अनुक्रम"

msgid "Audio file name"
msgstr "ध्वनि फ़ाइल नाम"

msgid "Maximum Digits"
msgstr "अधिकतम अंक"

msgid "Performance"
msgstr "परफार्मेंस"

msgid "Changes force a reload of the current movie file."
msgstr "मौजूदा फिल्म फ़ाइल को फिर से लोड करने के लिए परिवर्तन करें."

msgid "Timer mode"
msgstr "टाइमर मोड"

msgid "Audio buffer frames"
msgstr "ऑडियो बफर फ्रेम"

msgid "Video Requests"
msgstr "वीडियो निवेदन"

msgid "Audio Requests"
msgstr "ऑडियो निवेदन"

msgid "Sequence I/O threads"
msgstr "अनुक्रम I/लड़ियाँ"

msgid "FFmpeg YUV to RGB conversion"
msgstr "RFMPERG>] को RGB रूपांतरण में भेजें"

msgid "FFmpeg Color Accuracy"
msgstr "FFएमपी रंग शुद्धता"

msgid ""
"When this setting is on, color accuracy is chosen when decoding YUV420_P8 "
"movies that have Color Space as 'unknown', at the cost of some performance."
msgstr ""
"जब यह सेटिंग चालू किया जाता है, रंग सटीकता चुना जाता है जब माफ कर दिया जाता है "
"YUV420_P8 फिल्म जिसमें रंग जगह है 'अज्ञात' के रूप में, कुछ प्रदर्शन की कीमत पर."

msgid "FFmpeg I/O threads"
msgstr "एफ़एफएमपी आई/लड़ियाँ"

msgid ""
"This value controls the number of threads that FFmpeg uses.  For most "
"movies, it should be left at 0.  Some movies will show black frames.  For "
"any like that, you should set them to 1, press Enter and reload the movie "
"file."
msgstr ""
"यह मूल्य उस लड़ी की संख्या को नियंत्रित करता है जो FFpe प्रयोग करती है. अधिकांश फिल्मों के "
"लिए, इसे 0 पर छोड़ दिया जाना चाहिए. कुछ फिल्मों में काला फ्रेम दिखाई देगा. किसी भी तरह "
"के लिए, आपको उन्हें 1 दबाएँ और फिल्म फ़ाइल को फिर से लोड करना चाहिए."

msgid "Default Settings"
msgstr "डिफ़ॉल्ट विन्यास"

msgid ""
"This will reset all your settings to their default.  Are you sure you want "
"to continue?"
msgstr ""
"यह आपकी सभी सेटिंग को डिफ़ॉल्ट रूप में रीसेट करेगा. क्या आप सुनिश्चित हैं कि आप जारी रखना "
"चाहते हैं?"

msgid "Drop a clip here to create a playlist."
msgstr "गीत- सूची बनाने के लिए क्लिप यहाँ डालें."

msgid "Create an empty timeline with a video and audio track."
msgstr "वीडियो और ऑडियो ट्रैक के साथ रिक्त समय बनाएँ."

msgid "Create a timeline from the selected clip."
msgstr "चयनित क्लिप से समय रेखा बनाएँ."

msgid ""
"Save current EDL to a permanent location, making paths relative if possible."
msgstr "वर्तमान ईएल को स्थायी स्थान पर सहेजें, यदि संभव हो तो पथ को रखें."

msgid "Close current EDL."
msgstr "मौज़ूदा ईएल को बन्द करें."

msgid "Clear the messages"
msgstr "संदेशों को साफ करें"

msgid "Turn off image warping."
msgstr "छवि रैप बंद करें."

msgid "Spherical"
msgstr "गोलाकार"

msgid "Wrap the image or images onto a sphere."
msgstr "छवि या छवि को गोला रेखा पर लपेटें."

msgid "Cubic"
msgstr "घन"

msgid "Wrap the image or images onto a cube."
msgstr "छवि या छवियों को एक घन पर लपेटें."

msgid "Projection"
msgstr "प्रोजेक्शन (P)"

msgid "   H. Aperture"
msgstr "एच. एपर्चर"

msgid "Horizontal Aperture of the Projection."
msgstr "परियोजना का क्षैतिज एपर्चर."

msgid "    V. Aperture"
msgstr "वी. एपर्चर"

msgid "Vertical Aperture of the Projection."
msgstr "परियोजना का लंबवत एपर्चर."

msgid ""
"Focal Length of the Projection. Use Shift + left mouse button to change or "
"the mousewheel."
msgstr ""
"परियोजना की फोकल लंबाई. शिफ़्ट + बायाँ माउस बटन का उपयोग बदलने या माउस व्हील को "
"बदलने के लिए करें."

msgid "Rotation"
msgstr "परिक्रमण"

msgid "Spin with middle mouse instead of rotating with it."
msgstr "इसके जरिए घुमाने के बजाए मध्य माउस के साथ स्पिन."

msgid ""
"Rotation in X of the projection.  Use middle mouse button to move around."
msgstr ""
"प्रस्थिति पट्टी के X पर घुमाव. चारों ओर ले जाने के लिए मध्य माउस बटन का प्रयोग करें."

msgid ""
"Rotation in Y of the projection.  Use middle mouse button to move around."
msgstr "प्रस्थिति पट्टी के Y में घुमाव. चारों ओर ले जाने के लिए मध्य माउस बटन का प्रयोग करें."

msgid "Subdivisions"
msgstr "उप- विभाजन"

msgid "Subdivision of the sphere when doing spherical projections"
msgstr "जब प्रक्षेपित प्रक्षेपण कर रहे हो तो गोला का उप- विभाजन"

msgid "Subdivision of the sphere in X."
msgstr "X में गोलाओं का उप- विभाजन."

msgid "Subdivision of the sphere in Y."
msgstr "Y में गोला का उप विभाजन."

msgid "Search"
msgstr "ढूंढें"

msgid "Both"
msgstr "दोनों"

msgid "Attribute"
msgstr "विशेषता"

msgid "Value"
msgstr "मान"

msgid "Main"
msgstr "मुख्य"

msgid "Subtitle"
msgstr "सबटाइटल"

msgid "Metadata"
msgstr "मेटाडाटा"

msgid "PAL Video"
msgstr "उड वीडियो"

msgid "NTSC Video"
msgstr "UNI वीडियो"

msgid "35mm Academy"
msgstr "35 मिमीना"

msgid "Widescreen (HDTV + STV)"
msgstr "बड़ा स्क्रीन (HHDWV + SCOG)"

msgid "35mm European Widescreen"
msgstr "35mm यूरोपीय विस्तार"

msgid "Early 35mm"
msgstr "आरंभिक 35 मिमी"

msgid "HDTV / Widescreen 16:9"
msgstr "एचडीटीवी / वाइडस्क्रीन 16:9"

msgid "35mm Flat"
msgstr "35 मिमी समतल"

msgid "70mm"
msgstr "70 मिमी"

msgid "35mm Anamorphic"
msgstr "35 मिमी आर्माफिक"

msgid "35mm Panavision"
msgstr "35 मिमी पैन्ट"

msgid "Cinemascope"
msgstr "कनेथुरासperu. kgm"

msgid "MGM Camera 65"
msgstr "एमजीएम कैमरा 65"

msgid "Load"
msgstr "लोड"

msgid "Reset"
msgstr "रीसेट"

msgid "1:1"
msgstr "1:1"

msgid "1:2"
msgstr "1:2"

msgid "1:4"
msgstr "1:4"

msgid "1:8"
msgstr "1:8"

msgid "1:16"
msgstr "1:16"

msgid "Pick"
msgstr "चुनें"

msgid "%.3f seconds "
msgstr "%.3f सेकण्ड"

msgid "Video Stream #%d"
msgstr "वीडियो स्ट्रीम #%d"

msgid "Name"
msgstr "नाम"

msgid "Codec"
msgstr "कोडेक"

msgid "Unknown"
msgstr "अज्ञात"

msgid "Width"
msgstr "चौड़ाई"

msgid "Width of clip"
msgstr "क्लिप की चौड़ाई"

msgid "Height"
msgstr "ऊँचाई"

msgid "Height of clip"
msgstr "क्लिप की ऊँचाई"

msgid "Aspect Ratio"
msgstr "आस्पेक्ट रेशो"

msgid "Aspect ratio of clip"
msgstr "क्लिप का आस्पेक्ट रेशो"

msgid "Pixel Ratio"
msgstr "पिक्सेल अनुपात"

msgid "Pixel ratio of clip"
msgstr "क्लिपिंग का पिक्सेल अनुपात"

msgid "Mipmap Level"
msgstr "मिपमैप स्तर"

msgid "X Ripmap Level"
msgstr "एक्स रिपमैप स्तर"

msgid "Y Ripmap Level"
msgstr "रिपमैप स्तर"

msgid "DOWN"
msgstr "नीचे"

msgid "UP"
msgstr "ऊपर"

msgid "Rounding Mode"
msgstr "गोलिंग मोड"

msgid "Video Rotation"
msgstr "वीडियो परिक्रमण"

msgid "Compression"
msgstr "संपीडन"

msgid "Compression Num. Scanlines"
msgstr "संपीडन नंबर. स्कैनलाइन्स"

msgid "Number of Compression Scanlines"
msgstr "संपीडन स्कैनलाइन्स की संख्या"

msgid "Lossy Compression"
msgstr "नुक़सान पहुँचानेवाली संपीडन"

msgid "Deep Compression"
msgstr "गहरी संपीडन"

msgid "unsigned byte (8-bits per channel)"
msgstr "अहस्ताक्षरित बाइट (8- बिट प्रति चैनल)"

msgid "(10-bits per channel)"
msgstr "(10- बिट प्रति चैनल)"

msgid "(12-bits per channel)"
msgstr "(12- बिट प्रति चैनल)"

msgid "unsigned short (16-bits per channel)"
msgstr "अनहस्ताक्षरित छोटा (16- बिट प्रति चैनल)"

msgid "half float (16-bits per channel)"
msgstr "आधा फ्लोट (16- बिट प्रति चैनल)"

msgid "unsigned int (32-bits per channel)"
msgstr "चालू में अहस्ताक्षरित (32- बिट प्रति चैनल)"

msgid "float (32-bits per channel)"
msgstr "फ्लोट (32- बिट प्रति चैनल)"

msgid "Unknown bit depth"
msgstr "अज्ञात बिट गहराई"

msgid "Depth"
msgstr "गहराई"

msgid "Bit depth of clip"
msgstr "बिट क्लिप की गहराई"

msgid "Image Channels"
msgstr "छवि चैनल्स"

msgid "Number of channels in clip"
msgstr "क्लिप में चैनल की संख्या"

msgid "YUV Coefficients"
msgstr "YUV कोलिफ़िस"

msgid "YUV Coefficients used for video conversion"
msgstr "YUV कोस वीडियो रूपांतरण के लिए इस्तेमाल किया जा रहा है"

msgid "Video Levels"
msgstr "वीडियो स्तर"

msgid "Color Primaries"
msgstr "रंग"

msgid "Color TRC"
msgstr "रंग टीआरसी"

msgid "Color Transfer Characteristics"
msgstr "रंग ट्रांसफरेस"

msgid "Color Space"
msgstr "रंग जगह"

msgid "Color Transfer Space"
msgstr "रंग ट्रांसफर जगह"

msgid "HDR Red Primaries"
msgstr "डीएसआर लाल आदिम"

msgid "HDR Green Primaries"
msgstr "एचडीआर ग्रीन प्राइमरीज"

msgid "HDR Blue Primaries"
msgstr "डीएसआर ब्लू पिथ"

msgid "HDR White Primaries"
msgstr "डीएसआर सफेद इमेज"

msgid "HDR Display Mastering Luminance"
msgstr "एचडीआर डिस्प्ले मास्टरिंग ल्यूमिनेंस"

msgid "HDR maxCLL"
msgstr "HDR maxCLL"

msgid "HDR maxFALL"
msgstr "HDR maxFALL"

msgid "FFmpeg Pixel Format"
msgstr "एफ़एफएमपी पिक्सेल प्रारूप"

msgid "Render Pixel Format"
msgstr "रेंडर पिक्सेल प्रारूप"

msgid "Directory"
msgstr "निर्देशिका नाम:"

msgid "Directory where clip resides"
msgstr "निर्देशिका जहाँ क्लिप है"

msgid "Filename"
msgstr "फ़ाइलनाम"

msgid "Filename of the clip"
msgstr "क्लिप का फ़ाइलनाम"

msgid "Audio Directory"
msgstr "ऑडियो डिरेक्ट्री"

msgid "Directory where audio clip resides"
msgstr "निर्देशिका जहाँ ऑडियो क्लिप सेट है"

msgid "Audio Filename"
msgstr "ऑडियो फ़ाइलनाम"

msgid "Filename of the audio clip"
msgstr "ऑडियो क्लिप का फ़ाइलनाम"

msgid "Video Streams"
msgstr "वीडियो स्ट्रीम"

msgid "Number of video streams in file"
msgstr "फ़ाइल में वीडियो नहरेंों की संख्या"

msgid "Audio Streams"
msgstr "ऑडियो स्ट्रीम्स"

msgid "Number of audio streams in file"
msgstr "फ़ाइल में ऑडियो नदियाँ की संख्या"

msgid "Start Time"
msgstr "प्रारंभ समय"

msgid "Beginning frame of clip"
msgstr "क्लिप के फ्रेम का आरंभ करें"

msgid "End Time"
msgstr "समाप्ति समय"

msgid "Ending frame of clip"
msgstr "क्लिपिंग फ्रेम"

msgid "First Frame"
msgstr "पहला फ्रेम"

msgid "First frame of clip - User selected"
msgstr "क्लिप - चुने गए उपयोक्ता के प्रथम फ्रेम"

msgid "Last Frame"
msgstr "अंतिम फ्रेम"

msgid "Last frame of clip - User selected"
msgstr "क्लिप - उपयोक्ता के अंतिम फ्रेम"

msgid "(PAL Fields)"
msgstr "(सीटी)"

msgid "(NTSC Fields)"
msgstr "(घटते क्रम में फ़ील्ड)"

msgid "Default Speed"
msgstr "डिफ़ॉल्ट गति"

msgid "Default Speed in Frames per Second"
msgstr "फ्रेम्स प्रति सेकेंड में डिफ़ॉल्ट गति"

msgid "Current Speed"
msgstr "वर्तमान गति"

msgid "Current Speed (Frames Per Second)"
msgstr "मौज़ूदा गति (फैम्स प्रति सेकण्ड)"

msgid "Disk space"
msgstr "डिस्क स्थान"

msgid "Creation Date"
msgstr "निर्माण तारीख़"

msgid "Creation date of file"
msgstr "बनाने की तिथि"

msgid "Modified Date"
msgstr "परिवर्धित तारीख़"

msgid "Last modified date of file"
msgstr "अंतिम रूपांतरक"

msgid "Load an image or movie file"
msgstr "कोई छवि या फिल्म फ़ाइल लोड करें"

msgid "Audio Stream #%d"
msgstr "ऑडियो स्ट्रीम #%d"

msgid "FourCC"
msgstr "चारCC"

msgid "Four letter ID"
msgstr "चार अक्षर आईडी"

msgid "Channels"
msgstr "चैनल्स"

msgid "Number of audio channels"
msgstr "ऑडियो चैनल की संख्या"

msgid "Format"
msgstr "फॉर्मेट"

msgid "%d Hz."
msgstr "%d Hz."

msgid "Frequency"
msgstr "आवृत्ति"

msgid "Frequency of audio"
msgstr "ऑडियो की आवृत्ति"

msgid "%d kb/s"
msgstr "%d केबी/से"

msgid "Max. Bitrate"
msgstr "अधिकतम बिटरेट"

msgid "Disposition"
msgstr "प्राप्ति को सूचना दें"

msgid "Disposition of Track"
msgstr "ट्रैक की स्वीकृति"

msgid "Start"
msgstr "प्रारंभ"

msgid "Start of Audio"
msgstr "ऑडियो का प्रारंभ"

msgid "Duration"
msgstr "अवधि"

msgid "Duration of Audio"
msgstr "ऑडियो की अवधि"

msgid "Subtitle Stream #%d"
msgstr "सबटाइटल स्ट्रीम #%d"

msgid "Codec Name"
msgstr "कोडेक नाम"

msgid "Closed Captions"
msgstr "बन्द शीर्षक"

msgid "Video has Closed Captions"
msgstr "वीडियो में बन्द शीर्षक हैं"

msgid "Avg. Bitrate"
msgstr "Avg. बिटरेट"

msgid "Language"
msgstr "भाषा"

msgid "Language if known"
msgstr "भाषा यदि ज्ञात हो"

msgid "Start of Subtitle"
msgstr "सबटाइटल का प्रारंभ"

msgid "Duration of Subtitle"
msgstr "सबटाइटल की अवधि"

msgid "Linear"
msgstr "Linear"

msgid "Logarithmic"
msgstr "लॉगरिदमिक"

msgid "Square Root"
msgstr "वर्ग मूल"

msgid "Channel"
msgstr "चैनल"

msgid "Red"
msgstr "लाल"

msgid "Green"
msgstr "हरा"

msgid "Blue"
msgstr "नीला"

msgid "Lumma"
msgstr "Lumma"

msgid "Select main A image."
msgstr "मुख्य ए छवि चुनें."

msgid "Open a filename"
msgstr "एक फ़ाइलनाम खोलें"

msgid "Open a filename with audio"
msgstr "ऑडियो के साथ एक फ़ाइलनाम खोलें"

msgid "Close current filename"
msgstr "वर्तमान फ़ाइल नाम बंद करें"

msgid "Close all filenames"
msgstr "सभी फ़ाइलनामों को बंद करें"

msgid "Previous filename"
msgstr "पिछला फ़ाइलनाम"

msgid "Next filename"
msgstr "अगला फ़ाइलनाम"

msgid "Filter EDLs"
msgstr "फ़िल्टर ईएलएलएल्स"

msgid "Select one or more B images."
msgstr "एक या अधिक छवि चुनें."

msgid "Select between Relative or Absolute Compare Time Mode"
msgstr "सापेक्षिक या निरपेक्ष समय मोड के बीच चुनें"

msgid "Compare A"
msgstr "अ की तुलना करें"

msgid "Compare B"
msgstr "ब से तुलना करें"

msgid ""
"Wipe between the A and B files\n"
"\n"
"Use the Option key + left mouse button to move the wipe in X or in Y"
msgstr "एक्स में या Y में मिटाने के लिए विकल्प कुंजी + बायाँ माउस बटन का इस्तेमाल करें"

msgid ""
"Wipe between the A and B files\n"
"\n"
"Use the Alt key + left mouse button to move the wipe in X or in Y."
msgstr "छवि फ़ाइल नाम प्रदर्शित करने के लिए यह विकल्प सेट करें."

msgid "Overlay the A and B files with optional transparencyy"
msgstr "वैकल्पिक पारदर्शिता के साथ अ तथा ब फ़ाइलों को क्लिप करें"

msgid "Difference the A and B files"
msgstr "एक तथा ब फ़ाइलें में भिन्नता"

msgid "Compare the A and B files side by side"
msgstr "बाजू ओर से अ तथा ब फाइलों की तुलना करें"

msgid "Show the A file above the B file"
msgstr "ब फ़ाइल के ऊपर एक फ़ाइल दिखाएँ"

msgid "Tile the A and B files"
msgstr "एक तथा बी फ़ाइलें टाइल करें"

msgid "Wipe"
msgstr "पट्टी पोंछना प्रभाव"

msgid "Use the Option key + left mouse button to move the wipe in X."
msgstr "एक्स में मिटाने के लिए विकल्प कुंजी + बायाँ माउस बटन का इस्तेमाल करें."

msgid "Use the Alt key + left mouse button to move the wipe in X."
msgstr "एक्स में मिटाने के लिए ऑल्ट कुंजी + बायाँ माउस बटन का उपयोग करें."

msgid "Use the Option key + left mouse button to move the wipe in Y."
msgstr "विकल्प कुंजी + Y में मिटाने के लिए बायाँ माउस बटन का इस्तेमाल करें."

msgid "Use the Alt key + left mouse button to move the wipe in Y."
msgstr "ऑल्ट कुंजी + Y में मिटाने के लिए बायाँ माउस बटन का उपयोग करें."

msgid "Wipe Rotation.  Use Shift + left mouse button along X to rotate wipe."
msgstr "घुमाव पोंछना है. विंडो को घुमाने के लिए शिफ्ट + बायाँ माउस बटन का प्रयोग करें."

msgid "Overlay"
msgstr "सीमा"

msgid "Use the Option key + left mouse button to change transparency."
msgstr "पारदर्शिता को बदलने के लिए विकल्प कुंजी + बायाँ माउस बटन का उपयोग करें."

msgid "Use the Alt key + left mouse button to change transparency."
msgstr "पारदर्शिता बदलने के लिए आल्ट कुंजी + बायाँ माउस बटन का उपयोग करें."

msgid "LUT"
msgstr "एलयूटी"

msgid "Enabled"
msgstr "सक्षम"

msgid "Order"
msgstr "अनुक्रम"

msgid "Color Controls"
msgstr "रंग नियंत्रण"

msgid "Add"
msgstr "जोड़ें"

msgid "Contrast"
msgstr "विरोधी"

msgid "Saturation"
msgstr "संतृप्ति"

msgid "Tint"
msgstr "टिंट"

msgid "Invert"
msgstr "उलटें"

msgid "Levels"
msgstr "स्तर"

msgid "In Low"
msgstr "कम में"

msgid "In High"
msgstr "उच्च में"

msgid "Gamma"
msgstr "Gamma"

msgid "Out Low"
msgstr "कम"

msgid "Out High"
msgstr "उच्च बाहर"

msgid "Soft Clip"
msgstr "सॉफ्ट क्लिप"

msgid "Selects the current background type from the list"
msgstr "सूची में से वर्तमान पृष्ठभूमि क़िस्म चुनें"

msgid "Solid Color:"
msgstr "ठोस रंग:"

msgid "Selects the solid color."
msgstr "ठोस रंग चुनता है."

msgid "Size:"
msgstr "आकार:"

msgid "Selects the checker size."
msgstr "चेकर आकार चुनता है."

msgid "First Color:"
msgstr "प्रथम रंग:"

msgid "Selects the first color."
msgstr "प्रथम रंग चुनता है."

msgid "Second Color:"
msgstr "द्वितीय रंग:"

msgid "Selects the second color in Checkers."
msgstr "चेकर्स में द्वितीय रंग चुनता है."

msgid "Text"
msgstr "पाठ"

msgid "Font"
msgstr "फ़ॉन्ट"

msgid "Selects the current font from the list"
msgstr "सूची में से वर्तमान फ़ॉन्ट को चुनता है"

msgid "Selects the current font size."
msgstr "वर्तमान फ़ॉन्ट आकार को चुनता है."

msgid "Pen"
msgstr "पेन"

msgid "Laser"
msgstr "Laser"

msgid "Makes the following annotation disappear a second after drawn."
msgstr "चित्रित होने के एक सेकंड बाद अगला एनोटेशन गायब कर देता है।"

msgid "Color:"
msgstr "रंगः"

msgid "Selects the current pen color."
msgstr "वर्तमान पेन रंग चुनता है"

msgid "Selects a hard brush."
msgstr "हार्ड ब्रुश चुनें."

msgid "Selects a soft brush."
msgstr "सॉफ्ट ब्रश चुनता है."

msgid "Pen Size:"
msgstr "पेन आकार:"

msgid "Selects the current pen size."
msgstr "वर्तमान पेन आकार को चुनता है."

msgid "Ghosting"
msgstr "भूतनुमा प्रभाव"

msgid "Previous:"
msgstr "पिछला:"

msgid ""
"Selects the number of fading frames previous to the frame of the annotation."
msgstr "एनोटेशन के फ्रेम में पिछला फ्रेम की संख्या को निर्धारित करता है."

msgid "Next:"
msgstr "अगला:"

msgid ""
"Selects the number of fading frames following the frame of the annotation."
msgstr "एनोटेशन के फ्रेम के अनुसार सहेजे जाने वाले फ्रेम की संख्या चुनता है."

msgid "Frames"
msgstr "ढांचा"

msgid "Current"
msgstr "मौज़ूदा"

msgid "Makes the following annotation show on this frame only."
msgstr "निम्न एनोटेशन सिर्फ इस फ्रेम पर दिखाता है."

msgid "All"
msgstr "सभी"

msgid "Makes the following annotation show on all frames."
msgstr "निम्न एनोटेशन सभी फ्रेम पर दिखाता है."

msgid "Notes"
msgstr "टिप्पणी"

msgid "Server started at port {0}."
msgstr "सर्वर पोर्ट {0} पर प्रारंभ किया."

msgid "Server stopped."
msgstr "सर्वर बंद."

msgid "A client connected from {0}"
msgstr "{0} से जुड़ा एक क्लाइंट"

msgid "Client at {0} disconnected."
msgstr "{0} में क्लाएंट डिसकनेक्टेड."

msgid "Server protocol version is {0}.  Client protocol version is {1}"
msgstr "सर्वर प्रोटोकॉल संस्करण {0} क्लाएंट संस्करण {1} है"

msgid "Remote file {0} does not exist on local filesystem."
msgstr "रिमोट फ़ाइल {0} स्थानीय सिस्टम पर मौजूद नहीं है."

msgid "Remote files are less than local files."
msgstr "रिमोट फ़ाइलें स्थानीय फ़ाइलों से कम हैं."

msgid "Remote file {0} matches file name {1} but not path."
msgstr "रिमोट फ़ाइल {0} नाम {1} लेकिन पथ नहीं है."

msgid "Remote file {0} does not match local filename."
msgstr "रिमोट फ़ाइल {0} स्थानीय फ़ाइलनाम से मेल नहीं खाता."

msgid "Removing {0} from message publisher."
msgstr "{0} को संदेश से हटा रहा है."

msgid "Server listening on port "
msgstr "पोर्ट पर सर्वर सुन रहा है"

msgid "ComfyUI listening on port "
msgstr "पोर्ट पर कॉमफ्यूयूयूआई सुन रहा है"

msgid "Connected to server at {0}, port {1}"
msgstr "{0} से कनेक्टेड, पोर्ट {1} पर"

msgid "Server connection lost."
msgstr "सर्वर कनेक्शन टूटा."

msgid "Exception caught: "
msgstr "एक्सेप्शन पकड़ा:"

msgid "ERROR:\t"
msgstr "त्रुटि:"

msgid "WARN:\t"
msgstr "चेतावनी:"

msgid "Cannot save an NDI stream"
msgstr "NDI स्ट्रीम को सहेज नहीं सका"

msgid "Saving movie to {0}."
msgstr "फिल्म {0} में सहेजा जा रहा है."

msgid "Saving audio to {0}."
msgstr "{0} में ऑडियो सहेज रहा है."

msgid "Saving pictures to {0}."
msgstr "{0} में छवि सहेज रहा है"

msgid "ProRes profiles need a .mov movie extension.  Changing it to .mov."
msgstr ""
"प्रोग्रेसिव प्रोफ़ाइल को एक एम्व फिल्म विस्तार की आवश्यकता है. इसे परिवर्तित करने के लिए "
"इसे परिवर्तित करें."

msgid ""
"VP9 profile needs a .mp4, .mkv or .webm movie extension.  Changing it to .mp4"
msgstr ""
"VP9 प्रोफ़ाइल को एक.एमपी4, mkv या. webmm फिल्म विस्तार की जरूरत है. इसे बदलने के लिए "
"बदलें"

msgid "AV1 profile needs a .mp4 or .mkv movie extension.  Changing it to .mp4"
msgstr ""
"AV1 प्रोफ़ाइल को एक _BAR_एमपी4 या.mkv फिल्म विस्तार की जरूरत है _BAR_ इसे बदलने के "
"लिए बदलें"

msgid ""
"GoPro Cineform profile needs a .mkv movie extension.  Changing it to .mkv"
msgstr ""
"जाओप्रोफ़ॉर्मेशन प्रोफ़ाइल को एक.mkv फिल्म विस्तार की जरूरत है. इसे.mkv पर परिवर्तित करने "
"के लिए"

msgid "HAP profile needs a .mov extension.  Changing it to .mov"
msgstr ""
"HAP प्रोफाइल एक.mov विस्तार की जरूरत है. इसे में परिवर्तित करने के लिए इसे परिवर्तित करें."

msgid "New file {0} already exist!  Cannot overwrite it."
msgstr "नया फ़ाइल {0} पहले से मौजूद है! इसपर लिख नहीं सकता"

msgid "{0}: Cannot open writer plugin."
msgstr "{0}: लेखक प्लगइन खोल नहीं सका."

msgid "Image info: {0} {1}"
msgstr "छवि जानकारी: {0} {1}"

msgid "Scaled image info: {0}"
msgstr "स्केल्ड छवि सूचना: {0}"

msgid "Writer plugin did not get output info.  Defaulting to {0}"
msgstr "राइटर प्लगइन आउटपुट जानकारी नहीं पा सका. {0} को डिफ़ॉल्ट रूप में"

msgid "Output info: {0} {1}"
msgstr "आउटपुट जानकारी: {0} {1}"

msgid "Using profile {0}, pixel format {1}."
msgstr "प्रोफाइल {0} का उपयोग कर रहा है, पिक्सेल प्रारूप {1}."

msgid "Using preset {0}."
msgstr "{0} का उपयोग कर रहा है"

msgid "Offscreen Buffer info: {0}"
msgstr "ऑफस्क्रीन बफ़र जानकारी: {0}"

msgid "Saving Movie without Audio %<PRId64> - %<PRId64>"
msgstr "ऑडियो %<PRId64> - %<PRId64> के बिना इंजन सहेजा जा रहा है"

msgid "Saving Movie with Audio %<PRId64> - %<PRId64>"
msgstr "ऑडियो %<PRId64> - %<PRId64> के साथ इंजिन सहेजा जा रहा है"

msgid "Saving Audio %<PRId64> - %<PRId64>"
msgstr "ऑडियो सहेजने %<PRId64> - %<PRId64>"

msgid "Saving Pictures without Audio %<PRId64> - %<PRId64>"
msgstr "ऑडियो के बिना छवि सहेज रहा है %<PRId64> - %<PRId64>"

msgid "Audio only in timeline, but not trying to save audio."
msgstr "केवल समय में ऑडियो, लेकिन ऑडियो सहेजने की कोशिश नहीं कर रहा है."

msgid "Saving... {0}"
msgstr "सहेजा जा रहा है... {0}"

msgid "Could not read image data from view"
msgstr "दृश्य से छवि डेटा पढ़ा नहीं जा सका"

msgid "Empty video data at time {0}.  Repeating frame."
msgstr "{0} समय पर वीडियो आँकड़ा खाली करें"

msgid "Render size: {0}"
msgstr "रेंडर आकार: {0}"

msgid "Image Layer '{0}' info: {1} {2}"
msgstr "छवि परत '{0}' जानकारी: {1} {2}"

msgid "Could not read annotation image from view"
msgstr "दृश्य से एनोटेशन छवि पढ़ी नहीं जा सकी"

msgid ""
"Regular expression created from {0}.  It is:\n"
"{1}"
msgstr "{0} से नियमित एक्सप्रेशन बनाया गया है. यह है: {1}"

msgid "Iteration {0} will check version={1}"
msgstr "यह प्रोशनरेशन {0} संस्करण={1} जाँच करेगा"

msgid ""
"No versioning in this clip.  Please create an image or directory named with "
"a versioning string."
msgstr ""
"इस क्लिप में कोई संस्करण नहीं है. कृपया संस्करणिंग स्ट्रिंग के साथ एक छवि या निर्देशिका बनाएँ."

msgid "Example:  gizmo_v003.0001.exr"
msgstr "उदाहरण: gizmo_v0003.0001.exr"

msgid "Could not replace {0} with {1}"
msgstr "{0} को {1} से बदलें"

msgid "Annotation already existed at this time"
msgstr "व्याख्या इस समय से पहले से ही अस्तित्व में है"

msgid "Failed to open the file {0} for writing."
msgstr "फ़ाइल {0} को लिखने के लिए खोलने में असफल."

msgid "Failed to write to the file {0}."
msgstr "फ़ाइल {0} में लिखने में असफल."

msgid "Session saved to \"{0}\"."
msgstr "सत्र \"{0}\" में सहेजा गया"

msgid "Failed to open the file '{0}' for reading."
msgstr "पढ़ने के लिए फ़ाइल '{0}' खोलने में असफल."

msgid "Failed to load the file '{0}."
msgstr "फ़ाइल '{0} लोड करने में असफल."

msgid "Reading preferences from \"{0}{1}\"."
msgstr "वरीयता \"{0}{1}\" से पढ़ा जा रहा है।"

msgid "Failed to retrieve {0}."
msgstr "{0} सहेजने में असमर्थ."

msgid ""
"FFmpeg YUV to RGB Conversion is on in Settings Panel.  mrv2 will play back "
"movies slower."
msgstr "FFGGROS ROMOS परिवर्तन के लिए सेटिंग फलक में है. mrv2 फिल्म धीमी खेलेगा."

msgid "Could not open color theme from \"{0}\"."
msgstr "\"{0}\" से रंग प्रसंग खोल नहीं सका."

msgid "Loaded color themes from \"{0}\"."
msgstr "\"{0}\" से लोड किया रंग प्रसंग"

msgid "Setting OCIO config from preferences."
msgstr "वरीयता से ओआईआईओ विन्यास सेट किया जा रहा है."

msgid "Setting OCIO config from OCIO environment variable."
msgstr "ओओआईओ एनवायरनमेंट वेरिएबल से ओआईओ विन्यास सेट किया जा रहा है."

msgid "Path mappings have been loaded from \"{0}{1}\"."
msgstr "पथ \"{0}{1}\" से लोड किया गया."

msgid "Loading hotkeys from \"{0}{1}.prefs\"."
msgstr "\"{0}{1}.prefs\" से गर्म हवा लोड किया जा रहा है।"

msgid "Resetting hotkeys to default."
msgstr "हॉटकीज़ को डिफ़ॉल्ट पर रीसेट किया जा रहा है।"

msgid "Path mappings have been saved to \"{0}{1}\"."
msgstr "पथ \"{0}{1}\" को सहेजा गया."

msgid "Hotkeys have been saved to \"{0}{1}.prefs\"."
msgstr "निर्देशिका \"{0}{1}.prefs\" को सहेजा गया है."

msgid "Preferences have been saved to: \"{0}{1}\"."
msgstr "वरीयता को सहेजा गया है: \"{0}{1}\"."

msgid "Removing "
msgstr "हटा रहा है"

msgid "OCIO config is now:"
msgstr "ओआईआईओ कॉन्फ़िग अब है:"

msgid "OCIO file \"{0}\" not found or not readable."
msgstr "OCO फ़ाइल \"{0}\" नहीं मिला या पढ़ने योग्य नहीं है."

msgid "Setting OCIO config to default:"
msgstr "डिफ़ॉल्ट पर ओआईओ विन्यास सेट किया जा रहा है:"

msgid "Setting OCIO config to built-in:"
msgstr "बनाने के लिए ओआईआईओ कॉन्फ़िग सेट किया जा रहा है:"

msgid "Path mapping for {0} already exists!"
msgstr "{0} के लिए पथ पहले से ही मौजूद है!"

msgid "Comparing {0} to prefix {1}"
msgstr "{0} की तुलना {1} से कर रहा है"

msgid "Found a match.  File is now {0}"
msgstr "एक जोड़ मिला. फ़ाइल अब {0} है."

msgid "OCIO config file cannot be empty."
msgstr "ओआईओ कॉन्फ़िग फ़ाइल रिक्त नहीं किया जा सकता."

msgid "OCIO config '{0}' does not exist or is not readable."
msgstr "OCO विन्यास '{0}' मौजूद नहीं है या पढ़ने योग्य नहीं है."

msgid "Invalid OCIO Ics '{0}'."
msgstr "अवैध OCIO '{0}'."

msgid "Invalid OCIO Look '{0}'."
msgstr "अवैध OCIO देखो '{0}'."

msgid "Invalid OCIO Display/View '{0}'."
msgstr "अवैध OCIO प्रदर्शन/दृश्य '{0}'."

msgid "Could not split '{0}' into display and view."
msgstr "'{0}' को प्रदर्शक व दृश्य में विभाजित नहीं कर सका."

msgid "No default view for display '{0}'.  Does display exist?"
msgstr "'{0}' प्रदर्शित करने के लिए कोई डिफ़ॉल्ट दृश्य नहीं. क्या प्रदर्शक मौजूद है?"

msgid "Setting OCIO Preset '{0}'."
msgstr "ओसीआईओ '{0}' सेट किया जा रहा है."

msgid "Preset '{0}' not found."
msgstr "प्रीसेट '{0}' नहीं मिला."

msgid "OCIO Preset '{0}' already exists!"
msgstr "OCIO पहले '{0}' से उपस्थित है!"

msgid "Failed to load the file '{0}'."
msgstr "'{0}' फ़ाइल लोड करने में विफल."

msgid "Loaded {0} ocio presets from \"{1}\"."
msgstr "{0} अस्थायी फाईल \"{1}\" से लोड किया."

msgid "Failed to open the file '{0}' for saving."
msgstr "सहेजने के लिए फ़ाइल '{0}' खोलने में असफल."

msgid "Failed to save the file '{0}'."
msgstr "'{0}' फ़ाइल सहेजने में असमर्थ."

msgid "OCIO presets have been saved to \"{0}\"."
msgstr "OCIO पहले से ही \"{0}\" में सहेजा गया है."

msgid "English"
msgstr "अंग्रेज़ी"

msgid "Spanish"
msgstr "स्पैनी अनुवाद"

msgid "German"
msgstr "जर्मन"

msgid "Hindi"
msgstr "हिंदी"

msgid "Chinese Simplified"
msgstr "चीनी (सरल)"

msgid "Portuguese"
msgstr "पोर्तुगीज"

msgid "French"
msgstr "फ्रेंच"

msgid "Russian"
msgstr "रूसी"

msgid "Japanese"
msgstr "जापानी"

msgid ""
"Need to reboot mrv2 to change language to {0}.  Are you sure you want to "
"continue?"
msgstr ""
"{0} में भाषा को बदलने के लिए mrv2 की आवश्यकता है क्या आप सुनिश्चित हैं कि आप जारी रखना "
"चाहते हैं?"

msgid "Set Language to {0}, Numbers to {1}"
msgstr "भाषा {0} के लिए, संख्या {1} पर सेट करें"

msgid "Arabic"
msgstr "अरबी"

msgid "Armenian"
msgstr "आर्मेनियाई"

msgid "Basque"
msgstr "नीला"

msgid "Belarusian"
msgstr "बेलारूसीName"

msgid "Bengali"
msgstr "बंगाली"

msgid "Bulgarian"
msgstr "बुल्गारियाई"

msgid "Catalan"
msgstr "केटेलन"

msgid "Chinese"
msgstr "चीनी"

msgid "Czech"
msgstr "चेक"

msgid "Danish"
msgstr "दानिशName"

msgid "Dutch"
msgstr "डच"

msgid "Finnish"
msgstr "फिनिश"

msgid "Galician"
msgstr "गैलिसियाईName"

msgid "Greek"
msgstr "ग्रीक"

msgid "Hebrew"
msgstr "हिब्रू"

msgid "Icelandic"
msgstr "आइसलैंडिक"

msgid "Indonesian"
msgstr "इंडोनेशियाईName"

msgid "Italian"
msgstr "इतालवीName"

msgid "Irish"
msgstr "आयरीशियाईName"

msgid "Korean"
msgstr "कोरियाई"

msgid "Norwegan"
msgstr "नॉर्गेनasia. kgm"

msgid "Persian"
msgstr "फारसी"

msgid "Polish"
msgstr "पोलिशName"

msgid "Tibetan"
msgstr "तिब्बती"

msgid "Romanian"
msgstr "रोमानियाई"

msgid "Serbian"
msgstr "सर्बियाईName"

msgid "Slovenian"
msgstr "स्लोवेनियाईName"

msgid "Swedish"
msgstr "स्वीडिशName"

msgid "Thai"
msgstr "थाई"

msgid "Turkish"
msgstr "तुर्की"

msgid "Vietnamese"
msgstr "विएतनामी"

msgid "Welsh"
msgstr "पेलोपोन्स"

msgid "Yiddish"
msgstr "यिशिशिश"

msgid "Zulu"
msgstr "ज़ुलु"

msgid ""
"\n"
"Hotkeys:   "
msgstr ""
"\n"
"गीत-सूचियाँ:   "

msgid "   and   "
msgstr "   और   "

msgid ""
"\n"
"Reset:   "
msgstr ""
"\n"
"रीसेट:   "

msgid ""
"\n"
"Hotkey: "
msgstr ""
"\n"
"गर्म हवा: "

msgid "@B12@C7@b@.Function\t@B12@C7@b@.Hotkey"
msgstr "@B12"

msgid ""
"Hotkey \"%s\" already used in \"%s\".\n"
"Do you want to override it?"
msgstr ""
"\"%s\" को \"%s\" में पहले से ही प्रयोग किया जा रहा है. क्या आप इसे ओवरराइड करना चाहते "
"हैं?"

msgid ""
"Corruption in hotkeys preferences. Hotkey '{0}' for {1} will not be "
"available.  Already used in {2}."
msgstr ""
"गर्मकी वरीयताएँ में भ्रष्टाचार. {1} के लिए हॉटकी '{0}' उपलब्ध नहीं होगा. पहले से ही {2} "
"में इस्तेमाल किया जा चुका है."

msgid "Allows you to select different image channels or layers."
msgstr "आपको भिन्न छवि चैनल या परतों को चुनने देता है."

msgid "Reduce gain 1/4 stop (divide by sqrt(sqrt(2)))."
msgstr "Asctt( squququg) द्वारा प्राप्त किए गए अंश को कम करें."

msgid "Increase gain 1/4 stop (multiply by sqrt(sqrt(2)))."
msgstr "Amact( equg) द्वारा गुणनpt( ectqug) की संख्या बढ़ती है."

msgid "Allows you to adjust the gain or exposure of the image."
msgstr "छवि के लाभ या एक्सपोजर को आपको समायोजित करने देता है."

msgid "Allows you to adjust the saturation of the image."
msgstr "यहाँ पर छवि के संतृप्ति समायोजन को सेट करने की अनुमति देता है."

msgid ""
"Allows you to adjust gamma curve for display.\n"
"Value is:  pow( 2, 1/x )."
msgstr "प्रदर्शन के लिए गामा वक्र को समायोजित करने देता है. मान है: po( 2, 1/ x)."

msgid "Toggle Edit Mode."
msgstr "संपादन मोड टॉगल करें."

msgid "Scrubbing Tool"
msgstr "स्क्रैचिंग औज़ार"

msgid "Area Select Tool"
msgstr "क्षेत्र चुनें"

msgid "Freehand Drawing Tool"
msgstr "फ्रीहैण्ड ड्राइंग औज़ार"

msgid "Eraser Tool"
msgstr "मिटाने का औजार"

msgid "Polygon Tool"
msgstr "बहुभुज औज़ार."

msgid "Circle Tool"
msgstr "वृत्त औज़ार"

msgid "Rectangle Tool"
msgstr "चतुर्भुज औज़ार"

msgid "Arrow Tool"
msgstr "तीर औज़ारName"

msgid "Text Tool.   Right click to edit previously stamped text."
msgstr "पाठ औज़ार. पिछला दबाने पर पाठ संपादित करने के लिए दायाँ क्लिक करें."

msgid "Undo Draw"
msgstr "आरेखित करें"

msgid "Redo Draw"
msgstr "दोहराएँ"

msgid "Go to the beginning of the sequence."
msgstr "अनुक्रम के प्रारंभ में जाएँ"

msgid "Play sequence backwards."
msgstr "अनुक्रम पीछे से खेलें."

msgid "Go back one frame."
msgstr "वापस एक फ्रेम जाओ."

msgid "Stop playback."
msgstr "प्लेबैक रोकें"

msgid "Play sequence forwards."
msgstr "अनुक्रम आगे खेलें"

msgid "Go to the end of the sequence."
msgstr "अनुक्रम के अंत में जाएँ"

msgid "Set In Point"
msgstr "बिन्दु में सेट करें"

msgid "Set Out Point"
msgstr "बाहर बिन्दु सेट करें"

msgid "Image zoom setting."
msgstr "छवि ज़ूम सेटिंग."

msgid ""
"\n"
"\n"
"Mousewheel to zoom in and out."
msgstr ""
"\n"
"\n"
"ज़ूम करने के लिए माउस क्लिक करें और बाहर."

msgid ""
"\n"
"Alt + Right Mouse Button to zoom in and out."
msgstr ""
"\n"
"ऑल्ट + दायाँ माउस बटन को जूम करने और बाहर होने के लिए."

msgid ""
"\n"
"\n"
"0 to 9 to zoom to a specific level."
msgstr ""
"\n"
"\n"
"0 से 9 के लिए विशिष्ट स्तर पर जूम करें."

msgid "Load Directory"
msgstr "निर्देशिका लोड करें"

msgid "Reels (*.{"
msgstr "रील्स (*.{ file)"

msgid "Images (*.{"
msgstr "छवियाँ (*. squgres)"

msgid "Sessions (*."
msgstr "सत्र (*. s)"

msgid "All (*.{"
msgstr "सभी"

msgid "Movies (*.{"
msgstr "मूवी (*.{"

msgid "Load Image(s)"
msgstr "छवि लोड करें"

msgid "Load Movie or Sequence"
msgstr "चलचित्र लोड करें या अनुक्रम लोड करें"

msgid "Save OTIO timeline"
msgstr "ओआईओ टाइम सहेजें"

msgid "Save Python Script"
msgstr "पायथन स्क्रिप्ट सहेजें"

msgid "Load Python Script"
msgstr "पायथन स्क्रिप्ट लोड करें"

msgid "LUTS (*.{"
msgstr "LUTS (*.{"

msgid "Load LUT"
msgstr "LUTL लोड करें"

msgid "Subtitles (*.{"
msgstr "सबटाइटल (*.{)"

msgid "Load Subtitle"
msgstr "सबटाइटल लोड करें"

msgid "Audios (*.{"
msgstr "ऑडियो्स (*.{ file)"

msgid "Load Audio"
msgstr "ऑडियो लोड करें"

msgid "Save Single Frame"
msgstr "एकल फ्रेम सहेजें"

msgid "Save Audio"
msgstr "ऑडियो सहेजें"

msgid "Save Movie or Sequence"
msgstr "मूवी या अनुक्रम सहेजें"

msgid "Annotations (*.{json})"
msgstr "व्याख्याएँ (*.{lan})"

msgid "Save Annotations to JSON"
msgstr "JSON में एनोटेशन सहेजें"

msgid "Acrobat PDF (*.{pdf})"
msgstr "एक्रोबास पीडीएफ (*.{pdf})"

msgid "Save Annotations to PDF"
msgstr "व्याख्याएँ को पीडीएफ़ में सहेजें"

msgid "Session"
msgstr "सत्र"

msgid "Open Session"
msgstr "सत्र खोलें"

msgid "Save Session"
msgstr "सत्र सहेजें"

msgid "OCIO config (*.{"
msgstr "OCO कॉन्फ़िग (*.{"

msgid "Load OCIO Config"
msgstr "ओसीआईओ कॉन्फ़िग लोड करें"

msgid "Default"
msgstr "डिफ़ॉल्ट"

msgid ""
"You have unsaved changes. Do you want to save the session before closing?"
msgstr "आपके पास असंरक्षित परिवर्तन हैं। क्या आप सत्र बंद करने से पहले इसे सहेजना चाहते हैं?"

msgid "Save"
msgstr "सहेजें"

msgid "Don't Save"
msgstr "सहेजें नहीं"

msgid "Annotations"
msgstr "व्याख्याएँ"

msgid "Background"
msgstr "पृष्ठभूमि"

msgid "Color"
msgstr "रंग"

msgid "Color Area"
msgstr "रंग क्षेत्र"

msgid "Devices"
msgstr "डिवाइस"

msgid "Environment Map"
msgstr "एनवायरनमेंट नक्शा"

msgid "Histogram"
msgstr "हिस्टोग्राम"

msgid "Logs"
msgstr "लॉग"

msgid "Media Information"
msgstr "मीडिया जानकारी"

msgid "NDI"
msgstr "एनडीआई"

msgid "Python"
msgstr "पायथन"

msgid "Settings"
msgstr "विन्यास"

msgid "USD"
msgstr "USD"

msgid "Vectorscope"
msgstr "वेक्टर- ग्राफ"

msgid "Hotkeys"
msgstr "सार्वत्रिक फटाफट कुंजियां"

msgid "Preferences"
msgstr "वरीयताएँ"

msgid "About"
msgstr "के बारे में"

msgid "File extension cannot be empty."
msgstr "फ़ाइल एक्सटेंशन रिक्त नहीं हो सकता."

msgid "Saving audio but not with an audio extension."
msgstr "ऑडियो सहेज रहा है लेकिन एक ऑडियो एक्सटेंशन के साथ नहीं है."

msgid "Saving audio but current clip does not have audio."
msgstr "ऑडियो सहेजी जा रही है लेकिन मौजूदा क्लिप के पास ऑडियो नहीं है."

msgid "Saving video but with an audio extension."
msgstr "वीडियो को सहेज रहा है लेकिन एक ऑडियो एक्सटेंशन के साथ."

msgid "Cannot save annotations to .otio file"
msgstr "एनोटेशन्स को.Oiio फ़ाइल में सहेजा नहीं जा सकता"

msgid "View/Mask"
msgstr "दृश्य/मास्क"

msgid "OCIO/     Input Color Space"
msgstr "OCIO/     इनपुट रंग जगह"

msgid "OCIO/     Look"
msgstr "OCIO/      रूप"

msgid "All Monitors"
msgstr "सभी मॉनीटर"

msgid ""
"You are about to clear all annotations.  You can still undo the operation "
"right after. Do you want to continue?"
msgstr ""
"आप सभी एनोटेशन साफ़ करने वाले हैं। आप तुरंत बाद इस क्रिया को पूर्ववत कर सकते हैं। क्या आप "
"जारी रखना चाहते हैं?"

msgid "Pick Color"
msgstr "रंग लें"

msgid "Pick Draw Color and Alpha"
msgstr "रंग तथा अल्फा ड्रा करें"

msgid "Media"
msgstr "मीडिया"

msgid "UI"
msgstr "यूआई"

msgid "Pan And Zoom"
msgstr "पैन एवं ज़ूम"

msgid "Timeline"
msgstr "टाइम-लाइन"

msgid ""
"You have EDLs in the current session.  These will not be saved in the "
"session file.  Do you want to continue?"
msgstr ""
"आपके पास वर्तमान सत्र में ईएलडीएल है. ये सत्र फ़ाइल में सहेजा नहीं जाएगा. क्या आप जारी "
"रखना चाहते हैं?"

msgid "Edit Text Annotation"
msgstr "पाठ व्याख्या संपादित करें"

msgid "No item selected"
msgstr "कोई वस्तु चुना नहीं गया"

msgid "Invalid index for add clip to timeline."
msgstr "समय रेखा में क्लिप जोड़ने के लिए अवैध निर्देशिका."

msgid "Could not get current path."
msgstr "वर्तमान पथ पा नहीं सका."

msgid "EDL item '{0}' no longer loaded.  Cannot undo or redo."
msgstr "EDDL वस्तु '{0}' अब लोड नहीं है. वापस नहीं कर सका या लाल."

msgid "Could not paste {0}.  Error {1}."
msgstr "{0} को {1} में जोड़ नहीं सका."

msgid "Could not save .otio file: {0}"
msgstr ". बीजियो फ़ाइल को सहेज नहीं सका: {0}"

msgid "Error saving {0}. {1}"
msgstr "{0} सहेजने में त्रुटि {1}"

msgid "Empty EDL file.  Not saving."
msgstr "खाली ईएल फ़ाइल. सहेजा नहीं जा सकता."

msgid "Destination file is invalid."
msgstr "गंतव्य फ़ाइल अवैध है."

msgid "You can only add clips to an .otio EDL playlist."
msgstr "आप सिर्फ क्लिप्स को एक सूची में जोड़ सकते हैं."

msgid "Unknown media reference"
msgstr "अज्ञात मीडिया संदर्भ"

msgid "Track #{0} - {1}"
msgstr "ट्रैक 5:{0} - {1}"

msgid "Cannot currently concatenate an .otio file."
msgstr "वर्तमान में के- स्केट नहीं की जा सकी. ooio फ़ाइल."

msgid "Cannot currently concatenate a directory."
msgstr "वर्तमान में एक डिरेक्ट्री को फिर से बनाया नहीं जा सका."

msgid "Could not append video track {0}"
msgstr "वीडियो ट्रैक {0} को जोड़ नहीं सका"

msgid "Could not append audio track {0}"
msgstr "ऑडियो ट्रैक {0} जोड़ नहीं सका"

msgid "%s - Page %d"
msgstr "%s - पृष्ठ %d"

msgid "Frame {0} - TC: {1} - S: {2}"
msgstr "फ्रेम {0} - समयकोड: {1} - S: {2}"

msgid "Image too big.  Will save the viewport size."
msgstr "छवि बहुत बड़ा है. व्यूपोर्ट आकार सहेजेगा."

<<<<<<< HEAD
msgid "Viewport Size: {0} - X={1}, Y={2}"
msgstr "दृश्य आकार: {0} - X={1}, Y={2}"
=======
msgid "Could not read image data from view"
msgstr "दृश्य से छवि डेटा पढ़ा नहीं जा सका"

msgid "Play"
msgstr "बजाएँ"

msgid "Stop"
msgstr "रूकें"
>>>>>>> 8d54ccf6

msgid "Scrub"
msgstr "स्क्रैप"

msgid "Selection"
msgstr "चयन"

msgid "Draw"
msgstr "निकालें"

msgid "Erase"
msgstr "मिटाएँ"

msgid "Circle"
msgstr "वृत्त"

msgid "Filled Circle"
msgstr "भरा हुआ वृत्त"

msgid "Rectangle"
msgstr "चतुर्भुज"

msgid "Filled Rectangle"
msgstr "भरा हुआ चतुर्भुज"

msgid "Arrow"
msgstr "तीर"

msgid "Rotate"
msgstr "घुमाएँ"

msgid "Polygon"
msgstr "बहुभुज"

msgid "Filled Polygon"
msgstr "भरा हुआ बहुभुज"

msgid "Trim"
msgstr "ट्रिग"

msgid "Slip"
msgstr "स्लिप"

msgid "Slide"
msgstr "स्लाइड% 1"

msgid "Ripple"
msgstr "लहरें"

msgid "Roll"
msgstr "फेंकें"

msgid "(no image)"
msgstr "(कोई छवि नहीं)"

msgid "Unknown action mode in "
msgstr "अज्ञात क्रिया विधि इंच"

msgid ""
"Cannot create an annotation here for all frames.  A current frame annotation "
"already exists."
msgstr ""
"सभी फ्रेमों के लिए यहाँ एक एनोटेशन बना नहीं सकता. एक वर्तमान फ्रेम व्याख्या पहले से ही "
"मौजूद है."

msgid ""
"Cannot create an annotation here for current frame.  An all frames "
"annotation already exists."
msgstr "वर्तमान फ्रेम के लिए यहाँ एक एनोटेशन बना नहीं सकता. सभी फ्रेम पहले से ही मौजूद है."

msgid "2.35"
msgstr "2.35"

msgid "1.85"
msgstr "1.85"

msgid "1.66"
msgstr "1.66"

msgid "PMem: %<PRIu64> / %<PRIu64> MB  VMem: %<PRIu64> / %<PRIu64> MB"
msgstr "PMem: %<PRIu64> / %<PRIu64> MB  VMem: %<PRIu64> / %<PRIu64> MB"

msgid "Cache: "
msgstr "कैश: "

msgid "    Used: %.2g of %zu Gb (%.2g %%)"
msgstr "उपयोग में: %.2g of %zu Gb (%.2g %%)"

msgid "    Ahead    V: % 4<PRIu64>    A: % 4<PRIu64>"
msgstr "     आगे     V: % 4<PRIu64>     A: % 4<PRIu64>"

msgid "    Behind   V: % 4<PRIu64>    A: % 4<PRIu64>"
msgstr "      पीछे    V: % 4<PRIu64>     A: % 4<PRIu64>"

msgid "HDR monitor found."
msgstr "HDR मॉनिटर पाया गया।"

msgid "HDR monitor not found or not configured."
msgstr "HDR मॉनिटर नहीं मिला या कॉन्फ़िगर नहीं किया गया।"

msgid "Edit Text"
msgstr "पाठ संपादित करें"

msgid "Could not convert message to shape: "
msgstr "संदेश को आकार में परिवर्तित नहीं कर सका:"

msgid "File/Open/Movie or Sequence"
msgstr "फ़ाइल/खोलें/मूवी या अनुक्रम"

msgid "File/Open/With Separate Audio"
msgstr "फ़ाइल/खोलें/ऑडियो अलग करें"

msgid "File/Open/Single Image"
msgstr "फ़ाइल/खोलें/एकल छवि"

msgid "File/Open/Directory"
msgstr "फ़ाइल/खोलें/निर्देशिका नाम:"

msgid "File/Open/Session"
msgstr "फ़ाइल/खोलें/सत्र"

msgid "File/Save/Movie or Sequence"
msgstr "फ़ाइल/सहेजें/मूवी या अनुक्रम"

msgid "File/Save/Audio"
msgstr "फ़ाइल/सहेजें/ऑडियो"

msgid "File/Save/Single Frame"
msgstr "फ़ाइल/सहेजें/एकल फ्रेम"

msgid "File/Save/Frames to Folder"
msgstr "फ़ाइल/सहेजें/फ़ोल्डर में ढांचा"

msgid "File/Save/OTIO EDL Timeline"
msgstr "फ़ाइल/सहेजें/ओटीआईओ ईएलडी टाइम-लाइन"

msgid "File/Save/Annotations Only"
msgstr "फ़ाइल/सहेजें/सिर्फ व्याख्याएँ"

msgid "File/Save/Annotations as JSON"
msgstr "फ़ाइल/सहेजें/JSON के रूप में व्याख्याएँ"

msgid "File/Save/PDF Document"
msgstr "फ़ाइल/सहेजें/पीडीएफ़ दस्तावेज़"

msgid "File/Save/Session"
msgstr "फ़ाइल/सहेजें/सत्र"

msgid "File/Save/Session As"
msgstr "फ़ाइल/सहेजें/सत्र ऐसे"

msgid "File/Close Current"
msgstr "फ़ाइल/मौजूदा विंडो बंद करें"

msgid "File/Close All"
msgstr "फ़ाइल/सभी बंद करें"

msgid "File/Recent/%s"
msgstr "फ़ाइल/हालिया/%s"

msgid "File/Quit"
msgstr "फ़ाइल/बाहर जाएँ"

msgid "Window/Presentation"
msgstr "विंडो/प्रस्तुतीकरण"

msgid "Window/Full Screen"
msgstr "विंडो/पूर्ण स्क्रीन"

msgid "Window/Float On Top"
msgstr "विंडो/ऊपर से फ्लोट"

msgid "Window/Secondary"
msgstr "विंडो/माध्यमिक"

msgid "Window/Secondary Float On Top"
msgstr "विंडो/द्वितीयक फ्लोट ऊपर पर"

msgid "Window/Toggle Click Through"
msgstr "विंडो/के द्वारा क्लिक टॉगल करें"

msgid "Window/More UI Transparency"
msgstr "विंडो/अधिक यूआई पारदर्शिता"

msgid "Window/Less UI Transparency"
msgstr "विंडो/कम यूआई ट्रांसपेरेंसी"

msgid "View/Tool Bars/Toggle Menu Bar"
msgstr "दृश्य/ औजारपट्टी पट्टी/ टॉगल मेन्यू पट्टी"

msgid "View/Tool Bars/Toggle Top Bar"
msgstr "दृश्य/औज़ार पट्टी/शीर्ष पट्टी टॉगल करें"

msgid "View/Tool Bars/Toggle Pixel Bar"
msgstr "दृश्य/ औजारपट्टी पट्टी/ टॉगल पिक्सेल पट्टी"

msgid "View/Tool Bars/Toggle Timeline Bar"
msgstr "दृश्य/ औजारपट्टी पट्टी/ टॉगल टाइम पट्टी"

msgid "View/Tool Bars/Toggle Status Bar"
msgstr "दृश्य/ औजारपट्टी पट्टी/ टॉगल स्थिति पट्टी"

msgid "View/Tool Bars/Toggle Action Dock"
msgstr "दृश्य/ औजारपट्टी पट्टी/ टॉगल क्रिया डॉक करें"

msgid "View/Auto Frame"
msgstr "दृश्य/फ्रेम स्वचालित फ्रेम"

msgid "View/Safe Areas"
msgstr "दृश्य/सुरक्षित क्षेत्र"

msgid "View/OpenEXR/Data Window"
msgstr "दृश्य/OpenEXR/डाटा विंडो"

msgid "View/OpenEXR/Display Window"
msgstr "दृश्य/OpenEXR/विंडो प्रदर्शित करें"

msgid "View/OpenEXR/Ignore Display Window"
msgstr "दृश्य/ ओपनएक्सआर/ अनदेखा करें विंडो"

msgid "Panel/One Panel Only"
msgstr "फलक/सिर्फ एक फलक"

msgid "Panel/"
msgstr "पैनल/"

msgid "Window/"
msgstr "विंडो/"

msgid "Unknown menu entry "
msgstr "अज्ञात मेन्यू प्रविष्टि"

msgid "Render/Color Channel"
msgstr "रेंडर/रंग चैनल"

msgid "Render/Red Channel"
msgstr "रेंडर/चैनल फिर से लोड करें (e)"

msgid "Render/Green Channel "
msgstr "रेंडर/हरा चैनल"

msgid "Render/Blue Channel"
msgstr "रेंडर/ब्लू चैनल"

msgid "Render/Alpha Channel"
msgstr "रेंडर/अल्फ़ा चैनल"

msgid "Render/Lumma"
msgstr "रेंडर/लुम्मा"

msgid "Render/Mirror X"
msgstr "रेंडर/प्रतिबिम्ब एक्स"

msgid "Render/Mirror Y"
msgstr "रेंडर/प्रतिबिम्ब Y"

msgid "Render/Rotate/-90 Degrees"
msgstr "रेंडर/घुमाएँ/- 90 डिग्रीज़"

msgid "Render/Rotate/+90 Degrees"
msgstr "रेंडर/घुमाएँ/+ 90 डिग्रीज़"

msgid "Render/Video Levels/From File"
msgstr "रेंडर/वीडियो स्तर/फ़ाइल से"

msgid "Render/Video Levels/Legal Range"
msgstr "रेंडर/वीडियो स्तर/लाइग सीमा"

msgid "Render/Video Levels/Full Range"
msgstr "रेंडर/वीडियो स्तर/पूरा सीमा"

msgid "Render/Alpha Blend/None"
msgstr "रेंडर/अल्फा ब्लेंड/कुछ नहीं"

msgid "Render/Alpha Blend/Straight"
msgstr "रेंडर/अल्फा ब्लेंड/स्ट्रेट"

msgid "Render/Alpha Blend/Premultiplied"
msgstr "रेंडर/अल्फा ब्लेंड/पूर्वगुणित"

msgid "Render/Minify Filter/Nearest"
msgstr "रेंडर/न्यूनतमीकरण फ़िल्टर/निकटस्थ"

msgid "Render/Minify Filter/Linear"
msgstr "रेंडर/न्यूनतमीकरण फ़िल्टर/लीनियर"

msgid "Render/Magnify Filter/Nearest"
msgstr "रेंडर/आवाही फ़िल्टर/निकटस्थ"

msgid "Render/Magnify Filter/Linear"
msgstr "रेंडर/आवाही फ़िल्टर/लीनियर"

msgid "Render/HDR/Auto Normalize"
msgstr "रेंडर/HDR/स्वचालित सामान्य करें"

msgid "Render/HDR/Invalid Values"
msgstr "रेंडर/HDR/अवैध मान"

msgid "Render/HDR/Ignore Chromaticities"
msgstr "रेंडर/HDR/टॉगलिकता अनदेखा करें"

msgid "Render/HDR Data/From File"
msgstr "रेंडर/HDR डेटा/फ़ाइल से"

msgid "Render/HDR Data/Inactive"
msgstr "रेंडर/HDR डेटा/निष्क्रिय"

msgid "Render/HDR Data/Active"
msgstr "रेंडर/HDR डेटा/सक्रिय"

msgid "Render/HDR/Tonemap"
msgstr "रेंडर/HDR/टोनमैप"

msgid "Render/HDR/Gamut Mapping"
msgstr "रेंडर/HDR/सरगम मानचित्रण"

msgid "Playback/Stop"
msgstr "प्लेबैक/रूकें"

msgid "Playback/Forwards"
msgstr "प्लेबैक/आगे"

msgid "Playback/Backwards"
msgstr "प्लेबैक/पीछे से"

msgid "Playback/Toggle Playback"
msgstr "प्लेबैक/प्लेबैक टॉगल करें"

msgid "Playback/Toggle In Point"
msgstr "प्लेबैक/बिन्दु में टॉगल करें"

msgid "Playback/Toggle Out Point"
msgstr "प्लेबैक/टॉगल बिन्दु"

msgid "Playback/Toggle In\\/Out Otio Clip"
msgstr "प्लेबैक/टॉगल इंच\\/ओतयो काटें"

msgid "Playback/Loop Playback"
msgstr "प्लेबैक/लूप प्लेबैक"

msgid "Playback/Playback Once"
msgstr "प्लेबैक/प्लेबैक एक बार"

msgid "Playback/Playback Ping Pong"
msgstr "प्लेबैक/प्लेबैक पिंग पीong"

msgid "Playback/Go to/Start"
msgstr "प्लेबैक/यहाँ जाएँ/प्रारंभ"

msgid "Playback/Go to/End"
msgstr "प्लेबैक/यहाँ जाएँ/End"

msgid "Playback/Go to/Previous Frame"
msgstr "प्लेबैक/यहाँ जाएँ/पिछला फ्रेम"

msgid "Playback/Go to/Next Frame"
msgstr "प्लेबैक/यहाँ जाएँ/अगला फ्रेम"

msgid "Playback/Go to/Previous Clip"
msgstr "प्लेबैक/यहाँ जाएँ/पिछला क्लिप"

msgid "Playback/Go to/Next Clip"
msgstr "प्लेबैक/यहाँ जाएँ/अगला क्लिप"

msgid "Playback/Go to/Previous Annotation"
msgstr "प्लेबैक/GenericName"

msgid "Playback/Go to/Next Annotation"
msgstr "प्लेबैक/GenericName"

msgid "Playback/Annotation/Toggle Visible"
msgstr "प्लेबैक/एनोटेशन/दृश्यता टॉगल करें"

msgid "Playback/Annotation/Clear"
msgstr "प्लेबैक/व्याख्या/साफ करें"

msgid "Playback/Annotation/Clear All"
msgstr "प्लेबैक/व्याख्या/सभी साफ करें"

msgid "View/Mask/%s"
msgstr "दृश्य/मास्क/%s"

msgid "View/Hud"
msgstr "दृश्य/Hud"

msgid "View/Compare/None"
msgstr "देखें/तुलना/इनमें से कोई नहीं"

msgid "View/Compare/Overlay"
msgstr "देखें/तुलना/ओवरले"

msgid "View/Compare/Wipe"
msgstr "देखें/तुलना/pocha"

msgid "View/Compare/Difference"
msgstr "देखें/तुलना/भिन्नता"

msgid "View/Compare/Horizontal"
msgstr "देखें/तुलना/हॉरिजॉन्टल"

msgid "View/Compare/Vertical"
msgstr "देखें/तुलना/वर्टिकल"

msgid "View/Compare/Tile"
msgstr "देखें/तुलना/टाइल"

msgid "Timeline/Cache/Clear"
msgstr "टाइम-लाइन/कैश/साफ करें"

msgid "Timeline/Cache/Update Frame"
msgstr "टाइम-लाइन/कैश/फ्रेम अद्यतन करें"

msgid "Timeline/Editable"
msgstr "टाइम-लाइन/संशोधनीय"

msgid "Timeline/Edit Associated Clips"
msgstr "टाइम-लाइन/ एडिट क्लिप"

msgid "Timeline/Frame View"
msgstr "टाइम-लाइन/फ्रेम दृश्य"

msgid "Timeline/Scroll To Current Frame"
msgstr "टाइम-लाइन/ स्क्रॉल को मौज़ूदा फ्रेम में"

msgid "Timeline/Track Info"
msgstr "टाइम-लाइन/ट्रैक सूचना"

msgid "Timeline/Clip Info"
msgstr "टाइम-लाइन/सूचना काटें"

msgid "Timeline/Thumbnails/None"
msgstr "टाइम-लाइन/लघु छवि/कुछ नहीं"

msgid "Timeline/Thumbnails/Small"
msgstr "टाइम-लाइन/लघु छवि/छोटा"

msgid "Timeline/Thumbnails/Medium"
msgstr "टाइम-लाइन/लघु छवि/मध्यम"

msgid "Timeline/Thumbnails/Large"
msgstr "टाइम-लाइन/लघु छवि/बड़ा"

msgid "Timeline/Transitions"
msgstr "टाइम-लाइन/स्लाइड संक्रमण:"

msgid "Timeline/Markers"
msgstr "टाइम-लाइन/मार्कर्स"

msgid "Timeline/Visible Tracks/{0}"
msgstr "टाइम-लाइन/दृष्टिगोचर ट्रैक्स/{0}"

msgid "Image/Next"
msgstr "छवि/अगला"

msgid "Image/Next Limited"
msgstr "छवि/अगली सीमा"

msgid "Image/Previous"
msgstr "छवि/पिछला"

msgid "Image/Previous Limited"
msgstr "छवि/पिछला सीमा"

msgid "Image/Version/First"
msgstr "छवि/संस्करण/प्रथम"

msgid "Image/Version/Last"
msgstr "छवि/संस्करण/अंतिम"

msgid "Image/Version/Previous"
msgstr "छवि/संस्करण/पिछला"

msgid "Image/Version/Next"
msgstr "छवि/संस्करण/अगला"

msgid "Image/Compare Mode/A"
msgstr "छवि/मोड से तुलना करें/A"

msgid "Image/Compare Mode/B"
msgstr "छवि/मोड से तुलना करें/B"

msgid "Image/Compare Mode/Wipe"
msgstr "छवि/मोड से तुलना करें/पट्टी पोंछना प्रभाव"

msgid "Image/Compare Mode/Overlay"
msgstr "छवि/मोड से तुलना करें/सीमा: (S)"

msgid "Image/Compare Mode/Difference"
msgstr "छवि/मोड से तुलना करें/भिन्नता"

msgid "Image/Compare Mode/Horizontal"
msgstr "छवि/मोड से तुलना करें/क्षैतिज"

msgid "Image/Compare Mode/Vertical"
msgstr "छवि/मोड से तुलना करें/लंबवत"

msgid "Image/Compare Mode/Tile"
msgstr "छवि/मोड से तुलना करें/टाइल"

msgid "Image/Go to/%s"
msgstr "छवि/यहाँ जाएँ/%s"

msgid "Image/Compare/%s"
msgstr "छवि/तुलना करें/%s"

msgid "Edit/Frame/Cut"
msgstr "संपादन/फ्रेम/Cut"

msgid "Edit/Frame/Copy"
msgstr "संपादन/फ्रेम/नक़ल"

msgid "Edit/Frame/Paste"
msgstr "संपादन/फ्रेम/चिपकाएँ"

msgid "Edit/Frame/Insert"
msgstr "संपादन/फ्रेम/प्रविष्ट"

msgid "Edit/Audio Clip/Insert"
msgstr "संपादन/ऑडियो क्लिप/प्रविष्ट"

msgid "Edit/Audio Clip/Remove"
msgstr "संपादन/ऑडियो क्लिप/हटाएँ"

msgid "Edit/Audio Gap/Insert"
msgstr "संपादन/ऑडियो जीप/प्रविष्ट"

msgid "Edit/Audio Gap/Remove"
msgstr "संपादन/ऑडियो जीप/हटाएँ"

msgid "Edit/Slice"
msgstr "संपादन/स्लाइस करें"

msgid "Edit/Remove"
msgstr "संपादन/हटाएँ"

msgid "Edit/Undo"
msgstr "संपादन/पहले जैसा"

msgid "Edit/Redo"
msgstr "संपादन/दोहराएँ"

msgid "OCIO/Presets"
msgstr "OCIO/प्रीसेट"

msgid "OCIO/In Top Bar"
msgstr "OCIO/शीर्ष पट्टी में"

msgid "OCIO/Toggle"
msgstr "OCIO/टॉगल"

msgid "OCIO/Current"
msgstr "OCIO/मौज़ूदा"

msgid "OCIO/         ICS: %s"
msgstr "ओसीआईओ/ आईसीएस: %s"

msgid "OCIO/     Display: %s"
msgstr "OCIO/     Display: %s"

msgid "OCIO/        View: %s"
msgstr "OCIO/        View: %s"

msgid "OCIO/  Monitor #%d Display: %s"
msgstr "OCIO/  Monitor #%d Display: %s"

msgid "OCIO/  Monitor #%d    View: %s"
msgstr "OCIO/  Monitor #%d    View: %s"

msgid "OCIO/        Look: %s"
msgstr "ओसीआईओ/ लुक: %s"

msgid "OCIO/        LUT: %s"
msgstr "ओसीआईओ/ एलयूटी: %s"

msgid "OCIO/Change Current File"
msgstr "OCIO/मौज़ूदा फ़ाइल बदलें"

msgid "OCIO/Displays"
msgstr "OCIO/प्रदर्शक"

msgid "Sync/Send/Media"
msgstr "सिंक/भेजें/मीडिया"

msgid "Sync/Send/UI"
msgstr "सिंक/भेजें/UI"

msgid "Sync/Send/Pan And Zoom"
msgstr "सिंक/भेजें/पैन एवं ज़ूम"

msgid "Sync/Send/Color"
msgstr "सिंक/भेजें/रंग"

msgid "Sync/Send/Timeline"
msgstr "सिंक/भेजें/टाइम-लाइन"

msgid "Sync/Send/Annotations"
msgstr "सिंक/भेजें/व्याख्याएँ"

msgid "Sync/Send/Audio"
msgstr "सिंक/भेजें/ऑडियो"

msgid "Sync/Accept/Media"
msgstr "सिंक/स्वीकारें/मीडिया"

msgid "Sync/Accept/UI"
msgstr "सिंक/स्वीकारें/UI"

msgid "Sync/Accept/Pan And Zoom"
msgstr "सिंक/स्वीकारें/पैन एवं ज़ूम"

msgid "Sync/Accept/Color"
msgstr "सिंक/स्वीकारें/रंग"

msgid "Sync/Accept/Timeline"
msgstr "सिंक/स्वीकारें/टाइम-लाइन"

msgid "Sync/Accept/Annotations"
msgstr "सिंक/स्वीकारें/व्याख्याएँ"

msgid "Sync/Accept/Audio"
msgstr "सिंक/स्वीकारें/ऑडियो"

msgid "Voice Annotation/Record"
msgstr "वॉइस एनोटेशन/रिकॉर्ड"

msgid "Voice Annotation/Play"
msgstr "वॉइस एनोटेशन/चलाएँ"

msgid ""
"In '{0}' expected a function as a value or a tuple containing a Python "
"function and a string with menu options in it."
msgstr "'{0}' में एक फंक्शन या टीप के रूप में वांछित है जिसमें पायथन फंक्शन तथा मेन्यू विकल्प हैं."

msgid ""
"In '{0}' expected a function a tuple containing a Python function and a "
"string with menu options in it."
msgstr ""
"'{0}' में एक फंक्शन Tuple की उम्मीद है जिसमें पायथन फंक्शन है तथा इसमें मेन्यू विकल्प के साथ "
"वाक्यांश."

msgid "Help/Documentation"
msgstr "मदद/दस्तावेज़ीकरण"

msgid "Help/About"
msgstr "मदद/के बारे में"

msgid "Monitor "
msgstr "मॉनीटर"

msgid "Favorites"
msgstr "पसंदीदा"

msgid "My Computer"
msgstr "मेरा कम्प्यूटर"

msgid "My Documents"
msgstr "मेरे दस्तावेज़"

msgid "Desktop"
msgstr "डेस्कटॉप"

msgid "Home"
msgstr "घर"

msgid "Temporary"
msgstr "अस्थायी"

msgid "Size"
msgstr "आकार"

msgid "Date"
msgstr "तारीख़"

msgid "Owner"
msgstr "मालिक"

msgid "Permissions"
msgstr "अनुमतियाँ"

msgid "New Folder"
msgstr "नया फ़ाइल"

msgid "Rename"
msgstr "नाम बदलें"

msgid "Delete"
msgstr "मिटाएँ"

msgid "Ok"
msgstr "ओके"

msgid "Location"
msgstr "स्थान"

msgid "Show Hidden Files"
msgstr "छुपी फ़ाइलें दिखाएँ"

msgid "File Types"
msgstr "फ़ाइल प्रकार"

msgid "All Files (*)"
msgstr "सभी फ़ाइलें (*)"

msgid "Go back one directory in the history"
msgstr "इतिहास में एक निर्देशिका पीछे जाएँ"

msgid "Go forward one directory in the history"
msgstr "इतिहास में एक निर्देशिका आगे जाएँ"

msgid "Go to the parent directory"
msgstr "जनक निर्देशिका में जाएँ"

msgid "Refresh this directory"
msgstr "इस निर्देशिका को ताज़ा करें"

msgid "Delete file(s)"
msgstr "फ़ाइल(ओं) मिटाएँ"

msgid "Create new directory"
msgstr "नई डिरेक्ट्री बनाएँ"

msgid "Add this directory to my favorites"
msgstr "इस डिरेक्ट्री को मेरे पसंदीदा में जोड़ें"

msgid "Preview files"
msgstr "पूर्वावलोकन फ़ाइल"

msgid "List mode"
msgstr "सूची मोड"

msgid "Wide list mode"
msgstr "संपूर्ण सूची मोड"

msgid "Detail mode"
msgstr "विवरण विधि"

msgid ""
"Could not create directory '%s'. You may not have permission to perform this "
"operation."
msgstr ""
"'%s' निर्देशिका निर्मित नहीं कर सका. आपके पास इस संक्रिया को चलाने की अनुमति नहीं है."

msgid "An error occurred while trying to delete '%s'. %s"
msgstr "'%s' को हटाने की कोशिश के दौरान एक त्रुटि हुई। %s"

msgid "File '%s' already exists!"
msgstr "फ़ाइल '%s' पहले से उपस्थित है!"

msgid "Unable to rename '%s' to '%s'"
msgstr "`%s' का नाम '%s' में बदलने में असमर्थ"

msgid "3GP Movie"
msgstr "3 आयामी मूवी"

msgid "Advanced Systems Format Media"
msgstr "विस्तृत तंत्र फ़ॉर्मेट मीडिया"

msgid "AVCHD Video"
msgstr "AVCHD वीडियो"

msgid "AVI Movie"
msgstr "एम. बी."

msgid "DIVX Movie"
msgstr "DIVX मूवी"

msgid "Digital Video"
msgstr "डिजिटल वीडियो"

msgid "Flash Movie"
msgstr "फ्लैश मूवी"

msgid "Apple's M4V Movie"
msgstr "एप्पल का एम4वी मूवी"

msgid "Matroska Movie"
msgstr "मैरोका मूवी"

msgid "Quicktime Movie"
msgstr "तत्काल समय मूवी"

msgid "MP4 Movie"
msgstr "एमपी4 मूवी"

msgid "MPEG Movie"
msgstr "एमपीईजी मूवी"

msgid "MXF Movie"
msgstr "एमएक्सएफ़ मूवी"

msgid "Ogg Movie"
msgstr "ऑग मूवी"

msgid "Ogg Video"
msgstr "ऑग वीडियो"

msgid "OpenTimelineIO EDL"
msgstr "समय- लाइनIO ईएल खोलें"

msgid "OpenTimelineIO Zipped EDL"
msgstr "ओपनटाइमलाइनआईओ ज़िप्ड ईडीएल"

msgid "Real Media Movie"
msgstr "वास्तविक मीडिया मूवी"

msgid "VOB Movie"
msgstr "वीओब मूवी"

msgid "WebM Movie"
msgstr "वेब- इंजिन"

msgid "WMV Movie"
msgstr "डबल्यूएमवी मूवी"

msgid "RAW Picture"
msgstr "रॉ छवि"

msgid "Bitmap Picture"
msgstr "बिटमैप छवि"

msgid "Cineon Picture"
msgstr "सेनॉन छवि"

msgid "Canon Raw Picture"
msgstr "रॉ इमेज बनाया जा रहा है"

msgid "Kodak Digital Negative"
msgstr "डिजिटल ऋणात्मक"

msgid "DPX Picture"
msgstr "जीपीएक्स छवि"

msgid "EXR Picture"
msgstr "EXR छवि"

msgid "GIF Picture"
msgstr "जीआईएफ छवि"

msgid "HDRI Picture"
msgstr "डीएमआर छवि"

msgid "JPEG Picture"
msgstr "जेपीईजी छवि"

msgid "Softimage Picture"
msgstr "सॉफ्ट इमेज छवि"

msgid "Portable Network Graphics Picture"
msgstr "नेटवर्क ग्राफिक्स चित्रName"

msgid "Portable Pixmap"
msgstr "पोर्टेबल पिक्समैप"

msgid "Photoshop Picture"
msgstr "फोटो"

msgid "SGI Picture"
msgstr "एसजीजी छवि"

msgid "Stereo OpenEXR Picture"
msgstr "स्टीरियो ओपनएक्सआर छवि खोलें"

msgid "TGA Picture"
msgstr "टीजीए छवि"

msgid "TIFF Picture"
msgstr "टिफ़ छवि"

msgid "MP3 music"
msgstr "एमपी3 संगीत"

msgid "OGG Vorbis music"
msgstr "ओग्वेश संगीत"

msgid "Wave music"
msgstr "वेव संगीत"

msgid "OpenUSD Asset"
msgstr "ओपन- जीएल अससेट"

msgid "OpenUSD Zipped Asset"
msgstr "प्लाड असड्डName"

msgid "OpenUSD Compressed Asset"
msgstr "ओपन- पीजीपी असंसेट"

msgid "OpenUSD ASCII Asset"
msgstr "एसएओ- एसडी एसआर (यासेट) खोलें"

msgid "Another process using the file."
msgstr "फ़ाइल का उपयोग कर एक और प्रक्रिया."

msgid "Jan"
msgstr "जनवरी"

msgid "Feb"
msgstr "फ़रवरी"

msgid "Mar"
msgstr "मार्च"

msgid "Apr"
msgstr "अप्रैल"

msgid "May"
msgstr "मई"

msgid "Jun"
msgstr "जून"

msgid "Jul"
msgstr "जुलाई"

msgid "Aug"
msgstr "अगस्त"

msgid "Sep"
msgstr "सितंबर"

msgid "Oct"
msgstr "अक्टूबर"

msgid "Nov"
msgstr "नवंबर"

msgid "Dec"
msgstr "डिवाइस"

msgid "Replace"
msgstr "बदलें"

msgid "Find:"
msgstr "ढूंढें:"

msgid "Replace:"
msgstr "बदलें:"

msgid "Replace All"
msgstr "सभी बदलें"

msgid "Replace Next"
msgstr "अगला बदलें"

msgid "Build Environment:"
msgstr "वातावरण बिल्ड करें:"

msgid "\tDistribution: "
msgstr "\tवितरण: "

msgid "\tDesktop Environment: "
msgstr "\tडेस्कटॉप वातावरण: "

msgid "\tKernel Info: "
msgstr "\tकर्नेल जानकारी: "

msgid "Running Environment:"
msgstr "चलने का वातावरण:"

msgid "D\t\t\t\t\t=\tDecoding supported"
msgstr "D\t\t\t\t\t=\tडिकोडिंग समर्थित"

msgid "\tE\t\t\t\t=\tEncoding supported"
msgstr "\tE\t\t\t\t=\tएनकोडिंग समर्थित"

msgid "\t\tI\t\t\t=\tIntra frame-only codec"
msgstr "\t\tI\t\t\t=\tइनतम फ्रेम- सिर्फ कोडेक"

msgid "\t\t\tL\t\t=\tLossy compression"
msgstr "\t\t\tL\t\t=\tनुकसान की संपीडन"

msgid "\t\t\t\tS\t=\tLossless compression"
msgstr "\t\t\t\tS\t=\tनुक़सानरहित संपीडन"

msgid "With clang "
msgstr "यदि आप चाहते हैं कि कोई आपके साथ हो, तो आप क्या कर सकते हैं?"

msgid "With gcc "
msgstr "जीसीसी के साथ"

msgid "With msvc "
msgstr "msvc के साथ"

msgid "mrv2 depends on:"
msgstr "mrv2 इस पर निर्भर करता है:"

msgid "Vendor:\t"
msgstr "विक्रेता:"

msgid "Renderer:\t"
msgstr "रेंडरर:"

msgid "Version:\t"
msgstr "संस्करणः"

msgid "Max. Texture Size:\t"
msgstr "अधिकतम संरचना आकार:"

msgid "This is a list of contributors to the mrv2 project:"
msgstr "यह एमआरवी2 परियोजना में योगदानों की सूची है:"

msgid "Mark an area in the image with SHIFT + the left mouse button"
msgstr "एसएचओआईटी + बायाँ माउस बटन से छवि का क्षेत्र चिह्नित करें"

msgid "&Copy"
msgstr "नक़ल (C)"

msgid "Everything OK. "
msgstr "सब कुछ ठीक है."

msgid "GPU: Unknown"
msgstr "गापीयू: अज्ञात"

msgid "Elapsed"
msgstr "बीता हुआ"

msgid "Remaining"
msgstr "बाकी"

msgid "FPS"
msgstr "FPS"

msgid "Undock"
msgstr "पहले जैसा (o)"

msgid "Dock"
msgstr "डॉक"

msgid "Dismiss"
msgstr "छोड़ें"

msgid "Drag Box"
msgstr "बक्सा खींचें"

msgid "Unknown type for mrvOCIOBrowser"
msgstr "mrvoIOrr के लिए अज्ञात प्रकार"

msgid "Wayland supports Float on Top only through hotkeys.  Press {0}."
msgstr "पथलैंड सिर्फ ऊपरी में फ्लोट्स के माध्यम से समर्थित करता है. दबाएँ {0}"

msgid ""
"Wayland does not support Float on Top.  Use your Window Manager to set a "
"hotkey for it."
msgstr ""
"पथलैंड ऊपरी पर फ्लोट समर्थित नहीं करता. अपने विंडो प्रबंधक का उपयोग इसके लिए गर्मकी सेट "
"करने के लिए करें."

msgid "Session: "
msgstr "सत्र:"

msgid "No GNOME Shell Hotkey for Float On Top.  Setting it globally to '{0}'"
msgstr "फ्लोट के लिए कोई गनोम शैलकी ऊपरी पर नहीं. इसे दुनिया भर में '{0}' पर सेट करें"

msgid ""
"This will disable events for mrv2, allowing them to pass through to windows "
"below it.\n"
"\n"
"Give window focus to disable."
msgstr ""
"यह एमरवी2 की घटनाओं को अक्षम करेगा, इसे नीचे विंडो में भेजने की अनुमति देगा.\n"
"\n"
"विंडो फ़ोकस करने पर ध्यान केंद्रित करें."

msgid "Continue"
msgstr "जारी रखें"

msgid ""
"This will disable events for mrv2, allowing them to pass through to windows "
"below it.\n"
"\n"
"Give window focus (click on the taskbar icon)\n"
"to disable."
msgstr ""
"यह एमरवी2 की घटनाओं को अक्षम करेगा, इसे नीचे विंडो में भेजने की अनुमति देगा.\n"
"\n"
"विंडो फ़ोकस दें ( कार्यपट्टी प्रतीक पर क्लिक करें)\n"
"अक्षम करने के लिए."

msgid "Window click through ON"
msgstr "विंडो चालू होने पर क्लिक करें"

msgid "Window click through OFF"
msgstr "विंडो बन्द करने के द्वारा क्लिक करें"

msgid "Edit/&Copy"
msgstr "संपादन/नक़ल"

msgid "Reset to default value"
msgstr "डिफ़ॉल्ट मान में रीसेट करें"

msgid "&File/&Clone"
msgstr "फ़ाइल/क्लोन"

msgid "&File/&Refresh Cache"
msgstr "फ़ाइल/कैश ताज़ा करें"

msgid "&Copy/&Filename"
msgstr "नक़ल/फ़ाइलनाम"

msgid "&Update/&Thumbnails"
msgstr "&अद्यतन/&थंबनेल"

msgid "&Show/In &File Manager"
msgstr "दिखाएँ/फ़ाइल प्रबंधक"

msgid "Maximum:"
msgstr "अधिकतम:"

msgid "Copy/Color"
msgstr "नक़ल/रंग"

msgid "Area"
msgstr "क्षेत्र"

msgid "pixel"
msgstr "पिक्सेल"

msgid "pixels"
msgstr "पिक्सेल्स"

msgid "Maximum"
msgstr "अधिकतम"

msgid "Minimum"
msgstr "न्यूनतम"

msgid "Range"
msgstr "सीमा"

msgid "Mean"
msgstr "औसत"

msgid "Track #%d - %s"
msgstr "ट्रैक #%d - %s"

msgid "Same Size"
msgstr "एक जैसे आकार"

msgid "Half Size"
msgstr "आधा आकार"

msgid "Quarter Size"
msgstr "चौथाई आकार"

msgid "TV (Legal Range)"
msgstr "TV (लाइग सीमा)"

msgid "PC (Full Range)"
msgstr "PC (पूरा सीमा)"

msgid "BGR"
msgstr "BGR"

msgid "bt709"
msgstr "bt709"

msgid "FCC"
msgstr "FCC"

msgid "SMPTE240m"
msgstr "SMPTE240m"

msgid "bt601"
msgstr "bt601"

msgid "bt2020"
msgstr "bt2020"

msgid "unspecified"
msgstr "अ- निर्दिष्ट"

msgid "reserved"
msgstr "सुरक्षित"

msgid "bt470m"
msgstr "bt470m"

msgid "SMPTE170m"
msgstr "SMPTE170m"

msgid "Film"
msgstr "फ़िल्म"

msgid "SMPTE428"
msgstr "SMPTE428"

msgid "SMPTE431"
msgstr "SMPTE431"

msgid "SMPTE432"
msgstr "SMPTE432"

msgid "EBU3213"
msgstr "EBU3213"

msgid "gamma22"
msgstr "gamma22"

msgid "gamma28"
msgstr "gamma28"

msgid "smpte240m"
msgstr "smpte240m"

msgid "linear"
msgstr "linear"

msgid "log"
msgstr "log"

msgid "logsqrt"
msgstr "logsqrt"

msgid "iec61966-2-4"
msgstr "iec61966-2-4"

msgid "bt1361"
msgstr "bt1361"

msgid "iec61966-2-1"
msgstr "iec61966-2-1"

msgid "bt2020-10"
msgstr "bt2020-10"

msgid "bt2020-12"
msgstr "bt2020-12"

msgid "bt2100"
msgstr "bt2100"

msgid "hlg"
msgstr "hlg"

msgid "Save Movie Options"
msgstr "मूवी विकल्प सहेजें"

msgid "Common Settings"
msgstr "सामान्य विन्यास"

msgid "Save Annotations"
msgstr "व्याख्याएँ सहेजें"

msgid ""
"Save Annotations burned into the movie or sequence.\n"
"It also allows saving OpenEXRs from an 8-bit movie and changing OpenEXR's "
"pixel type.\n"
"\n"
"Furthermore, it allows saving A/B or Tiled comparisons and baking OCIO.\n"
"\n"
"However, it is limited to the size of your screen."
msgstr ""
"फिल्म या अनुक्रम में जले हुए एनोटेशन सहेजें।\n"
"यह 8-बिट फिल्म से OpenEXR को सहेजने और OpenEXR के पिक्सेल प्रकार को बदलने की भी अनुमति "
"देता है।\n"
"\n"
"इसके अलावा, यह A/B या टाइल्ड तुलना सहेजने और OCIO को बेक करने की अनुमति देता है।\n"
"\n"
"हालाँकि, यह आपकी स्क्रीन के आकार तक सीमित है।"

msgid "Video Options"
msgstr "वीडियो विकल्प"

msgid "Resolution"
msgstr "रिसॉल्यूशन"

msgid "Resolution of movie to save."
msgstr "बचाने के लिए फिल्म का प्रस्ताव."

msgid "Hardware Codec"
msgstr "हार्डवेयर कोडेक"

msgid "Profile"
msgstr "प्रोफाइल"

msgid "FFMpeg's Profile settings."
msgstr "FFMPg का प्रोफ़ाइल सेटिंग."

msgid "?"
msgstr "?"

msgid "Help on Profile"
msgstr "प्रोफाइल पर मदद"

msgid "Pixel Format"
msgstr "पिक्सेल प्रारूप"

msgid "FFMpeg's Pixel Format for the codec selected"
msgstr "चुने गए कोडेकों के लिए FFMOg के पिक्सेल प्रारूप"

msgid "Help on Pixel Format"
msgstr "पिक्सेल प्रारूप में मदद"

msgid "Preset"
msgstr "प्रीसेट"

msgid "FFMpeg's Preset setting for the codec selected."
msgstr "चुने गए कोडेकों के लिए FFMPEREGEGENK विन्यास."

msgid "Help on Preset"
msgstr "प्रीसेट पर मदद"

msgid "Advanced Settings"
msgstr "विस्तृत विन्यास"

msgid "Help on Advance Settings"
msgstr "उन्नत विन्यास पर मदद"

msgid "Audio Options"
msgstr "ऑडियो विकल्प"

msgid "FFMpeg's Audio Codec settings."
msgstr "एफएफएमपी का ऑडियो कोडेक विन्यास."

msgid "Note that while saving with audio, the audio will not be heard."
msgstr "नोट करें कि ऑडियो के साथ सहेजते समय, ऑडियो सुना नहीं जाएगा."

msgid "Help Window"
msgstr "मदद विंडो"

msgid "Override"
msgstr "ओवरराइड"

msgid "Select this to override all the parameters below."
msgstr "नीचे दिए गए सभी पैरामीटर्स को ओवरराइड करने के लिए इसे चुनें."

msgid "Color Range"
msgstr "रंग सीमाएं"

msgid "FFMpeg's Color Range for the codec selected"
msgstr "चुने गए कोडेकों के लिए FFMOGE का रंग सीमा"

msgid "FFMpeg's Color Space for the codec selected"
msgstr "चुने गए कोडेकों के लिए FFMOGE का रंग जगह"

msgid "FFMpeg's Color Primaries setting for the codec selected."
msgstr "चुने गए कोडेकों के लिए FFMPENK का रंग सेट."

msgid "FFMpeg's Color Transfer Function settings for the codec selected."
msgstr "FFMOG का रंग ट्रांसफर सूची चुने गए codec के लिए फंक्शन सेटिंग."

msgid "Profile Help"
msgstr "प्रोफ़ाइल मदद"

msgid ""
"\n"
"  The Profile setting allows you to select\n"
"  the codec and profile for video saving.\n"
"\n"
"  Each profile has its benefits and drawbacks.\n"
"\n"
"  None - This is mpeg4 compatible with DVD movies.\n"
"  H264 - Only if mrv2 has been compiled as GPL.  One\n"
"         of the most popular codecs, but it is now\n"
"         becoming obsolete.\n"
"  ProRes - ProRes is a family of codecs developed by \n"
"           Apple.\n"
"           The Normal version strikes a balance \n"
"           between quality and file size.  \n"
"  ProRes_Proxy - Most compressed ProRes, offering the\n"
"                 smallest file size.  \n"
"                 Good for offline editing.\n"
"  ProRes_LT - More compressed than normal ProRes but \n"
"              less than Proxy.  Good for offline \n"
"              editing.\n"
"  ProRes_HQ - Less compressed then normal ProRes.  \n"
"              Often used for mastering and final \n"
"              delivery.\n"
"  ProRes_4444 - Highest quality ProRes format, \n"
"                offering full 4:4:4\n"
"                chroma sampling (color information \n"
"                for each pixel).\n"
"                Preserves the most detail and color \n"
"                accuracy, ideal for high-end workflows \n"
"                like color grading and visual effects.\n"
"                Supports alpha channels for \n"
"                compositing graphics with \n"
"                transparency.\n"
"  ProRes_XQ - Highest quality version of ProRes 4444, \n"
"              designed for high-dynamic-range (HDR) \n"
"              imagery.\n"
"  VP9 - Codec developed by Google.  High compression \n"
"        ratio.\n"
"        It supports a whole range of pixel formats to\n"
"        balance disk space vs. quality.\n"
"        Good for high-end delivery for either Web or \n"
"        online review.\n"
"  Cineform - codec developed by GoPro, that rivals \n"
"             ProRes in features, except for HDR.  \n"
"             It was discontinued in 2021, but most \n"
"             packages may support it.\n"
"             It does not compress as well as ProRes \n"
"             or VP9.\n"
"             It supports alpha channels for \n"
"             compositing graphics with transparency.\n"
"  AV1 - New generation codec which is gaining support from\n"
"        Google, Netflix and Amazon.  Compresses better than VP9 \n"
"        or H264 for the same quality but requires more computer\n"
"        resources.  Optimal for video reviews.\n"
"  HAP - RGB/A codec which is optimized for fast playback with\n"
"        CPU decoding.  It does not compress that well.\n"
"        It needs hap-alpha* presets to save alpha channel.\n"
"\n"
"  Hardware encoding is only supported on newer MacBook\n"
"  Pro with M1 or newer chips.  H264, Prores, VP9 and\n"
"  AV1 are supported or soon will be.\n"
"  "
msgstr ""
"\n"
"  प्रोफाइल सेटिंग आपको वीडियो सेविंग के लिए कोडेक और प्रोफाइल चुनने की अनुमति देती है।\n"
"\n"
"  प्रत्येक प्रोफाइल के अपने लाभ और हानियाँ हैं।\n"
"\n"
"  None - यह mpeg4 है जो DVD फिल्मों के साथ संगत है।\n"
"  H264 - केवल यदि mrv2 को GPL के रूप में संकलित किया गया है।  एक\n"
"         सबसे लोकप्रिय कोडेक्स में से एक है, लेकिन अब यह\n"
"         अप्रचलित हो रहा है।\n"
"  ProRes - ProRes कोडेक्स का एक परिवार है जिसे \n"
"           Apple द्वारा विकसित किया गया है।\n"
"           नॉर्मल संस्करण गुणवत्ता और फ़ाइल आकार के बीच संतुलन \n"
"           बनाता है।\n"
"  ProRes_Proxy - सबसे संकुचित ProRes, सबसे छोटे फ़ाइल आकार की पेशकश करता है।\n"
"                 ऑफ़लाइन संपादन के लिए अच्छा है।\n"
"  ProRes_LT - सामान्य ProRes से अधिक संकुचित लेकिन \n"
"              Proxy से कम।  ऑफ़लाइन \n"
"              संपादन के लिए अच्छा है।\n"
"  ProRes_HQ - सामान्य ProRes की तुलना में कम संकुचित।\n"
"              अक्सर मास्टरिंग और अंतिम \n"
"              वितरण के लिए उपयोग किया जाता है।\n"
"  ProRes_4444 - ProRes का सबसे उच्च गुणवत्ता वाला स्वरूप, \n"
"                पूर्ण 4:4:4 रंग सैंपलिंग (प्रत्येक पिक्सेल के लिए रंग जानकारी) प्रदान करता "
"है।\n"
"                सबसे अधिक विवरण और रंग सटीकता को बनाए रखता है, उच्च-स्तरीय वर्कफ़्लो "
"के लिए आदर्श \n"
"                जैसे कि रंग ग्रेडिंग और दृश्य प्रभाव।\n"
"                पारदर्शिता के साथ ग्राफिक्स को कंपोज़ करने के लिए एल्पा चैनलों का समर्थन "
"करता है।\n"
"  ProRes_XQ - ProRes 4444 का सबसे उच्च गुणवत्ता वाला संस्करण, \n"
"              उच्च-गति-रेंज (HDR) इमेजरी के लिए डिज़ाइन किया गया।\n"
"  VP9 - Google द्वारा विकसित कोडेक।  उच्च संपीड़न \n"
"        अनुपात।\n"
"        यह डिस्क स्थान बनाम गुणवत्ता को संतुलित करने के लिए विभिन्न पिक्सेल स्वरूपों की एक "
"श्रृंखला का समर्थन करता है।\n"
"        वेब या ऑनलाइन समीक्षा के लिए उच्च-स्तरीय वितरण के लिए अच्छा है।\n"
"  Cineform - GoPro द्वारा विकसित कोडेक, जो ProRes के साथ सुविधाओं में प्रतिस्पर्धा "
"करता है, HDR को छोड़कर।\n"
"             इसे 2021 में समाप्त कर दिया गया था, लेकिन अधिकांश \n"
"             पैकेज इसका समर्थन कर सकते हैं।\n"
"             यह ProRes या VP9 की तुलना में उतना संकुचित नहीं करता है।\n"
"             यह पारदर्शिता के साथ ग्राफिक्स को कंपोज़ करने के लिए एल्पा चैनलों का समर्थन "
"करता है।\n"
"  AV1 - नई पीढ़ी का कोडेक जो Google, Netflix और Amazon से समर्थन प्राप्त कर रहा "
"है।  समान गुणवत्ता के लिए VP9 \n"
"        या H264 की तुलना में बेहतर संपीड़न करता है लेकिन अधिक कंप्यूटर संसाधनों की "
"आवश्यकता होती है।\n"
"        वीडियो समीक्षाओं के लिए आदर्श।\n"
"  HAP - RGB/A कोडेक जो तेज़ प्लेबैक के लिए ऑप्टिमाइज़ किया गया है\n"
"        CPU डिकोडिंग के साथ।  यह उतना अच्छा संकुचित नहीं करता है।\n"
"        इसे एल्पा चैनल को सहेजने के लिए hap-alpha* प्रीसेट की आवश्यकता होती है।\n"
"\n"
"  हार्डवेयर एन्कोडिंग केवल नए MacBook Pro के साथ M1 या नए चिप्स पर समर्थित है।  H264, "
"Prores, VP9 और\n"
"  AV1 समर्थित हैं या जल्द ही होंगे।\n"
"  "

msgid "Pixel Format Help"
msgstr "पिक्सेल प्रारूप मदद"

msgid ""
"\n"
"  The Pixel Format specifies how the video is encoded in the\n"
"  file.  Each codec and profile has a number of pixel formats \n"
"  it supports.\n"
"  There are two main types of pixel formats supported:\n"
"\n"
"      - YUV (Luminance, Cr, Cb)\n"
"      - BGR (RGB with reversed channels)\n"
"      - RGB\n"
"\n"
"  In addition, some codecs support alpha channel (transparency),\n"
"  like BGRA.\n"
"\n"
"  The other element of the codec is the 'P' which indicates the\n"
"  channels are stored in planar order, instead of each component\n"
"  interleaved.\n"
"\n"
"  Finally, the number in the pixel format name indicates the\n"
"  number of bits the pixel format uses to encode.  \n"
"  Normal values for that are 8, 10, 12 and 16.\n"
"\n"
"  "
msgstr ""
"\n"
" पिक्सेल प्रारूप निर्दिष्ट करता है कि वीडियो को फ़ाइल में कैसे एनकोड किया जाता है। प्रत्येक "
"कोडेक और प्रोफ़ाइल में कई पिक्सेल प्रारूप होते हैं जिन्हें वह समर्थन करता है।\n"
" दो मुख्य प्रकार के पिक्सेल प्रारूप समर्थित हैं:\n"
"\n"
" - YUV (ल्यूमिनेंस, Cr, Cb)\n"
" - BGR (उलटे चैनलों के साथ RGB)\n"
" - RGB\n"
"\n"
" इसके अलावा, कुछ कोडेक अल्फा चैनल (पारदर्शिता) का समर्थन करते हैं,\n"
" जैसे BGRA.\n"
"\n"
" कोडेक का दूसरा तत्व 'P' है जो इंगित करता है कि\n"
" चैनल प्रत्येक घटक\n"
" इंटरलीव्ड के बजाय प्लानर ऑर्डर में संग्रहीत हैं।\n"
"\n"
" अंत में, पिक्सेल प्रारूप नाम में संख्या पिक्सेल प्रारूप द्वारा उपयोग किए जाने वाले बिट्स की "
"संख्या को इंगित करती है एनकोड करें। \n"
" इसके लिए सामान्य मान 8, 10, 12 और 16 हैं।\n"
"\n"
" "

msgid "Preset Help"
msgstr "प्रीसेट मदद"

msgid ""
"\n"
"\n"
"  The Preset setting allows you to store and pass\n"
"  flags to FFmpeg (the video engine that mrv2 uses) to \n"
"  easily control the quality and size of the video besides\n"
"  the pixel format.\n"
"\n"
"  When choosing the quality you should set in this order:\n"
"    - Profile\n"
"    - Pixel Format\n"
"    - Preset\n"
"\n"
"  The preset files are stored in the presets/ directory of the \n"
"  mrv2 install but you can configure the directory by using the\n"
"  environment variable $STUDIOPATH/presets.\n"
"\n"
"  The naming of the files is the name of the profile-preset.pst.\n"
"\n"
"  The format is very simple, with comments and colon separated \n"
"  options.\n"
"  "
msgstr ""
"\n"
"\n"
" प्रीसेट सेटिंग आपको FFmpeg (वीडियो इंजन जिसका mrv2 उपयोग करता है) में फ़्लैग स्टोर करने "
"और पास करने की अनुमति देती है ताकि पिक्सेल फ़ॉर्मेट के अलावा वीडियो की गुणवत्ता और आकार "
"को आसानी से नियंत्रित किया जा सके।\n"
"\n"
" गुणवत्ता चुनते समय आपको इस क्रम में सेट करना चाहिए:\n"
" - प्रोफ़ाइल\n"
" - पिक्सेल फ़ॉर्मेट\n"
" - प्रीसेट\n"
"\n"
" प्रीसेट फ़ाइलें mrv2 इंस्टॉल की presets/ निर्देशिका में संग्रहीत हैं लेकिन आप पर्यावरण चर "
"$STUDIOPATH/presets का उपयोग करके निर्देशिका को कॉन्फ़िगर कर सकते हैं।\n"
"\n"
" फ़ाइलों का नामकरण प्रोफ़ाइल-preset.pst का नाम है।\n"
"\n"
" फ़ॉर्मेट बहुत सरल है, जिसमें टिप्पणियाँ और कोलन अलग-अलग विकल्प हैं।\n"
" "

msgid "Advanced Settings Help"
msgstr "उन्नत विन्यास मदद"

msgid ""
"\n"
"\n"
"  The Advanced Settings allows you store \n"
"  metadata in the movie file to determine where \n"
"  and how it was created.  Useful to indicate, \n"
"  for example, if a set of 8-bit images were \n"
"  bt709 or some other color space.\n"
"\n"
"  If you don't know what those settings do, \n"
"  DON'T MESS WITH THEM!\n"
"  "
msgstr ""
"\n"
"\n"
"विस्तृत विन्यास आपको भंडारित करने देता है\n"
"फिल्म फ़ाइल में मेटाडाटा निर्धारित करने के लिए यह निर्धारित करने हेतु कि कहाँ जाएँ\n"
"और उसे हर तरह के सामान से वुसअत दी\n"
"उदाहरण के लिए, यदि 8 बिट छवियों का सेट होता है\n"
"Bt709 या कुछ अन्य रंग जगह.\n"
"\n"
"आप नहीं जानते कि उन सेटिंग क्या करते हैं,\n"
"एम के साथ मत बनो!\n"
"  "

msgid "1/9"
msgstr "1/9"

msgid "1/8"
msgstr "1/8"

msgid "1/7"
msgstr "1/7"

msgid "1/6"
msgstr "1/6"

msgid "1/5"
msgstr "1/5"

msgid "1/4"
msgstr "1/4"

msgid "1/3"
msgstr "1/3"

msgid "1/2"
msgstr "1/2"

msgid "x1"
msgstr "x1"

msgid "x2"
msgstr "x2"

msgid "x3"
msgstr "x3"

msgid "x4"
msgstr "x4"

msgid "x5"
msgstr "x5"

msgid "x6"
msgstr "x6"

msgid "x7"
msgstr "x7"

msgid "x8"
msgstr "x8"

msgid "x9"
msgstr "x9"

msgid "FIT"
msgstr "FIT"

msgid "RGBA"
msgstr "आरजीबीए"

msgid "Hex"
msgstr "Hex"

msgid "8bit"
msgstr "8 बिट"

msgid "HSV"
msgstr "HSV"

msgid "HSL"
msgstr "HSL"

msgid "XYZ CIE XYZ"
msgstr "एक्सवायय सीआई एक्सYZ"

msgid "xyY CIE xyY"
msgstr "एक्सीसी एक्सyy"

msgid "Lab CIELAB (L*a*b*)"
msgstr "लाम्बिला (एल* b* b *)"

msgid "Luv CIELUV (L*u*v*)"
msgstr "LuvuUV (एल*v*v*)"

msgid "YUV (Analog PAL)"
msgstr "YUV (अनुप्रयोग)"

msgid "YDbDr (Analog SECAM/PAL-N)"
msgstr "यावर (ArologCID)/पैड- एन)"

msgid "YIQ (Analog NTSC)"
msgstr "YIQ (AlLACKR)"

msgid "ITU-601 (Digital PAL/NTSC YCbCr)"
msgstr "ITU- 61 (डिस्कल PLACK/ 2006 YCKCLCKr)"

msgid "ITU-709 (Digital HDTV YCbCr)"
msgstr "ITU-709 (ड्रल- टीवी YCBCKCKR)"

msgid "Full"
msgstr "पूरा"

msgid "Original"
msgstr "असली"

msgid "Y (Luminance)"
msgstr "Y (ल्यूमन)"

msgid "Y' (Lumma)"
msgstr "Y' (Lum्मा)"

msgid "L (Lightness)"
msgstr "एल (ज्योति)"

msgid "XY"
msgstr "XY"

msgid "Image coordinate of pixel under mouse."
msgstr "माउस के अंतर्गत पिक्सेल का छवि निर्देशांक."

msgid ""
"Switch RGBA display between floating point, hexadecimal (0..0xff) and "
"decimal (0..255)."
msgstr ""
"फ्लोटिंग पाइंट, हेक्साडेसीमल (0.. 0xf) तथा दशमलव के बीच आरजीबीए प्रदर्शन स्विच करें."

msgid "Red value of image pixel under mouse."
msgstr "माउस के अंतर्गत छवि पिक्सेल का पुनः आकार."

msgid "Green value of image pixel under mouse."
msgstr "माउस के अंतर्गत छवि पिक्सेल का हरा मान."

msgid "Blue value of image pixel under mouse."
msgstr "माउस के अंतर्गत छवि पिक्सेल का नीला मूल्य."

msgid "Alpha value of image pixel under mouse."
msgstr "माउस के अंतर्गत छवि पिक्सेल का अल्फा मान."

msgid "8-bit sample of image pixel under mouse."
msgstr "माउस के अंतर्गत छवि पिक्सेल का 8- बिट नमूना."

msgid ""
"Switch pixel color space information display for the pixel under the cursor."
msgstr "संकेतक के नीचे पिक्सेल के लिए पिक्सेल के रंग जगह सूचना प्रदर्शक बदलें."

msgid "Hue value of image pixel under mouse."
msgstr "माउस के अंतर्गत छवि पिक्सेल का वर्ण मूल्य."

msgid "Saturation value of image pixel under mouse."
msgstr "माउस के अंतर्गत छवि पिक्सेल का संतृप्ति मूल्य."

msgid "Value (Intensity) of image pixel under mouse."
msgstr "माउस के अंतर्गत छवि पिक्सेल का मान (एनटीआई) है."

msgid "F"
msgstr "F"

msgid ""
"Displays:\n"
"* Full Pixel Values (Gamma, Gain and LUT)\n"
"* Original (No Gamma, No Gain, No Lut)"
msgstr ""
"प्रदर्शित करता है:\n"
"* (F) सम्पूर्ण पिक्सेल मूल्य (जीममामा, गेन और LUT)\n"
"* (O) मूल में (कोई गामा नहीं, कोई गेन नहीं, न तो लूत)"

msgid "Y"
msgstr "Y"

msgid ""
"Switch brightness calculation.\n"
"Y (Luminance) is the pixel value according to Rec709:\n"
"      Y = 0.2126 R + 0.7152 G + 0.0722 B\n"
"Y' (Lumma) is the weighted pixel value according to:\n"
"      Y' = ( R + G + B ) / 3.0\n"
"L (Lightness) is the human perception of luminance of the image which is non "
"linear.\n"
"According to CIE No.15.2:\n"
"      L = (116 * Y ^ 1/3 - 16) / 100\n"
"A pixel of Y = 0.18 (L = 0.5) will appear about half as bright as Y = L = "
"1.0 (white)."
msgstr ""
"स्विच चमक गणना.\n"
"Y (ल्यूमिनेंस) Rec709 के अनुसार पिक्सेल मान है:\n"
" Y = 0.2126 R + 0.7152 G + 0.0722 B\n"
"Y' (लुम्मा) भारित पिक्सेल मान है:\n"
" Y' = ( R + G + B ) / 3.0\n"
"L (लाइटनेस) छवि की चमक की मानवीय धारणा है जो गैर रेखीय है.\n"
"CIE नंबर 15.2 के अनुसार:\n"
" L = (116 * Y ^ 1/3 - 16) / 100\n"
"Y = 0.18 (L = 0.5) का पिक्सेल Y = L = 1.0 (सफ़ेद) से लगभग आधा चमकीला दिखाई देगा."

msgid "Luminance of image pixel under mouse."
msgstr "माउस के अंतर्गत छवि पिक्सेल का आनंद."

msgid "Seconds"
msgstr "सेकेंड"

msgid "Timecode"
msgstr "समयकोड"

msgid "120"
msgstr "120"

msgid "60"
msgstr "60"

msgid "59.94"
msgstr "59.94"

msgid "50"
msgstr "50"

msgid "48"
msgstr "48"

msgid "47.952"
msgstr "47.952"

msgid "30"
msgstr "30"

msgid "29.976"
msgstr "29.976"

msgid "25"
msgstr "25"

msgid "24"
msgstr "24"

msgid "23.976"
msgstr "23.976"

msgid "15"
msgstr "15"

msgid "14.988"
msgstr "14.988"

msgid "12.5"
msgstr "12.5"

msgid "12"
msgstr "12"

msgid "11.988"
msgstr "11.988"

msgid "F:"
msgstr "F:"

msgid "Switch between Frame, Seconds and Timecode display"
msgstr "फ्रेम, द्वितीय तथा समयकोड प्रदर्शन के बीच स्विच करें"

msgid "Current frame."
msgstr "मौज़ूदा फ्रेम."

msgid "@|<"
msgstr "@|<"

msgid "@<"
msgstr "@<"

msgid "@<|"
msgstr "@<|"

msgid "@||"
msgstr "@||"

msgid "@|>"
msgstr "@|>"

msgid "Advance one frame."
msgstr "एक फ्रेम को उन्नत करें."

msgid "@>"
msgstr "@>"

msgid "Play sequence forward."
msgstr "अनुक्रम आगे खेलें"

msgid "@>|"
msgstr "@>|"

msgid "Looping mode (Loop, Once, Ping-Pong)"
msgstr "लूपिंग मोड (सूची, एक बार, पिंग-ंग)"

msgid "Some default frame rate settings."
msgstr "कुछ तयशुदा फ्रेम दर सेटिंग."

msgid "Allows you to adjust frame rate playback."
msgstr "आपको फ्रेम दर प्लेबैक को समायोजित करने देता है."

msgid "Mute audio or switch audio tracks with the right mouse button."
msgstr "माउस बटन से ऑडियो ट्रैक स्विच या स्विच करें."

msgid "Audio Volume"
msgstr "ध्वनि आवाज़"

msgid "S"
msgstr "S"

msgid "Allows you to set starting frame for timeline."
msgstr "समयरेखा के लिए प्रारंभ फ्रेम सेट करने देता है."

msgid "E"
msgstr "E"

msgid "Allows you to set the ending frame for timeline."
msgstr "समय रेखा के लिए अंतिम फ्रेम सेट करने देता है."

msgid "mrv2"
msgstr "एमरवी2"

msgid "MenuBar"
msgstr "मेन्यू पट्टी"

msgid "Edit"
msgstr "संपादन"

msgid "Fit Window to Image"
msgstr "विंडो छवि में फिट करें"

msgid "TopBar"
msgstr "शीर्ष पट्टी"

msgid "Layers"
msgstr "परतें"

msgid "Exposure, Saturation, and Gamma"
msgstr "प्रदर्शन, संतृप्ति, और गामा"

msgid "Exposure and Gain"
msgstr "एक्सपोज़र तथा गेन"

msgid "Exposure"
msgstr "एक्सपोज़र"

msgid "f/8"
msgstr "f/8"

msgid "Toggle gain between 1 and the previous setting."
msgstr "टॉगल करें 1 और पिछले सेटिंग के बीच."

msgid "Gain"
msgstr "गेन"

msgid "Gain image value.  A simple multiplier of the image pixel values."
msgstr "गेन छवि मूल्य. छवि पिक्सेल मान का एक सरल गुणक"

msgid "Toggle Saturation between current and previous setting."
msgstr "वर्तमान और पिछले विन्यासों के बीच संतृप्ति टॉगल करें."

msgid "Saturation Input"
msgstr "संतृप्ति इनपुट"

msgid "Saturation value."
msgstr "संतृप्ति मूल्य."

msgid "Toggle gamma between 1 and the previous setting."
msgstr "1 तथा पिछले सेटिंग के बीच गामा टॉगल करें."

msgid "Gamma Input"
msgstr "गामा इनपुट"

msgid ""
"Allows you to adjust gamma curve for display.\n"
"Value is:  pow( 2, 1/x );"
msgstr "प्रदर्शन के लिए गामा वक्र समायोजित करने देता है. मान है: po( 2, 1/ x);"

msgid "ICS, View, Look"
msgstr "ICS, दृश्य, रूप"

msgid "Input Color Space"
msgstr "इनपुट रंग जगह"

msgid "OCIO input color space for the image"
msgstr "छवि के लिए OCO इनपुट रंग जगह"

msgid "View"
msgstr "दृश्य"

msgid "OCIO Display/View"
msgstr "OCO प्रदर्शन/दृश्य"

msgid "Look"
msgstr "रूप"

msgid "OCIO Looks"
msgstr "ओसीएसआईएस"

msgid "TileGroup"
msgstr "टाइल समूह"

msgid "Polygon Tool."
msgstr "बहुभुज औज़ार."

msgid "Opacity of pen stroke"
msgstr "पेन स्ट्रोक की अपारदर्शिता"

msgid "Switch Colors"
msgstr "रंग बदलें"

msgid "Old Color Used.  Click on the Arrow to alternate."
msgstr "पुराना रंग उपयोग में आता है. वैकल्पिक तीरपर बटण दबाये."

msgid "Undo Last Shape Drawn in Current Frame."
msgstr "वर्तमान फ्रेम में अंतिम आकार फिट हो चुका है."

msgid "Redo Previous Shape Drawn in Current Frame."
msgstr "वर्तमान फ्रेम में पिछला आकार अ- निर्दिष्ट करें."

msgid "DockGroup"
msgstr "समूह डॉक करें"

msgid "BottomBar"
msgstr "निचला पट्टी"

msgid "PixelBar"
msgstr "पिक्सेल पट्टी"

msgid "StatusBar"
msgstr "प्रस्थिति पट्टी दिखायें (_S)"

msgid "Current tool being used."
msgstr "मौज़ूदा औज़ार उपयोग में लिया जा रहा है."

msgid "Half"
msgstr "आधा"

msgid "Float"
msgstr "फ्लोटिंग पाइंट"

msgid "Data Window"
msgstr "डाटा विंडो"

msgid "Display Window"
msgstr "विंडो प्रदर्शित करें"

msgid "Save Image Options"
msgstr "छवि विकल्प सहेजें"

msgid "Annotation Frames Only"
msgstr "सिर्फ व्याख्या ढांचा"

msgid "Save only the annotation frames, not the whole sequence."
msgstr "सिर्फ एनोटेशन फ्रेम को सहेजें, पूरे अनुक्रम को नहीं."

msgid "OpenEXR Options"
msgstr "ओपनईएक्सआर विकल्प"

msgid "OpenEXR's Compression Type"
msgstr "एक्सआर संपीडन क़िस्म खोलें"

msgid "Pixel Type"
msgstr "पिक्सेल प्रकार"

msgid "OpenEXR's Pixel Type"
msgstr "ओपनईएक्सआर पिक्सेल क़िस्म"

msgid "ZIP Compression"
msgstr "संपीडन"

msgid "DWA Compression"
msgstr "DWA संपीडन"

msgid "Contents"
msgstr "सामग्री"

msgid "OpenEXR's Contents to Save"
msgstr "OpenEXR की सामग्री सहेजने के लिए"

msgid "0.00 None"
msgstr "0.00 कुछ नहीं"

msgid "1.00 Square"
msgstr "1.00 वर्ग"

msgid "1.19 Movietone"
msgstr "1.19 आयामी प्लैटोटोन"

msgid "1.37 Academy (Full Frame)"
msgstr "1.37 iमी (पूरा फ्रेम)"

msgid "1.50 Still Photo"
msgstr "1.50 अब भी फोटो"

msgid "1.56 STV - HDTV (14:9)"
msgstr "1.56 टीवी - HDटीवी (14:9)"

msgid "1.66 European Widescreen"
msgstr "1.66 यूरोपीय विस्तार स्क्रीन"

msgid "1.77 HDTV (16:9)"
msgstr "1.77 HDTV (16:9)"

msgid "1.85 Widescreen (3-perf)"
msgstr "1.85 विस्तार स्क्रीन (3-perf)"

msgid "2.00 Univisium"
msgstr "2.00 गैरवीसियम"

msgid "2.10 VistaVision"
msgstr "2.10 बोआ"

msgid "2.20 70mm"
msgstr "2.20 70 मिमी"

msgid "2.35 CinemaScope (old 2.35)"
msgstr "2.35 कोमामाक (old 2.35)"

msgid "2.39 Panavision (new 2.35)"
msgstr "2.39 पैना विभाजन (नया 2.35)"

msgid "4.00 Polyvision"
msgstr "4.00 बहुमुखी"

msgid "Slow"
msgstr "धीमा"

msgid "Medium"
msgstr "मध्यम"

msgid "Fast"
msgstr "तेज"

msgid "Ignore"
msgstr "अनदेखा करें"

msgid "Apply"
msgstr "लागू करें"

msgid "From File"
msgstr "फ़ाइल से"

msgid "Inactive"
msgstr "निष्क्रिय"

msgid "Active"
msgstr "सक्रिय"

msgid "ST2094_40"
msgstr "एसटी2094_40"

msgid "ST2094_10"
msgstr "एसटी2094_10"

msgid "Clip"
msgstr "क्लिप"

msgid "BT2390"
msgstr "बीटी2390"

msgid "BT2446A"
msgstr "बीटी2446ए"

msgid "Spline"
msgstr "स्प्लाइन"

msgid "Reinhard"
msgstr "रीनहार्ड"

msgid "Mobius"
msgstr "मोबियस"

msgid "Hable"
msgstr "Hable"

msgid "Linear Light"
msgstr "रैखिक प्रकाश"

msgid "Auto"
msgstr "स्वचालित"

msgid "Perceptual"
msgstr "परसेप्चुअल"

msgid "Relative"
msgstr "सापेक्ष"

msgid "Absolute"
msgstr "निरपेक्ष"

msgid "Desaturate"
msgstr "सैट्युरेशन घटाएँ"

msgid "Darken"
msgstr "गहरा करें"

msgid "Highlight"
msgstr "हाइलाइट करें"

msgid "base"
msgstr "base"

msgid "plastic"
msgstr "plastic"

msgid "gtk+"
msgstr "gtk+"

msgid "gleam"
msgstr "गहरा लाल रंग"

msgid "oxy"
msgstr "oxy"

msgid "Float Values"
msgstr "फ्लोट मूल्य"

msgid "Hex Values"
msgstr "हेक्साक मान"

msgid "8-bit Values"
msgstr "8- बिट मूल्य"

msgid "Full Lut, Gamma and Gain"
msgstr "पूरा लूत, गामा और गेन"

msgid "Original without Gamma, Gain or Lut"
msgstr "मूल बिना गामा, प्राप्ति या लूत के बगैर"

msgid "CIE XYZ"
msgstr "सीआई एक्सवाय"

msgid "CIE xyY"
msgstr "सीआईआई एक्सy"

msgid "Full Range"
msgstr "पूरा सीमा"

msgid "Legal Range"
msgstr "लीगल सीमा"

msgid "Straight"
msgstr "सीधा"

msgid "Premultiplied"
msgstr "प्री- एम्प्टीज़"

msgid "Nearest"
msgstr "निकटस्थ"

<<<<<<< HEAD
msgid "Ignore"
msgstr "अनदेखा करें"

msgid "Apply"
msgstr "लागू करें"

msgid "Inactive"
msgstr "निष्क्रिय"

msgid "Active"
msgstr "सक्रिय"

msgid "ST2094_40"
msgstr "एसटी2094_40"

msgid "ST2094_10"
msgstr "एसटी2094_10"

msgid "Clip"
msgstr "क्लिप"

msgid "BT2390"
msgstr "बीटी2390"

msgid "BT2446A"
msgstr "बीटी2446ए"

msgid "Spline"
msgstr "स्प्लाइन"

msgid "Reinhard"
msgstr "रीनहार्ड"

msgid "Mobius"
msgstr "मोबियस"

#, fuzzy
msgid "Hable"
msgstr "सक्षम"

msgid "Linear Light"
msgstr "रैखिक प्रकाश"

=======
>>>>>>> 8d54ccf6
msgid "Small"
msgstr "छोटा"

msgid "Large"
msgstr "बड़ा"

msgid "OpenGL only"
msgstr "केवल OpenGL"

msgid "Vulkan and OpenGL"
msgstr "वल्कन और OpenGL"

msgid "29.97"
msgstr "29.97"

msgid "14.985"
msgstr "14.985"

msgid "Loop"
msgstr "पाश"

msgid "Ping Pong"
msgstr "पिंग पांग"

msgid "Button"
msgstr "बटन"

msgid "Video Only"
msgstr "सिर्फ वीडियो"

msgid "Video and Audio"
msgstr "वीडियो और ऑडियो"

msgid "CG"
msgstr "CG"

msgid "Studio"
msgstr "Studio"

msgid "Black Frame"
msgstr "काला फ्रेम"

msgid "Repeat  Frame"
msgstr "फ्रेम को दोहराएँ"

msgid "Scratched  Frame"
msgstr "स्क्रैच्ड फ्रेम"

msgid "Always"
msgstr "हमेशा"

msgid "Presentation Mode"
msgstr "प्रस्तुतीकरण मोड"

msgid "Automatic"
msgstr "स्वचालित"

msgid "Half Float"
msgstr "अवैध फ्लोट"

msgid "Full Float (Accurate)"
msgstr "पूरा फ्लोट (कम्परेट)"

msgid "GPU 0"
msgstr "GPU 0"

msgid "Do Nothing"
msgstr "कुछ नहीं करें"

msgid "Open Logs on Dock"
msgstr "डॉक पर लॉग खोलें"

msgid "Open Logs on Window"
msgstr "विंडो पर लॉग खोलें"

msgid "On Demand From Help Menu"
msgstr "मदद मेन्यू से मांग पर"

msgid "At Start Up"
msgstr "प्रारंभ में"

msgid ""
"This will reset all your preferences to their default values.  Are you sure "
"you want to continue?"
msgstr ""
"यह आपकी सभी पसंद को उनके डिफ़ॉल्ट मान में रीसेट करेगा. क्या आप सुनिश्चित हैं कि आप जारी "
"रखना चाहते हैं?"

msgid "User Interface"
msgstr "प्रयोक्ता अंतरफलक"

msgid "Window Behavior"
msgstr "विंडो व्यवहार"

msgid "Always on Top"
msgstr "हमेशा ऊपर"

msgid ""
"When selected, mrv2's window will always show up on top of other windows on "
"the desktop."
msgstr ""
"जब चुना जाता है, mrv2 का विंडो हमेशा डेस्कटॉप पर अन्य विंडो के शीर्ष पर दिखाई देता है."

msgid "Secondary on Top"
msgstr "ऊपरी पर द्वितीयक"

msgid "Single Instance"
msgstr "एकल उदाहरण"

msgid ""
"When selected, only a single mrv2 instance is allowed.\n"
"If you try to open several mrv2s with different images, all these images "
"will be sent to the already open mrv2."
msgstr ""
"जब चुना जाता है, केवल एक mrrv2 उदाहरण स्वीकार्य है. यदि आप भिन्न छवियों से कई mrv2 "
"खोलने की कोशिश करते हैं, इन सभी छवियों को पहले से ही खुला mvv2 में भेजा जाएगा."

msgid "Auto Refit Image"
msgstr "छवि स्वचलित फिर से लोड करें"

msgid ""
"When selected, mrv2 will apply a fit image operation on each video played.  "
"This effectively means the video will be resized automatically based on the "
"size of the window."
msgstr ""
"जब चुना जाता है, mrv2 प्रत्येक वीडियो लोड पर फिट छवि ऑपरेशन लागू करेगा. इसका मतलब है "
"कि वीडियो का आकार स्वचालित रूप से विंडो के आकार पर आधारित किया जाएगा."

msgid "Raise on Enter"
msgstr "एंटर चालू करें"

msgid ""
"When selected, mrv2 will raise the window to the front once you enter the "
"view window."
msgstr "जब चुना जाता है, mrv2 विंडो को सामने ले जाता है जब आप दृश्य विंडो में प्रवेश करते हैं."

msgid "Normal"
msgstr "सामान्य"

msgid "When selected, mrv2 will resize its window to the first image."
msgstr "जब चयनित होता है, mrv2 इसके विंडो को प्रथम छवि में नया आकार देगा."

msgid "Fullscreen"
msgstr "पूर्णस्क्रीन"

msgid "When selected, mrv2 will start in full screen mode."
msgstr "जब चयनित होता है, mrv2 फुल स्क्रीन मोड में प्रारंभ होगा."

msgid "Presentation"
msgstr "प्रस्तुतीकरण"

msgid "When selected, mrv2 will start in presentation mode."
msgstr "जब चुना जाता है, mrv2 प्रस्तुति मोड में शुरू होगा."

msgid "Maximized"
msgstr "अधिकतम"

msgid "When selected, mrv2 will start in a maximized window."
msgstr "जब चुना जाता है, mrv2 विंडो में शुरू होगा."

msgid "UI Elements"
msgstr "यूआई तत्व"

msgid "Menu Bar"
msgstr "मेन्यू पट्टी"

msgid "When selected, mrv2 will start with the menu bar already shown."
msgstr "जब चुना जाता है, mrv2 मेन्यू पट्टी द्वारा पहले से ही दिखाया गया है."

msgid "Topbar"
msgstr "शीर्षबार"

msgid ""
"When selected, mrv2 will start with its channel, gain, gamma toolbar visible."
msgstr ""
"जब चयनित होता है, mrv2 इसके चैनल से शुरू होगा, प्राप्त करने के लिए गामा औज़ार दृश्य."

msgid "Pixel Toolbar"
msgstr "पिक्सेल औज़ार पट्टी"

msgid "When selected, mrv2 will start with the pixel toolbar shown."
msgstr "जब चयनित होता है, mrv2 पिक्सेल टूलबार के साथ प्रारंभ होगा."

msgid "When selected, mrv2 will start with the timeline shown."
msgstr "जब चयनित होता है, mrv2 समय रेखा के साथ प्रारंभ होगा."

msgid "Status Bar"
msgstr "स्थिति पट्टी"

msgid "When selected, mrv2 will start with the status bar visible."
msgstr "जब चयनित होता है, mrv2 स्थिति पट्टी दिखाई देगा."

msgid "macOS Menus"
msgstr "MLOS मेन्यू"

msgid ""
"This is a macOS setting only.  When selected the menus will appear on the "
"system toolbar instead of the mrv2 toolbar."
msgstr ""
"यह एक एमआईएस सेटिंग है. जब चयनित मेन्यू औज़ार पट्टियों के बजाय तंत्र औज़ार पट्टियों पर प्रकट "
"होगा."

msgid "Tool Dock"
msgstr "औजार डॉक"

msgid "When selected, mrv2 will start with the action tool dock already open."
msgstr "जब चयनित होता है, mrv2 कार्रवाई औज़ार बंद करने के लिए प्रारंभ होगा."

msgid "Only One Panel"
msgstr "सिर्फ एक फलक"

msgid "When selected, mrv2 will start with the only one panel option selected."
msgstr "जब चयनित होता है, mrv2 सिर्फ एक फलक से शुरू होगा जो चुना गया है."

msgid "View Window"
msgstr "विंडो देखें"

msgid "Defaults"
msgstr "तयशुदा"

msgid "Sets the default gain when mrv2 starts."
msgstr "जब एमrv2 शुरू होता है तब डिफ़ॉल्ट प्राप्त नियत करता है."

msgid "Sets the default gamma when mrv2 starts."
msgstr "जब एमrv2 प्रारंभ होगा तो डिफ़ॉल्ट गामा सेट करता है."

msgid "Crop"
msgstr "काँट छाँट करें"

msgid "Allows you to select a standard cropping area around image."
msgstr "छवि के चारों ओर मानक फ़सलिंग क्षेत्र को चुनने देता है."

msgid "Auto Frame"
msgstr "फ्रेम स्वचालित फ्रेम"

msgid "When this is on, View/Auto Frame will be active."
msgstr "जब यह चालू होगा, दृश्य/AutoF> फ्रेम सक्रिय किया जाएगा."

msgid "Safe Areas"
msgstr "सुरक्षित क्षेत्र"

msgid "When mrv2 starts, the safe area display will be active by default."
msgstr "जब एमrv2 शुरू होता है, सुरक्षित क्षेत्र प्रदर्शित डिफ़ॉल्ट द्वारा सक्रिय किया जाएगा."

msgid "OCIO in Top Bar"
msgstr "ऊपरी बार में ओआईओ"

msgid ""
"When mrv2 starts, OCIO should start in the top bar instead of color "
"adjustments."
msgstr ""
"जब mrv2 शुरू होता है, OCIO को रंग समायोजन के बजाए शीर्ष बार में प्रारंभ होना चाहिए."

msgid "Zoom Speed"
msgstr "ज़ूम गति"

msgid "HUD"
msgstr "HUD"

msgid ""
"This area specifies which elements should be shown as a HUD overlay on the "
"view screen."
msgstr ""
"यह क्षेत्र निर्दिष्ट करता है कि कौन से तत्वों को दृश्य स्क्रीन पर HUDR के रूप में दिखाया जाए."

msgid "Frame"
msgstr "फ्रेम"

msgid "Frame Range"
msgstr "फ्रेम सीमा"

msgid "Frame Count"
msgstr "फ्रेम गणना"

msgid "Memory"
msgstr "मेमोरी"

msgid "Attributes"
msgstr "गुणधर्म"

msgid "File Requester"
msgstr "फ़ाइल निवेदनर"

msgid "Single Click to Travel Drawers"
msgstr "यात्रियों के लिए एक क्लिक करें"

msgid ""
"When using mrv2's file chooser, a single click on a folder will open it."
msgstr ""
"जब mrv2 का फ़ाइल चयनक इस्तेमाल किया जाता है, एक फ़ोल्डर पर एक क्लिक इसे खोल देगा."

msgid "Thumbnails Active"
msgstr "लघु छवि सक्रिय"

msgid "Show thumbnails for known files."
msgstr "ज्ञात फ़ाइलों के लिए लघु छवि दिखाएँ."

msgid "USD Thumbnails"
msgstr "यूएसडी लघु छवि"

msgid "Show Thumbnails for USD files (can be slow if they are big)"
msgstr "यूएसडी फ़ाइलों के लिए लघु छवि दिखाएँ (यदि वे बड़े हैं तो धीमा हो सकता है)"

msgid "Use Native File Chooser"
msgstr "नेटिव फ़ाइल चयनक इस्तेमाल करें"

msgid ""
"If selected, the natlve file chooser will be used.  If unselected, mrv2's "
"standard file chooser will be used."
msgstr ""
"यदि चयनित किया जाता है,lv फ़ाइल चयनक इस्तेमाल किया जाएगा. यदि नहीं चुना गया है, "
"mrv2 का मानक फ़ाइल चयनक इस्तेमाल किया जाएगा."

msgid "Fonts"
msgstr "फ़ॉन्ट्स"

msgid "Menus"
msgstr "मेन्यू"

msgid "Sets the font to use in menus."
msgstr "मेन्यू में प्रयोग के लिए फ़ॉन्ट सेट करता है."

msgid "Panels"
msgstr "फलक"

msgid "Sets the font to use in panels. (Not yet working)"
msgstr "फलक में उपयोग हेतु फ़ॉन्ट सेट करता है. (अभी कार्य नहीं)"

msgid "HDR"
msgstr "HDR"

msgid "Chromaticities"
msgstr "रंगमिति"

msgid "HDR Data"
msgstr "HDR डेटा"

msgid "Tonemap Algorithm"
msgstr "टोनमैप एल्गोरिदम"

msgid "Gamut Mapping"
msgstr "गेमट मैपिंग"

msgid "Language and Colors"
msgstr "भाषा और रंग"

msgid "Scheme"
msgstr "योजना"

msgid "Color Theme"
msgstr "रंग प्रसंग"

msgid "Reload Theme"
msgstr "प्रसंग फिर से लोड करें"

msgid ""
"Reload color theme from mrv2.colors file again to refresh change in colors"
msgstr "mrv2 से रंग प्रसंग फिर से लोड करें"

msgid "Selects the background color of areas outside the current image."
msgstr "वर्तमान छवि के बाहर के क्षेत्रों के पृष्ठभूमि रंग चुनता है."

msgid "Text Overlay"
msgstr "पाठ ड्रापिंग"

msgid "Selects the color of text overlays printed over the current image."
msgstr "मौज़ूदा छवि पर छापी गई पाठ ब्रोशरों के रंग चुनता है."

msgid "Selects the color of the selection rectangle over the current image."
msgstr "वर्तमान छवि के ऊपर चयन के रंग चुनता है."

msgid "Selects the color of HUD overlays."
msgstr "HUD ब्रोशरों के रंग चुनता है."

msgid "RGBA Display"
msgstr "आरजीबीए प्रदर्शक"

msgid "Pixel Values"
msgstr "पिक्सेल मान"

msgid "Secondary Display"
msgstr "द्वितीयक प्रदर्शक"

msgid "Luminance"
msgstr "संन्सन्सन"

msgid "Positioning"
msgstr "अवस्थिति"

msgid "Always Save on Exit"
msgstr "बाहर होने पर हमेशा सहेजें"

msgid ""
"When this option is set, mrv2 will save its position and size upon exiting "
"the program."
msgstr ""
"जब यह विकल्प सेट किया जाता है, mrv2 प्रोग्राम से बाहर होने पर अपनी स्थिति तथा आकार "
"सहेजेगा."

msgid "Fixed Position"
msgstr "स्थिर स्थिति"

msgid ""
"When this option is set, mrv2 will open in the position you set here (except "
"if the window goes out of the Desktop).  If Always Save on Exit is on, the "
"values are recakculated upon exiting the program."
msgstr ""
"जब यह विकल्प सेट किया जाता है, mrv2 स्थिति में खोलेगा (यदि विंडो डेस्कटॉप से बाहर जाता "
"है). यदि बाहर निकलने पर हमेशा सहेजें तो मान फिर से प्रारंभ हो जाता है."

msgid "X:"
msgstr "X:"

msgid "Y:"
msgstr "Y:"

msgid "Fixed Size"
msgstr "स्थिर आकार"

msgid ""
"When this option is on, mrv2 will always open to the size you set in W and "
"H.  If Always Save on Exit is on, the values are recalculated upon exiting "
"the program."
msgstr ""
"जब यह विकल्प चालू होगा, mrv2 उस आकार के लिए हमेशा खुला रहेगा जो आपने डबल्यू और एच. में "
"सेट किया है यदि हमेशा बाहर होने पर सहेजें, मूल्य प्रोग्राम से बाहर होने पर फिर से गणना "
"किया जाता है."

msgid "W:"
msgstr "W:"

msgid "H:"
msgstr "H:"

msgid "Take Current Window Values"
msgstr "मौज़ूदा विंडो मान लें"

msgid ""
"Fills the Fixed Position and and Fixed Size values with the current values "
"of the viewer.  Remember to also check the boxes for Fixed Position and/or "
"Fixed Size depending what you want to save."
msgstr ""
"Fills the Fixed Position and Fixed Size values with the current values of "
"the viewer. Remember to also check the boxes for Fixed Position and/or Fixed "
"Size depending what you want to save."

msgid "Render"
msgstr "रेंडर"

msgid "Alpha Blend"
msgstr "अल्फा ब्लेंड"

msgid "Minify Filter"
msgstr "न्यूनतमीकरण फ़िल्टर"

msgid "Magnify Filter"
msgstr "आवाही फ़िल्टर"

msgid "Thumbnails"
msgstr "लघु छवि"

msgid "Edit Viewport"
msgstr "संपादन"

msgid "How to display timeline thumbnails by default."
msgstr "मूलभूत रूप से समयरेखा को कैसे दिखाएँ."

msgid "Preview Thumbnails above Timeline"
msgstr "ऊपर की लघु छवि का पूर्वावलोकन"

msgid "Preview Thumbnails in a rectangle above Timeline"
msgstr "ऊपर प्रयुक्त चतुर्भुज में लघु छवि पूर्वावलोकन दिखाता है"

msgid "Refresh Thumbnails on Panels Manuallly"
msgstr "पैनलों पर थंबनेल को मैन्युअल रूप से ताज़ा करें"

msgid ""
"When this option is on, thumbnails in panels won't be refreshed "
"automatically.  You will have to use RMB->Update Thumbnail on the Thumbnail."
msgstr ""
"जब यह विकल्प चालू होता है, तो पैनलों में थंबनेल स्वतः ताज़ा नहीं होंगे। आपको थंबनेल पर दाएँ "
"क्लिक -> थंबनेल अद्यतन करें का उपयोग करना होगा।"

msgid "Preview Thumbnails on Panels"
msgstr "पैनलों पर लघु छवि पूर्वावलोकन"

msgid "Preview Thumbnails in Panels"
msgstr "फलक में लघु छवि का पूर्वावलोकन"

msgid "Display"
msgstr "प्रदर्शित करें"

msgid "How to display timeline by default."
msgstr "मूलभूत रूप से समय रेखा प्रदर्शित करने के लिए कैसे कार्य करना है."

msgid "Start in Edit mode"
msgstr "संपादन मोड में प्रारंभ करें"

msgid "Editing viewport will be visible at start up."
msgstr "संपादन व्यूपोर्ट शुरू होने पर दिखाई देगा."

msgid "Remove EDLs in Temporary Folder on Exit"
msgstr "बाहर होने पर अस्थाई फ़ोल्डर में EDL को मिटाएँ"

msgid ""
"When selected, temporary EDLs (Playlists) will be removed from the temporary "
"folder."
msgstr "जब चुना जाता है, अस्थायी EDL (Playlist) अस्थायी फ़ोल्डर से हटा दिया जाएगा."

msgid "Video Start Frame"
msgstr "वीडियो प्रारंभ फ्रेम"

msgid "Start value in the timeline where video starts."
msgstr "समय रेखा में आरंभ करें जहाँ वीडियो प्रारंभ होता है."

msgid "Playback"
msgstr "प्लेबैक"

msgid "Auto Playback"
msgstr "स्वचालित बजाएँ"

msgid "Start Playback when opening files."
msgstr "जब फ़ाइलों को खोला जाए तो प्लेबैक प्रारंभ करें."

msgid "Single Click Playback"
msgstr "एकल क्लिकबैक"

msgid ""
"Start Playback when single clicking the left mouse button on the view window"
msgstr "जब एकल माउस बटन को दृश्य विंडो में क्लिक करते हो तो प्लेबैक प्रारंभ करें"

msgid "Auto Hide Pixel Bar"
msgstr "पिक्सेल पट्टी स्वतः छुपाएँ"

msgid "Sequences"
msgstr "अनुक्रम"

msgid "Speed"
msgstr "गति"

msgid "Frames Per Second value for sequences that don't have embedded speed."
msgstr "फ्रेम पर निर्भर करता है कि अनुक्रमों के लिए दूसरा मूल्य है जो एम्बेडेड गति नहीं है."

msgid "Looping Mode"
msgstr "लूपिंग मोड"

msgid "Select default looping mode in timeline."
msgstr "समय रेखा में डिफ़ॉल्ट लूपिंग मोड चुनें."

msgid "Sensitivity"
msgstr "संवेदनशीलता"

msgid ""
"This setting controls the sensitivity of scrubbing.  Smaller values make the "
"mouse move jump more frames while higher values does the opposite."
msgstr ""
"यह सेटिंग क्लीबिंग को नियंत्रित करता है. छोटे मान माउस को अधिक फ्रेम बनाता है जबकि "
"उच्चतर मान विपरीत होता है."

msgid ""
"Start playback when scrubbing so that audio can be heard.  Scrubbing can be "
"less smooth."
msgstr ""
"प्लेबैक को रोकने के दौरान प्रारंभ करें ताकि ऑडियो सुना जा सके. स्क्रैबिंग कम नरम हो सकता है."

msgid "Alt Sensitivity"
msgstr "Alt संवेदनशीलता"

msgid ""
"When using ALT + Left Mouse Button, this setting controls the multiplier "
"used for slowing the scrubbing."
msgstr ""
"जब ALT + बाएं माउस बटन का उपयोग करते हैं, तो यह सेटिंग स्क्रबिंग को धीमा करने के लिए "
"प्रयुक्त गुणक को नियंत्रित करती है।"

msgid "Default View"
msgstr "डिफ़ॉल्ट दृश्य"

msgid "Show Transitions"
msgstr "ट्रांजीशन दिखाएँ"

msgid "Show Transitions in Edit Viewport"
msgstr "दृश्य में ट्रांजीशन्स दिखाएँ"

msgid "Show Markers"
msgstr "मार्कर्स दिखाएं"

msgid "Show Markers in Edit Viewport"
msgstr "संपादन विकल्प में मार्कर्स दिखाएं"

msgid "Behavior"
msgstr "व्यवहार"

msgid "Edit Associated Clips"
msgstr "सम्बद्ध क्लिप्स संपादित करें"

msgid "Edit Associated Clips."
msgstr "सम्बद्ध क्लिप्स संपादित करें."

msgid "Editable"
msgstr "संशोधनीय"

msgid "Editable Timeline Viewport."
msgstr "संपादन गति पट्टी दृश्यport."

msgid "OCIO"
msgstr "OCIO"

msgid "OCIO Config File"
msgstr "ओआईआईओ कॉन्फ़िग फ़ाइल"

msgid ""
"This is the path to your config.ocio file.  It can be set with the "
"environment variable OCIO, which takes precedence over any saved setting."
msgstr ""
"यह आपके कॉन्फ़िग फ़ाइल का पथ है. यह एनवायरनमेंट वेरिएबल ओआईओ के साथ सेट किया जा सकता "
"है, जो किसी भी सहेजे गए विन्यास से ज़्यादा उपयुक्‍त बनाता है."

msgid "Built-in Configs"
msgstr "अंतर्निर्मित कॉन्फ़िग्स"

msgid "Pick a config.ocio file from disk."
msgstr "डिस्क से एक कॉन्फ़िग फ़ाइल चुनें."

msgid "Use Default Display and View"
msgstr "डिफ़ॉल्ट प्रदर्शन व दृश्य इस्तेमाल करें"

msgid ""
"When this option is on, and your config.ocio has a default display and view, "
"it will be used to be set as default."
msgstr ""
"जब यह विकल्प चालू होगा, आपके कॉन्फ़िग फ़ाइल को डिफ़ॉल्ट रूप में प्रदर्शित तथा देखें, यह "
"डिफ़ॉल्ट रूप में नियत किया जाएगा."

msgid "Use Active Views and Active Displays"
msgstr "सक्रिय दृश्य तथा सक्रिय प्रदर्शनों का प्रयोग करें"

msgid ""
"When this option is off, OCIO files with active_views: and active_displays: "
"are not taken into account."
msgstr ""
"जब इस विकल्प को बन्द किया जाता है, OCO फ़ाइलें सक्रिय_ दृश्य के साथ बंद हो जाता है. तथा "
"सक्रिय_hosts: हिसाब में नहीं लिया जाता है."

msgid "OCIO Defaults"
msgstr "OCOO डिफ़ॉल्ट"

msgid "8-bits"
msgstr "8- बिट"

msgid ""
"The name of the OCIO default image color space for 8 bit images (jpg, bmp, "
"etc)."
msgstr "ओसीआई छवि रंग जगह का नाम 8 बिट छवियों के लिए (सामान्य, एमम्प इत्यादि)."

msgid "16-bits"
msgstr "16-बिट"

msgid ""
"The name of the OCIO default image color space for 16-bit images (cin, tiff, "
"etc.)"
msgstr "OCOIO छवि रंग जगह का नाम जो 16 बिट छवियों के लिए होता है (स्की, आदि.)"

msgid "32-bits"
msgstr "32- बिट"

msgid ""
"The name of the OCIO default image color space for 32-bit int images "
"(openexr integers, etc.)"
msgstr "OCIO छवि रंग जगह का नाम जो 32- बिट छवियों के लिए (krro, आदि)."

msgid "half"
msgstr "आधा"

msgid "The name of the OCIO default image color space for OpenEXR half images."
msgstr "ओसीआईओ डिफ़ॉल्ट छवि रंग जगह ओपनईएक्सआर छवियों के लिए."

msgid "float"
msgstr "फ्लोटिंग पाइंट"

msgid ""
"The name of the OCIO default image color space for half and float images "
"(OpenEXR, hdr, dpx, etc.)"
msgstr "OCOIO छवि रंग जगह का नाम आधे तथा फ्लोट छवियों के लिए (ओएक्सआर, hdr, आदि)."

msgid "Default Look"
msgstr "डिफ़ॉल्ट रूप"

msgid "Display / View"
msgstr "प्रदर्शित करें/दृश्य"

msgid "Default Display / View"
msgstr "डिफ़ॉल्ट प्रदर्शक/दृश्य"

msgid "Loading"
msgstr "लोड हो रहा है"

msgid "Version Regex"
msgstr "संस्करण रेगिक्स"

msgid ""
"Regular Expression used to match clip versions.  Must group three things "
"(prefix, number and suffix). If left on its default value (_v), it will "
"automatically be created a regular expression to match versions defined with "
"_v in the name of the file, directory or both. For example: "
"gizmo_v001.0001.exr"
msgstr ""
"क्लिप संस्करणों से मेल खाने के लिए उपयोग किया जाने वाला नियमित अभिव्यक्ति (रेगुलर "
"एक्सप्रेशन)। इसमें तीन चीजें (प्रिफिक्स, संख्या, और सफिक्स) का समूह होना चाहिए। यदि इसे "
"इसकी डिफ़ॉल्ट वैल्यू (_v) पर छोड़ा जाता है, तो यह स्वतः ही एक नियमित अभिव्यक्ति बनाएगा "
"जो फ़ाइल, डायरेक्टरी या दोनों के नाम में _v के साथ परिभाषित संस्करणों से मेल खाएगा। "
"उदाहरण के लिए: gizmo_v001.0001.exr"

msgid "Maximum Images Apart"
msgstr "अधिकतम छवियाँ इसके अलावा"

msgid ""
"When searching for a version, this value is the maximum version apart from "
"each other when searching the first or last version."
msgstr ""
"संस्करण के लिए खोज रहा है, यह मान एक दूसरे से अलग है जब पहली या अंतिम संस्करण खोज रहा है."

msgid "Missing Frame"
msgstr "फ्रेम गुम है"

msgid "Path Mappings"
msgstr "हटाएँ (R)"

msgid ""
"Use Up and Down arrows to move the selected line up and down.  Double click "
"to change item.  Click on an empty area to unselect."
msgstr ""
"चुने गए पंक्तियों को ऊपर और नीचे ले जाने के लिये उपर और निचे तीर हटाएँ. वस्तू बदलने के लिये "
"दो बार क्लिक करें. खाली जगहपर माउस का बटण दबाये."

msgid "Add Paths"
msgstr "पथ जोड़ें"

msgid "Add a new remote mapping."
msgstr "एक नया रिमोट फिल्टर जोड़ें."

msgid "Remove Paths"
msgstr "पथ मिटाएँ"

msgid "Remove the currently selected path mapping."
msgstr "वर्तमान में चयनित पथ फिल्टरों को मिटाएँ."

msgid "Send"
msgstr "भेजें"

msgid "Accept"
msgstr "स्वीकारें"

msgid "UI Control"
msgstr "यूआई नियंत्रण"

msgid "Pan and Zoom"
msgstr "पैन तथा ज़ूम"

msgid "Color Control"
msgstr "रंग नियंत्रण"

msgid "Audio Control"
msgstr "ऑडियो नियंत्रण"

msgid "Monitor VSync"
msgstr "मॉनीटर वी सिंक"

msgid ""
"Turns on and off Monitor's Vsync.  VSync off can display movies faster, at "
"the cost of potential tearing in the image."
msgstr ""
"मॉनीटर व बंद बारी है. वीसिंक बंद फिल्म तेजी से दिखा सकते हैं, छवि में संभावित चीरने की "
"कीमत पर."

msgid "Color Buffers' Accuracy"
msgstr "रंग बफर्स शुद्धता"

msgid ""
"Color Buffers can be Float, Half Float, Fast or Automatic.  Float preserves "
"all float information, Half Float preserves most float information and Fast "
"works in 8-bits.  Automatic selects the accuracy based on image depth."
msgstr ""
"रंग बफर फ्लोट, आधा फ्लोट, तेज या स्वचालित हो सकता है. फ्लोट सभी फ्लोट जानकारी बनाए "
"रखता है, आधा फ्लोट जानकारी बनाए रखता है तथा 8- बिट पर तीव्र कार्य करता है. स्वचालित "
"छवि गहराई पर आधारित सटीकता का चयन करता है."

msgid "Main Viewport"
msgstr "मुख्य व्यूपोर्ट"

msgid "Blit"
msgstr "ब्लिट"

msgid ""
"Viewports can be drawn with blitting or with shaders.  Depending on graphics "
"card and OS one can perform better then the other."
msgstr ""
"व्यूपोर्ट ब्लिटिंग या शेडर्स के साथ बनाए जा सकते हैं। ग्राफिक्स कार्ड और ऑपरेटिंग सिस्टम के "
"आधार पर एक तरीका दूसरे से बेहतर प्रदर्शन कर सकता है।"

msgid "GPU"
msgstr "GPU"

msgid "Secondary Viewport"
msgstr "द्वितीयक व्यूपोर्ट"

msgid ""
"Timeline can be drawn with blitting or with shaders.  Depending on graphics "
"card and OS one can perform better than the other."
msgstr ""
"टाइमलाइन ब्लिटिंग या शेडर्स के साथ बनाई जा सकती है। ग्राफिक्स कार्ड और ऑपरेटिंग सिस्टम के "
"आधार पर एक तरीका दूसरे से बेहतर प्रदर्शन कर सकता है।"

msgid ""
"For changes to take effect, you will need to re-open any movies already "
"playing or reload mrv2."
msgstr ""
"परिवर्तनों को प्रभाव में लाने के लिए, आपको पहले से ही किसी भी फिल्म को फिर से खोलना "
"होगा या mrv2 को फिर से लोड करना होगा."

msgid "API"
msgstr "API"

msgid "Audio API to use for platforms that support multiple APIs (Linux only)"
msgstr ""
"प्लेटफ़ॉर्म के लिए उपयोग में ऑडियो एपीआई जो कई एपीआई्स (सिर्फ लिनक्स) का समर्थन करता है"

msgid "Output Device"
msgstr "आउटपुट उपकरण"

msgid "Output Device to use for audio playback."
msgstr "ऑडियो प्लेबैक के लिए प्रयोग करने के लिए आउटपुट उपकरण."

msgid "ComfyUI"
msgstr "ComfyUI"

msgid ""
"Here are the current settings to interact with ComfyUI.  It requires "
"installation of mrv2's comfyUI nodes."
msgstr ""
"यहाँ कॉमफयूआई के साथ व्यवहार करने के लिए वर्तमान सेटिंग हैं. यह mrv2 के Brv2 नोड्स की "
"स्थापना की आवश्यकता है."

msgid "Use ComfyUI Pipe"
msgstr "कॉमफयू वीआई पाइप इस्तेमाल करें"

msgid ""
"This setting opens a pipe to communicate with ComfyUI's mrv2_save_exr_node.py"
msgstr "यह सेटिंग कॉमफयूयू से संपर्क करने के लिए एक पाइप खोलती है मैं हूँ mrv2_und_und."

msgid "Errors"
msgstr "त्रुटियाँ"

msgid "On FFmpeg Error"
msgstr "FFegge त्रुटि पर"

msgid "Adjusts how Log Window behaves in case of an FFmpeg error."
msgstr "FFPGGe त्रुटि के मामले में लॉग विंडो बर्ताव कैसे समायोजित करें."

msgid "On Error"
msgstr "त्रुटि पर"

msgid "Adjusts how Log Window behaves in case of error."
msgstr "त्रुटि के मामले में लॉग विंडो बर्ताव कैसे दिखाता है यह एडजस्ट करता है."

msgid "Check for Updates"
msgstr "अद्यतन के लिए जाँचें"

msgid "Allows you to automatically download updates of mrv2 when it starts up."
msgstr ""
"जब यह चालू होता है तो आपको एमरवी2 की अद्यतनों को स्वचालित डाउनलोड करने देता है."

msgid "Allow Screen Saver"
msgstr "स्क्रीन सेवर की अनुमति दें"

msgid ""
"This setting controls whether mrv2 will block the screen saver when running."
msgstr "यह सेटिंग नियंत्रित करती है कि mrv2 के चलने पर क्या वह स्क्रीन सेवर को रोक देगा।"

msgid "Reset settings to the default."
msgstr "डिफ़ॉल्ट में सेटिंग फिर सेट करें."

msgid "Revert"
msgstr "उलटें"

msgid "Revert settings to last saved preferences."
msgstr "अंतिम सहेजे वरीयता में सेटिंग वापस करें."

msgid ""
"Accept settings but don't save.  They will get saved when exiting the "
"program."
msgstr "विन्यास स्वीकारें, लेकिन सहेज नहीं सकते. प्रोग्राम से बाहर निकलने पर वे सहेजा जाएगा."

msgid "Module"
msgstr "मोड्यूल"

msgid "User Interface/View Window"
msgstr "प्रयोक्ता अंतरफलक/विंडो देखें"

msgid "User Interface/File Requester"
msgstr "प्रयोक्ता अंतरफलक/फ़ाइल निवेदनर"

msgid "User Interface/Fonts"
msgstr "प्रयोक्ता अंतरफलक/फ़ॉन्ट्स"

msgid "User Interface/HDR"
msgstr "उपयोगकर्ता इंटरफ़ेस/HDR"

msgid "User Interface/Language and Colors"
msgstr "उपयोक्ता इंटरफेस/ भाषा तथा रंग"

msgid "User Interface/Pixel Toolbar"
msgstr "प्रयोक्ता अंतरफलक/पिक्सेल औज़ार पट्टी"

msgid "User Interface/Positioning"
msgstr "प्रयोक्ता अंतरफलक/अवस्थिति"

msgid "User Interface/Render"
msgstr "प्रयोक्ता अंतरफलक/रेंडर"

msgid "User Interface/Thumbnails"
msgstr "प्रयोक्ता अंतरफलक/लघु छवि"

msgid "User Interface/Timeline"
msgstr "प्रयोक्ता अंतरफलक/टाइम-लाइन"

msgid "No Audio was Compiled"
msgstr "कोई ऑडियो कम्पाइल नहीं किया गया"

msgid "No Audio Devices were Found"
msgstr "कोई ऑडियो औज़ार नहीं मिला"

msgid "Default API"
msgstr "तयशुदा एपीआई"

msgid "No Valid Devices found"
msgstr "कोई वैध औज़ार नहीं मिला"

msgid "Default Device"
msgstr "डिफ़ॉल्ट उपकरण"

msgid "PDF Options"
msgstr "पीडीएफ़ विकल्प"

msgid "Page Size"
msgstr "पृष्ठ आकार"

msgid "Remote to Local Path Mapping"
msgstr "स्थानीय पथ मैपिंग पर रिमोट"

msgid "Remote Path"
msgstr "रिमोट पथ"

msgid "Local Path"
msgstr "स्थानीय पथ"

msgid "Okay"
msgstr "ठीक है"

msgid "OCIO Presets"
msgstr "ओसीआईएस"

msgid "Click to switch to a stored preset."
msgstr "भंडारित प्रीसेट में स्विच करने के लिए क्लिक करें."

msgid "Click to add a new preset with the current settings."
msgstr "वर्तमान विन्यासों के साथ एक नया प्रीसेट जोड़ने के लिए क्लिक करें."

msgid "Click to delete the selected preset."
msgstr "चुने गए प्रीसेट को मिटाने के लिए क्लिक करें."

msgid ""
"Select, Add or Delete an OCIO Preset that stores: config filename, Input "
"Color Space, View, Look, LUT settings and Defaults for 8-bits, 16-bits, 32-"
"bits, half and float images. "
msgstr ""
"चुनें, या जोड़ें एक ओसीआईव्यू जिस भंडार को भंडारित करते हैं: कॉन्फ़िग फ़ाइल नाम, इनपुट रंग "
"स्पेस, दृश्य, Lbbits तथा 8 बिट के लिए डिफ़ॉल्ट तथा 8 बिट के लिए डिफ़ॉल्ट, 32- बिट तथा "
"डिफ़ॉल्ट छवि को मिटाएँ."

msgid "Summary"
msgstr "सारांश"

msgid "Preset Name"
msgstr "प्रीसेट नाम"

msgid "Function"
msgstr "फंक्शन"

msgid "Key"
msgstr "Key"

msgid "Match Case"
msgstr "केस मिलाएँ"

msgid "Reset hotkeys to mrv2's default configuration."
msgstr "webkeye को mrv2 के डिफ़ॉल्ट कॉन्फ़िगरेशन में रीसेट करें."

msgid "Reload"
msgstr "री-लोड"

msgid "Reload hotkeys to last saved file."
msgstr "पिछले सहेजे गए फ़ाइल में गर्मकीस को फिर से लोड करें."

msgid "Accept the current hotkeys."
msgstr "वर्तमान गर्मियों को स्वीकार कर लें."

msgid "HW"
msgstr "HW"

msgid "CPU Information"
msgstr "सीपीयू जानकारी"

msgid "GPU Information"
msgstr "GPS सूचना"

msgid "Formats"
msgstr "फॉर्मेट्स"

msgid "Codecs"
msgstr "कोडेक्स"

msgid "Subtitles"
msgstr "सबटाइटल्स"

msgid "Protocols"
msgstr "प्रोटोकॉल"

msgid "Thanks"
msgstr "धन्यवाद"

msgid "Hotkey for..."
msgstr "के लिए हॉटकी..."

msgid "Type Key"
msgstr "टाइप कुंजी"

msgid "Type a key."
msgstr "कुंजी टाइप करें."

msgid "Shift"
msgstr "शिफ्ट"

msgid "Ctrl"
msgstr "कंट्रोल"

msgid "Alt"
msgstr "Alt"

msgid "Meta"
msgstr "Meta"

msgid "Clear"
msgstr "साफ करें"

msgid "OCIO Browser"
msgstr "ओसीआई ब्राउज़र"

msgid "Select an OCIO Transform"
msgstr "OCIO रूपांतरण चुनें"

msgid "Accept the selected OCIO file."
msgstr "चयनित सीडीआईओ फ़ाइल स्वीकारें."

msgid "Cancel the OCIO selection and don't change anything."
msgstr "OCO चयन रद्द करें और कुछ भी नहीं बदलें."

msgid "Escape"
msgstr "एस्केप"

msgid "BackSpace"
msgstr "प्री- स्पेस"

msgid "Tab"
msgstr "Tab"

msgid "Return"
msgstr "रिटर्न"

msgid "Print"
msgstr "छपाई"

msgid "ScrollLock"
msgstr "स्क्रॉल- लॉक"

msgid "Pause"
msgstr "ठहरें"

msgid "Insert"
msgstr "प्रविष्ट"

msgid "PageUp"
msgstr "पेज- अप"

msgid "End"
msgstr "End"

msgid "PageDown"
msgstr "पेज- डाउन"

msgid "Left"
msgstr "बायाँ"

msgid "Up"
msgstr "Up"

msgid "Right"
msgstr "दायाँ"

msgid "Down"
msgstr "नीचे"

msgid "LeftShift"
msgstr "बायाँ- शिफ्ट"

msgid "RightShift"
msgstr "दायाँ- शिफ्ट"

msgid "LeftCtrl"
msgstr "बायाँ माह"

msgid "RightCtrl"
msgstr "दायाँCtrl"

msgid "CapsLock"
msgstr "केप्स- लॉक"

msgid "LeftAlt"
msgstr "बायाँAlt"

msgid "RightAlt"
msgstr "दायाँAlt"

msgid "LeftMeta"
msgstr "बायाँ मेटा"

msgid "RightMeta"
msgstr "दायाँ मेटा"

msgid "Menu"
msgstr "मेन्यू"

msgid "NumLock"
msgstr "न्यूम- लॉक"

msgid "padEnter"
msgstr "डॉयलपैड दाखिल करें"

msgid "pad0"
msgstr "डॉयलपैड"

msgid "pad1"
msgstr "डॉयलपैड1"

msgid "pad2"
msgstr "डॉयलपैड2"

msgid "pad3"
msgstr "डॉयलपैड3"

msgid "pad4"
msgstr "डॉयलपैड"

msgid "pad5"
msgstr "डॉयलपैड"

msgid "pad6"
msgstr "डॉयलपैड"

msgid "pad7"
msgstr "डॉयलपैड7"

msgid "pad8"
msgstr "डॉयलपैड 8"

msgid "pad9"
msgstr "डॉयलपैड"

msgid "Space (' ')"
msgstr "खाली जगह ('')"

msgid "Multiply"
msgstr "गुणा [*]"

msgid "Subtract"
msgstr "घटाना ["

msgid "Decimal"
msgstr "दशमलव"

msgid "Divide"
msgstr "भाग [/]"

msgid "@B12@C7@b@.Remote\t@B12@C7@b@.Local"
msgstr "@B12@C7@b@.Remote\t@B12@C7@b@.Local"

msgid "sysctl failed!"
msgstr "systemtl असफल!"

msgid "host_statistics64 failed"
msgstr "मेजबान स्पेस64 असफल (_s)"

msgid "task info failed"
msgstr "कार्य सूचना असफल"

msgid "Open Directory"
msgstr "ओपन डिरेक्ट्री"

msgid "Open Movie or Sequence"
msgstr "चलचित्र या अनुक्रम खोलें"

msgid "Open Single Image"
msgstr "एकल छवि खोलें"

msgid "Save Image"
msgstr "छवि सहेजें"

msgid "Save Frames To Folder"
msgstr "फ्रेम को फ़ोल्डर में सहेजें"

msgid "Save OTIO Timeline"
msgstr "ओटीओ टाइम-लाइन सहेजें"

msgid "Save Annotations Only"
msgstr "सिर्फ व्याख्याएँ सहेजें"

msgid "Save Annotations as JSON"
msgstr "JSON के रूप में एनोटेशन सहेजें"

msgid "Save PDF Document"
msgstr "पीडीएफ़ दस्तावेज़ सहेजें"

msgid "Save Session As"
msgstr "सत्र ऐसे सहेजें"

msgid "Close Current"
msgstr "मौजूदा विंडो बंद करें"

msgid "Close All"
msgstr "सभी बंद करें"

msgid "Quit Program"
msgstr "प्रोग्राम से बाहर जाएँ"

msgid "Zoom Minimum"
msgstr "न्यूनतम"

msgid "Zoom Maximum"
msgstr "अधिकतम ज़ूम करें (x)"

msgid "Center Image"
msgstr "केंद्र छवि"

msgid "Fit Screen"
msgstr "स्क्रीन में फिट करें"

msgid "Resize Main Window to Fit"
msgstr "मुख्य विंडो में फिट करने के लिए नया- आकार बदलें"

msgid "Fit All"
msgstr "सभी अनुरूप"

msgid "Toggle Minify Texture Filtering"
msgstr "न्यूनतम संरचना फ़िल्टरिंग टॉगल करें"

msgid "Toggle Magnify Texture Filtering"
msgstr "अन्तर्निहित बनावट फ़िल्टरिंग टॉगल करें"

msgid "Auto Frame View"
msgstr "स्वचलित फ्रेम दृश्य"

msgid "Toggle Click Through"
msgstr "के द्वारा क्लिक टॉगल करें"

msgid "More UI Transparency"
msgstr "अधिक यूआई पारदर्शिता"

msgid "Less UI Transparency"
msgstr "कम यूआई ट्रांसपेरेंसी"

msgid "Ignore Display Window"
msgstr "विंडो नज़रअंदाज़ करें"

msgid "Ignore Chromaticities"
msgstr "टॉगलिकता अनदेखा करें"

msgid "Auto Normalize"
msgstr "स्वचालित सामान्य करें"

msgid "Invalid Values"
msgstr "अवैध मान"

msgid "HDR Data From File"
msgstr "फ़ाइल से HDR डेटा"

msgid "HDR Data Inactive"
msgstr "HDR डेटा निष्क्रिय"

msgid "HDR Data Active"
msgstr "HDR डेटा सक्रिय"

msgid "Toggle HDR tonemap"
msgstr "HDR वर्तनीमैप टॉगल करें"

msgid "Compare None"
msgstr "तुलना करें कोई नहीं"

msgid "Compare Wipe"
msgstr "सर्प पोंछना प्रभाव"

msgid "Compare Overlay"
msgstr "इससे तुलना करें"

msgid "Compare Difference"
msgstr "भिन्नता तुलना करें"

msgid "Compare Horizontal"
msgstr "आड़ा से तुलना करें"

msgid "Compare Vertical"
msgstr "खड़ा से तुलना करें"

msgid "Compare Tile"
msgstr "टाइल की तुलना करें"

msgid "Color Channel"
msgstr "रंग चैनल"

msgid "Red Channel"
msgstr "चैनल फिर से लोड करें (e)"

msgid "Green Channel"
msgstr "हरा चैनल"

msgid "Blue Channel"
msgstr "ब्लू चैनल"

msgid "Alpha Channel"
msgstr "अल्फ़ा चैनल"

msgid "Lumma Channel"
msgstr "एलमा चैनल"

msgid "Flip X"
msgstr "पलटें X"

msgid "Flip Y"
msgstr "पलटें Y"

msgid "Rotate Images +90 Degrees"
msgstr "छवि को + 90 डिग्री घुमाएं"

msgid "Rotate Images -90 Degrees"
msgstr "छवियों को - 90 डिग्री घुमाएं"

msgid "Video Levels from File"
msgstr "फ़ाइल से वीडियो स्तर"

msgid "Video Levels Legal Range"
msgstr "वीडियो स्तर लीगल सीमा"

msgid "Video Levels Full Range"
msgstr "वीडियो स्तर पूर्ण सीमा"

msgid "Alpha Blend None"
msgstr "अल्फा ब्लेंड कुछ नहीं"

msgid "Alpha Blend Straight"
msgstr "अल्फा ब्लेंड सही"

msgid "Alpha Blend Premultiplied"
msgstr "अल्फा ब्लेंडिंग प्रीम्प्लिक"

msgid "Annotation Clear Frame"
msgstr "व्याख्या साफ फ्रेम"

msgid "Annotation Clear All Frames"
msgstr "सभी फ्रेमों को व्याख्या करें"

msgid "Annotation Frame Step Backwards"
msgstr "फ्रेम चरण पीछे की तरफ व्याख्या करें"

msgid "Toggle Show Annotations"
msgstr "एनोटेशन दिखाने को टॉगल करें"

msgid "Frame Step Backwards"
msgstr "फ्रेम चरण पीछे"

msgid "Frame Step FPS Backwards"
msgstr "फ्रेम चरण FPS पीछे"

msgid "Annotation Frame Step Forwards"
msgstr "फ्रेम चरण आगे व्याख्या करें"

msgid "Frame Step Forwards"
msgstr "फ्रेम चरण आगे"

msgid "Frame Step FPS Forwards"
msgstr "फ्रेम चरण FPS आगे"

msgid "Play Backwards"
msgstr "पीछे से खेलें"

msgid "Play Backwards / Change Speed"
msgstr "पीछे से खेलें/गति बदलें"

msgid "Play in Current Direction"
msgstr "मौज़ूदा दिशा में खेलें"

msgid "Play Forwards"
msgstr "आगे बढ़ने की क्रिया"

msgid "Play Forwards / Change Speed"
msgstr "आगे बढ़ने की क्रिया/गति बदलें"

msgid "Next Clip"
msgstr "अगला क्लिप"

msgid "Previous Clip"
msgstr "पिछला क्लिप"

msgid "Loop Playback"
msgstr "लूप प्लेबैक"

msgid "Playback Once"
msgstr "प्लेबैक एक बार"

msgid "Playback Ping Pong"
msgstr "प्लेबैक पिंग पीong"

msgid "First Image Version"
msgstr "प्रथम छवि संस्करण"

msgid "Previous Image Version"
msgstr "पिछली छवि संस्करण"

msgid "Next Image Version"
msgstr "अगला छवि संस्करण"

msgid "Last Image Version"
msgstr "अंतिम छवि संस्करण"

msgid "Previous Image"
msgstr "पिछली छवि"

msgid "Next Image"
msgstr "अगली छवि"

msgid "Previous Image Limited"
msgstr "पिछली छवि सीमित किया गया"

msgid "Next Image Limited"
msgstr "अगली छवि सीमित किया गया"

msgid "Previous Channel"
msgstr "पिछला चैनल"

msgid "Next Channel"
msgstr "अगला चैनल"

msgid "Clear Cache"
msgstr "कैश साफ करें (l)"

msgid "Update Video Frame"
msgstr "वीडियो फ़ाइल अद्यतन करें"

msgid "Cut Frame"
msgstr "फ्रेम काटें"

msgid "Copy Frame"
msgstr "फ्रेम नक़ल करें"

msgid "Paste Frame"
msgstr "फ्रेम चिपकाएँ"

msgid "Insert Frame"
msgstr "फ्रेम प्रविष्ट करें"

msgid "Slice Clip"
msgstr "स्लाइस काटें"

msgid "Remove Clip"
msgstr "काटें"

msgid "Insert Audio Clip"
msgstr "ऑडियो काटें"

msgid "Remove Audio Clip"
msgstr "ऑडियो क्लिप मिटाएँ"

msgid "Insert Audio Gap"
msgstr "ऑडियो जीप प्रविष्ट करें"

msgid "Remove Audio Gap"
msgstr "ऑडियो जीप मिटाएँ"

msgid "Edit Undo"
msgstr "पहले जैसा (o)"

msgid "Edit Redo"
msgstr "दोहराएँ संपादन करें"

msgid "Toggle Menu Bar"
msgstr "मेन्यू पट्टी टॉगल करें"

msgid "Toggle Top Bar"
msgstr "शीर्ष पट्टी टॉगल करें"

msgid "Toggle Pixel Bar"
msgstr "पिक्सेल पट्टी टॉगल करें"

msgid "Toggle Timeline"
msgstr "टाइम-लाइन टॉगल करें"

msgid "Toggle Status Bar"
msgstr "स्थिति पट्टी टॉगल करें"

msgid "Toggle Tool Dock"
msgstr "औजार डॉक टॉगल करें"

msgid "Toggle Full Screen"
msgstr "पूरा स्क्रीन टॉगल करें"

msgid "Toggle Presentation"
msgstr "प्रस्तुतीकरण टॉगल करें"

msgid "Toggle Float On Top"
msgstr "फ्लोट को ऊपर पर टॉगल करें"

msgid "Toggle Secondary"
msgstr "द्वितीयक टॉगल करें"

msgid "Toggle Secondary Float On Top"
msgstr "द्वितीयक फ्लोट को ऊपर पर टॉगल करें"

msgid "Toggle NDI"
msgstr "नाईआई टॉगल करें"

msgid "Toggle Network"
msgstr "नेटवर्क टॉगल करें"

msgid "Toggle USD"
msgstr "यूएसडी टॉगल करें"

msgid "Toggle Stereo 3D"
msgstr "स्टीरियो ३डी टॉगल करें"

msgid "Toggle Edit Mode"
msgstr "संपादन मोड टॉगल करें"

msgid "Toggle Timeline Editable"
msgstr "टाइम- लाइन संशोधनीय टॉगल करें"

msgid "Toggle Edit Associated Clips"
msgstr "सम्बद्ध क्लिपिंग टॉगल करें"

msgid "Timeline Frame View"
msgstr "टाइम-लाइन फ्रेम दृश्य"

msgid "Toggle Timeline Scroll To Current Frame"
msgstr "टाइम-लाइन स्क्रॉल को मौज़ूदा फ्रेम में टॉगल करें"

msgid "Toggle Timeline Track Info"
msgstr "टाइम-लाइन ट्रैक जानकारी टॉगल करें"

msgid "Toggle Timeline Clip Info"
msgstr "टाइम-लाइन क्लिप जानकारी टॉगल करें"

msgid "Toggle Timeline Thumbnails"
msgstr "टाइम-लाइन लघु छवि टॉगल करें"

msgid "Toggle Timeline Transitions"
msgstr "टाइम- लाइन संक्रमण टॉगल करें"

msgid "Toggle Timeline Markers"
msgstr "टाइम-लाइन मार्कर्स टॉगल करें"

msgid "Reset Gain/Gamma"
msgstr "गेन रीसेट करें/गामा"

msgid "Exposure More"
msgstr "प्रदर्शन अधिक"

msgid "Exposure Less"
msgstr "एक्सपोज़र कम"

msgid "Saturation More"
msgstr "संतृप्ति अधिक"

msgid "Saturation Less"
msgstr "संतृप्ति कम"

msgid "Gamma More"
msgstr "गामा अधिक"

msgid "Gamma Less"
msgstr "गामा कम"

msgid "OCIO In Top Bar"
msgstr "ओआईआईओ शीर्ष पट्टी में"

msgid "OCIO Input Color Space"
msgstr "OCIO इनपुट रंग जगह"

msgid "OCIO Display"
msgstr "OCO प्रदर्शन"

msgid "OCIO View"
msgstr "OCO दृश्य"

msgid "OCIO Toggle"
msgstr "OCIO टॉगल"

msgid "Scrub Mode"
msgstr "स्क्रैप मोड"

msgid "Area Selection Mode"
msgstr "क्षेत्र चयन विधि"

msgid "Draw Mode"
msgstr "मोड आरेखित करें"

msgid "Erase Mode"
msgstr "मिटाने का मोड"

msgid "Polygon Mode"
msgstr "बहुभुज मोड"

msgid "Arrow Mode"
msgstr "तीर मोड"

msgid "Rectangle Mode"
msgstr "चतुर्भुज मोड"

msgid "Circle Mode"
msgstr "वृत्त मोड"

msgid "Text Mode"
msgstr "पाठ मोड"

msgid "Pen Size More"
msgstr "पेन आकार अधिक"

msgid "Pen Size Less"
msgstr "पेन आकार कम"

msgid "Switch Pen Color"
msgstr "पेन रंग स्विच करें"

msgid "Hud Window"
msgstr "हूद विंडोComment"

msgid "Toggle One Panel Only"
msgstr "सिर्फ एक पैनल टॉगल करें"

msgid "Toggle Files Panel"
msgstr "फ़ाइलें फलक टॉगल करें"

msgid "Toggle Media Info Panel"
msgstr "मीडिया जानकारी फलक टॉगल करें"

msgid "Toggle Color Area Info Panel"
msgstr "रंग क्षेत्र जानकारी फलक टॉगल करें"

msgid "Toggle Color Controls Panel"
msgstr "रंग नियंत्रण फलक टॉगल करें"

msgid "Toggle Playlist Panel"
msgstr "गीत- सूची पैनल टॉगल करें"

msgid "Toggle Compare Panel"
msgstr "फलक से तुलना करें"

msgid "Toggle Devices Panel"
msgstr "औज़ार फलक टॉगल करें"

msgid "Toggle Annotation Panel"
msgstr "व्याख्या फलक टॉगल करें"

msgid "Toggle Background Panel"
msgstr "पृष्ठभूमि फलक टॉगल करें"

msgid "Toggle Settings Panel"
msgstr "विन्यास फलक टॉगल करें"

msgid "Toggle Histogram Panel"
msgstr "हिस्टोग्राम फलक टॉगल करें"

msgid "Toggle Vectorscope Panel"
msgstr "वेक्टर ग्राफ फलक टॉगल करें"

msgid "Toggle Waveform Panel"
msgstr "वेवफ़ॉर्मेशन फलक टॉगल करें"

msgid "Toggle Environment Map Panel"
msgstr "एनवायरनमेंट नक्शा फलक टॉगल करें"

msgid "Toggle Preferences Window"
msgstr "विकल्प टॉगल करें"

msgid "Toggle Python Panel"
msgstr "पायथन फलक टॉगल करें"

msgid "Toggle Log Panel"
msgstr "लॉग पैनल टॉगल करें"

msgid "Toggle Hotkeys Window"
msgstr "यदि आप विंडो को बन्द करना चाहते हैं तो टॉगल करें"

msgid "Toggle About Window"
msgstr "विंडो के बारे में टॉगल करें"

<<<<<<< HEAD
#~ msgid "Renderer"
#~ msgstr "रेंडरर"

#~ msgid "Complexity"
#~ msgstr "जटिलता"

#~ msgid "Stage Cache"
#~ msgstr "चरण कैश"

#~ msgid "Disk Cache in GB"
#~ msgstr "GB में डिस्क कैश"

#~ msgid "Rotated image info: {0}"
#~ msgstr "छवि जानकारी घुमाएँ: {0}"

#~ msgid ""
#~ "Image too big for Save Annotations.  Will scale to the viewport size."
#~ msgstr "सहेजने के लिए छवि बहुत बड़ा. व्यूपोर्ट आकार में स्केल किया जाएगा."

#~ msgid "{0}: Invalid OpenGL format and type"
#~ msgstr "{0}: अवैध OpenGL प्रारूप और प्रकार"

#~ msgid "OpenGL info: {0}"
#~ msgstr "ओपन- जीएल जानकारी: {0}"

#~ msgid "Unsupported output format"
#~ msgstr "असमर्थित आउटपुट प्रारूप"
=======
#~ msgid "Could not read annotation image from view"
#~ msgstr "दृश्य से एनोटेशन छवि पढ़ी नहीं जा सकी"
>>>>>>> 8d54ccf6

#~ msgid "Unsupported output format: "
#~ msgstr "असमर्थित आउटपुट प्रारूप: "

#~ msgid "Invalid font for text drawing"
#~ msgstr "पाठ चित्रण के लिए अमान्य फ़ॉन्ट"

#~ msgid ""
#~ "The Pixel Bar can slow down playback at high resolutions.  When this "
#~ "option is on, the pixel toolbar will be hidden automatically."
#~ msgstr ""
#~ "पिक्सेल पट्टी उच्च रेज़ोल्यूशन्स में प्लेबैक को धीमा कर सकता है. जब यह विकल्प चालू होगा, "
#~ "पिक्सेल औज़ार- पट्टी स्वचलित छुपाई जाएगी."

#~ msgid "smpte2084"
#~ msgstr "smpte2084"

#~ msgid "arib-std-b67"
#~ msgstr "arib-std-b67"

#~ msgid "Vulkan info: {0}"
#~ msgstr "वल्कन जानकारी: {0}"

#~ msgid "Scrub with Audio"
#~ msgstr "ऑडियो के साथ ग्रब करें"

#~ msgid "Blit Viewports"
#~ msgstr "विन्यास"

#~ msgid "Blit Timeline"
#~ msgstr "ब्लिट टाइम-लाइन"<|MERGE_RESOLUTION|>--- conflicted
+++ resolved
@@ -3666,10 +3666,9 @@
 msgid "Image too big.  Will save the viewport size."
 msgstr "छवि बहुत बड़ा है. व्यूपोर्ट आकार सहेजेगा."
 
-<<<<<<< HEAD
 msgid "Viewport Size: {0} - X={1}, Y={2}"
 msgstr "दृश्य आकार: {0} - X={1}, Y={2}"
-=======
+
 msgid "Could not read image data from view"
 msgstr "दृश्य से छवि डेटा पढ़ा नहीं जा सका"
 
@@ -3678,7 +3677,6 @@
 
 msgid "Stop"
 msgstr "रूकें"
->>>>>>> 8d54ccf6
 
 msgid "Scrub"
 msgstr "स्क्रैप"
@@ -5906,7 +5904,6 @@
 msgid "Nearest"
 msgstr "निकटस्थ"
 
-<<<<<<< HEAD
 msgid "Ignore"
 msgstr "अनदेखा करें"
 
@@ -5950,8 +5947,6 @@
 msgid "Linear Light"
 msgstr "रैखिक प्रकाश"
 
-=======
->>>>>>> 8d54ccf6
 msgid "Small"
 msgstr "छोटा"
 
@@ -7664,12 +7659,14 @@
 msgid "Toggle About Window"
 msgstr "विंडो के बारे में टॉगल करें"
 
-<<<<<<< HEAD
 #~ msgid "Renderer"
 #~ msgstr "रेंडरर"
 
 #~ msgid "Complexity"
 #~ msgstr "जटिलता"
+
+#~ msgid "Could not read annotation image from view"
+#~ msgstr "दृश्य से एनोटेशन छवि पढ़ी नहीं जा सकी"
 
 #~ msgid "Stage Cache"
 #~ msgstr "चरण कैश"
@@ -7692,10 +7689,6 @@
 
 #~ msgid "Unsupported output format"
 #~ msgstr "असमर्थित आउटपुट प्रारूप"
-=======
-#~ msgid "Could not read annotation image from view"
-#~ msgstr "दृश्य से एनोटेशन छवि पढ़ी नहीं जा सकी"
->>>>>>> 8d54ccf6
 
 #~ msgid "Unsupported output format: "
 #~ msgstr "असमर्थित आउटपुट प्रारूप: "
