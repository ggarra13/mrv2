--- conflicted
+++ resolved
@@ -530,12 +530,7 @@
 "\n"
 "सैंपलों की अवधि को पहले से लेकर अंतिम (अंतिम को शामिल करते हुए) की गणना करें। यह दूरी के समान नहीं है।\n"
 "\n"
-<<<<<<< HEAD
-"उदाहरण के लिए, फ्रेम 10 से फ्रेम 15 तक के क्लिप की अवधि 6 फ्रेम है। परिणाम start_time "
-"की दर में होगा।\n"
-=======
 "उदाहरण के लिए, फ्रेम 10 से फ्रेम 15 तक के क्लिप की अवधि 6 फ्रेम है। परिणाम start_time की दर में होगा।\n"
->>>>>>> a22f76c8
 
 msgid ""
 "Returns the first valid timecode rate that has the least difference from the"
@@ -3355,14 +3350,8 @@
 msgid "Text Tool.   Right click to edit previously stamped text."
 msgstr "पाठ औज़ार. पिछला दबाने पर पाठ संपादित करने के लिए दायाँ क्लिक करें."
 
-<<<<<<< HEAD
-#, fuzzy
-msgid "Voice Annotation Tool"
-msgstr "वॉइस एनोटेशन/चलाएँ"
-=======
 msgid "Voice Annotation Tool"
 msgstr "वॉइस टिप्पणी उपकरण"
->>>>>>> a22f76c8
 
 msgid "Undo Draw"
 msgstr "आरेखित करें"
@@ -3698,15 +3687,6 @@
 msgstr "दृश्य से छवि डेटा पढ़ा नहीं जा सका"
 
 msgid "Voice Over/Delete"
-<<<<<<< HEAD
-msgstr ""
-
-msgid "VoiceOver/Clear"
-msgstr ""
-
-msgid "Audio/Append"
-msgstr ""
-=======
 msgstr "वॉइस ओवर/हटाएँ"
 
 msgid "Audio/Clear"
@@ -3714,7 +3694,6 @@
 
 msgid "Audio/Append"
 msgstr "ऑडियो/जोड़ें"
->>>>>>> a22f76c8
 
 msgid "Play"
 msgstr "बजाएँ"
@@ -3750,11 +3729,7 @@
 msgstr "तीर"
 
 msgid "Voice"
-<<<<<<< HEAD
-msgstr ""
-=======
 msgstr "आवाज़"
->>>>>>> a22f76c8
 
 msgid "Rotate"
 msgstr "घुमाएँ"
@@ -6006,15 +5981,6 @@
 msgstr "सामान्य"
 
 msgid "X 2"
-<<<<<<< HEAD
-msgstr ""
-
-msgid "X 3"
-msgstr ""
-
-msgid "X 4"
-msgstr ""
-=======
 msgstr "× 2"
 
 msgid "X 3"
@@ -6022,7 +5988,6 @@
 
 msgid "X 4"
 msgstr "× 4"
->>>>>>> a22f76c8
 
 msgid "Do Nothing"
 msgstr "कुछ नहीं करें"
@@ -6094,13 +6059,9 @@
 msgid ""
 "When selected, mrv2 will raise the window to the front once you enter the "
 "view window."
-<<<<<<< HEAD
-msgstr "जब चुना जाता है, mrv2 विंडो को सामने ले जाता है जब आप दृश्य विंडो में प्रवेश करते हैं."
-=======
 msgstr ""
 "जब चुना जाता है, mrv2 विंडो को सामने ले जाता है जब आप दृश्य विंडो में प्रवेश"
 " करते हैं."
->>>>>>> a22f76c8
 
 msgid "When selected, mrv2 will resize its window to the first image."
 msgstr "जब चयनित होता है, mrv2 इसके विंडो को प्रथम छवि में नया आकार देगा."
@@ -6816,33 +6777,7 @@
 msgid "Output Device to use for audio playback."
 msgstr "ऑडियो प्लेबैक के लिए प्रयोग करने के लिए आउटपुट उपकरण."
 
-<<<<<<< HEAD
-#, fuzzy
-msgid "Voice Annotations"
-msgstr "वॉइस एनोटेशन/चलाएँ"
-
-#, fuzzy
-msgid "Voice Annotation Preferences."
-msgstr "वॉइस एनोटेशन/रिकॉर्ड"
-
-#, fuzzy
-msgid "Save Path"
-msgstr "पथ मिटाएँ"
-
-msgid "Pick a directory from disk to save voice overs.."
-msgstr ""
-
-#, fuzzy
-msgid "Playback Speed"
-msgstr "प्लेबैक गति."
-
-msgid "Microphone"
-msgstr ""
-
-#, fuzzy
-msgid "Volume"
-msgstr "ध्वनि आवाज़"
-=======
+
 msgid "Voice Annotations"
 msgstr "वॉइस टिप्पणियाँ"
 
@@ -6863,7 +6798,6 @@
 
 msgid "Volume"
 msgstr "आवाज़ की तीव्रता"
->>>>>>> a22f76c8
 
 msgid "ComfyUI"
 msgstr "ComfyUI"
@@ -7679,14 +7613,8 @@
 msgid "Text Mode"
 msgstr "पाठ मोड"
 
-<<<<<<< HEAD
-#, fuzzy
-msgid "Voice Mode"
-msgstr "वृत्त मोड"
-=======
 msgid "Voice Mode"
 msgstr "वॉइस मोड"
->>>>>>> a22f76c8
 
 msgid "Pen Size More"
 msgstr "पेन आकार अधिक"
