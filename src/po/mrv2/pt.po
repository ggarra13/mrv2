--- conflicted
+++ resolved
@@ -494,22 +494,11 @@
 
 msgid ""
 "\n"
-<<<<<<< HEAD
-"The RationalTime class represents a measure of time of :math:`rt.value/"
-"rt.rate` seconds.\n"
-"It can be rescaled into another :class:`~RationalTime`'s rate.\n"
-msgstr ""
-"\n"
-"A classe RationalTime representa uma medida do tempo de :math:`rt.value/"
-"rt.rate` segundos. Pode ser redimensionada para outra :class:`~RationalTime` "
-"taxa.\n"
-=======
 "The RationalTime class represents a measure of time of :math:`rt.value/rt.rate` seconds.\n"
 "It can be rescaled into another :class:`~RationalTime`'s rate.\n"
 msgstr ""
 "\n"
 "A classe RationalTime representa uma medida do tempo de :math:`rt.value/rt.rate` segundos. Pode ser redimensionada para outra :class:`~RationalTime` taxa.\n"
->>>>>>> 8a3f94c7
 
 msgid ""
 "\n"
@@ -569,13 +558,8 @@
 "Convert a timecode string (``HH:MM:SS;FRAME``) into a "
 ":class:`~RationalTime`."
 msgstr ""
-<<<<<<< HEAD
-"Converta uma cadeia de cdigo de tempo (``HH:MM:SS;FRAME``) em "
-"uma :class:`~RationalTime`."
-=======
 "Converta uma cadeia de cdigo de tempo (``HH:MM:SS;FRAME``) em uma "
 ":class:`~RationalTime`."
->>>>>>> 8a3f94c7
 
 msgid ""
 "Convert a time with microseconds string (``HH:MM:ss`` where ``ss`` is an "
@@ -656,12 +640,7 @@
 ":attr:`start_time`/:attr:`end_time_exclusive` and bound arguments.\n"
 msgstr ""
 "\n"
-<<<<<<< HEAD
-"Limite 'outros' (:classe:`~TimeRange`) de acordo "
-"com:attr:`start_time`/:attr:`end_time_exclusive` e argumentos vinculados.\n"
-=======
 "Limite 'outros' (:classe:`~TimeRange`) de acordo com:attr:`start_time`/:attr:`end_time_exclusive` e argumentos vinculados.\n"
->>>>>>> 8a3f94c7
 
 msgid ""
 "\n"
@@ -6732,13 +6711,8 @@
 msgid ""
 "Regular Expression used to match clip versions.  Must group three things "
 "(prefix, number and suffix). If left on its default value (_v), it will "
-<<<<<<< HEAD
-"automatically be created a regular expression to match versions defined with "
-"_v in the name of the file, directory or both. For example: "
-=======
 "automatically be created a regular expression to match versions defined with"
 " _v in the name of the file, directory or both. For example: "
->>>>>>> 8a3f94c7
 "gizmo_v001.0001.exr"
 msgstr ""
 "Expressão regular usada para combinar as versões do clipe. Deve agrupar três"
@@ -7786,8 +7760,6 @@
 
 #~ msgid "HDR monitor found."
 #~ msgstr "Monitor HDR encontrado."
-<<<<<<< HEAD
-=======
 
 #~ msgid "HDR monitor not found or not configured."
 #~ msgstr "Monitor HDR não encontrado ou não configurado."
@@ -7823,10 +7795,9 @@
 
 #~ msgid "Unsupported output format: "
 #~ msgstr "Formato de saída não suportado: "
->>>>>>> 8a3f94c7
-
-#~ msgid "HDR monitor not found or not configured."
-#~ msgstr "Monitor HDR não encontrado ou não configurado."
+
+#~ msgid "Invalid font for text drawing"
+#~ msgstr "Fonte invlida para desenho de texto"
 
 #~ msgid "Could not read annotation image from view"
 #~ msgstr "Não foi possível ler a imagem de anotação da visualização"
