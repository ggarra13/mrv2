--- conflicted
+++ resolved
@@ -495,21 +495,11 @@
 
 msgid ""
 "\n"
-<<<<<<< HEAD
-"The RationalTime class represents a measure of time of :math:`rt.value/"
-"rt.rate` seconds.\n"
-"It can be rescaled into another :class:`~RationalTime`'s rate.\n"
-msgstr ""
-"\n"
-"The RationalTime class represents a measure of time of :math:`rt.value/"
-"rt.rate` seconds.\n"
-=======
 "The RationalTime class represents a measure of time of :math:`rt.value/rt.rate` seconds.\n"
 "It can be rescaled into another :class:`~RationalTime`'s rate.\n"
 msgstr ""
 "\n"
 "The RationalTime class represents a measure of time of :math:`rt.value/rt.rate` seconds.\n"
->>>>>>> 8a3f94c7
 "It can be rescaled into another :class:`~RationalTime`'s rate.\n"
 
 msgid ""
@@ -643,12 +633,7 @@
 msgstr ""
 "\n"
 "根据\n"
-<<<<<<< HEAD
-":attr:`start_time`/:attr:`end_time_exclusive` 和绑定参数限制‘其"
-"他’(:class:`~RationalTime`)。\n"
-=======
 ":attr:`start_time`/:attr:`end_time_exclusive` 和绑定参数限制‘其他’(:class:`~RationalTime`)。\n"
->>>>>>> 8a3f94c7
 
 msgid ""
 "\n"
@@ -657,12 +642,7 @@
 msgstr ""
 "\n"
 "根据\n"
-<<<<<<< HEAD
-":attr:`start_time`/:attr:`end_time_exclusive` 和绑定参数限制‘其"
-"他’(:class:`~TimeRange`)。\n"
-=======
 ":attr:`start_time`/:attr:`end_time_exclusive` 和绑定参数限制‘其他’(:class:`~TimeRange`)。\n"
->>>>>>> 8a3f94c7
 
 msgid ""
 "\n"
@@ -899,12 +879,7 @@
 "For example, if start_time is 1 and end_time is 10, the returned will have a duration of 9.\n"
 msgstr ""
 "\n"
-<<<<<<< HEAD
-"从开始和结束 :class:`~RationalTime`\\s（不包括）创建一"
-"个 :class:`~TimeRange`。\n"
-=======
 "从开始和结束 :class:`~RationalTime`\\s（不包括）创建一个 :class:`~TimeRange`。\n"
->>>>>>> 8a3f94c7
 "\n"
 "例如，如果 start_time 为 1 且 end_time 为 10，则返回的持续时间为 9。\n"
 
@@ -6596,13 +6571,8 @@
 msgid ""
 "Regular Expression used to match clip versions.  Must group three things "
 "(prefix, number and suffix). If left on its default value (_v), it will "
-<<<<<<< HEAD
-"automatically be created a regular expression to match versions defined with "
-"_v in the name of the file, directory or both. For example: "
-=======
 "automatically be created a regular expression to match versions defined with"
 " _v in the name of the file, directory or both. For example: "
->>>>>>> 8a3f94c7
 "gizmo_v001.0001.exr"
 msgstr ""
 "用于匹配剪辑版本的正则表达式。必须分组三部分（前缀、数字和后缀）。如果保持默认值(_v)，它会自动创建一个正则表达式来匹配文件、目录或两者名称中带有_v定义的版本。例如：gizmo_v001.0001.exr"
@@ -7616,8 +7586,6 @@
 
 #~ msgid "HDR monitor found."
 #~ msgstr "发现HDR显示器。"
-<<<<<<< HEAD
-=======
 
 #~ msgid "HDR monitor not found or not configured."
 #~ msgstr "未找到HDR显示器或未配置。"
@@ -7651,10 +7619,9 @@
 
 #~ msgid "Unsupported output format: "
 #~ msgstr "不支持的不支持输出格式: "
->>>>>>> 8a3f94c7
-
-#~ msgid "HDR monitor not found or not configured."
-#~ msgstr "未找到HDR显示器或未配置。"
+
+#~ msgid "Invalid font for text drawing"
+#~ msgstr "用于文本绘图的无效字体"
 
 #~ msgid "Could not read annotation image from view"
 #~ msgstr "无法从视图读取注释图像"
