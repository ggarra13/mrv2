# AI Simplified Chinese translations for mrv2 package
# This file is distributed under the same license as the mrv2 package.
#
msgid ""
msgstr ""
"Project-Id-Version: mrv2 v1.2.5\n"
"Report-Msgid-Bugs-To: ggarra13@gmail.com\n"
"PO-Revision-Date: 2023-02-11 13:42-0300\n"
"Last-Translator: Insecty <insecty_l@163.com>\n"
"Language: zh-CN\n"
"MIME-Version: 1.0\n"
"Content-Type: text/plain; charset=UTF-8\n"
"Content-Transfer-Encoding: 8bit\n"
"Plural-Forms: nplurals=2; plural=(n != 1);\n"

msgid ""
"\n"
"USD module.\n"
"\n"
"Contains all classes and enums related to USD (Universal Scene Description). \n"
msgstr ""
"\n"
"USD 模块。\n"
"\n"
"包含所有与 USD（通用场景描述）相关的类和枚举。\n"

msgid "Renderer Name"
msgstr "渲染器命名"

msgid "Render Width"
msgstr "宽度"

msgid "Models' complexity."
msgstr "模型复杂度"

msgid "Draw mode  :class:`mrv2.usd.DrawMode`."
msgstr "绘制模式 :class: `mrv2.usd.DrawMode`"

msgid "Enable Lighting"
msgstr "开启照明"

msgid "Enable Scene Lights"
msgstr "开启场景灯光"

msgid "Enable Scene Materials"
msgstr "开启场景材质"

msgid "Enable sRGB"
msgstr "开启sRGB"

msgid "Stage Cache Count"
msgstr "阶段缓存计数"

msgid "Disk Cache Byte Count"
msgstr "磁盘缓存字节计数"

msgid "USD Render Options."
msgstr "USD 渲染选项"

msgid "Get USD Render Options."
msgstr "获取 USD 渲染选项"

msgid "Set USD Render Options."
msgstr "设定 USD 渲染选项"

msgid ""
"\n"
"UI module.\n"
"\n"
"Contains all classes and enums related to UI (User Interface). \n"
msgstr ""
"\n"
"UI 模块。\n"
"\n"
"包含所有与 UI（用户界面）相关的类和枚举。\n"

msgid "Refresh menus."
msgstr "刷新菜单"

msgid ""
"\n"
"Timeline module.\n"
"\n"
"Contains all functions related to the timeline control.\n"
msgstr ""
"\n"
"时间轴模块。\n"
"\n"
"包含所有与时间轴控制相关的功能。\n"

msgid "Play forwards."
msgstr "向前播"

msgid "Play backwards."
msgstr "向后播"

msgid "Seek to a time in timeline."
msgstr "定位到时间轴上的时间戳"

msgid "Seek to a frame in timeline."
msgstr "定位到时间轴上的一帧"

msgid "Seek to a second in timeline."
msgstr "定位到时间轴上的秒"

msgid "Time range of the timeline."
msgstr "时间轴范围"

msgid "Selected time range of the timeline."
msgstr "选择时间轴范围"

msgid "Set the selected time range of the timeline."
msgstr "设定所选择的时间范围"

msgid "Set the in time of the selected time range of the timeline."
msgstr "设定开始时间戳"

msgid "Set the in frame of the selected time range of the timeline."
msgstr "设定开始帧"

msgid "Set the in seconds of the selected time range of the timeline."
msgstr "设置开始时间秒数"

msgid "Set the out time of the selected time range of the timeline."
msgstr "设定结束时间戳"

msgid "Set the out frame of the selected time range of the timeline."
msgstr "设定结束帧"

msgid "Set the out seconds of the selected time range of the timeline."
msgstr "设定结束时间秒数"

msgid "Current time in timeline."
msgstr "当前时间戳"

msgid "Current frame in timeline."
msgstr "当前帧"

msgid "Current seconds in timeline."
msgstr "当前秒数"

msgid "Return current loop mode of timeline."
msgstr "返回当前时间循环模式"

msgid "Set current loop mode of timeline."
msgstr "设置当前时间循环模式"

msgid "Gets the current FPS of timeline."
msgstr "获取当前FPS帧率"

msgid "Gets the default speed of the timeline."
msgstr "获得时间轴的默认速度"

msgid "Set current FPS of timeline."
msgstr "FPS帧率"

msgid "Value less than 0"
msgstr "值小于0"

msgid ""
"\n"
"Settings module.\n"
"\n"
"Contains all settings functions.\n"
msgstr ""
"\n"
"设置模式\n"
"\n"
"包括所有设置选项\n"

msgid "Returns whether to check for updates at start up."
msgstr "返回是否在启动时检查更新"

msgid "Retrieve the cache memory setting in gigabytes."
msgstr "获取缓存大小(GB)"

msgid "Set the cache memory setting in gigabytes."
msgstr "设置缓存大小(GB)"

msgid "Retrieve Read Ahead cache in seconds."
msgstr "获取读头缓存(秒)"

msgid "Set Read Ahead cache in seconds."
msgstr "设置读头缓存(秒)"

msgid "Retrieve Read Behind cache in seconds."
msgstr "获取读尾缓存(秒)"

msgid "Set Read Behind cache in seconds."
msgstr "设置读尾缓存(秒)"

msgid "Set file sequence audio."
msgstr "设置文件序列音频"

msgid "Get file sequence audio."
msgstr "获取文件序列音频"

msgid "Set file sequence audio file name."
msgstr "设置文件序列音频文件名"

msgid "Get file sequence audio file name."
msgstr "获取文件序列音频文件名"

msgid "Set file sequence audio directory."
msgstr "设置文件序列音频目录"

msgid "Get file sequence audio directory."
msgstr "获取文件序列音频目录"

msgid "Set maximum file sequence digits."
msgstr "设定最大文件序列位数"

msgid "Get maximum file sequence digits."
msgstr "获取最大文件序列位数"

msgid "Set Timer Mode."
msgstr "设定定时器模式"

msgid "Get Timer Mode."
msgstr "获取定时器模式"

msgid "Set Audio Buffer Frame Count."
msgstr "设定音频缓冲帧数"

msgid "Get Audio Buffer Frame Count."
msgstr "获取音频缓冲帧数"

msgid "Set Video Request Count."
msgstr "设定视频请求数"

msgid "Get Video Request Count."
msgstr "获取视频请求数"

msgid "Set Audio Request Count."
msgstr "设定音频请求数"

msgid "Get Audio Request Count."
msgstr "获取音频请求数"

msgid "Set Sequence Thread Count."
msgstr "设置序列线程数"

msgid "Get Sequence Thread Count."
msgstr "获取序列线程数"

msgid "Set FFmpeg YUV To RGB Conversion."
msgstr "设置FFmpeg YUV到RGB转换"

msgid "Get FFmpeg YUV To RGB Conversion."
msgstr "获取FFmpeg YUV到RGB转换"

msgid "Set FFmpeg Color Accuracy."
msgstr "设置FFmpeg颜色准确度"

msgid "Get FFmpeg Color Accuracy."
msgstr "获取FFmpeg颜色准确度"

msgid "Set FFmpeg Thread Count."
msgstr "设置FFmpeg线程数"

msgid "Get FFmpeg Thread Count."
msgstr "获取FFmpeg线程数"

msgid "No session name established, cannot save."
msgstr "未建立会话名称, 无法保存"

msgid ""
"\n"
"Session module.\n"
"\n"
"Used to manage everything related to sessions.\n"
msgstr ""
"\n"
"会话模式\n"
"\n"
"会话相关的所有设置\n"

msgid "Returns the current session metadata."
msgstr "返回当前会话元数据"

msgid "Returns the current metadata for a key."
msgstr "返回当前key元数据"

msgid "Sets all the session metadata for a session."
msgstr "设置会话的全部会话元数据 。"

msgid "Sets the session metadata for a key."
msgstr "设置密钥的会话元数据 。"

msgid "Clears the current session metadata."
msgstr "清除当前会话元数据 。"

msgid "Returns current session file."
msgstr "返回当前会话文件 。"

msgid "Sets the current session file."
msgstr "设置当前会话文件 。"

msgid "Open a session file."
msgstr "打开会话文件 。"

msgid "Save a session file."
msgstr "保存会话文件 。"

msgid "Duplicated Python plugin {0} in {1} and {2}."
msgstr "复制的Python插件 {0} in {1} {2}"

msgid ""
"Expected a tuple containing a Python function and a string with menu options"
" in it."
msgstr "需要一个tuple, 包含py函数和string菜单选项"

msgid ""
"Expected a handle to a Python function or to a tuple containing a Python "
"function and a string with menu options in it."
msgstr "需要一个Python函数的handle或是tuple,包含py函数和string菜单选项"

msgid ""
"Please override the menus method by returning a valid dict of key menus, "
"values methods."
msgstr "请返回有效的字典, 包含菜单键值和函数, 以覆盖菜单"

msgid ""
"\n"
"Plugin module.\n"
"\n"
"Contains all classes related to python plugins.\n"
"\n"
msgstr ""
"\n"
"Plugin module.\n"
"\n"
"Contains all classes related to python plugins.\n"
"\n"

msgid ""
"Whether a plugin is active or not.  If not overridden, the default is True."
msgstr "插件是否激活。如果未被覆盖，默认值为 True。"

msgid ""
"\n"
"Dictionary of menu entries with callbacks, like:\n"
"\n"
"def menus(self):\n"
"    menus = { \"New Menu/Hello\" : self.run }\n"
"    return menus\n"
"\n"
msgstr ""
"\n"
"Dictionary of menu entries with callbacks, like:\n"
"\n"
"def menus(self):\n"
"  menus = { \"New Menu/Hello\" : self.run }\n"
"  return menus\n"
"\n"

msgid ""
"\n"
"\n"
"import mrv2\n"
"from mrv2 import plugin\n"
"\n"
"class DemoPlugin(plugin.Plugin):\n"
"    def __init__(self):\n"
"        \"\"\"\n"
"        Constructor for DemoPlugin.\n"
"\n"
"        Define your own variables here.\n"
"        \"\"\"\n"
"        super().__init__()\n"
"\n"
"    def run(self):\n"
"        \"\"\"\n"
"        Example method used for the callback.\n"
"        \"\"\"\n"
"        print(\"Hello from Python plugin\")\n"
"\n"
"    def active(self):\n"
"        \"\"\"\n"
"        Optional method to return whether the plug-in is active or not.\n"
"\n"
"\n"
"        :return: True if the plug-in is active, False otherwise.\n"
"        :rtype: bool\n"
"\n"
"        \"\"\"\n"
"        return True\n"
"\n"
"    def menus(self):\n"
"        \"\"\"\n"
"        Dictionary of menu entries as keys with callbacks as values.\n"
"\n"
"\n"
"        :return: A dictionary of menu entries and their corresponding callbacks.\n"
"        :rtype: dict\n"
"\n"
"        \"\"\"\n"
"        menus = {\"New Menu/Hello\": self.run}\n"
"        return menus\n"
"\n"
msgstr ""
"\n"
"\n"
"import mrv2\n"
"from mrv2 import plugin\n"
"\n"
"class DemoPlugin(plugin.Plugin):\n"
"    def __init__(self):\n"
"        \"\"\"\n"
"        DemoPlugin 的构造函数。\n"
"\n"
"        在这里定义你自己的变量。\n"
"        \"\"\"\n"
"        super().__init__()\n"
"\n"
"    def run(self):\n"
"        \"\"\"\n"
"        用于回调的示例方法。\n"
"        \"\"\"\n"
"        print(\"Hello from Python plugin\")\n"
"\n"
"    def active(self):\n"
"        \"\"\"\n"
"        可选方法，用于返回插件是否处于活动状态。\n"
"\n"
"\n"
"        :return: 如果插件处于活动状态，则返回 True，否则返回 False。\n"
"        :rtype: bool\n"
"\n"
"        \"\"\"\n"
"        return True\n"
"\n"
"    def menus(self):\n"
"        \"\"\"\n"
"        菜单项的字典，键是菜单项，值是回调函数。\n"
"\n"
"\n"
"        :return: 一个包含菜单项及其对应回调的字典。\n"
"        :rtype: dict\n"
"\n"
"        \"\"\"\n"
"        menus = {\"New Menu/Hello\": self.run}\n"
"        return menus\n"
"\n"

msgid "No playlist matched item."
msgstr "没有符合播放列表的项目"

msgid "No playlist matched file name."
msgstr "没有符合播放列表的文件名"

msgid "No playlist loaded."
msgstr "未载入播放列表"

msgid "No playlist selected."
msgstr "未选择播放列表"

msgid "Not an EDL playlist to add clips to."
msgstr "不是可添加Clip片段的播放列表"

msgid "Could not find clip in loaded clips."
msgstr "无法在已加载的片段中找到"

msgid ""
"\n"
"Playlist module.\n"
"\n"
"Contains all functions and classes related to the playlists.\n"
msgstr ""
"\n"
"播放列表选项\n"
"\n"
"包含播放列表相关的函数和类\n"

msgid "List playlist items."
msgstr "列出播放列表项目"

msgid "Select a playlist by FileModelItem."
msgstr "根据FileModelItem选择播放列表"

msgid "Select a playlist by fileName."
msgstr "根据文件选择播放列表"

msgid "Select a playlist by index."
msgstr "根据索引选择播放列表"

msgid "Add a clip to currently selected Playlist EDL."
msgstr "在现有的播放列表添加片段"

msgid "Save current .otio file with relative paths."
msgstr "保存.otio文件"

msgid "unsupported operand type(s) for {0}: RationalTime and {1}"
msgstr "不支持的操作类型 {0}: RationalTime 和{1}"

msgid ""
"\n"
"The RationalTime class represents a measure of time of :math:`rt.value/rt.rate` seconds.\n"
"It can be rescaled into another :class:`~RationalTime`'s rate.\n"
msgstr ""
"\n"
"The RationalTime class represents a measure of time of :math:`rt.value/rt.rate` seconds.\n"
"It can be rescaled into another :class:`~RationalTime`'s rate.\n"

msgid ""
"\n"
"Returns true if the time is invalid. The time is considered invalid if the value or the rate are a NaN value\n"
"or if the rate is less than or equal to zero.\n"
msgstr ""
"\n"
"Returns true if the time is invalid. The time is considered invalid if the value or the rate are a NaN value\n"
"or if the rate is less than or equal to zero.\n"

msgid "Returns the time value for time converted to new_rate."
msgstr "返回转换为new_rate的时间值"

msgid "Returns the time for time converted to new_rate."
msgstr "返回转换为new_rate的时间"

msgid "Returns the time value for \"self\" converted to new_rate."
msgstr "返回从\"self\"转换为new_rate的时间值"

msgid ""
"\n"
"Compute the duration of samples from first to last (excluding last). This is not the same as distance.\n"
"\n"
"For example, the duration of a clip from frame 10 to frame 15 is 5 frames. Result will be in the rate of start_time.\n"
msgstr ""
"\n"
"Compute the duration of samples from first to last (excluding last). This is not the same as distance.\n"
"\n"
"For example, the duration of a clip from frame 10 to frame 15 is 5 frames. Result will be in the rate of start_time.\n"

msgid ""
"\n"
"Compute the duration of samples from first to last (including last). This is not the same as distance.\n"
"\n"
"For example, the duration of a clip from frame 10 to frame 15 is 6 frames. Result will be in the rate of start_time.\n"
msgstr ""
"\n"
"Compute the duration of samples from first to last (including last). This is not the same as distance.\n"
"\n"
<<<<<<< HEAD
"For example, the duration of a clip from frame 10 to frame 15 is 6 frames. "
"Result will be in the rate of start_time.\n"
=======
"For example, the duration of a clip from frame 10 to frame 15 is 6 frames. Result will be in the rate of start_time.\n"
>>>>>>> a22f76c8

msgid ""
"Returns the first valid timecode rate that has the least difference from the"
" given value."
msgstr "返回第一个与给定值最小差的有效时间编码率。"

msgid "Turn a frame number and rate into a :class:`~RationalTime` object."
msgstr ": class: `~ RationalTime`"

msgid "Returns the frame number based on the current rate."
msgstr "根据当前速率返回框架编号。"

msgid "Returns the frame number based on the given rate."
msgstr "根据给定的速率返回框架编号。"

msgid "Convert to timecode (``HH:MM:SS;FRAME``)"
msgstr "转换为时间码（``HH:MM:SS;帧``）"

msgid ""
"Convert a timecode string (``HH:MM:SS;FRAME``) into a "
":class:`~RationalTime`."
msgstr "将时间码字符串（``HH:MM:SS;帧``）转换为:class:`~RationalTime`。"

msgid ""
"Convert a time with microseconds string (``HH:MM:ss`` where ``ss`` is an "
"integer or a decimal number) into a :class:`~RationalTime`."
msgstr "将带有微秒字符串的时间（``HH:MM:ss``，其中``ss``是整数或十进制数）转换为：class:`~RationalTime`。"

msgid ""
"\n"
"The TimeRange class represents a range in time. It encodes the start time and the duration,\n"
"meaning that :meth:`end_time_inclusive` (last portion of a sample in the time range) and\n"
":meth:`end_time_exclusive` can be computed.\n"
msgstr ""
"\n"
"TimeRange 类表示时间范围。它对开始时间和持续时间进行编码，\n"
"这意味着可以计算 :meth:`end_time_inclusive`（时间范围内样本的最后一部分）和\n"
":meth:`end_time_exclusive`。\n"

msgid ""
"\n"
"The time of the last sample containing data in the time range.\n"
"\n"
"If the time range starts at (0, 24) with duration (10, 24), this will be\n"
"(9, 24)\n"
"\n"
"If the time range starts at (0, 24) with duration (10.5, 24):\n"
"(10, 24)\n"
"\n"
"In other words, the last frame with data, even if the last frame is fractional.\n"
msgstr ""
"\n"
"时间范围内包含数据的最后一个样本的时间。\n"
"\n"
"如果时间范围从 (0, 24) 开始，持续时间为 (10, 24)，则为\n"
"(9, 24)\n"
"\n"
"如果时间范围从 (0, 24) 开始，持续时间为 (10.5, 24):\n"
"(10, 24)\n"
"\n"
"换句话说，最后一帧包含数据，即使最后一帧是小数。\n"

msgid ""
"\n"
"Time of the first sample outside the time range.\n"
"\n"
"If start frame is 10 and duration is 5, then end_time_exclusive is 15,\n"
"because the last time with data in this range is 14.\n"
"\n"
"If start frame is 10 and duration is 5.5, then end_time_exclusive is\n"
"15.5, because the last time with data in this range is 15.\n"
msgstr ""
"\n"
"时间范围之外的第一个样本的时间。\n"
"\n"
"如果起始帧为 10 且持续时间为 5，则 end_time_exclusive 为 15，\n"
"因为此范围内数据的最后一次时间为 14。\n"
"\n"
"如果起始帧为 10 且持续时间为 5.5，则 end_time_exclusive 为\n"
"15.5，因为此范围内数据的最后一次时间为 15。\n"

msgid ""
"Construct a new :class:`~TimeRange` that is this one extended by other."
msgstr "构造一个新的：class:`~TimeRange`，它是这个被其他扩展的。"

msgid ""
"\n"
"Clamp 'other' (:class:`~RationalTime`) according to\n"
":attr:`start_time`/:attr:`end_time_exclusive` and bound arguments.\n"
msgstr ""
"\n"
"根据\n"
":attr:`start_time`/:attr:`end_time_exclusive` 和绑定参数限制‘其他’(:class:`~RationalTime`)。\n"

msgid ""
"\n"
"Clamp 'other' (:class:`~TimeRange`) according to\n"
":attr:`start_time`/:attr:`end_time_exclusive` and bound arguments.\n"
msgstr ""
"\n"
"根据\n"
":attr:`start_time`/:attr:`end_time_exclusive` 和绑定参数限制‘其他’(:class:`~TimeRange`)。\n"

msgid ""
"\n"
"The start of `this` precedes `other`.\n"
"`other` precedes the end of `this`.\n"
"::\n"
"\n"
"         other\n"
"           |\n"
"           *\n"
"   [      this      ]\n"
"\n"
msgstr ""
"\n"
"`this` 的开始在 `other` 之前。\n"
"`other` 在 `this` 的结束之前。\n"
"::\n"
"\n"
"         other\n"
"           |\n"
"           *\n"
"   [      this      ]\n"
"\n"

msgid ""
"\n"
"The start of `this` precedes start of `other`.\n"
"The end of `this` antecedes end of `other`.\n"
"::\n"
"\n"
"        [ other ]\n"
"   [      this      ]\n"
"\n"
"The converse would be ``other.contains(this)``\n"
msgstr ""
"\n"
"`this` 的开始在 `other` 的开始之前。\n"
"`this` 的结束在 `other` 的结束之前。\n"
"::\n"
"\n"
"        [ other ]\n"
"   [      this      ]\n"
"\n"
"相反的情况是 ``other.contains(this)``\n"

msgid ""
"\n"
"`this` contains `other`.\n"
"::\n"
"\n"
"        other\n"
"         |\n"
"         *\n"
"   [    this    ]\n"
"\n"
msgstr ""
"\n"
"`this` 包含 `other`。\n"
"::\n"
"\n"
"        other\n"
"         |\n"
"         *\n"
"   [    this    ]\n"
"\n"

msgid ""
"\n"
"The start of `this` strictly precedes end of `other` by a value >= `epsilon_s`.\n"
"The end of `this` strictly antecedes start of `other` by a value >= `epsilon_s`.\n"
"::\n"
"\n"
"   [ this ]\n"
"       [ other ]\n"
"\n"
"The converse would be ``other.overlaps(this)``\n"
msgstr ""
"\n"
"`this` 的开始严格在 `other` 的结束之前，间隔值 >= `epsilon_s`。\n"
"`this` 的结束严格在 `other` 的开始之前，间隔值 >= `epsilon_s`。\n"
"::\n"
"\n"
"   [ this ]\n"
"       [ other ]\n"
"\n"
"相反的情况是 ``other.overlaps(this)``\n"

msgid ""
"\n"
"The end of `this` strictly precedes `other` by a value >= `epsilon_s`.\n"
"::\n"
"\n"
"             other\n"
"               |\n"
"   [ this ]    *\n"
"\n"
msgstr ""
"\n"
"`this` 的结束严格在 `other` 之前，间隔值 >= `epsilon_s`。\n"
"::\n"
"\n"
"             other\n"
"               |\n"
"   [ this ]    *\n"

msgid ""
"\n"
"The end of `this` strictly equals the start of `other` and\n"
"the start of `this` strictly equals the end of `other`.\n"
"::\n"
"\n"
"   [this][other]\n"
"\n"
"The converse would be ``other.meets(this)``\n"
msgstr ""
"\n"
"`this` 的结束严格等于 `other` 的开始，且\n"
"`this` 的开始严格等于 `other` 的结束。\n"
"::\n"
"\n"
"   [this][other]\n"
"\n"
"相反的情况是 ``other.meets(this)``\n"

msgid ""
"\n"
"The start of `this` strictly equals `other`.\n"
"::\n"
"\n"
"   other\n"
"     |\n"
"     *\n"
"     [ this ]\n"
"\n"
msgstr ""
"\n"
"`this` 的开始严格等于 `other`。\n"
"::\n"
"\n"
"   other\n"
"     |\n"
"     *\n"
"     [ this ]\n"
"\n"

msgid ""
"\n"
"The start of `this` strictly equals the start of `other`.\n"
"The end of `this` strictly precedes the end of `other` by a value >= `epsilon_s`.\n"
"::\n"
"\n"
"   [ this ]\n"
"   [    other    ]\n"
"\n"
"The converse would be ``other.begins(this)``\n"
msgstr ""
"\n"
"`this` 的开始严格等于 `other` 的开始。\n"
"`this` 的结束严格在 `other` 的结束之前，差值 >= `epsilon_s`。\n"
"::\n"
"\n"
"   [ this ]\n"
"   [    other    ]\n"
"\n"
"相反的情况是 ``other.begins(this)``\n"

msgid ""
"\n"
"The end of `this` strictly equals `other`.\n"
"::\n"
"\n"
"        other\n"
"          |\n"
"          *\n"
"   [ this ]\n"
"\n"
msgstr ""
"\n"
"`this` 的结束严格等于 `other`。\n"
"::\n"
"\n"
"        other\n"
"          |\n"
"          *\n"
"   [ this ]\n"
"\n"

msgid ""
"\n"
"The start of `this` strictly antecedes the start of `other` by a value >= `epsilon_s`.\n"
"The end of `this` strictly equals the end of `other`.\n"
"::\n"
"\n"
"           [ this ]\n"
"   [     other    ]\n"
"\n"
"The converse would be ``other.finishes(this)``\n"
msgstr ""
"\n"
"`this` 的开始严格早于 `other` 的开始，且相差值 >= `epsilon_s`。\n"
"`this` 的结束严格等于 `other` 的结束。\n"
"::\n"
"\n"
"           [ this ]\n"
"   [     other    ]\n"
"\n"
"反之，则是 ``other.finishes(this)``\n"

msgid ""
"\n"
"The start of `this` precedes or equals the end of `other` by a value >= `epsilon_s`.\n"
"The end of `this` antecedes or equals the start of `other` by a value >= `epsilon_s`.\n"
"::\n"
"\n"
"   [    this    ]           OR      [    other    ]\n"
"        [     other    ]                    [     this    ]\n"
"\n"
"The converse would be ``other.finishes(this)``\n"
msgstr ""
"\n"
"`this` 的开始早于或等于 `other` 的结束，差值 >= `epsilon_s`。\n"
"`this` 的结束早于或等于 `other` 的开始，差值 >= `epsilon_s`。\n"
"::\n"
"\n"
"   [    this    ]           或      [    other    ]\n"
"        [     other    ]                    [     this    ]\n"
"\n"
"反之，则是 ``other.finishes(this)``\n"

msgid ""
"\n"
"Creates a :class:`~TimeRange` from start and end :class:`~RationalTime`\\s (exclusive).\n"
"\n"
"For example, if start_time is 1 and end_time is 10, the returned will have a duration of 9.\n"
msgstr ""
"\n"
"从开始和结束 :class:`~RationalTime`\\s（不包括）创建一个 :class:`~TimeRange`。\n"
"\n"
"例如，如果 start_time 为 1 且 end_time 为 10，则返回的持续时间为 9。\n"

msgid ""
"\n"
"Creates a :class:`~TimeRange` from start and end :class:`~RationalTime`\\s (inclusive).\n"
"\n"
"For example, if start_time is 1 and end_time is 10, the returned will have a duration of 10.\n"
msgstr ""
"\n"
"从开始和结束 :class:`~RationalTime`\\s（含）创建一个 :class:`~TimeRange`。\n"
"\n"
"例如，如果 start_time 为 1 且 end_time 为 10，则返回的持续时间为 10。\n"

msgid ""
"\n"
"Media module.\n"
"\n"
"Contains all classes and enums related to media. \n"
msgstr ""
"\n"
"媒体模块。\n"
"\n"
"包含与媒体相关的所有类和枚举。\n"

msgid "Compare mode :class:`mrv2.media.CompareMode`."
msgstr "对比模式: class: `mrv2.media.CompareMode`"

msgid "Wipe center in X and Y :class:`mrv2.math.Vector2f`."
msgstr "Wipe center in X and Y :class:`mrv2.math.Vector2f`."

msgid "Wipe Rotation."
msgstr "Wipe旋转"

msgid "Overlay ( A over B )"
msgstr "覆盖 ( A over B )"

msgid "Comparison options."
msgstr "比较选项"

msgid ""
"\n"
"Math module.\n"
"\n"
"Contains all math classes.\n"
msgstr ""
"\n"
"数学模块。\n"
"\n"
"包含所有数学课程。\n"

msgid "Vector of 2 integers."
msgstr "2整数的矢量"

msgid "Vector of 2 floats."
msgstr "2浮点数的矢量"

msgid "Vector of 3 floats."
msgstr "3浮点数的矢量"

msgid "Vector of 4 floats."
msgstr "4浮点数的矢量"

msgid "Size of 2 integers."
msgstr "2整数的大小"

msgid ""
"\n"
"Image module.\n"
"\n"
"Contains all classes and enums related to image controls. \n"
msgstr ""
"\n"
"图像模块。\n"
"\n"
"包含与图像控件相关的所有类和枚举。\n"

msgid "Red Channel."
msgstr "红通道"

msgid "Green Channel."
msgstr "绿通道"

msgid "Blue Channel."
msgstr "蓝通道"

msgid "Alpha Channel."
msgstr "Alpha通道"

msgid "Image mirroring."
msgstr "图像镜像"

msgid "Flip image on X."
msgstr "翻转 X"

msgid "Flip image on Y."
msgstr "翻转 Y"

msgid "Enabled Levels."
msgstr "启用Levels"

msgid "Add a :class:`mrv2.math.Vector3f` to image."
msgstr "Add a :class:`mrv2.math.Vector3f` to image."

msgid "Change a :class:`mrv2.math.Vector3f` of brightness to image."
msgstr "Change a :class:`mrv2.math.Vector3f` of brightness to image."

msgid "Change a :class:`mrv2.math.Vector3f` of contrast to image."
msgstr "Change a :class:`mrv2.math.Vector3f` of contrast to image."

msgid "Change a :class:`mrv2.math.Vector3f` of saturation to image."
msgstr "Change a :class:`mrv2.math.Vector3f` of saturation to image."

msgid "Change tint of image to image between 0 and 1."
msgstr "图片之间的过渡值(0-1)"

msgid "Invert the color values."
msgstr "反转颜色值"

msgid "Color values."
msgstr "颜色值"

msgid "In Low Level value."
msgstr "In Low Level值"

msgid "In High Level value."
msgstr "In High Level值"

msgid "Gamma Level value."
msgstr "Gamma 值"

msgid "Out Low Level value."
msgstr "Out Low Level值"

msgid "Out High Level value."
msgstr "Out High Level值"

msgid "Levels values."
msgstr "Levels值"

msgid "Enabled EXR display."
msgstr "开启EXR显示"

msgid "Exposure value."
msgstr "曝光值"

msgid "Defog value."
msgstr "Defog值"

msgid "kneeLow value."
msgstr "kneeLow值"

msgid "kneeHigh value."
msgstr "kneeHigh值"

msgid "EXR display values."
msgstr "EXR 显示值"

msgid "Enabled Soft Clip."
msgstr "启用软剪切"

msgid "Soft clip value."
msgstr "软剪切值"

msgid "Minify filter :class:`mrv2.image.ImageFilter`."
msgstr "Minify filter :class:`mrv2.image.ImageFilter`."

msgid "Magnify filter :class:`mrv2.image.ImageFilter`."
msgstr "Magnify filter :class:`mrv2.image.ImageFilter`."

msgid "Image filters."
msgstr "图像过滤器"

msgid "Color channels :class:`mrv2.image.Channels`."
msgstr "Color channels :class:`mrv2.image.Channels`."

msgid "Mirror on X, Y or both :class:`mrv2.image.Mirror`."
msgstr "Mirror on X, Y or both :class:`mrv2.image.Mirror`."

msgid "Color options :class:`mrv2.image.Color`."
msgstr "Color options :class:`mrv2.image.Color`."

msgid "Levels options :class:`mrv2.image.Levels`."
msgstr "Levels options :class:`mrv2.image.Levels`."

msgid "EXR Display options :class:`mrv2.image.EXRDisplay`.."
msgstr "EXR Display options :class:`mrv2.image.EXRDisplay`.."

msgid "Soft Clip options :class:`mrv2.image.SoftClip`.."
msgstr "Soft Clip options :class:`mrv2.image.SoftClip`.."

msgid "Display options."
msgstr "显示选项"

msgid "LUT enabled."
msgstr "开启LUT"

msgid "LUT filename."
msgstr "LUT文件名"

msgid "LUT transformation order."
msgstr "LUT变换顺序"

msgid "LUT options."
msgstr "LUT选项"

msgid "Video Levels."
msgstr "视频Levels"

msgid "Alpha blending algorithm"
msgstr "Alpha 混合算法"

msgid "Image Filters"
msgstr "图像过滤器"

msgid "Image options."
msgstr "图像选项"

msgid "Environment Map type."
msgstr "环境贴图类型"

msgid "Horizontal aperture"
msgstr "水平光圈"

msgid "Vertical aperture"
msgstr "垂直光圈"

msgid "Focal Length"
msgstr "Focal Length"

msgid "Rotation on X"
msgstr "旋转X"

msgid "Rotation on Y"
msgstr "旋转Y"

msgid "Subdivision on X"
msgstr "细分X"

msgid "Subdivision on Y"
msgstr "细分Y"

msgid "Spin"
msgstr "旋转"

msgid "EnvironmentMap options."
msgstr "环境贴图选项"

msgid "Stereo 3d input :class:`mrv2.image.StereoInput`.."
msgstr "Stereo 3d input :class:`mrv2.image.StereoInput`.."

msgid "Stereo 3d output :class:`mrv2.image.StereoOutput`.."
msgstr "Stereo 3d output :class:`mrv2.image.StereoOutput`.."

msgid "Separation between left and right eye."
msgstr "左眼右眼独立"

msgid "Swap left and right eye"
msgstr "左眼右眼互换"

msgid "Stereo3D options."
msgstr "Stereo3D 选项"

msgid "Background type :class:`mrv2.image.Background`.."
msgstr "Background type :class:`mrv2.image.Background`.."

msgid "Checkers Color0 :class:`mrv2.image.Color4f`.."
msgstr "Checkers Color0: class: `mrv2.image.Color4f`.."

msgid "Checkers Color1 :class:`mrv2.image.Color4f`.."
msgstr "Checkers Color1: class: `mrv2.image.Color4f`.."

msgid "Checkers Size :class:`mrv2.math.Size2i`.."
msgstr "Checkers Size: class: `mrv2.math.Size2i`.."

msgid "Background options."
msgstr "背景选项"

msgid "Gets the current background options."
msgstr "获取当前背景选项"

msgid "Sets the current background options."
msgstr "设置当前背景选项"

msgid "Gets the current OCIO config file."
msgstr "获取当前OCIO配置文件"

msgid "Sets the current OCIO config file."
msgstr "设置当前OCIO配置文件"

msgid "Gets the current input color space."
msgstr "获取当前输入的颜色空间"

msgid "Gets a list of all input color spaces."
msgstr "获取所有输入颜色空间的列表"

msgid "Set the input color space."
msgstr "设置输入颜色空间"

msgid "Gets the current Display/View."
msgstr "获取当前显示/视图"

msgid "Gets the list of Displays/Views."
msgstr "获取显示/视图列表"

msgid "Set an OCIO Display/View."
msgstr "设置 OCIO 显示/视图。"

msgid "Gets the current OCIO look."
msgstr "获取当前 OCIO 显示"

msgid "Gets a list of all OCIO looks."
msgstr "获取所有 OCIO 显示列表"

msgid "Set the OCIO look by name."
msgstr "设置 OCIO 显示名称"

msgid "Return all the files."
msgstr "返回所有文件"

msgid "Return all the active files."
msgstr "返回所有活动文件"

msgid "Return the A file item."
msgstr "返回A文件"

msgid "Return the A file index."
msgstr "返回A文件索引"

msgid "Return the list of B files."
msgstr "返回B文件列表"

msgid "Return the list of B indexes."
msgstr "返回B文件列表索引"

msgid "Close the current A file."
msgstr "关闭当前A文件"

msgid "Close all files."
msgstr "关闭所有文件"

msgid "Set the A file index."
msgstr "设置A文件索引"

msgid "Set a new B file index."
msgstr "设置B文件新的索引"

msgid "Set a new stereo file index."
msgstr "设置新的立体声文件索引"

msgid "Toggle the B file index."
msgstr "开关B文件索引"

msgid "Clear the B indexes."
msgstr "清理B索引"

msgid "Return the list of layers."
msgstr "返回层列表"

msgid "Set layer for file item."
msgstr "设置文件项的层"

msgid "Set compare time."
msgstr "设置比较时间"

msgid "Get compare time."
msgstr "获取比较时间"

msgid "Set the first version for current media."
msgstr "设置当前媒体的第一个版本"

msgid "Set the previous version for current media."
msgstr "设置当前媒体的上一个版本"

msgid "Set the next version for current media."
msgstr "设置当前媒体的下一个版本"

msgid "Set the last version for current media."
msgstr "设置当前媒体的最后版本"

msgid "Path :class:`mrv2.Path` to the File Media."
msgstr "Path :class:`mrv2.Path` to the File Media."

msgid "Audio path :class:`mrv2.Path` to the File Media if any."
msgstr "Audio path :class:`mrv2.Path` to the File Media if any."

msgid "Time range :class:`mrv2.TimeRange` of the File Media."
msgstr "Time range :class:`mrv2.TimeRange` of the File Media."

msgid "Speed (FPS) of the File Media."
msgstr "媒体文件的速度(FPS)"

msgid "Playback state :class:`mrv2.timeline.Playbacks` of the File Media."
msgstr "Playback state :class:`mrv2.timeline.Playbacks` of the File Media."

msgid "Loop state :class:`mrv2.timeline.Loop` of the File Media."
msgstr "Loop state :class:`mrv2.timeline.Loop` of the File Media."

msgid "Current time :class:`mrv2.RationalTime` of the File Media."
msgstr "Current time :class:`mrv2.RationalTime` of the File Media."

msgid "In/Out range :class:`mrv2.TimeRange` of the File Media."
msgstr "内/外部范围 :class:`mrv2.TimeRange' of the File Media."

msgid "Video layer of the File Media."
msgstr "文件媒体视频层"

msgid "Volume of the File Media."
msgstr "文件媒体音量"

msgid "Mute state of the File Media."
msgstr "文件媒体静音状态"

msgid "Audio offset of the File Media."
msgstr "文件媒体音频偏移"

msgid "Class used to hold a media item."
msgstr "用于持有媒体项目的类"

msgid "Save annotations."
msgstr "保存注释"

msgid "Save resolution."
msgstr "保存分辨率"

msgid "FFmpeg Profile."
msgstr "FFmpeg Profile"

msgid "FFmpeg Preset."
msgstr "FFmpeg Preset"

msgid "FFmpeg Pixel Format."
msgstr "FFmpeg Pixel格式"

msgid "FFmpeg video encoding with hardware if possible."
msgstr "FFmpeg video encoding with hardware if possible."

msgid "FFmpeg Override color characteristics."
msgstr "FFmpeg Override color characteristics."

msgid "FFmpeg Color Range."
msgstr "FFmpeg 颜色范围"

msgid "FFmpeg Color Space."
msgstr "FFmpeg 颜色空间"

msgid "FFmpeg Color Primaries."
msgstr "FFmpeg Color Primaries."

msgid "FFmpeg Color Transfer Characteristics."
msgstr "FFmpeg Color Transfer Characteristics."

msgid "FFmpeg Audio Codec."
msgstr "FFmpeg Audio Codec."

msgid "OpenEXR's Compression."
msgstr "OpenEXR 压缩"

msgid "OpenEXR's Pixel Type."
msgstr "OpenEXR Pixel 类型"

msgid "OpenEXR's Zip Compression Level."
msgstr "OpenEXR Zip 压缩率"

msgid "OpenEXR's DWA Compression Level."
msgstr "OpenEXR DWA 压缩率"

msgid ""
"\n"
"Command module.\n"
"\n"
"Used to run main commands and get arguments and set the display, image, compare, LUT options.\n"
msgstr ""
"\n"
"Command module.\n"
"\n"
"Used to run main commands and get arguments and set the display, image, compare, LUT options.\n"

msgid ""
"Get command-line arguments passed as single quoted string to -pythonArgs."
msgstr "-pythonArgs"

msgid "Open file with optional audio."
msgstr "用可选音频打开文件"

msgid "Compare two file items with a compare mode."
msgstr "用比较模式比较两个文件"

msgid "Close the file item."
msgstr "关闭文件项"

msgid "Close all file items."
msgstr "关闭所有文件项"

msgid "Return the root path to the installation of mrv2."
msgstr "返回 mrv2 安装的根路径。"

msgid "Return the path to preferences of mrv2."
msgstr "Return the path to preferences of mrv2."

msgid "Return the display options."
msgstr "返回显示选项"

msgid "Set the display options."
msgstr "设置显示选项"

msgid "Return the LUT options."
msgstr "返回LUT选项"

msgid "Set the LUT options."
msgstr "设置LUT选项"

msgid "Return the image options."
msgstr "返回图像选项"

msgid "Set the image options."
msgstr "设置图像选项"

msgid "Return the environment map options."
msgstr "返回环境贴图选项"

msgid "Set the environment map options."
msgstr "设置环境贴图选项"

msgid "Set the compare options."
msgstr "设置比较选项"

msgid "Set the stereo 3D options."
msgstr "设置stereo 3D选项"

msgid "Get the backend of mrv2."
msgstr "获取mrv2的后端。"

msgid "Get the language of mrv2."
msgstr "获取 mrv2 语言."

msgid "Get the layers of the timeline (GUI)."
msgstr "获取当前时间轴的层 (GUI)."

msgid "Get the version of mrv2."
msgstr "获取 mrv2 版本"

msgid ""
"Call Fl::check to update the GUI and return the number of seconds that "
"elapsed."
msgstr ""
"Call Fl::check to update the GUI and return the number of seconds that "
"elapsed."

msgid "Returns true if audio is muted."
msgstr "Returns true if audio is muted."

msgid "Runs the same or a new mrv2 with a session file."
msgstr "Runs the same or a new mrv2 with a session file."

msgid "Set the muting of the audio."
msgstr "设定音频静音"

msgid "Toggle Image Auto Normalize."
msgstr "开关图像自动归一化"

msgid "Toggle Data Window."
msgstr "开关数据窗口"

msgid "Toggle Display Window."
msgstr "开关显示窗口"

msgid "Toggle Ignored Display Window on OpenEXRs."
msgstr "开关忽略OpenEXR的显示窗口"

msgid "Toggle Image invalid values."
msgstr "开关图像无效值"

msgid "Toggle Safe Areas."
msgstr "开关安全区"

msgid "Get the playback volume."
msgstr "获取音量"

msgid "Set the playback volume."
msgstr "设置音量"

msgid "Save a movie or sequence from the front layer."
msgstr "从前层保存一个影片或序列"

msgid "Save a single frame."
msgstr "保存一个框架 。"

msgid "Save multiple annotation frames."
msgstr "保存多个注解框 。"

msgid "Save multiple frames."
msgstr "保存多个帧 。"

msgid "Save an .otio file from the current selected image."
msgstr "从选中图片保存.otio文件"

msgid "Save a PDF document with all annotations and notes."
msgstr "保存PDF文件,带有所有注释"

msgid ""
"\n"
"Annotations module.\n"
"\n"
"Contains all functions and classes related to the annotationss.\n"
msgstr ""
"\n"
"注释模块\n"
"\n"
"Contains all functions and classes related to the annotationss.\n"

msgid "Add notes annotations to current clip at a certain time."
msgstr "在某个时间将注释添加到当前剪辑中"

msgid "Add notes annotations to current clip at a certain frame."
msgstr "在某帧将注释添加到当前剪辑中"

msgid "Add notes annotations to current clip at certain seconds."
msgstr "在某秒将注释添加到当前剪辑中"

msgid "Get all times for annotations."
msgstr "获取所有时间的注释 。"

msgid "Open with Audio"
msgstr "打开音频"

msgid "Video"
msgstr "视频"

msgid "Audio"
msgstr "音频"

msgid "OK"
msgstr "Ok"

msgid "Cancel"
msgstr "取消"

msgid "{0} - Channels: {1} {2} {3}"
msgstr "{0} - Channels: {1} {2} {3}"

msgid "Play timelines, movies, and image sequences."
msgstr "播放时间轴、影片和图像序列"

msgid "Timelines, movies, image sequences, USD assets or folders."
msgstr "时间表、电影、图像序列、美元资产或文件夹。"

msgid "Debug verbosity."
msgstr "Debug verbosity."

msgid "Log verbosity."
msgstr "逻辑动词 。"

msgid "Audio file name."
msgstr "音频文件名"

msgid "A/B comparison \"B\" file name."
msgstr "A/B comparison \"B\" file name."

msgid "A/B comparison mode."
msgstr "A/B 比较模式"

msgid "A/B comparison wipe center."
msgstr "A/B 比较中心"

msgid "A/B comparison wipe rotation."
msgstr "A/B 比较旋转"

msgid "Create OpenTimelineIO EDL from the list of clips provided."
msgstr "从剪辑片段列表中创建OpenTimelineIO EDL"

msgid "OpenTimelineIO Edit mode."
msgstr "OpenTimelineIO 编辑模式"

msgid "Load the images as still images not sequences."
msgstr "将图像载入为静止图像, 而不是序列"

msgid "Playback speed."
msgstr "播放速度"

msgid "Playback mode."
msgstr "播放模式"

msgid "Playback loop mode."
msgstr "播放循环模式"

msgid "Seek to the given time, in value/fps format.  Example: 50/30."
msgstr "寻找给定时间, 值/fps 格式表示. 例如: 50/30"

msgid "Set the in/out points range in start/end/fps format, like 23/120/24."
msgstr "设置起始范围, 以起始/结束/fps格式. 例如 23/120/24"

msgid "OpenColorIO input color space."
msgstr "OpenColorIO 输入色彩空间"

msgid "OpenColorIO display name."
msgstr "OpenColorIO 显示名称"

msgid "OpenColorIO view name."
msgstr "OpenColorIO 视图名称"

msgid "OpenColorIO look name."
msgstr "OpenColorIO 外观名称"

msgid "LUT file name."
msgstr "LUT 文件名"

msgid "LUT operation order."
msgstr "LUT执行顺序"

msgid "Python Script to run and exit."
msgstr "运行和退出 Python 脚本"

msgid ""
"Python Arguments to pass to the Python script as a single quoted string like"
" \"arg1 'arg2 asd' arg3\", stored in cmd.argv."
msgstr ""
"Python Arguments to pass to the Python script as a single quoted string like"
" \"arg1 'arg2 asd' arg3\", stored in cmd.argv."

msgid "Reset settings to defaults."
msgstr "重置设置为默认值"

msgid "Reset hotkeys to defaults."
msgstr "重置快捷键为默认值"

msgid "Start a server.  Use -port to specify a port number."
msgstr "启动服务器。 使用 - port 指定端口号"

msgid "Connect to a server at <value>.  Use -port to specify a port number."
msgstr "连接到 <value> 上的服务器。 使用 - port 指定端口号"

msgid ""
"Port number for the server to listen to or for the client to connect to."
msgstr "服务器监听或客户端连接的端口号"

msgid "Return the version and exit."
msgstr "返回版本并退出"

msgid "Cannot create window"
msgstr "无法创建窗口"

msgid "About mrv2"
msgstr "关于 mrv2"

msgid "Hide mrv2"
msgstr "隐藏 mrv2"

msgid "Hide Others"
msgstr "隐藏其它"

msgid "Services"
msgstr "服务"

msgid "Show All"
msgstr "全部显示"

msgid "Quit mrv2"
msgstr "退出 mrv2"

msgid "Install Location: "
msgstr "安装位置 :"

msgid "Studio Location: "
msgstr "工作室位置: "

msgid "Preferences Location: "
msgstr "首选项位置 :"

msgid "Temp Location: "
msgstr "临时位置："

msgid "Could not read python script '{0}'"
msgstr "无法读取 python 脚本 '{0}'"

msgid "Running python script '{0}'"
msgstr "运行 python 脚本 '{0}'"

msgid "with Arguments:"
msgstr "参数 :"

msgid "Python Error: "
msgstr "Python 错误 :"

msgid "Filename '{0}' does not exist or does not have read permissions."
msgstr "文件名 '{0}' 不存在, 或者没有读取权限 。"

msgid "Print the log to the console."
msgstr "打印到控制台的日志 。"

msgid "Show this message."
msgstr "显示此消息 。"

msgid "Cannot parse option \"{0}\": {1}"
msgstr "无法分析“ {0} ” 选项 : {1}"

msgid "Cannot parse argument \"{0}\": {1}"
msgstr "无法分析参数“ {0} ” : {1}"

msgid "Usage:\n"
msgstr "用法 :\n"

msgid " [option]..."
msgstr "[选择]..."

msgid "Arguments:\n"
msgstr "参数 :\n"

msgid "Options:\n"
msgstr "选项 :\n"

msgid "Files"
msgstr "文件"

msgid "Compare"
msgstr "比较"

msgid "Playlist"
msgstr "播放列表"

msgid "Network"
msgstr "网络"

msgid "Stereo 3D"
msgstr "Stereo 3D"

msgid "Type"
msgstr "类型"

msgid "Client"
msgstr "客户端"

msgid "Server"
msgstr "服务器"

msgid "Host"
msgstr "Host"

msgid "Host name or IP to connect to.  For example: 127.0.0.1"
msgstr "要连接的主机名或 IP 。 例如: 127.0.1"

msgid "Previously used Hosts"
msgstr "先前使用过的主机"

msgid "Port"
msgstr "端口"

msgid ""
"Port to connect to.  Make sure your firewall and router allows read/write "
"through it."
msgstr "要连接的端口。 请确定您的防火墙和路由器允许通过它读写"

msgid "Connect"
msgstr "连接"

msgid "Create"
msgstr "创建"

msgid "Disconnect"
msgstr "断开连接"

msgid "Shutdown"
msgstr "关闭"

msgid "&File/&Open"
msgstr "&File/&Open"

msgid "&File/&Save"
msgstr "&File/&Save"

msgid "&Edit/&Undo"
msgstr "&Edit/&Undo"

msgid "&Edit/Cu&t"
msgstr "&Edit/Cu&t"

msgid "&Edit/&Copy"
msgstr "&Edit/&Copy"

msgid "&Edit/&Paste"
msgstr "&Edit/&Paste"

msgid "&Edit/&Delete"
msgstr "&Edit/&Delete"

msgid "&Edit/&Comment Selection"
msgstr "&Edit/&Comment Selection"

msgid "&Edit/&Uncomment Selection"
msgstr "&Edit/&Uncomment Selection"

msgid "&Search/&Find..."
msgstr "&Search/&Find..."

msgid "&Search/F&ind Again"
msgstr "&Search/F&ind Again"

msgid "&Search/&Replace"
msgstr "&Search/&Replace"

msgid "&Search/&Replace Again"
msgstr "&Search/&Replace Again"

msgid "Clear/&Output"
msgstr "Clear/&Output"

msgid "Clear/&Editor"
msgstr "Clear/&Editor"

msgid "Editor/&Run Code"
msgstr "Editor/&Run Code"

msgid "Editor/Toggle &Line Numbers"
msgstr "Editor/Toggle &Line Numbers"

msgid "Editor/&Jump to Error"
msgstr "Editor/&Jump to Error"

msgid "Editor/&External Editor"
msgstr "Editor/&External Editor"

msgid "Scripts/Add To Script List"
msgstr "脚本/添加到脚本列表"

msgid "Scripts/%s"
msgstr "脚本/%s"

msgid ""
"Type in your python code here.  Select an area to execute just a portion of "
"it.  Press Keypad Enter to run it."
msgstr "在此输入 python 代码。 选择一个区域执行它的一部分。 按Enter 键运行"

msgid "Python file {0} already exists.  Do you want to overwrite it?"
msgstr "Python 文件 {0} 已经存在。 您想要覆盖它吗?"

msgid "No"
msgstr "否"

msgid "Yes"
msgstr "是"

msgid "Failed to open the file for writing."
msgstr "打开文件失败 。"

msgid "Failed to write to the file."
msgstr "写入文件失败"

msgid "The stream is in an unrecoverable error state."
msgstr "Stream处于无法恢复的错误状态 。"

msgid "Type your editor command"
msgstr "键入编辑器命令"

msgid "{0} will be replaced with the line number.  {1} with the file name"
msgstr "{0} 将被替换为行号 。 {1} 将替换为文件名"

msgid "Regular expression error: {0}"
msgstr "正则表达式错误: {0}"

msgid "Could not open python editor: {0}"
msgstr "无法打开 python 编辑器: {0}"

msgid "Search String:"
msgstr "搜索字符串 :"

msgid "No occurrences of '%s' found!"
msgstr "找不到 '%s' 发生事件!"

msgid "Input"
msgstr "投入"

msgid "NDI Connection"
msgstr "NDI 连接"

msgid "None"
msgstr "无"

msgid "Fast Format"
msgstr "快速格式"

msgid "Best Format"
msgstr "最佳格式"

msgid "With Audio"
msgstr "带音频"

msgid "Without Audio"
msgstr "无音频"

msgid "Output"
msgstr "输出"

msgid "Start streaming"
msgstr "开始流流"

msgid "With Metadata"
msgstr "带有元元元数据"

msgid "Without Metadata"
msgstr "没有元元数据"

msgid "Streaming {0} {1}..."
msgstr "串流 {0} {1}..."

msgid "Stop streaming"
msgstr "停止流流"

msgid "Renderer"
msgstr "渲染器"

msgid "Complexity"
msgstr "复杂程度"

msgid "Draw Mode"
msgstr "绘制模式"

msgid "Stage Cache"
msgstr "缓存"

msgid "Disk Cache in GB"
msgstr "磁盘缓存 (GB)"

msgid "Toggle other eye stereo image."
msgstr "切换其它眼睛立体图像 。"

msgid "Image"
msgstr "图像"

msgid "Anaglyph"
msgstr "形体"

msgid "Scanlines"
msgstr "扫描线"

msgid "Columns"
msgstr "列"

msgid "Checkerboard"
msgstr "棋盘格"

msgid "Graphics Card"
msgstr "显卡"

msgid "Adjustments"
msgstr "调整"

msgid "Eye Separation"
msgstr "左右眼分离"

msgid "Separation of left and right eye."
msgstr "左眼和右眼分开"

msgid "Swap Eyes"
msgstr "交换眼睛"

msgid "Swap left and right eyes."
msgstr "左眼和右眼交换"

msgid "Cache"
msgstr "缓存"

msgid "      Gigabytes"
msgstr "千兆字节"

msgid "Cache in Gigabytes."
msgstr "Gigabytes 缓存 。"

msgid "   Read Ahead"
msgstr "读头"

msgid "Read Ahead in seconds"
msgstr "数头秒数"

msgid "Read Behind"
msgstr "读后"

msgid "Read Behind in seconds"
msgstr "读后秒数"

msgid "File Sequences"
msgstr "文件序列"

msgid "Audio file name"
msgstr "音频文件名"

msgid "Maximum Digits"
msgstr "最大位数"

msgid "Performance"
msgstr "性能"

msgid "Changes force a reload of the current movie file."
msgstr "强制重新加载当前影片"

msgid "Timer mode"
msgstr "定时器模式"

msgid "Audio buffer frames"
msgstr "音频缓冲帧数"

msgid "Video Requests"
msgstr "视频请求"

msgid "Audio Requests"
msgstr "音频请求"

msgid "Sequence I/O threads"
msgstr "I/O 线程序列"

msgid "FFmpeg YUV to RGB conversion"
msgstr "FFmpeg YUV 到 RGB 转换"

msgid "FFmpeg Color Accuracy"
msgstr "FFmpeg 颜色精确度"

msgid ""
"When this setting is on, color accuracy is chosen when decoding YUV420_P8 "
"movies that have Color Space as 'unknown', at the cost of some performance."
msgstr "当此设置启用时, 解码 YUV420_ P8时色彩空间为 未知, 有部分性能消耗"

msgid "FFmpeg I/O threads"
msgstr "FFmpeg I/O 线程"

msgid ""
"This value controls the number of threads that FFmpeg uses.  For most "
"movies, it should be left at 0.  Some movies will show black frames.  For "
"any like that, you should set them to 1, press Enter and reload the movie "
"file."
msgstr ""
"此值控制 FFmpeg 使用的线程数。 对于大多数影片来说, 它应该保留在 0 。 有些影片会显示黑帧，这时应该设置为 1, 按 Enter 键重载影片"

msgid "Default Settings"
msgstr "默认设置"

msgid ""
"This will reset all your settings to their default.  Are you sure you want "
"to continue?"
msgstr "这将您的所有设置重置为默认值。 您确定要继续吗?"

msgid "Drop a clip here to create a playlist."
msgstr "拖拽一个片段来创建播放列表"

msgid "Create an empty timeline with a video and audio track."
msgstr "创建带视频和音频音轨的空时间轴"

msgid "Create a timeline from the selected clip."
msgstr "从选中的剪辑创建一个时间轴"

msgid ""
"Save current EDL to a permanent location, making paths relative if possible."
msgstr "将当前 EDL 保存到永久位置(相对路径)"

msgid "Close current EDL."
msgstr "关闭当前 EDL"

msgid "Clear the messages"
msgstr "清除信息"

msgid "Turn off image warping."
msgstr "关闭图像扭曲"

msgid "Spherical"
msgstr "球面"

msgid "Wrap the image or images onto a sphere."
msgstr "将图像环绕到球体上"

msgid "Cubic"
msgstr "立方体"

msgid "Wrap the image or images onto a cube."
msgstr "将图像或图像折叠到立方体上"

msgid "Projection"
msgstr "投射"

msgid "   H. Aperture"
msgstr "H. 光圈"

msgid "Horizontal Aperture of the Projection."
msgstr "投影的横向光圈"

msgid "    V. Aperture"
msgstr "V. 光圈"

msgid "Vertical Aperture of the Projection."
msgstr "投影的垂直光圈"

msgid ""
"Focal Length of the Projection. Use Shift + left mouse button to change or "
"the mousewheel."
msgstr "投影焦距。 使用 Shift + 鼠标左键或鼠标轮修改"

msgid "Rotation"
msgstr "旋转"

msgid "Spin with middle mouse instead of rotating with it."
msgstr "用鼠标中键旋转"

msgid ""
"Rotation in X of the projection.  Use middle mouse button to move around."
msgstr "投影的 X 旋转。 使用鼠标中键移动"

msgid ""
"Rotation in Y of the projection.  Use middle mouse button to move around."
msgstr "投影的 Y 旋转。 使用鼠标中键移动"

msgid "Subdivisions"
msgstr "细分"

msgid "Subdivision of the sphere when doing spherical projections"
msgstr "进行球投影时的细分"

msgid "Subdivision of the sphere in X."
msgstr "X 细分"

msgid "Subdivision of the sphere in Y."
msgstr "Y 细分"

msgid "Search"
msgstr "搜索"

msgid "Both"
msgstr "全部"

msgid "Attribute"
msgstr "属性"

msgid "Value"
msgstr "值"

msgid "Main"
msgstr "主要"

msgid "Subtitle"
msgstr "字幕"

msgid "Metadata"
msgstr "元数据"

msgid "PAL Video"
msgstr "PAL 视频"

msgid "NTSC Video"
msgstr "NTSC 视频"

msgid "35mm Academy"
msgstr "35mm Academy"

msgid "Widescreen (HDTV + STV)"
msgstr "宽屏 (HDTV + STV)"

msgid "35mm European Widescreen"
msgstr "35mm European Widescreen"

msgid "Early 35mm"
msgstr "Early 35mm"

msgid "HDTV / Widescreen 16:9"
msgstr "HDTV/宽屏 16: 9"

msgid "35mm Flat"
msgstr "35mm Flat"

msgid "70mm"
msgstr "70mm"

msgid "35mm Anamorphic"
msgstr "35mm Anamorphic"

msgid "35mm Panavision"
msgstr "35mm Panavision"

msgid "Cinemascope"
msgstr "Cinemascope"

msgid "MGM Camera 65"
msgstr "MGM 相机 65"

msgid "Load"
msgstr "导入"

msgid "Reset"
msgstr "重置"

msgid "1:1"
msgstr "1:1"

msgid "1:2"
msgstr "1:2"

msgid "1:4"
msgstr "1:4"

msgid "1:8"
msgstr "1:8"

msgid "1:16"
msgstr "1:16"

msgid "Pick"
msgstr "选取"

msgid "%.3f seconds "
msgstr "% 3f 秒"

msgid "Video Stream #%d"
msgstr "视频流 #%d"

msgid "Name"
msgstr "名称"

msgid "Codec"
msgstr "Codec"

msgid "Unknown"
msgstr "未知"

msgid "Width"
msgstr "宽度"

msgid "Width of clip"
msgstr "剪辑宽度"

msgid "Height"
msgstr "高度"

msgid "Height of clip"
msgstr "剪辑高度"

msgid "Aspect Ratio"
msgstr "Aspect Ratio"

msgid "Aspect ratio of clip"
msgstr "Aspect ratio of clip"

msgid "Pixel Ratio"
msgstr "像素比"

msgid "Pixel ratio of clip"
msgstr "剪辑像素比"

msgid "Mipmap Level"
msgstr "Mipmap 级别"

msgid "X Ripmap Level"
msgstr "X提取图级别"

msgid "Y Ripmap Level"
msgstr "YRipmap 水平"

msgid "DOWN"
msgstr "下下"

msgid "UP"
msgstr "UP"

msgid "Rounding Mode"
msgstr "圆圆模式"

msgid "Video Rotation"
msgstr "视频旋转"

msgid "Compression"
msgstr "压缩"

msgid "Compression Num. Scanlines"
msgstr "压缩纳米. 扫描线"

msgid "Number of Compression Scanlines"
msgstr "压缩扫描线数量"

msgid "Lossy Compression"
msgstr "损失压缩"

msgid "Deep Compression"
msgstr "深压缩"

msgid "unsigned byte (8-bits per channel)"
msgstr "unsigned byte (8-bits per channel)"

msgid "(10-bits per channel)"
msgstr "(10-bits per channel)"

msgid "(12-bits per channel)"
msgstr "(12-bits per channel)"

msgid "unsigned short (16-bits per channel)"
msgstr "unsigned short (16-bits per channel)"

msgid "half float (16-bits per channel)"
msgstr "half float (16-bits per channel)"

msgid "unsigned int (32-bits per channel)"
msgstr "unsigned int (32-bits per channel)"

msgid "float (32-bits per channel)"
msgstr "float (32-bits per channel)"

msgid "Unknown bit depth"
msgstr "未知位数深度"

msgid "Depth"
msgstr "深度"

msgid "Bit depth of clip"
msgstr "剪辑位深度"

msgid "Image Channels"
msgstr "图像通道"

msgid "Number of channels in clip"
msgstr "剪辑中的频道数量"

msgid "YUV Coefficients"
msgstr "YUV 系数"

msgid "YUV Coefficients used for video conversion"
msgstr "YUV 用于视频转换的系数"

msgid "Video Levels"
msgstr "视频级别"

msgid "Color Primaries"
msgstr "Color Primaries"

msgid "Color TRC"
msgstr "Color TRC"

msgid "Color Transfer Characteristics"
msgstr "Color Transfer Characteristics"

msgid "Color Space"
msgstr "色彩空间"

msgid "Color Transfer Space"
msgstr "色彩转换空间"

msgid "HDR Red Primaries"
msgstr "HDR 红色原始资料"

msgid "HDR Green Primaries"
msgstr "HDR 绿色原始知识"

msgid "HDR Blue Primaries"
msgstr "HDR 蓝色原始情况"

msgid "HDR White Primaries"
msgstr "HDR 白特权"

msgid "HDR Display Mastering Luminance"
msgstr "HDR 显示主控能力"

msgid "HDR maxCLL"
msgstr "HDR 最大CLL"

msgid "HDR maxFALL"
msgstr "HDR 最大FALL"

msgid "FFmpeg Pixel Format"
msgstr "FFmpeg 像素格式"

msgid "Render Pixel Format"
msgstr "渲染像素格式"

msgid "Directory"
msgstr "目录"

msgid "Directory where clip resides"
msgstr "片段存放目录"

msgid "Filename"
msgstr "文件名"

msgid "Filename of the clip"
msgstr "片段文件名"

msgid "Audio Directory"
msgstr "音频目录"

msgid "Directory where audio clip resides"
msgstr "音频片段所在目录"

msgid "Audio Filename"
msgstr "音频文件名"

msgid "Filename of the audio clip"
msgstr "音频片段的文件名"

msgid "Video Streams"
msgstr "视频流"

msgid "Number of video streams in file"
msgstr "文件中的视频流数"

msgid "Audio Streams"
msgstr "音频流"

msgid "Number of audio streams in file"
msgstr "文件中的音频流数"

msgid "Start Time"
msgstr "开始时间"

msgid "Beginning frame of clip"
msgstr "片段的开始帧"

msgid "End Time"
msgstr "结束时间"

msgid "Ending frame of clip"
msgstr "片段的结束帧"

msgid "First Frame"
msgstr "第一帧"

msgid "First frame of clip - User selected"
msgstr "用户选择的片段第一帧"

msgid "Last Frame"
msgstr "最后一帧"

msgid "Last frame of clip - User selected"
msgstr "用户选择的片段最后一帧"

msgid "(PAL Fields)"
msgstr "(PAL Fields)"

msgid "(NTSC Fields)"
msgstr "(NTSC Fields)"

msgid "Default Speed"
msgstr "默认速度"

msgid "Default Speed in Frames per Second"
msgstr "默认速度(帧每秒)"

msgid "Current Speed"
msgstr "当前速度"

msgid "Current Speed (Frames Per Second)"
msgstr "当前速度(帧每秒)"

msgid "Disk space"
msgstr "磁盘空间"

msgid "Creation Date"
msgstr "创建日期"

msgid "Creation date of file"
msgstr "文件创建日期"

msgid "Modified Date"
msgstr "修改日期"

msgid "Last modified date of file"
msgstr "文件的最近修改日期"

msgid "Load an image or movie file"
msgstr "载入图像或影片"

msgid "Audio Stream #%d"
msgstr "音频流 #%d"

msgid "FourCC"
msgstr "FourCC"

msgid "Four letter ID"
msgstr "Four letter ID"

msgid "Channels"
msgstr "Channels"

msgid "Number of audio channels"
msgstr "音频数量"

msgid "Format"
msgstr "格式"

msgid "%d Hz."
msgstr "%d Hz."

msgid "Frequency"
msgstr "频率"

msgid "Frequency of audio"
msgstr "音频频率"

msgid "%d kb/s"
msgstr "% d kb/s"

msgid "Max. Bitrate"
msgstr "最大比特率"

msgid "Disposition"
msgstr "处理"

msgid "Disposition of Track"
msgstr "音轨处理"

msgid "Start"
msgstr "开始"

msgid "Start of Audio"
msgstr "音频开始"

msgid "Duration"
msgstr "持续时间"

msgid "Duration of Audio"
msgstr "音频持续时间"

msgid "Subtitle Stream #%d"
msgstr "字幕流 #%d"

msgid "Codec Name"
msgstr "编码器名称"

msgid "Closed Captions"
msgstr "关闭的字幕"

msgid "Video has Closed Captions"
msgstr "视频有关闭的字幕"

msgid "Avg. Bitrate"
msgstr "Avg. Bitrate"

msgid "Language"
msgstr "语言"

msgid "Language if known"
msgstr "已知语言"

msgid "Start of Subtitle"
msgstr "字幕开始"

msgid "Duration of Subtitle"
msgstr "字幕持续时间"

msgid "Linear"
msgstr "Linear"

msgid "Logarithmic"
msgstr "Logarithmic"

msgid "Square Root"
msgstr "Square Root"

msgid "Channel"
msgstr "频道"

msgid "Red"
msgstr "红"

msgid "Green"
msgstr "绿"

msgid "Blue"
msgstr "蓝"

msgid "Lumma"
msgstr "Lumma"

msgid "Select main A image."
msgstr "选择主图像 。"

msgid "Open a filename"
msgstr "打开文件名"

msgid "Open a filename with audio"
msgstr "打开文件名，带音频"

msgid "Close current filename"
msgstr "关闭当前文件"

msgid "Close all filenames"
msgstr "关闭所有文件"

msgid "Previous filename"
msgstr "上一个文件"

msgid "Next filename"
msgstr "下一个文件"

msgid "Filter EDLs"
msgstr "过滤器 EDLs"

msgid "Select one or more B images."
msgstr "选择一个或多个 B 图像 。"

msgid "Select between Relative or Absolute Compare Time Mode"
msgstr "在相对比较或绝对比较模式之间选择"

msgid "Compare A"
msgstr "比较A"

msgid "Compare B"
msgstr "比较B"

msgid ""
"Wipe between the A and B files\n"
"\n"
"Use the Option key + left mouse button to move the wipe in X or in Y"
msgstr "在 A 和 B 文件之间擦拭 使用 Option键 + 鼠标左键 + 鼠标左键来移动 X 或 Y 中的擦拭"

msgid ""
"Wipe between the A and B files\n"
"\n"
"Use the Alt key + left mouse button to move the wipe in X or in Y."
msgstr "A 和 B 文件之间的擦拭 使用 Alt 键 + 鼠标左键来移动 X 或 Y 中的擦拭 。"

msgid "Overlay the A and B files with optional transparencyy"
msgstr "以可选透明方式覆盖 A 和 B 文件"

msgid "Difference the A and B files"
msgstr "A和B文件的差异"

msgid "Compare the A and B files side by side"
msgstr "比较 A 和 B 文件（并排）"

msgid "Show the A file above the B file"
msgstr "在 B 文件上方显示 A 文件"

msgid "Tile the A and B files"
msgstr "将 A 和 B Tile放置"

msgid "Wipe"
msgstr "擦去"

msgid "Use the Option key + left mouse button to move the wipe in X."
msgstr "使用 Option键 + 鼠标左键按钮移动 X 中的擦拭"

msgid "Use the Alt key + left mouse button to move the wipe in X."
msgstr "使用 Alt 键 + 鼠标左键按钮移动 X 中的擦拭"

msgid "Use the Option key + left mouse button to move the wipe in Y."
msgstr "使用 Option键 + 鼠标左键按钮移动 Y 中的擦拭"

msgid "Use the Alt key + left mouse button to move the wipe in Y."
msgstr "使用 Alt 键 + 鼠标左键按钮移动 Y 中的擦拭"

msgid "Wipe Rotation.  Use Shift + left mouse button along X to rotate wipe."
msgstr "擦拭旋转。 使用 Shift + 鼠标左键旋转擦拭沿着X轴旋转"

msgid "Overlay"
msgstr "重叠"

msgid "Use the Option key + left mouse button to change transparency."
msgstr "使用 Option 键 + 鼠标左键按钮来改变透明度"

msgid "Use the Alt key + left mouse button to change transparency."
msgstr "使用 Alt 键 + 鼠标左键按钮来改变透明度"

msgid "LUT"
msgstr "LUT"

msgid "Enabled"
msgstr "启用"

msgid "Order"
msgstr "顺序"

msgid "Color Controls"
msgstr "颜色控制"

msgid "Add"
msgstr "添加"

msgid "Contrast"
msgstr "对比"

msgid "Saturation"
msgstr "饱和度"

msgid "Tint"
msgstr "过渡"

msgid "Invert"
msgstr "反向"

msgid "Levels"
msgstr "层级"

msgid "In Low"
msgstr "In 低"

msgid "In High"
msgstr "In 高"

msgid "Gamma"
msgstr "Gamma"

msgid "Out Low"
msgstr "Out 低"

msgid "Out High"
msgstr "Out 高"

msgid "Soft Clip"
msgstr "软剪切"

msgid "Selects the current background type from the list"
msgstr "从列表中选择当前背景类型"

msgid "Solid Color:"
msgstr "固体颜色 :"

msgid "Selects the solid color."
msgstr "选择固态颜色"

msgid "Size:"
msgstr "大小 :"

msgid "Selects the checker size."
msgstr "选择检查器大小。"

msgid "First Color:"
msgstr "第一个颜色 :"

msgid "Selects the first color."
msgstr "选择第一个颜色"

msgid "Second Color:"
msgstr "第二个颜色 :"

msgid "Selects the second color in Checkers."
msgstr "选择第二个颜色"

msgid "Text"
msgstr "文字"

msgid "Font"
msgstr "字体"

msgid "Selects the current font from the list"
msgstr "从列表中选择当前字体"

msgid "Selects the current font size."
msgstr "选择当前字体大小"

msgid "Pen"
msgstr "笔"

msgid "Laser"
msgstr "Laser"

msgid "Makes the following annotation disappear a second after drawn."
msgstr "使以下注释在绘制后一秒钟消失。"

msgid "Color:"
msgstr "颜色:"

msgid "Selects the current pen color."
msgstr "选择当前笔的颜色。"

msgid "Selects a hard brush."
msgstr "选择硬刷"

msgid "Selects a soft brush."
msgstr "选择软刷"

msgid "Pen Size:"
msgstr "笔大小"

msgid "Selects the current pen size."
msgstr "选择当前笔的大小"

msgid "Ghosting"
msgstr "Ghosting"

msgid "Previous:"
msgstr "上一个 :"

msgid ""
"Selects the number of fading frames previous to the frame of the annotation."
msgstr "选择注释帧之前的淡化帧数"

msgid "Next:"
msgstr "下一个 :"

msgid ""
"Selects the number of fading frames following the frame of the annotation."
msgstr "选择注释帧之后的淡化帧数"

msgid "Frames"
msgstr "帧"

msgid "Current"
msgstr "目前"

msgid "Makes the following annotation show on this frame only."
msgstr "仅在此帧显示注解"

msgid "All"
msgstr "全部"

msgid "Makes the following annotation show on all frames."
msgstr "在所有帧上显示注解"

msgid "Notes"
msgstr "Notes"

msgid "Server started at port {0}."
msgstr "服务器启动于端口 {0}"

msgid "Server stopped."
msgstr "服务器已停止"

msgid "A client connected from {0}"
msgstr "从 {0} 连接到客户端"

msgid "Client at {0} disconnected."
msgstr "断开 {0} 的客户端"

msgid "Server protocol version is {0}.  Client protocol version is {1}"
msgstr "服务器协议版本为 {0}。 客户端协议版本为 {1}"

msgid "Remote file {0} does not exist on local filesystem."
msgstr "本地文件系统不存在远程文件 {0} 。"

msgid "Remote files are less than local files."
msgstr "远程文件少于本地文件 。"

msgid "Remote file {0} matches file name {1} but not path."
msgstr "远程文件 {0} 匹配文件名 {1}, 但不是路径 。"

msgid "Remote file {0} does not match local filename."
msgstr "远程文件 {0} 不匹配本地文件名 。"

msgid "Removing {0} from message publisher."
msgstr "正在从信件发布器中删除 {0} 。"

msgid "Server listening on port "
msgstr "在端口监听服务器"

msgid "ComfyUI listening on port "
msgstr "ComfyUI 在端口监听"

msgid "Connected to server at {0}, port {1}"
msgstr "已连接到 {0} 服务器, 端口 {1} 服务器"

msgid "Server connection lost."
msgstr "服务器连接丢失 。"

msgid "Exception caught: "
msgstr "抓获的异常:"

msgid "ERROR:\t"
msgstr "错误:"

msgid "WARN:\t"
msgstr "沃恩: 韦恩:"

msgid "Cannot save an NDI stream"
msgstr "无法保存 NDI 流"

msgid "Saving movie to {0}."
msgstr "将影片保存到 {0} 。"

msgid "Saving audio to {0}."
msgstr "将音频保存到 {0} 。"

msgid "Saving pictures to {0}."
msgstr "将图片保存到 {0} 。"

msgid "ProRes profiles need a .mov movie extension.  Changing it to .mov."
msgstr "ProRes 配置需要.mov 的格式扩展。 将其修改为.mov 。"

msgid ""
"VP9 profile needs a .mp4, .mkv or .webm movie extension.  Changing it to "
".mp4"
msgstr "VP9 配置需要一个.mp4,.mkv 或.webm 的格式扩展。 将其修改为. mp4"

msgid "AV1 profile needs a .mp4 or .mkv movie extension.  Changing it to .mp4"
msgstr "AV1 配置需要. mp4 或.mkv 的格式扩展。 将其修改为. mp4"

msgid ""
"GoPro Cineform profile needs a .mkv movie extension.  Changing it to .mkv"
msgstr "GoPro Cineform 配置需要一个.mkv 的格式扩展。 将其修改为.mkv"

msgid "HAP profile needs a .mov extension.  Changing it to .mov"
msgstr "HAP 配置需要. mov 扩展。 将其修改为. mov"

msgid "New file {0} already exist!  Cannot overwrite it."
msgstr "新建文件 {0} 已经存在! 无法覆盖它"

msgid "Rotated image info: {0}"
msgstr "已旋转的图像信息: {0}"

msgid "Scaled image info: {0}"
msgstr "缩放图像信息: {0}"

msgid "{0}: Cannot open writer plugin."
msgstr "{0}: 无法打开插件"

msgid "Image info: {0} {1}"
msgstr "图像信息: {0} {1}"

msgid "Image too big for Save Annotations.  Will scale to the viewport size."
msgstr "图像太大, 无法保存说明 。 将缩放到查看端大小 。"

msgid "Viewport Size: {0} - X={1}, Y={2}"
msgstr "视图端口大小 : {0} - X={1}, Y={2}"

msgid "Writer plugin did not get output info.  Defaulting to {0}"
msgstr "Writer 插件没有获得输出信息 。 默认为 {0}"

msgid "Output info: {0} {1}"
msgstr "输出信息: {0} {1}"

msgid "Using profile {0}, pixel format {1}."
msgstr "使用 profile {0}, 像素格式 {1} 。"

msgid "Using preset {0}."
msgstr "使用预设 {0} 。"

msgid "Saving Movie without Audio %<PRId64> - %<PRId64>"
msgstr "Saving Movie without Audio %<PRId64> - %<PRId64>"

msgid "Saving Movie with Audio %<PRId64> - %<PRId64>"
msgstr "Saving Movie with Audio %<PRId64> - %<PRId64>"

msgid "Saving Audio %<PRId64> - %<PRId64>"
msgstr "Saving Audio %<PRId64> - %<PRId64>"

msgid "Saving Pictures without Audio %<PRId64> - %<PRId64>"
msgstr "Saving Pictures without Audio %<PRId64> - %<PRId64>"

msgid "Audio only in timeline, but not trying to save audio."
msgstr "Audio only in timeline, but not trying to save audio."

msgid "{0}: Invalid OpenGL format and type"
msgstr "{0}: 无效的 OpenGL 格式和类型"

msgid "OpenGL info: {0}"
msgstr "OpenGL 信息: {0}"

msgid "Saving... {0}"
msgstr "保存... {0}"

msgid "Unsupported output format"
msgstr "不支持的不支持输出格式"

msgid "Empty video data at time {0}.  Repeating frame."
msgstr "时间 {0} 空视频数据 重复帧"

msgid "Render size: {0}"
msgstr "渲染尺寸：{0}"

msgid "Image Layer '{0}' info: {1} {2}"
msgstr "图像层 '{0}' 信息：{1} {2}"

msgid "Offscreen Buffer info: {0}"
msgstr "离屏缓冲区信息：{0}"

msgid "Unsupported output format: "
msgstr "不支持的不支持输出格式: "

msgid ""
"Regular expression created from {0}.  It is:\n"
"{1}"
msgstr "从 {0} 创建的正则表达式。 它是 : {1}"

msgid "Iteration {0} will check version={1}"
msgstr "迭代 {0} 将检查版本 {1} 。"

msgid ""
"No versioning in this clip.  Please create an image or directory named with "
"a versioning string."
msgstr "在此剪辑中没有版本。 请创建名为版本字符串的图像或目录 。"

msgid "Example:  gizmo_v003.0001.exr"
msgstr "示例:  gizmo_v003.0001.exr"

msgid "Could not replace {0} with {1}"
msgstr "无法将 {0} 替换为 {1} 。"

msgid "Annotation already existed at this time"
msgstr "当前时间已经存在批注"

msgid "Failed to open the file {0} for writing."
msgstr "打开文件 {0} 以写入失败 。"

msgid "Failed to write to the file {0}."
msgstr "写入文件 {0} 失败 。"

msgid "Session saved to \"{0}\"."
msgstr "会话已保存到\"{0}\"。"

msgid "Failed to open the file '{0}' for reading."
msgstr "打开文件 '{0}' 读取失败 。"

msgid "Failed to load the file '{0}."
msgstr "装入文件 '{0} 失败 。"

msgid "Reading preferences from \"{0}{1}\"."
msgstr "读取“ \"{0}{1}\" 的首选项"

msgid "Failed to retrieve {0}."
msgstr "获取 {0} 失败"

msgid ""
"FFmpeg YUV to RGB Conversion is on in Settings Panel.  mrv2 will play back "
"movies slower."
msgstr "设置面板中正在使用FFmpeg YUV 转换到 RGB 。 mrv2 将会减速播放"

msgid "Could not open color theme from \"{0}\"."
msgstr "无法打开 \"{0}\" 的颜色主题 。"

msgid "Loaded color themes from \"{0}\"."
msgstr "从 \"{0}\" 载入的颜色主题 。"

msgid "Setting OCIO config from preferences."
msgstr "设置基于偏好的OCIO配置"

msgid "Setting OCIO config from OCIO environment variable."
msgstr "根据OCIO环境变量设置OCIO配置"

msgid "Path mappings have been loaded from \"{0}{1}\"."
msgstr "从 \"{0}{1}\" 导入路径映射图"

msgid "Loading hotkeys from \"{0}{1}.prefs\"."
msgstr "正在从 \"{0}{1}.prefs\" 导入快捷键"

msgid "Resetting hotkeys to default."
msgstr "正在将快捷键重置为默认值。"

msgid "Path mappings have been saved to \"{0}{1}\"."
msgstr "路径映射已保存到 \"{0}{1}\"。"

msgid "Hotkeys have been saved to \"{0}{1}.prefs\"."
msgstr "快捷键被保存到“ \"{0}{1}.prefs\"."

msgid "Preferences have been saved to: \"{0}{1}\"."
msgstr "首选项已保存为 \"{0}{1}\"."

msgid "Removing "
msgstr "删除"

msgid "OCIO config is now:"
msgstr "OCIO 配置为:"

msgid "OCIO file \"{0}\" not found or not readable."
msgstr "找不到或无法读取 OCIO 文件 \"{0}\" 。"

msgid "Setting OCIO config to default:"
msgstr "设置 OCIO 默认配置 :"

msgid "Setting OCIO config to built-in:"
msgstr "设置 OCIO 内置配置 :"

msgid "Path mapping for {0} already exists!"
msgstr "{0} 路径映射已经存在!"

msgid "Comparing {0} to prefix {1}"
msgstr "比较 {0} 到前缀 {1}"

msgid "Found a match.  File is now {0}"
msgstr "找到了匹配文件。 文件现在是 {0}"

msgid "OCIO config file cannot be empty."
msgstr "OCIO 配置文件不能为空 。"

msgid "OCIO config '{0}' does not exist or is not readable."
msgstr "OCIO 配置 '{0}' 不存在或不可读 。"

msgid "Invalid OCIO Ics '{0}'."
msgstr "无效的 OCIO Ics '{0}' 。"

msgid "Invalid OCIO Look '{0}'."
msgstr "无效的 OCIO 外观 '{0}' 。"

msgid "Invalid OCIO Display/View '{0}'."
msgstr "无效的 OCIO 显示/ 查看 '{0}' 。"

msgid "Could not split '{0}' into display and view."
msgstr "无法将 '{0}' 分割为显示和视图 。"

msgid "No default view for display '{0}'.  Does display exist?"
msgstr "显示“ {0} ” 没有默认视图。 显示是否存在?"

msgid "Setting OCIO Preset '{0}'."
msgstr "设置 OCIO 预设 '{0}' 。"

msgid "Preset '{0}' not found."
msgstr "找不到预设 '{0}' 。"

msgid "OCIO Preset '{0}' already exists!"
msgstr "OCIO 预设 '{0}' 已经存在!"

msgid "Failed to load the file '{0}'."
msgstr "装入文件 '{0}' 失败 。"

msgid "Loaded {0} ocio presets from \"{1}\"."
msgstr "从“ {1} ” 装入 {0} ocio 预设 。"

msgid "Failed to open the file '{0}' for saving."
msgstr "打开文件 '{0}' 保存失败 。"

msgid "Failed to save the file '{0}'."
msgstr "保存文件 '{0}' 失败 。"

msgid "OCIO presets have been saved to \"{0}\"."
msgstr "OCIO 预设已保存为 {0} 。"

msgid "English"
msgstr "English"

msgid "Spanish"
msgstr "Spanish"

msgid "German"
msgstr "German"

msgid "Hindi"
msgstr "Hindi"

msgid "Chinese Simplified"
msgstr "Chinese Simplified"

msgid "Portuguese"
msgstr "Portuguese"

msgid "French"
msgstr "French"

msgid "Russian"
msgstr "Russian"

msgid "Japanese"
msgstr "Japanese"

msgid ""
"Need to reboot mrv2 to change language to {0}.  Are you sure you want to "
"continue?"
msgstr "需要重新启动 mrv2 将语言更改为 {0}。  您确定要继续吗？"

msgid "Set Language to {0}, Numbers to {1}"
msgstr "设置语言为 {0}, 数字为 {1}"

msgid "Arabic"
msgstr "Arabic"

msgid "Armenian"
msgstr "Armenian"

msgid "Basque"
msgstr "Basque"

msgid "Belarusian"
msgstr "Belarusian"

msgid "Bengali"
msgstr "Bengali"

msgid "Bulgarian"
msgstr "Bulgarian"

msgid "Catalan"
msgstr "Catalan"

msgid "Chinese"
msgstr "Chinese"

msgid "Czech"
msgstr "Czech"

msgid "Danish"
msgstr "Danish"

msgid "Dutch"
msgstr "Dutch"

msgid "Finnish"
msgstr "Finnish"

msgid "Galician"
msgstr "Galician"

msgid "Greek"
msgstr "Greek"

msgid "Hebrew"
msgstr "Hebrew"

msgid "Icelandic"
msgstr "Icelandic"

msgid "Indonesian"
msgstr "Indonesian"

msgid "Italian"
msgstr "Italian"

msgid "Irish"
msgstr "Irish"

msgid "Korean"
msgstr "Korean"

msgid "Norwegan"
msgstr "Norwegan"

msgid "Persian"
msgstr "Persian"

msgid "Polish"
msgstr "Polish"

msgid "Tibetan"
msgstr "Tibetan"

msgid "Romanian"
msgstr "Romanian"

msgid "Serbian"
msgstr "Serbian"

msgid "Slovenian"
msgstr "Slovenian"

msgid "Swedish"
msgstr "Swedish"

msgid "Thai"
msgstr "Thai"

msgid "Turkish"
msgstr "Turkish"

msgid "Vietnamese"
msgstr "Vietnamese"

msgid "Welsh"
msgstr "Welsh"

msgid "Yiddish"
msgstr "Yiddish"

msgid "Zulu"
msgstr "Zulu"

msgid ""
"\n"
"Hotkeys:   "
msgstr ""
"\n"
"热钥匙 :    "

msgid "   and   "
msgstr "    和    "

msgid ""
"\n"
"Reset:   "
msgstr ""
"\n"
"重置 :   "

msgid ""
"\n"
"Hotkey: "
msgstr ""
"\n"
"热匙 : "

msgid "@B12@C7@b@.Function\t@B12@C7@b@.Hotkey"
msgstr "@B12@C7@b@.功能\t@B12@C7@b@.热键"

msgid ""
"Hotkey \"%s\" already used in \"%s\".\n"
"Do you want to override it?"
msgstr "快捷键 \"%s\" 已经被\"%s\" 使用。确定要覆盖它吗?"

msgid ""
"Corruption in hotkeys preferences. Hotkey '{0}' for {1} will not be "
"available.  Already used in {2}."
msgstr "热键偏好损坏。 无法为 {1} 提供热键 '{0}'。 已经在 {2} 中使用 。"

msgid "Allows you to select different image channels or layers."
msgstr "允许选择不同的图像通道或层。"

msgid "Reduce gain 1/4 stop (divide by sqrt(sqrt(2)))."
msgstr "Reduce gain 1/4 stop (divide by sqrt(sqrt(2)))."

msgid "Increase gain 1/4 stop (multiply by sqrt(sqrt(2)))."
msgstr "Increase gain 1/4 stop (multiply by sqrt(sqrt(2)))."

msgid "Allows you to adjust the gain or exposure of the image."
msgstr "允许调整图像的gain或曝光"

msgid "Allows you to adjust the saturation of the image."
msgstr "允许调整图像的饱和度"

msgid ""
"Allows you to adjust gamma curve for display.\n"
"Value is:  pow( 2, 1/x )."
msgstr "允许您调整显示的伽马曲线。 值为: pow( 2, 1/x) 。"

msgid "Toggle Edit Mode."
msgstr "切换编辑模式 。"

msgid "Scrubbing Tool"
msgstr "擦擦工具"

msgid "Area Select Tool"
msgstr "区域选择工具"

msgid "Freehand Drawing Tool"
msgstr "自由绘制工具"

msgid "Eraser Tool"
msgstr "橡皮擦工具"

msgid "Polygon Tool"
msgstr "多边形工具 。"

msgid "Circle Tool"
msgstr "圆环工具"

msgid "Rectangle Tool"
msgstr "矩形工具"

msgid "Arrow Tool"
msgstr "箭头工具"

msgid "Text Tool.   Right click to edit previously stamped text."
msgstr "文本工具。 右键单击以编辑先前标记的文本"

<<<<<<< HEAD
#, fuzzy
msgid "Voice Annotation Tool"
msgstr "语音注释/播放"
=======
msgid "Voice Annotation Tool"
msgstr "语音注释工具"
>>>>>>> a22f76c8

msgid "Undo Draw"
msgstr "撤消绘制"

msgid "Redo Draw"
msgstr "重做绘制"

msgid "Go to the beginning of the sequence."
msgstr "跳转到序列起点"

msgid "Play sequence backwards."
msgstr "向后播放序列"

msgid "Go back one frame."
msgstr "向后一帧"

msgid "Stop playback."
msgstr "停止播放"

msgid "Play sequence forwards."
msgstr "向前播放顺序 。"

msgid "Go to the end of the sequence."
msgstr "跳转到序列结尾"

msgid "Set In Point"
msgstr "设置入点"

msgid "Set Out Point"
msgstr "设置出点"

msgid "Image zoom setting."
msgstr "图像放大设置"

msgid ""
"\n"
"\n"
"Mousewheel to zoom in and out."
msgstr ""
"\n"
"\n"
"鼠标轮向外缩放"

msgid ""
"\n"
"Alt + Right Mouse Button to zoom in and out."
msgstr ""
"\n"
"Alt + 鼠标右按钮可缩放和退出 。"

msgid ""
"\n"
"\n"
"0 to 9 to zoom to a specific level."
msgstr ""
"\n"
"\n"
"0至9到缩放到特定级别。"

msgid "Load Directory"
msgstr "载入目录"

msgid "Reels (*.{"
msgstr "Reels (*.{"

msgid "Images (*.{"
msgstr "Images (*.{"

msgid "Sessions (*."
msgstr "Sessions (*."

msgid "All (*.{"
msgstr "All (*.{"

msgid "Movies (*.{"
msgstr "Movies (*.{"

msgid "Load Image(s)"
msgstr "导入图像"

msgid "Load Movie or Sequence"
msgstr "导入影片或序列"

msgid "Save OTIO timeline"
msgstr "保存 OTIO 时间轴"

msgid "Save Python Script"
msgstr "保存 Python 脚本"

msgid "Load Python Script"
msgstr "加载 Python 脚本"

msgid "LUTS (*.{"
msgstr "LUTS  (*.{)"

msgid "Load LUT"
msgstr "导入 LUT"

msgid "Subtitles (*.{"
msgstr "字幕 (*.{)"

msgid "Load Subtitle"
msgstr "导入字幕"

msgid "Audios (*.{"
msgstr "音频 (*.{)"

msgid "Load Audio"
msgstr "导入音频"

msgid "Save Single Frame"
msgstr "Save Single Frame"

msgid "Save Audio"
msgstr "保存音频"

msgid "Save Movie or Sequence"
msgstr "保存影片或序列"

msgid "Annotations (*.{json})"
msgstr "说明 (*.{json})"

msgid "Save Annotations to JSON"
msgstr "保存给 JSON 的说明"

msgid "Acrobat PDF (*.{pdf})"
msgstr "Acrobat PDF (*.{pdf})"

msgid "Save Annotations to PDF"
msgstr "将批注保存到 PDF"

msgid "Session"
msgstr "Session"

msgid "Open Session"
msgstr "打开 Session"

msgid "Save Session"
msgstr "保存 Session"

msgid "OCIO config (*.{"
msgstr "OCIO 配置(*.{)"

msgid "Load OCIO Config"
msgstr "加载 OCIO 配置"

msgid "Default"
msgstr "默认"

msgid ""
"You have unsaved changes. Do you want to save the session before closing?"
msgstr "您有未保存的更改。是否在关闭前保存会话？"

msgid "Save"
msgstr "保存"

msgid "Don't Save"
msgstr "不保存"

msgid "Annotations"
msgstr "批注"

msgid "Background"
msgstr "背景"

msgid "Color"
msgstr "颜色"

msgid "Color Area"
msgstr "颜色区域"

msgid "Devices"
msgstr "设备"

msgid "Environment Map"
msgstr "环境贴图"

msgid "Histogram"
msgstr "直方图"

msgid "Logs"
msgstr "日志"

msgid "Media Information"
msgstr "媒体信息"

msgid "NDI"
msgstr "NDI"

msgid "Python"
msgstr "Python"

msgid "Settings"
msgstr "设置"

msgid "USD"
msgstr "USD"

msgid "Vectorscope"
msgstr "Vectorscope"

msgid "Hotkeys"
msgstr "快捷键"

msgid "Preferences"
msgstr "首选项"

msgid "About"
msgstr "关于"

msgid "File extension cannot be empty."
msgstr "文件扩展名不能为空 。"

msgid "Saving audio but not with an audio extension."
msgstr "保存音频, 但不使用音频扩展名 。"

msgid "Saving audio but current clip does not have audio."
msgstr "保存音频, 但当前片段没有音频 。"

msgid "Saving video but with an audio extension."
msgstr "保存视频, 但有音频扩展。"

msgid "Cannot save annotations to .otio file"
msgstr "无法将批注保存到. otio 文件"

msgid "View/Mask"
msgstr "视图/遮罩"

msgid "OCIO/     Input Color Space"
msgstr "OCIO/     输入色彩空间"

msgid "OCIO/     Look"
msgstr "OCIO/     视图"

msgid "All Monitors"
msgstr "所有监视器"

msgid ""
"You are about to clear all annotations.  You can still undo the operation "
"right after. Do you want to continue?"
msgstr "您即将清除所有注释。您仍然可以立即撤销此操作。要继续吗？"

msgid "Pick Color"
msgstr "选择颜色"

msgid "Pick Draw Color and Alpha"
msgstr "选择绘图颜色和透明度"

msgid "Media"
msgstr "媒体"

msgid "UI"
msgstr "UI 界面"

msgid "Pan And Zoom"
msgstr "Pan And Zoom"

msgid "Timeline"
msgstr "时间线"

msgid ""
"You have EDLs in the current session.  These will not be saved in the "
"session file.  Do you want to continue?"
msgstr "您在当前会话中有 EDL 。 这些不会保存在会话文件中。 您想要继续吗?"

msgid "Edit Text Annotation"
msgstr "编辑文本注释"

msgid "No item selected"
msgstr "未选中项目"

msgid "Invalid index for add clip to timeline."
msgstr "无效索引 添加剪辑到时间表时"

msgid "Could not get current path."
msgstr "无法获得当前路径"

msgid "EDL item '{0}' no longer loaded.  Cannot undo or redo."
msgstr "EDL 项目 '{0}' 不再装入。 无法撤消或重做"

msgid "Could not paste {0}.  Error {1}."
msgstr "无法粘贴 {0}  错误 {1}"

msgid "Could not save .otio file: {0}"
msgstr "无法保存. otio 文件: {0}"

msgid "Error saving {0}. {1}"
msgstr "保存 {0} 出错  {1}"

msgid "Empty EDL file.  Not saving."
msgstr "空 EDL 文件, 未保存"

msgid "Destination file is invalid."
msgstr "目的文件无效"

msgid "You can only add clips to an .otio EDL playlist."
msgstr "您只能将剪辑添加到.otio EDL 播放列表中"

msgid "Unknown media reference"
msgstr "未知媒体引用未知"

msgid "Track #{0} - {1}"
msgstr "音轨 #{0} - {1}"

msgid "Cannot currently concatenate an .otio file."
msgstr "无法将. otio 文件归结为. otio 文件"

msgid "Cannot currently concatenate a directory."
msgstr "无法连接目录"

msgid "Could not append video track {0}"
msgstr "无法附加视频轨道 {0}"

msgid "Could not append audio track {0}"
msgstr "无法附加音频轨道 {0}"

msgid "%s - Page %d"
msgstr "%s - 第%d页"

msgid "Frame {0} - TC: {1} - S: {2}"
msgstr "帧 {0} - 时间码 : {1} - 秒数: {2}"

msgid "Image too big.  Will save the viewport size."
msgstr "图像太大。 将保存视图的大小 。"

msgid "Could not read image data from view"
msgstr "无法从视图读取图像数据"

msgid "Voice Over/Delete"
<<<<<<< HEAD
msgstr ""

msgid "VoiceOver/Clear"
msgstr ""

msgid "Audio/Append"
msgstr ""
=======
msgstr "配音/删除"

msgid "Audio/Clear"
msgstr "音频/清除"

msgid "Audio/Append"
msgstr "音频/追加"
>>>>>>> a22f76c8

msgid "Play"
msgstr "播放"

msgid "Stop"
msgstr "停止"

msgid "Scrub"
msgstr "Scrub"

msgid "Selection"
msgstr "选择"

msgid "Draw"
msgstr "绘图"

msgid "Erase"
msgstr "擦除"

msgid "Circle"
msgstr "圆"

msgid "Filled Circle"
msgstr "填满圆环"

msgid "Rectangle"
msgstr "矩形"

msgid "Filled Rectangle"
msgstr "填充矩形"

msgid "Arrow"
msgstr "箭头"

msgid "Voice"
<<<<<<< HEAD
msgstr ""
=======
msgstr "语音"
>>>>>>> a22f76c8

msgid "Rotate"
msgstr "旋转"

msgid "Polygon"
msgstr "多边形多边形"

msgid "Filled Polygon"
msgstr "填充多边形"

msgid "Trim"
msgstr "Trim"

msgid "Slip"
msgstr "Slip"

msgid "Slide"
msgstr "Slide"

msgid "Ripple"
msgstr "Ripple"

msgid "Roll"
msgstr "Roll"

msgid "(no image)"
msgstr "(无图像)"

msgid "Unknown action mode in "
msgstr "未知行为模式 "

msgid ""
"Cannot create an annotation here for all frames.  A current frame annotation"
" already exists."
msgstr "无法在此创建所有帧的注释。 当前帧注释已经存在 。"

msgid ""
"Cannot create an annotation here for current frame.  An all frames "
"annotation already exists."
msgstr "无法在此为当前帧创建注释。 已经存在全部帧注释 。"

msgid "2.35"
msgstr "2.35"

msgid "1.85"
msgstr "1.85"

msgid "1.66"
msgstr "1.66"

msgid "PMem: %<PRIu64> / %<PRIu64> MB  VMem: %<PRIu64> / %<PRIu64> MB"
msgstr "PMem: %<PRIu64> / %<PRIu64> MB  VMem: %<PRIu64> / %<PRIu64> MB"

msgid "Cache: "
msgstr "缓存："

msgid "    Used: %.2g of %zu Gb (%.2g %%)"
msgstr "    已使用: %.2g  %zu Gb (% 2g %%)"

msgid "    Ahead    V: % 4<PRIu64>    A: % 4<PRIu64>"
msgstr "    前    V: % 4<PRIu64>    A: % 4<PRIu64>"

msgid "    Behind   V: % 4<PRIu64>    A: % 4<PRIu64>"
msgstr "    后    V: % 4<PRIu64>    A: % 4<PRIu64>"

msgid "Edit Text"
msgstr "编辑文本"

msgid "Invalid font for text drawing"
msgstr "用于文本绘图的无效字体"

msgid "Could not convert message to shape: "
msgstr "无法将信息转换为形状 :"

msgid "File/Open/Movie or Sequence"
msgstr "文件/打开/影片或序列"

msgid "File/Open/With Separate Audio"
msgstr "文件/打开/单独音频"

msgid "File/Open/Single Image"
msgstr "文件/打开/单一图像"

msgid "File/Open/Directory"
msgstr "文件/打开/目录"

msgid "File/Open/Session"
msgstr "文件/打开/Session"

msgid "File/Save/Movie or Sequence"
msgstr "文件/保存/影片或序列"

msgid "File/Save/Audio"
msgstr "文件/保存/音音频"

msgid "File/Save/Single Frame"
msgstr "文件/保存/单一帧"

msgid "File/Save/Frames to Folder"
msgstr "文件/保存/所有帧到文件夹"

msgid "File/Save/OTIO EDL Timeline"
msgstr "文件/保存/OTIO EDL 时间线"

msgid "File/Save/Annotations Only"
msgstr "文件/保存/仅说明"

msgid "File/Save/Annotations as JSON"
msgstr "文件/保存/说明作为JSON"

msgid "File/Save/PDF Document"
msgstr "文件/保存/PDF 文档"

msgid "File/Save/Session"
msgstr "文件/保存/Session"

msgid "File/Save/Session As"
msgstr "文件/保存/Session As"

msgid "File/Close Current"
msgstr "文件/关闭当前"

msgid "File/Close All"
msgstr "文件/全部关闭"

msgid "File/Recent/%s"
msgstr "文件/最近/%s"

msgid "File/Quit"
msgstr "文件/退出"

msgid "Window/Presentation"
msgstr "窗口/显示"

msgid "Window/Full Screen"
msgstr "窗口/全屏幕"

msgid "Window/Float On Top"
msgstr "窗口/置顶"

msgid "Window/Secondary"
msgstr "窗口/二级"

msgid "Window/Secondary Float On Top"
msgstr "窗口/二级置顶"

msgid "Window/Toggle Click Through"
msgstr "窗口/切换点击"

msgid "Window/More UI Transparency"
msgstr "窗口/提高用户界面透明度"

msgid "Window/Less UI Transparency"
msgstr "窗口/透明度(透明度)减UUI透明度(透明度)"

msgid "View/Tool Bars/Toggle Menu Bar"
msgstr "视图/工具栏/切换菜单栏"

msgid "View/Tool Bars/Toggle Top Bar"
msgstr "视图/工具栏/切换顶栏"

msgid "View/Tool Bars/Toggle Pixel Bar"
msgstr "视图/工具栏/切换像素栏"

msgid "View/Tool Bars/Toggle Timeline Bar"
msgstr "视图/工具栏/切换时间线栏"

msgid "View/Tool Bars/Toggle Status Bar"
msgstr "视图/工具栏/切换状态栏"

msgid "View/Tool Bars/Toggle Action Dock"
msgstr "视图/工具栏/切换 Action Dock"

msgid "View/Auto Frame"
msgstr "视图/自动帧"

msgid "View/Safe Areas"
msgstr "视图/安全区"

msgid "View/OpenEXR/Data Window"
msgstr "视图/OpenEXR/数据窗口"

msgid "View/OpenEXR/Display Window"
msgstr "视图/OpenEXR/显示窗口"

msgid "View/OpenEXR/Ignore Display Window"
msgstr "视图/OpenEXR/忽略显示窗口"

msgid "Panel/One Panel Only"
msgstr "控制板/仅一个面板"

msgid "Panel/"
msgstr "控制板/"

msgid "Window/"
msgstr "窗口/"

msgid "Unknown menu entry "
msgstr "未知的菜单项"

msgid "Render/Color Channel"
msgstr "渲染/颜色频道"

msgid "Render/Red Channel"
msgstr "渲染/红色频道"

msgid "Render/Green Channel "
msgstr "渲染/绿色通道"

msgid "Render/Blue Channel"
msgstr "渲染/蓝色通道"

msgid "Render/Alpha Channel"
msgstr "渲染/Alpha 通道"

msgid "Render/Lumma"
msgstr "渲染/Lumma"

msgid "Render/Mirror X"
msgstr "渲染/镜像 X"

msgid "Render/Mirror Y"
msgstr "渲染/镜像 Y"

msgid "Render/Rotate/-90 Degrees"
msgstr "渲染/旋转/-90度"

msgid "Render/Rotate/+90 Degrees"
msgstr "渲染/旋转/+90度"

msgid "Render/Video Levels/From File"
msgstr "渲染/视频级别/从文件"

msgid "Render/Video Levels/Legal Range"
msgstr "渲染/视频级别/合法范围"

msgid "Render/Video Levels/Full Range"
msgstr "渲染/视频级别/全部范围"

msgid "Render/Alpha Blend/None"
msgstr "渲染/Alpha混合/无"

msgid "Render/Alpha Blend/Straight"
msgstr "渲染/Alpha混合/Straight"

msgid "Render/Alpha Blend/Premultiplied"
msgstr "渲染/Alpha混合/Premultiplied"

msgid "Render/Minify Filter/Nearest"
msgstr "渲染/最小过滤器/Nearest"

msgid "Render/Minify Filter/Linear"
msgstr "渲染/最小过滤器/线性"

msgid "Render/Magnify Filter/Nearest"
msgstr "渲染/最大过滤器/Nearest"

msgid "Render/Magnify Filter/Linear"
msgstr "渲染/最大过滤器/线性"

msgid "Render/HDR/Auto Normalize"
msgstr "渲染/HDR/自动归一化"

msgid "Render/HDR/Invalid Values"
msgstr "渲染/HDR/无效值"

msgid "Render/HDR/Ignore Chromaticities"
msgstr "招标/HDR/忽略颜色"

msgid "Render/HDR Data/From File"
msgstr "渲染/HDR 数据/来自文件"

msgid "Render/HDR Data/Inactive"
msgstr "渲染/HDR 数据/未激活"

msgid "Render/HDR Data/Active"
msgstr "渲染/HDR 数据/活动"

msgid "Render/HDR/Tonemap"
msgstr "招标/HDR/时针映射"

msgid "Render/HDR/Gamut Mapping"
msgstr "招标/HDR/色域映射"

msgid "Playback/Stop"
msgstr "播放/停止"

msgid "Playback/Forwards"
msgstr "播放/前进"

msgid "Playback/Backwards"
msgstr "播放/后退"

msgid "Playback/Toggle Playback"
msgstr "播放/切换重播"

msgid "Playback/Toggle In Point"
msgstr "播放/切换入点"

msgid "Playback/Toggle Out Point"
msgstr "播放/切换出点"

msgid "Playback/Toggle In\\/Out Otio Clip"
msgstr "播放重放/切换英寸/Otio 剪切外"

msgid "Playback/Loop Playback"
msgstr "播放/循环播放"

msgid "Playback/Playback Once"
msgstr "播放/播放一次"

msgid "Playback/Playback Ping Pong"
msgstr "播放/播放 Ping Pong"

msgid "Playback/Go to/Start"
msgstr "播放/转到/开始"

msgid "Playback/Go to/End"
msgstr "播放/转到/结束"

msgid "Playback/Go to/Previous Frame"
msgstr "播放/转到/上一帧"

msgid "Playback/Go to/Next Frame"
msgstr "播放/转到/下一个帧"

msgid "Playback/Go to/Previous Clip"
msgstr "播放/转到/上一个序列"

msgid "Playback/Go to/Next Clip"
msgstr "播放/转到/下一个序列"

msgid "Playback/Go to/Previous Annotation"
msgstr "播放/转到/上一个注释"

msgid "Playback/Go to/Next Annotation"
msgstr "播放/转到/下一个注释"

msgid "Playback/Annotation/Toggle Visible"
msgstr "播放/注释/切换可见性"

msgid "Playback/Annotation/Clear"
msgstr "播放/注释/清除"

msgid "Playback/Annotation/Clear All"
msgstr "播放/注释/全部清除"

msgid "View/Mask/%s"
msgstr "视图/遮罩/%s"

msgid "View/Hud"
msgstr "视图/Hud"

msgid "View/Compare/None"
msgstr "查看/比较/无"

msgid "View/Compare/Overlay"
msgstr "查看/比较/叠加层"

msgid "View/Compare/Wipe"
msgstr "查看/比较/删除"

msgid "View/Compare/Difference"
msgstr "查看/比较/差异"

msgid "View/Compare/Horizontal"
msgstr "查看/比较/水平"

msgid "View/Compare/Vertical"
msgstr "查看/比较/垂直"

msgid "View/Compare/Tile"
msgstr "查看/比较/平铺"

msgid "Timeline/Cache/Clear"
msgstr "时间线/缓存/清除"

msgid "Timeline/Cache/Update Frame"
msgstr "时间线/缓存/更新帧"

msgid "Timeline/Editable"
msgstr "时间线/可编辑"

msgid "Timeline/Edit Associated Clips"
msgstr "时间线/编辑关联序列"

msgid "Timeline/Frame View"
msgstr "时间线/帧视图"

msgid "Timeline/Scroll To Current Frame"
msgstr "时间线/滚动到当前帧"

msgid "Timeline/Track Info"
msgstr "时间线/音轨信息"

msgid "Timeline/Clip Info"
msgstr "时间线/片段信息"

msgid "Timeline/Thumbnails/None"
msgstr "时间线/缩略图/无"

msgid "Timeline/Thumbnails/Small"
msgstr "时间线/缩略图/小"

msgid "Timeline/Thumbnails/Medium"
msgstr "时间线/缩略图/中"

msgid "Timeline/Thumbnails/Large"
msgstr "时间线/缩略图/大"

msgid "Timeline/Transitions"
msgstr "时间线/过渡"

msgid "Timeline/Markers"
msgstr "时间线/标记"

msgid "Timeline/Visible Tracks/{0}"
msgstr "时间线/可见音轨/{0}"

msgid "Image/Next"
msgstr "图像/下一頁"

msgid "Image/Next Limited"
msgstr "图像/下个有限公司"

msgid "Image/Previous"
msgstr "图像/上一个"

msgid "Image/Previous Limited"
msgstr "图像/原有限公司"

msgid "Image/Version/First"
msgstr "图像/版本/第一个"

msgid "Image/Version/Last"
msgstr "图像/版本/最后一个"

msgid "Image/Version/Previous"
msgstr "图像/版本/上一个"

msgid "Image/Version/Next"
msgstr "图像/版本/下一个"

msgid "Image/Compare Mode/A"
msgstr "图像/比较模式/A"

msgid "Image/Compare Mode/B"
msgstr "图像/比较模式/B"

msgid "Image/Compare Mode/Wipe"
msgstr "图像/比较模式/擦去"

msgid "Image/Compare Mode/Overlay"
msgstr "图像/比较模式/重叠"

msgid "Image/Compare Mode/Difference"
msgstr "图像/比较模式/差异"

msgid "Image/Compare Mode/Horizontal"
msgstr "图像/比较模式/水平"

msgid "Image/Compare Mode/Vertical"
msgstr "图像/比较模式/垂直"

msgid "Image/Compare Mode/Tile"
msgstr "图像/比较模式/平铺"

msgid "Image/Go to/%s"
msgstr "图像/转到/%s"

msgid "Image/Compare/%s"
msgstr "图像/比较比/%s"

msgid "Edit/Frame/Cut"
msgstr "编辑/框架/剪切"

msgid "Edit/Frame/Copy"
msgstr "编辑/框架/复制"

msgid "Edit/Frame/Paste"
msgstr "编辑/框架/粘贴"

msgid "Edit/Frame/Insert"
msgstr "编辑/框架/插入"

msgid "Edit/Audio Clip/Insert"
msgstr "编辑/音频剪贴/插入"

msgid "Edit/Audio Clip/Remove"
msgstr "编辑/音频剪贴/删除"

msgid "Edit/Audio Gap/Insert"
msgstr "编辑/音频Gap/插入"

msgid "Edit/Audio Gap/Remove"
msgstr "编辑/音频Gap/删除"

msgid "Edit/Slice"
msgstr "编辑/切片"

msgid "Edit/Remove"
msgstr "编辑/删除"

msgid "Edit/Undo"
msgstr "编辑/撤消"

msgid "Edit/Redo"
msgstr "编辑/重做( 重做)"

msgid "OCIO/Presets"
msgstr "OCIO/预设"

msgid "OCIO/In Top Bar"
msgstr "OCIO/在顶栏"

msgid "OCIO/Toggle"
msgstr "OCIO/切换"

msgid "OCIO/Current"
msgstr "OCIO/目前"

msgid "OCIO/         ICS: %s"
msgstr "OCIO/         ICS: %s"

msgid "OCIO/     Display: %s"
msgstr "OCIO/     Display: %s"

msgid "OCIO/        View: %s"
msgstr "OCIO/        View: %s"

msgid "OCIO/  Monitor #%d Display: %s"
msgstr "OCIO/  Monitor #%d Display: %s"

msgid "OCIO/  Monitor #%d    View: %s"
msgstr "OCIO/  Monitor #%d    View: %s"

msgid "OCIO/        Look: %s"
msgstr "OCIO/        Look: %s"

msgid "OCIO/        LUT: %s"
msgstr "OCIO/        LUT: %s"

msgid "OCIO/Change Current File"
msgstr "OCIO/更改当前文件"

msgid "OCIO/Displays"
msgstr "OCIO/显示"

msgid "Sync/Send/Media"
msgstr "同步/发送/媒体"

msgid "Sync/Send/UI"
msgstr "同步/发送/UI 界面"

msgid "Sync/Send/Pan And Zoom"
msgstr "同步/发送/Pan 和 缩放"

msgid "Sync/Send/Color"
msgstr "同步/发送/颜色"

msgid "Sync/Send/Timeline"
msgstr "同步/发送/时间线"

msgid "Sync/Send/Annotations"
msgstr "同步/发送/注释"

msgid "Sync/Send/Audio"
msgstr "同步/发送/音频"

msgid "Sync/Accept/Media"
msgstr "同步/接受/媒体"

msgid "Sync/Accept/UI"
msgstr "同步/接受/UI 界面"

msgid "Sync/Accept/Pan And Zoom"
msgstr "同步/接受/Pan 和 缩放"

msgid "Sync/Accept/Color"
msgstr "同步/接受/颜色"

msgid "Sync/Accept/Timeline"
msgstr "同步/接受/时间线"

msgid "Sync/Accept/Annotations"
msgstr "同步/接受/注释"

msgid "Sync/Accept/Audio"
msgstr "同步/接受/音频"

msgid ""
"In '{0}' expected a function as a value or a tuple containing a Python "
"function and a string with menu options in it."
msgstr ""
"In '{0}' expected a function as a value or a tuple containing a Python "
"function and a string with menu options in it."

msgid ""
"In '{0}' expected a function a tuple containing a Python function and a "
"string with menu options in it."
msgstr ""
"In '{0}' expected a function a tuple containing a Python function and a "
"string with menu options in it."

msgid "Help/Documentation"
msgstr "帮助/文件"

msgid "Help/About"
msgstr "帮助/关于"

msgid "Monitor "
msgstr "监视器"

msgid "Favorites"
msgstr "Favorites"

msgid "My Computer"
msgstr "My Computer"

msgid "My Documents"
msgstr "My Documents"

msgid "Desktop"
msgstr "Desktop"

msgid "Home"
msgstr "Home"

msgid "Temporary"
msgstr "Temporary"

msgid "Size"
msgstr "Size"

msgid "Date"
msgstr "Date"

msgid "Owner"
msgstr "Owner"

msgid "Permissions"
msgstr "权限"

msgid "New Folder"
msgstr "新建文件夹"

msgid "Rename"
msgstr "重命名"

msgid "Delete"
msgstr "删除"

msgid "Ok"
msgstr "Ok"

msgid "Location"
msgstr "地点"

msgid "Show Hidden Files"
msgstr "显示隐藏文件"

msgid "File Types"
msgstr "文件类型"

msgid "All Files (*)"
msgstr "所有文件 (*)"

msgid "Go back one directory in the history"
msgstr "在历史中返回一个目录"

msgid "Go forward one directory in the history"
msgstr "在历史中前进一个目录"

msgid "Go to the parent directory"
msgstr "跳转到父目录"

msgid "Refresh this directory"
msgstr "刷新此目录"

msgid "Delete file(s)"
msgstr "删除文件"

msgid "Create new directory"
msgstr "创建新目录"

msgid "Add this directory to my favorites"
msgstr "将此目录添加到我最喜爱的目录"

msgid "Preview files"
msgstr "预览文件"

msgid "List mode"
msgstr "列表模式"

msgid "Wide list mode"
msgstr "宽列表模式"

msgid "Detail mode"
msgstr "详细细节模式"

msgid ""
"Could not create directory '%s'. You may not have permission to perform this"
" operation."
msgstr "无法创建目录 “%s ” 。 您可能没有执行此操作的权限 。"

msgid "An error occurred while trying to delete '%s'. %s"
msgstr "尝试删除 '%s' 时发生错误。%s"

msgid "File '%s' already exists!"
msgstr "文件 '%s' 已经存在!"

msgid "Unable to rename '%s' to '%s'"
msgstr "无法将 “%s” 重命名为 “%s”"

msgid "3GP Movie"
msgstr "3GP Movie"

msgid "Advanced Systems Format Media"
msgstr "Advanced Systems Format Media"

msgid "AVCHD Video"
msgstr "AVCHD Video"

msgid "AVI Movie"
msgstr "AVI Movie"

msgid "DIVX Movie"
msgstr "DIVX Movie"

msgid "Digital Video"
msgstr "Digital Video"

msgid "Flash Movie"
msgstr "Flash Movie"

msgid "Apple's M4V Movie"
msgstr "Apple's M4V Movie"

msgid "Matroska Movie"
msgstr "Matroska Movie"

msgid "Quicktime Movie"
msgstr "Quicktime Movie"

msgid "MP4 Movie"
msgstr "MP4 Movie"

msgid "MPEG Movie"
msgstr "MPEG Movie"

msgid "MXF Movie"
msgstr "MXF Movie"

msgid "Ogg Movie"
msgstr "Ogg Movie"

msgid "Ogg Video"
msgstr "Ogg Video"

msgid "OpenTimelineIO EDL"
msgstr "OpenTimelineIO EDL"

msgid "OpenTimelineIO Zipped EDL"
msgstr "OpenTimelineIO Zipped EDL"

msgid "Real Media Movie"
msgstr "Real Media Movie"

msgid "VOB Movie"
msgstr "VOB Movie"

msgid "WebM Movie"
msgstr "WebM Movie"

msgid "WMV Movie"
msgstr "WMV Movie"

msgid "RAW Picture"
msgstr "RAW Picture"

msgid "Bitmap Picture"
msgstr "Bitmap Picture"

msgid "Cineon Picture"
msgstr "Cineon Picture"

msgid "Canon Raw Picture"
msgstr "Canon Raw Picture"

msgid "Kodak Digital Negative"
msgstr "Kodak Digital Negative"

msgid "DPX Picture"
msgstr "DPX Picture"

msgid "EXR Picture"
msgstr "EXR Picture"

msgid "GIF Picture"
msgstr "GIF Picture"

msgid "HDRI Picture"
msgstr "HDRI Picture"

msgid "JPEG Picture"
msgstr "JPEG Picture"

msgid "Softimage Picture"
msgstr "Softimage Picture"

msgid "Portable Network Graphics Picture"
msgstr "Portable Network Graphics Picture"

msgid "Portable Pixmap"
msgstr "Portable Pixmap"

msgid "Photoshop Picture"
msgstr "Photoshop Picture"

msgid "SGI Picture"
msgstr "SGI Picture"

msgid "Stereo OpenEXR Picture"
msgstr "Stereo OpenEXR Picture"

msgid "TGA Picture"
msgstr "TGA Picture"

msgid "TIFF Picture"
msgstr "TIFF Picture"

msgid "MP3 music"
msgstr "MP3 music"

msgid "OGG Vorbis music"
msgstr "OGG Vorbis music"

msgid "Wave music"
msgstr "Wave music"

msgid "OpenUSD Asset"
msgstr "OpenUSD Asset"

msgid "OpenUSD Zipped Asset"
msgstr "OpenUSD Zipped Asset"

msgid "OpenUSD Compressed Asset"
msgstr "OpenUSD Compressed Asset"

msgid "OpenUSD ASCII Asset"
msgstr "OpenUSD ASCII Asset"

msgid "Another process using the file."
msgstr "另一个进程在使用文件"

msgid "Jan"
msgstr "1月"

msgid "Feb"
msgstr "2月"

# INVALID
msgid "Mar"
msgstr "3月"

msgid "Apr"
msgstr "4月"

msgid "May"
msgstr "5月"

msgid "Jun"
msgstr "6月"

msgid "Jul"
msgstr "7月"

msgid "Aug"
msgstr "8月"

msgid "Sep"
msgstr "9月"

msgid "Oct"
msgstr "10月"

msgid "Nov"
msgstr "11月"

msgid "Dec"
msgstr "12月"

msgid "Replace"
msgstr "替换"

msgid "Find:"
msgstr "查找 :"

msgid "Replace:"
msgstr "替换:"

msgid "Replace All"
msgstr "全部替换"

msgid "Replace Next"
msgstr "替换下一个"

msgid "Build Environment:"
msgstr "建设环境:"

msgid "\tDistribution: "
msgstr "分发情况:"

msgid "\tDesktop Environment: "
msgstr "桌面环境 :"

msgid "\tKernel Info: "
msgstr "核心信息 :"

msgid "Running Environment:"
msgstr "运行环境 :"

msgid "D\t\t\t\t\t=\tDecoding supported"
msgstr "D\t\t\t\t\t=\tDecoding supported"

msgid "\tE\t\t\t\t=\tEncoding supported"
msgstr "\tE\t\t\t\t=\tEncoding supported"

msgid "\t\tI\t\t\t=\tIntra frame-only codec"
msgstr "\t\tI\t\t\t=\tIntra frame-only codec"

msgid "\t\t\tL\t\t=\tLossy compression"
msgstr "\t\t\tL\t\t=\tLossy compression"

msgid "\t\t\t\tS\t=\tLossless compression"
msgstr "\t\t\t\tS\t=\tLossless compression"

msgid "With clang "
msgstr "With clang "

msgid "With gcc "
msgstr "With gcc "

msgid "With msvc "
msgstr "With msvc "

msgid "mrv2 depends on:"
msgstr "mrv2 depends on:"

msgid "Vendor:\t"
msgstr "供应商:"

msgid "Renderer:\t"
msgstr "渲染器 :"

msgid "Version:\t"
msgstr "版本 :"

msgid "Max. Texture Size:\t"
msgstr "最大纹理大小 :"

msgid "This is a list of contributors to the mrv2 project:"
msgstr "这是 mrv2项目的捐款者名单:"

msgid "Mark an area in the image with SHIFT + the left mouse button"
msgstr "用 SHIFT + 鼠标左键标记图像中的区域"

msgid "&Copy"
msgstr "复制( C)"

msgid "Everything OK. "
msgstr "一切正常"

msgid "GPU: Unknown"
msgstr "GPU: 未知"

msgid "Elapsed"
msgstr "折叠"

msgid "Remaining"
msgstr "剩余"

msgid "FPS"
msgstr "FPS"

msgid "Undock"
msgstr "Undock"

msgid "Dock"
msgstr "Dock"

msgid "Dismiss"
msgstr "Dismiss"

msgid "Drag Box"
msgstr "拖放框"

msgid "Unknown type for mrvOCIOBrowser"
msgstr "MrvOCIOBrowser 的未知类型"

msgid "Wayland supports Float on Top only through hotkeys.  Press {0}."
msgstr "韦兰只通过热键支持顶部的浮点。 按 {0} 。"

msgid ""
"Wayland does not support Float on Top.  Use your Window Manager to set a "
"hotkey for it."
msgstr "Wayland 不支持顶部的浮点 。 使用您的窗口管理器设置热键 。"

msgid "Session: "
msgstr "Session: "

msgid "No GNOME Shell Hotkey for Float On Top.  Setting it globally to '{0}'"
msgstr "GNOME Shell 没有顶部浮点的 GNOME Shell 热键。 设置为“ {0} ”"

msgid ""
"This will disable events for mrv2, allowing them to pass through to windows below it.\n"
"\n"
"Give window focus to disable."
msgstr ""
"这将禁用 MRV2 的事件, 允许他们通过它进入下面的窗口 。\n"
"\n"
"让窗口焦点禁用 。"

msgid "Continue"
msgstr "继续"

msgid ""
"This will disable events for mrv2, allowing them to pass through to windows below it.\n"
"\n"
"Give window focus (click on the taskbar icon)\n"
"to disable."
msgstr ""
"这将禁用 MRV2 的事件, 允许他们通过它进入下面的窗口 。\n"
"\n"
"给予窗口焦点( 点击任务栏图标)\n"
"禁用。"

msgid "Window click through ON"
msgstr "窗口通过 OO 点击窗口"

msgid "Window click through OFF"
msgstr "窗口通过 OFF 点击窗口"

msgid "Edit/&Copy"
msgstr "Edit/&Copy"

msgid "Reset to default value"
msgstr "重置为默认值"

msgid "&File/&Clone"
msgstr "&File/&Clone"

msgid "&File/&Refresh Cache"
msgstr "&File/&Refresh Cache"

msgid "&Copy/&Filename"
msgstr "&Copy/&Filename"

msgid "&Update/&Thumbnails"
msgstr "&更新/&缩略图"

msgid "&Show/In &File Manager"
msgstr "&Show/In &File Manager"

msgid "Maximum:"
msgstr "最大 :"

msgid "Copy/Color"
msgstr "复制/颜色"

msgid "Area"
msgstr "区域"

msgid "pixel"
msgstr "像素"

msgid "pixels"
msgstr "像素"

msgid "Maximum"
msgstr "最大"

msgid "Minimum"
msgstr "最小"

msgid "Range"
msgstr "范围"

msgid "Mean"
msgstr "平均"

msgid "Track #%d - %s"
msgstr "音轨 #%d - %s"

msgid "Same Size"
msgstr "相同大小"

msgid "Half Size"
msgstr "半大小"

msgid "Quarter Size"
msgstr "四分之一大小"

msgid "TV (Legal Range)"
msgstr "TV (合法范围)"

msgid "PC (Full Range)"
msgstr "PC (全范围)"

msgid "BGR"
msgstr "BGR"

msgid "bt709"
msgstr "bt709"

msgid "FCC"
msgstr "FCC"

msgid "SMPTE240m"
msgstr "SMPTE240m"

msgid "bt601"
msgstr "bt601"

msgid "bt2020"
msgstr "bt2020"

msgid "unspecified"
msgstr "未指定"

msgid "reserved"
msgstr "保留"

msgid "bt470m"
msgstr "bt470m"

msgid "SMPTE170m"
msgstr "SMPTE170m"

msgid "Film"
msgstr "Film"

msgid "SMPTE428"
msgstr "SMPTE428"

msgid "SMPTE431"
msgstr "SMPTE431"

msgid "SMPTE432"
msgstr "SMPTE432"

msgid "EBU3213"
msgstr "EBU3213"

msgid "gamma22"
msgstr "gamma22"

msgid "gamma28"
msgstr "gamma28"

msgid "smpte240m"
msgstr "smpte240m"

msgid "linear"
msgstr "linear"

msgid "log"
msgstr "log"

msgid "logsqrt"
msgstr "logsqrt"

msgid "iec61966-2-4"
msgstr "iec61966-2-4"

msgid "bt1361"
msgstr "bt1361"

msgid "iec61966-2-1"
msgstr "iec61966-2-1"

msgid "bt2020-10"
msgstr "bt2020-10"

msgid "bt2020-12"
msgstr "bt2020-12"

msgid "bt2100"
msgstr "bt210"

msgid "hlg"
msgstr "hlg"

msgid "Save Movie Options"
msgstr "保存影片选项"

msgid "Common Settings"
msgstr "共同设置"

msgid "Save Annotations"
msgstr "保存注释"

msgid ""
"Save Annotations burned into the movie or sequence.\n"
"It also allows saving OpenEXRs from an 8-bit movie and changing OpenEXR's pixel type.\n"
"\n"
"Furthermore, it allows saving A/B or Tiled comparisons and baking OCIO.\n"
"\n"
"However, it is limited to the size of your screen."
msgstr ""
"保存烧录在电影或序列中的注释。\n"
"还可以从 8 位电影中保存 OpenEXR 并更改 OpenEXR 的像素类型。\n"
"\n"
"此外，它允许保存 A/B 或平铺比较并应用 OCIO。\n"
"\n"
"但是，它受限于您的屏幕大小。"

msgid "Video Options"
msgstr "视频选项"

msgid "Resolution"
msgstr "分辨率"

msgid "Resolution of movie to save."
msgstr "要保存的影片分辨率"

msgid "Hardware Codec"
msgstr "硬件编码"

msgid "Profile"
msgstr "概况"

msgid "FFMpeg's Profile settings."
msgstr "FFmpeg相关设置"

msgid "?"
msgstr "?"

msgid "Help on Profile"
msgstr "配置文件帮助"

msgid "Pixel Format"
msgstr "像素格式"

msgid "FFMpeg's Pixel Format for the codec selected"
msgstr "所选编码器的 FFmpeg 的像素格式"

msgid "Help on Pixel Format"
msgstr "像素格式帮助"

msgid "Preset"
msgstr "预设"

msgid "FFMpeg's Preset setting for the codec selected."
msgstr "所选编码器的 FFmpeg 预设设置 。"

msgid "Help on Preset"
msgstr "预设时的帮助"

msgid "Advanced Settings"
msgstr "高级设置"

msgid "Help on Advance Settings"
msgstr "高级设置帮助"

msgid "Audio Options"
msgstr "音频选项"

msgid "FFMpeg's Audio Codec settings."
msgstr "Higopeg 的音频编码设置 。"

msgid "Note that while saving with audio, the audio will not be heard."
msgstr "请注意,在音频保存过程中不会听到音频。"

msgid "Help Window"
msgstr "帮助窗口"

msgid "Override"
msgstr "覆盖"

msgid "Select this to override all the parameters below."
msgstr "选择此选项以取代下面的所有参数 。"

msgid "Color Range"
msgstr "颜色范围"

msgid "FFMpeg's Color Range for the codec selected"
msgstr "所选编码器的 higpeg 颜色范围"

msgid "FFMpeg's Color Space for the codec selected"
msgstr "所选编码器的 higpeg 颜色空间"

msgid "FFMpeg's Color Primaries setting for the codec selected."
msgstr "用于所选编码器的 Higopeg 颜色原始设置 。"

msgid "FFMpeg's Color Transfer Function settings for the codec selected."
msgstr "Higopeg 所选编码器的颜色传输函数设置 。"

msgid "Profile Help"
msgstr "配置文件帮助"

msgid ""
"\n"
"  The Profile setting allows you to select\n"
"  the codec and profile for video saving.\n"
"\n"
"  Each profile has its benefits and drawbacks.\n"
"\n"
"  None - This is mpeg4 compatible with DVD movies.\n"
"  H264 - Only if mrv2 has been compiled as GPL.  One\n"
"         of the most popular codecs, but it is now\n"
"         becoming obsolete.\n"
"  ProRes - ProRes is a family of codecs developed by \n"
"           Apple.\n"
"           The Normal version strikes a balance \n"
"           between quality and file size.  \n"
"  ProRes_Proxy - Most compressed ProRes, offering the\n"
"                 smallest file size.  \n"
"                 Good for offline editing.\n"
"  ProRes_LT - More compressed than normal ProRes but \n"
"              less than Proxy.  Good for offline \n"
"              editing.\n"
"  ProRes_HQ - Less compressed then normal ProRes.  \n"
"              Often used for mastering and final \n"
"              delivery.\n"
"  ProRes_4444 - Highest quality ProRes format, \n"
"                offering full 4:4:4\n"
"                chroma sampling (color information \n"
"                for each pixel).\n"
"                Preserves the most detail and color \n"
"                accuracy, ideal for high-end workflows \n"
"                like color grading and visual effects.\n"
"                Supports alpha channels for \n"
"                compositing graphics with \n"
"                transparency.\n"
"  ProRes_XQ - Highest quality version of ProRes 4444, \n"
"              designed for high-dynamic-range (HDR) \n"
"              imagery.\n"
"  VP9 - Codec developed by Google.  High compression \n"
"        ratio.\n"
"        It supports a whole range of pixel formats to\n"
"        balance disk space vs. quality.\n"
"        Good for high-end delivery for either Web or \n"
"        online review.\n"
"  Cineform - codec developed by GoPro, that rivals \n"
"             ProRes in features, except for HDR.  \n"
"             It was discontinued in 2021, but most \n"
"             packages may support it.\n"
"             It does not compress as well as ProRes \n"
"             or VP9.\n"
"             It supports alpha channels for \n"
"             compositing graphics with transparency.\n"
"  AV1 - New generation codec which is gaining support from\n"
"        Google, Netflix and Amazon.  Compresses better than VP9 \n"
"        or H264 for the same quality but requires more computer\n"
"        resources.  Optimal for video reviews.\n"
"  HAP - RGB/A codec which is optimized for fast playback with\n"
"        CPU decoding.  It does not compress that well.\n"
"        It needs hap-alpha* presets to save alpha channel.\n"
"\n"
"  Hardware encoding is only supported on newer MacBook\n"
"  Pro with M1 or newer chips.  H264, Prores, VP9 and\n"
"  AV1 are supported or soon will be.\n"
"  "
msgstr ""
"\n"
"  配置文件设置允许您选择\n"
"  用于视频保存的编解码器和配置文件。\n"
"\n"
"  每个配置文件都有其优点和缺点。\n"
"\n"
"  无 - 这是与 DVD 电影兼容的 MPEG4。\n"
"  H264 - 仅当 mrv2 已以 GPL 编译时。 这是\n"
"         最流行的编解码器之一，但现在\n"
"         正变得过时。\n"
"  ProRes - ProRes 是 Apple 开发的一系列编解码器。\n"
"           普通版本在质量和文件大小之间\n"
"           达到平衡。\n"
"  ProRes_Proxy - 最压缩的 ProRes，提供\n"
"                 最小的文件大小。\n"
"                 适合离线编辑。\n"
"  ProRes_LT - 比普通 ProRes 压缩更多，但\n"
"              比 Proxy 少。 适合离线\n"
"              编辑。\n"
"  ProRes_HQ - 比普通 ProRes 压缩少。\n"
"              通常用于母带制作和最终\n"
"              交付。\n"
"  ProRes_4444 - 最高质量的 ProRes 格式，\n"
"                提供完整的 4:4:4\n"
"                色度采样（每个像素的颜色信息）。\n"
"                保留了最多的细节和颜色\n"
"                精度，适合高端工作流程\n"
"                如色彩分级和视觉效果。\n"
"                支持 alpha 通道用于\n"
"                具有透明度的图形合成。\n"
"  ProRes_XQ - ProRes 4444 的最高质量版本，\n"
"              设计用于高动态范围 (HDR)\n"
"              图像。\n"
"  VP9 - 谷歌开发的编解码器。 高压缩\n"
"        比例。\n"
"        它支持多种像素格式，以\n"
"        平衡磁盘空间和质量。\n"
"        适合高端交付，无论是网络还是\n"
"        在线审阅。\n"
"  Cineform - GoPro 开发的编解码器，与\n"
"             ProRes 在功能上相当，但不支持 HDR。\n"
"             它在 2021 年停产，但大多数\n"
"             软件包可能仍支持它。\n"
"             它的压缩效果不如 ProRes\n"
"             或 VP9。\n"
"             支持 alpha 通道，用于\n"
"             具有透明度的图形合成。\n"
"  AV1 - 新一代编解码器，获得了谷歌、\n"
"        Netflix 和 Amazon 的支持。 相比 VP9\n"
"        或 H264 在相同质量下压缩效果更好，但\n"
"        需要更多计算资源。 适用于视频审阅。\n"
"  HAP - RGB/A 编解码器，优化了快速播放，\n"
"        通过 CPU 解码。 压缩效果不佳。\n"
"        需要 hap-alpha* 预设以保存 alpha 通道。\n"
"\n"
"  硬件编码仅在配备 M1 或更新芯片的\n"
"  新款 MacBook Pro 上受支持。 H264、ProRes、VP9 和\n"
"  AV1 已受支持或即将受支持。\n"
"  "

msgid "Pixel Format Help"
msgstr "像素格式帮助"

msgid ""
"\n"
"  The Pixel Format specifies how the video is encoded in the\n"
"  file.  Each codec and profile has a number of pixel formats \n"
"  it supports.\n"
"  There are two main types of pixel formats supported:\n"
"\n"
"      - YUV (Luminance, Cr, Cb)\n"
"      - BGR (RGB with reversed channels)\n"
"      - RGB\n"
"\n"
"  In addition, some codecs support alpha channel (transparency),\n"
"  like BGRA.\n"
"\n"
"  The other element of the codec is the 'P' which indicates the\n"
"  channels are stored in planar order, instead of each component\n"
"  interleaved.\n"
"\n"
"  Finally, the number in the pixel format name indicates the\n"
"  number of bits the pixel format uses to encode.  \n"
"  Normal values for that are 8, 10, 12 and 16.\n"
"\n"
"  "
msgstr ""
"\n"
"  像素格式指定了视频在文件中的编码方式。每个编解码器和配置文件\n"
"  支持多种像素格式。\n"
"  支持的主要像素格式有两种类型：\n"
"\n"
"      - YUV（亮度，Cr，Cb）\n"
"      - BGR（反转通道的 RGB）\n"
"      - RGB\n"
"\n"
"  此外，一些编解码器支持 alpha 通道（透明度），\n"
"  如 BGRA。\n"
"\n"
"  编解码器的另一个元素是 'P'，它表示通道以平面顺序存储，而不是\n"
"  每个组件交错存储。\n"
"\n"
"  最后，像素格式名称中的数字表示像素格式用于编码的位数。\n"
"  通常的值有 8、10、12 和 16。\n"
"\n"
"  "

msgid "Preset Help"
msgstr "预设帮助"

msgid ""
"\n"
"\n"
"  The Preset setting allows you to store and pass\n"
"  flags to FFmpeg (the video engine that mrv2 uses) to \n"
"  easily control the quality and size of the video besides\n"
"  the pixel format.\n"
"\n"
"  When choosing the quality you should set in this order:\n"
"    - Profile\n"
"    - Pixel Format\n"
"    - Preset\n"
"\n"
"  The preset files are stored in the presets/ directory of the \n"
"  mrv2 install but you can configure the directory by using the\n"
"  environment variable $STUDIOPATH/presets.\n"
"\n"
"  The naming of the files is the name of the profile-preset.pst.\n"
"\n"
"  The format is very simple, with comments and colon separated \n"
"  options.\n"
"  "
msgstr ""
"\n"
"\n"
"  预设设置允许你存储和传递\n"
"  标志给 FFmpeg（mrv2 使用的视频引擎），以便轻松控制视频的质量和大小，\n"
"  除了像素格式之外。\n"
"\n"
"  选择质量时，你应该按照以下顺序设置：\n"
"    - 配置文件\n"
"    - 像素格式\n"
"    - 预设\n"
"\n"
"  预设文件存储在 mrv2 安装目录下的 presets/ 目录中，\n"
"  但你可以通过使用环境变量 $STUDIOPATH/presets 配置目录。\n"
"\n"
"  文件命名为 profile-preset.pst。\n"
"\n"
"  格式非常简单，包含注释和用冒号分隔的选项。\n"
"  "

msgid "Advanced Settings Help"
msgstr "高级设置帮助"

msgid ""
"\n"
"\n"
"  The Advanced Settings allows you store \n"
"  metadata in the movie file to determine where \n"
"  and how it was created.  Useful to indicate, \n"
"  for example, if a set of 8-bit images were \n"
"  bt709 or some other color space.\n"
"\n"
"  If you don't know what those settings do, \n"
"  DON'T MESS WITH THEM!\n"
"  "
msgstr ""
"\n"
"\n"
"高级设置允许您存储\n"
"在电影文件中的元数据中确定\n"
"怎样造它,怎样造它,那对于能说明真理的是有用的。\n"
"例如,如果一组8位图像是\n"
"bt709 或其他颜色空间 。\n"
"\n"
"如果你不知道这些设置会做什么\n"
"不要和他们在一起!\n"
"  "

msgid "1/9"
msgstr "1/9 "

msgid "1/8"
msgstr "1/8"

msgid "1/7"
msgstr "1/7"

msgid "1/6"
msgstr "1/6"

msgid "1/5"
msgstr "1/5"

msgid "1/4"
msgstr "1/4"

msgid "1/3"
msgstr "1/3"

msgid "1/2"
msgstr "1/2"

msgid "x1"
msgstr "x1"

msgid "x2"
msgstr "x2"

msgid "x3"
msgstr "x3"

msgid "x4"
msgstr "x4"

msgid "x5"
msgstr "x5"

msgid "x6"
msgstr "x6"

msgid "x7"
msgstr "x7"

msgid "x8"
msgstr "x8"

msgid "x9"
msgstr "x9"

msgid "FIT"
msgstr "FIT"

msgid "RGBA"
msgstr "RGBA"

msgid "Hex"
msgstr "Hex"

msgid "8bit"
msgstr "8bit"

msgid "HSV"
msgstr "HSV"

msgid "HSL"
msgstr "HSL"

msgid "XYZ CIE XYZ"
msgstr "XYZ CIE XYZ"

msgid "xyY CIE xyY"
msgstr "XYY CIE xYY"

msgid "Lab CIELAB (L*a*b*)"
msgstr "Lab CIELAB (L*a*b*)"

msgid "Luv CIELUV (L*u*v*)"
msgstr "Luv CIELUV (L*u*v*)"

msgid "YUV (Analog PAL)"
msgstr "YUV (Analog PAL)"

msgid "YDbDr (Analog SECAM/PAL-N)"
msgstr "YDbDr (Analog SECAM/PAL-N)"

msgid "YIQ (Analog NTSC)"
msgstr "YIQ (Analog NTSC)"

msgid "ITU-601 (Digital PAL/NTSC YCbCr)"
msgstr "ITU-601 (Digital PAL/NTSC YCbCr)"

msgid "ITU-709 (Digital HDTV YCbCr)"
msgstr "ITU-709 (Digital HDTV YCbCr)"

msgid "Full"
msgstr "Full"

msgid "Original"
msgstr "Original"

msgid "Y (Luminance)"
msgstr "Y (Luminance)"

msgid "Y' (Lumma)"
msgstr "Y' (Lumma)"

msgid "L (Lightness)"
msgstr "L (Lightness)"

msgid "XY"
msgstr "XY"

msgid "Image coordinate of pixel under mouse."
msgstr "鼠标像素坐标"

msgid ""
"Switch RGBA display between floating point, hexadecimal (0..0xff) and "
"decimal (0..255)."
msgstr "在浮动点、十六进制(0.0xff)和十进制(0.2.55)之间切换 RGBA 显示。"

msgid "Red value of image pixel under mouse."
msgstr "鼠标像素红色值"

msgid "Green value of image pixel under mouse."
msgstr "鼠标像素绿色值"

msgid "Blue value of image pixel under mouse."
msgstr "鼠标像素蓝色值"

msgid "Alpha value of image pixel under mouse."
msgstr "鼠标像素 Alpha 值"

msgid "8-bit sample of image pixel under mouse."
msgstr "鼠标像素的8位值"

msgid ""
"Switch pixel color space information display for the pixel under the cursor."
msgstr "切换光标的色彩空间"

msgid "Hue value of image pixel under mouse."
msgstr "鼠标像素的Hue"

msgid "Saturation value of image pixel under mouse."
msgstr "鼠标像素的Saturation"

msgid "Value (Intensity) of image pixel under mouse."
msgstr "鼠标像素的Intensity"

msgid "F"
msgstr "F"

msgid ""
"Displays:\n"
"* Full Pixel Values (Gamma, Gain and LUT)\n"
"* Original (No Gamma, No Gain, No Lut)"
msgstr ""
"显示 :\n"
"* (F) 完整的像素值( 伽玛、 增益和 LUT)\n"
"* (O) 原始( 无伽玛、 无增益、 无卢特)"

msgid "Y"
msgstr "Y"

msgid ""
"Switch brightness calculation.\n"
"Y (Luminance) is the pixel value according to Rec709:\n"
"      Y = 0.2126 R + 0.7152 G + 0.0722 B\n"
"Y' (Lumma) is the weighted pixel value according to:\n"
"      Y' = ( R + G + B ) / 3.0\n"
"L (Lightness) is the human perception of luminance of the image which is non linear.\n"
"According to CIE No.15.2:\n"
"      L = (116 * Y ^ 1/3 - 16) / 100\n"
"A pixel of Y = 0.18 (L = 0.5) will appear about half as bright as Y = L = 1.0 (white)."
msgstr ""
"切换亮度计算。\n"
"Y（亮度）是根据 Rec709 计算的像素值：\n"
"      Y = 0.2126 R + 0.7152 G + 0.0722 B\n"
"Y'（Lumma）是根据以下公式计算的加权像素值：\n"
"      Y' = ( R + G + B ) / 3.0\n"
"L（亮度）是对图像亮度的人类感知，具有非线性特性。\n"
"根据 CIE No.15.2:\n"
"      L = (116 * Y ^ 1/3 - 16) / 100\n"
"Y = 0.18 (L = 0.5) 的像素看起来大约是 Y = L = 1.0（白色）亮度的一半。"

msgid "Luminance of image pixel under mouse."
msgstr "鼠标像素的亮度"

msgid "Seconds"
msgstr "秒数"

msgid "Timecode"
msgstr "时间码"

msgid "120"
msgstr "120"

msgid "60"
msgstr "60"

msgid "59.94"
msgstr "59.94"

msgid "50"
msgstr "50"

msgid "48"
msgstr "48"

msgid "47.952"
msgstr "47.952"

msgid "30"
msgstr "30"

msgid "29.976"
msgstr "29.976"

msgid "25"
msgstr "25"

msgid "24"
msgstr "24"

msgid "23.976"
msgstr "23.976"

msgid "15"
msgstr "15"

msgid "14.988"
msgstr "14.988"

msgid "12.5"
msgstr "12.5"

msgid "12"
msgstr "12"

msgid "11.988"
msgstr "11.988"

msgid "F:"
msgstr "F:"

msgid "Switch between Frame, Seconds and Timecode display"
msgstr "帧、 秒和时间码显示之间的切换"

msgid "Current frame."
msgstr "当前帧"

msgid "@|<"
msgstr "@|<"

msgid "@<"
msgstr "@<"

msgid "@<|"
msgstr "@<|"

msgid "@||"
msgstr "@||"

msgid "@|>"
msgstr "@|>"

msgid "Advance one frame."
msgstr "向前一帧"

msgid "@>"
msgstr "@>"

msgid "Play sequence forward."
msgstr "向前播放序列。"

msgid "@>|"
msgstr "@>|"

msgid "Looping mode (Loop, Once, Ping-Pong)"
msgstr "循环模式( 循环, 单次, Ping-Pong)"

msgid "Some default frame rate settings."
msgstr "默认帧速率设置"

msgid "Allows you to adjust frame rate playback."
msgstr "允许调整帧速率"

msgid "Mute audio or switch audio tracks with the right mouse button."
msgstr "用鼠标右键静音或开关音轨"

msgid "Audio Volume"
msgstr "音频音量"

msgid "S"
msgstr "S"

msgid "Allows you to set starting frame for timeline."
msgstr "允许设定开始帧"

msgid "E"
msgstr "E"

msgid "Allows you to set the ending frame for timeline."
msgstr "允许设定结束帧"

msgid "mrv2"
msgstr "mrv2"

msgid "MenuBar"
msgstr "菜单栏"

msgid "Edit"
msgstr "编辑"

msgid "Fit Window to Image"
msgstr "窗口适合图像"

msgid "TopBar"
msgstr "顶栏"

msgid "Layers"
msgstr "层"

msgid "Exposure, Saturation, and Gamma"
msgstr "曝光、饱和度和伽玛"

msgid "Exposure and Gain"
msgstr "曝光和Gain"

msgid "Exposure"
msgstr "曝光"

msgid "f/8"
msgstr "f/8"

msgid "Toggle gain between 1 and the previous setting."
msgstr "Toggle gain between 1 and the previous setting."

msgid "Gain"
msgstr "Gain"

msgid "Gain image value.  A simple multiplier of the image pixel values."
msgstr "Gain图像值。 图像像素值的简单乘数"

msgid "Toggle Saturation between current and previous setting."
msgstr "切换当前和上一个设置之间的饱和度"

msgid "Saturation Input"
msgstr "饱和度输入"

msgid "Saturation value."
msgstr "饱和度值"

msgid "Toggle gamma between 1 and the previous setting."
msgstr "在 1 和上一个设置之间切换伽玛"

msgid "Gamma Input"
msgstr "Gamma 输入"

msgid ""
"Allows you to adjust gamma curve for display.\n"
"Value is:  pow( 2, 1/x );"
msgstr "允许您调整显示的伽马曲线。 值为: pow( 2, 1/x) ;"

msgid "ICS, View, Look"
msgstr "ICS, 视图, 查看"

msgid "Input Color Space"
msgstr "输入色彩空间"

msgid "OCIO input color space for the image"
msgstr "OCIO 图像输入颜色空间"

msgid "View"
msgstr "视图"

msgid "OCIO Display/View"
msgstr "OCIO 显示/视图"

msgid "Look"
msgstr "显示"

msgid "OCIO Looks"
msgstr "OCIO 显示"

msgid "TileGroup"
msgstr "TileGroup"

msgid "Polygon Tool."
msgstr "多边形工具 。"

msgid "Opacity of pen stroke"
msgstr "笔触透明度"

msgid "Switch Colors"
msgstr "切换颜色"

msgid "Old Color Used.  Click on the Arrow to alternate."
msgstr "旧颜色已用过。 单击箭头可替换"

msgid "Undo Last Shape Drawn in Current Frame."
msgstr "在当前帧中撤消上次绘制的形状"

msgid "Redo Previous Shape Drawn in Current Frame."
msgstr "在当前帧中重新绘制上一个形状"

msgid "DockGroup"
msgstr "DockGroup"

msgid "BottomBar"
msgstr "底栏"

msgid "PixelBar"
msgstr "像素栏"

msgid "StatusBar"
msgstr "状态栏"

msgid "Current tool being used."
msgstr "当前工具正在使用中"

msgid "Half"
msgstr "Half"

msgid "Float"
msgstr "Float"

msgid "Data Window"
msgstr "数据窗口"

msgid "Display Window"
msgstr "显示窗口"

msgid "Save Image Options"
msgstr "保存图像选项"

msgid "Annotation Frames Only"
msgstr "仅注释框架"

msgid "Save only the annotation frames, not the whole sequence."
msgstr "只保存注释框架,而不保存整个序列。"

msgid "OpenEXR Options"
msgstr "OpenEXR 选项"

msgid "OpenEXR's Compression Type"
msgstr "OpenEXR 压缩类型"

msgid "Pixel Type"
msgstr "像素类型"

msgid "OpenEXR's Pixel Type"
msgstr "OpenEXR 的像素类型"

msgid "ZIP Compression"
msgstr "ZIP 压缩"

msgid "DWA Compression"
msgstr "DWA 压缩"

msgid "Contents"
msgstr "内容"

msgid "OpenEXR's Contents to Save"
msgstr "OpenEXR 要保存的内容"

msgid "0.00 None"
msgstr "0.00 None"

msgid "1.00 Square"
msgstr "1.00 Square"

msgid "1.19 Movietone"
msgstr "1.19 Movietone"

msgid "1.37 Academy (Full Frame)"
msgstr "1.37 Academy (Full Frame)"

msgid "1.50 Still Photo"
msgstr "1.50 Still Photo"

msgid "1.56 STV - HDTV (14:9)"
msgstr "1.56 STV - HDTV (14:9)"

msgid "1.66 European Widescreen"
msgstr "1.66 European Widescreen"

msgid "1.77 HDTV (16:9)"
msgstr "1.77 HDTV (16:9)"

msgid "1.85 Widescreen (3-perf)"
msgstr "1.85 Widescreen (3-perf)"

msgid "2.00 Univisium"
msgstr "2.00 Univisium"

msgid "2.10 VistaVision"
msgstr "2.10 VistaVision"

msgid "2.20 70mm"
msgstr "2.20 70mm"

msgid "2.35 CinemaScope (old 2.35)"
msgstr "2.35 CinemaScope (old 2.35)"

msgid "2.39 Panavision (new 2.35)"
msgstr "2.39 Panavision (new 2.35)"

msgid "4.00 Polyvision"
msgstr "4.00 Polyvision"

msgid "Slow"
msgstr "慢"

msgid "Medium"
msgstr "中"

msgid "Fast"
msgstr "快"

msgid "Ignore"
msgstr "忽略"

msgid "Apply"
msgstr "应用"

msgid "From File"
msgstr "从文件"

msgid "Inactive"
msgstr "未激活"

msgid "Active"
msgstr "活动"

msgid "ST2094_40"
msgstr "ST2094_40"

msgid "ST2094_10"
msgstr "ST2094_10"

msgid "Clip"
msgstr "剪切"

msgid "BT2390"
msgstr "BT2390"

msgid "BT2446A"
msgstr "BT2446A"

msgid "Spline"
msgstr "样条曲线"

msgid "Reinhard"
msgstr "Reinhard"

msgid "Mobius"
msgstr "莫比乌斯"

msgid "Hable"
msgstr "Hable"

msgid "Linear Light"
msgstr "线性光"

msgid "Auto"
msgstr "自动"

msgid "Perceptual"
msgstr "感知"

msgid "Relative"
msgstr "相对"

msgid "Absolute"
msgstr "绝对"

msgid "Desaturate"
msgstr "去饱和"

msgid "Darken"
msgstr "变暗"

msgid "Highlight"
msgstr "高亮"

msgid "base"
msgstr "base"

msgid "plastic"
msgstr "plastic"

msgid "gtk+"
msgstr "gtk+"

msgid "gleam"
msgstr "gleam"

msgid "oxy"
msgstr "oxy"

msgid "Float Values"
msgstr "Float Values"

msgid "Hex Values"
msgstr "Hex Values"

msgid "8-bit Values"
msgstr "8 位值"

msgid "Full Lut, Gamma and Gain"
msgstr "Full Lut, Gamma and Gain"

msgid "Original without Gamma, Gain or Lut"
msgstr "Original without Gamma, Gain or Lut"

msgid "CIE XYZ"
msgstr "CIE XYZ"

msgid "CIE xyY"
msgstr "CIE xyY"

msgid "Full Range"
msgstr "全范围"

msgid "Legal Range"
msgstr "合法范围"

msgid "Straight"
msgstr "Straight"

msgid "Premultiplied"
msgstr "Premultiplied"

msgid "Nearest"
msgstr "Nearest"

msgid "Small"
msgstr "Small"

msgid "Large"
msgstr "Large"

msgid "OpenGL only"
msgstr "仅 OpenGL"

msgid "Vulkan and OpenGL"
msgstr "Vulkan 和 OpenGL"

msgid "29.97"
msgstr "29.977"

msgid "14.985"
msgstr "14.985"

msgid "Loop"
msgstr "Loop"

msgid "Ping Pong"
msgstr "Ping Pong"

msgid "Button"
msgstr "按钮"

msgid "Video Only"
msgstr "仅视频"

msgid "Video and Audio"
msgstr "视频和音频"

msgid "CG"
msgstr "CG"

msgid "Studio"
msgstr "Studio"

msgid "Black Frame"
msgstr "Black Frame"

msgid "Repeat  Frame"
msgstr "Repeat  Frame"

msgid "Scratched  Frame"
msgstr "Scratched  Frame"

msgid "Always"
msgstr "总是"

msgid "Presentation Mode"
msgstr "演示介绍模式"

msgid "Automatic"
msgstr "自动"

msgid "Half Float"
msgstr "Half Float"

msgid "Full Float (Accurate)"
msgstr "Full Float (Accurate)"

msgid "GPU 0"
msgstr "GPU 0"

msgid "Normal"
msgstr "普通"

msgid "X 2"
<<<<<<< HEAD
msgstr ""

msgid "X 3"
msgstr ""

msgid "X 4"
msgstr ""
=======
msgstr "×2"

msgid "X 3"
msgstr "×3"

msgid "X 4"
msgstr "×4"
>>>>>>> a22f76c8

msgid "Do Nothing"
msgstr "Do Nothing"

msgid "Open Logs on Dock"
msgstr "Open Logs on Dock"

msgid "Open Logs on Window"
msgstr "Open Logs on Window"

msgid "On Demand From Help Menu"
msgstr "On Demand From Help Menu"

msgid "At Start Up"
msgstr "启动时"

msgid ""
"This will reset all your preferences to their default values.  Are you sure "
"you want to continue?"
msgstr "这将您所有的首选项重置为默认值。 您确定要继续吗?"

msgid "User Interface"
msgstr "用户界面"

msgid "Window Behavior"
msgstr "窗口行为"

msgid "Always on Top"
msgstr "总是在顶端"

msgid ""
"When selected, mrv2's window will always show up on top of other windows on "
"the desktop."
msgstr "选中时, mrv2 的窗口将总是出现在桌面上其他窗口的顶端 。"

msgid "Secondary on Top"
msgstr "第二层置顶"

msgid "Single Instance"
msgstr "单一实例"

msgid ""
"When selected, only a single mrv2 instance is allowed.\n"
"If you try to open several mrv2s with different images, all these images will be sent to the already open mrv2."
msgstr "选中时, 仅允许单个的 mrv2 实例。 如果您尝试用不同的图像打开多个 mrv2, 所有这些图像都会被发送到已经打开的 mrv2 中 。"

msgid "Auto Refit Image"
msgstr "自动缩放图像"

msgid ""
"When selected, mrv2 will apply a fit image operation on each video played.  "
"This effectively means the video will be resized automatically based on the "
"size of the window."
msgstr "当选中时, drv2 将在播放的每段视频上应用一个适合的图像操作。 这实际上意味着视频将根据窗口大小自动调整大小 。"

msgid "Raise on Enter"
msgstr "进入时唤起"

msgid ""
"When selected, mrv2 will raise the window to the front once you enter the "
"view window."
msgstr "当选中时, mrv2 将会在你进入视窗后唤起窗口"

msgid "When selected, mrv2 will resize its window to the first image."
msgstr "选中时, mrv2 将调整窗口大小到适配第一个图像 。"

msgid "Fullscreen"
msgstr "全屏"

msgid "When selected, mrv2 will start in full screen mode."
msgstr "选中时, mrv2 将以全屏模式启动 。"

msgid "Presentation"
msgstr "演示"

msgid "When selected, mrv2 will start in presentation mode."
msgstr "选中时, mrv2 将启动演示模式 。"

msgid "Maximized"
msgstr "最大化"

msgid "When selected, mrv2 will start in a maximized window."
msgstr "选中时, mrv2 将在最大化窗口中启动 。"

msgid "UI Elements"
msgstr "UU 要素"

msgid "Menu Bar"
msgstr "菜单"

msgid "When selected, mrv2 will start with the menu bar already shown."
msgstr "选中时, mrv2 将从已显示的菜单栏开始 。"

msgid "Topbar"
msgstr "顶栏"

msgid ""
"When selected, mrv2 will start with its channel, gain, gamma toolbar "
"visible."
msgstr "选中时, mrv2 将从通道开始, gain Gamma 工具栏可见 。"

msgid "Pixel Toolbar"
msgstr "像素工具栏"

msgid "When selected, mrv2 will start with the pixel toolbar shown."
msgstr "选中时, mrv2 将从显示的像素工具栏开始 。"

msgid "When selected, mrv2 will start with the timeline shown."
msgstr "选中时, mrv2 将从显示的时间轴开始 。"

msgid "Status Bar"
msgstr "状态栏"

msgid "When selected, mrv2 will start with the status bar visible."
msgstr "选中时, mrv2 将显示状态栏开始 。"

msgid "macOS Menus"
msgstr "macOS 菜单"

msgid ""
"This is a macOS setting only.  When selected the menus will appear on the "
"system toolbar instead of the mrv2 toolbar."
msgstr "这只是一个 macOS 设置。 当选中时, 菜单将出现在系统工具栏上, 而不是在 mrv2 工具栏上 。"

msgid "Tool Dock"
msgstr "Tool Dock"

msgid "When selected, mrv2 will start with the action tool dock already open."
msgstr "选中时, mrv2 将从Tool dock打开开始 。"

msgid "Only One Panel"
msgstr "只有一个面板"

msgid ""
"When selected, mrv2 will start with the only one panel option selected."
msgstr "选中时, mrv2 将使用唯一选中的一个面板选项开始 。"

msgid "View Window"
msgstr "视图窗口"

msgid "Defaults"
msgstr "默认"

msgid "Sets the default gain when mrv2 starts."
msgstr "设置 mrv2 启动时的默认gain值"

msgid "Sets the default gamma when mrv2 starts."
msgstr "设置 mrv2 启动时的默认gamma值"

msgid "Crop"
msgstr "裁剪"

msgid "Allows you to select a standard cropping area around image."
msgstr "允许您在图像周围选择一个标准裁剪区 。"

msgid "Auto Frame"
msgstr "自动帧"

msgid "When this is on, View/Auto Frame will be active."
msgstr "启动时, 视图/ 自动帧将激活 。"

msgid "Safe Areas"
msgstr "安全区"

msgid "When mrv2 starts, the safe area display will be active by default."
msgstr "当 mrv2 启动时, 默认情况下安全区域显示将会激活 。"

msgid "OCIO in Top Bar"
msgstr "OCIO 在顶栏"

msgid ""
"When mrv2 starts, OCIO should start in the top bar instead of color "
"adjustments."
msgstr "当 mrv2 启动时, OCIO 应该从顶部栏开始, 而不是颜色调整设置中"

msgid "Zoom Speed"
msgstr "缩速速度"

msgid "HUD"
msgstr "HUD"

msgid ""
"This area specifies which elements should be shown as a HUD overlay on the "
"view screen."
msgstr "此区域指定在视图屏幕上哪些元素应显示为 HUD 重叠 。"

msgid "Frame"
msgstr "帧"

msgid "Frame Range"
msgstr "帧范围"

msgid "Frame Count"
msgstr "帧计数"

msgid "Memory"
msgstr "内存"

msgid "Attributes"
msgstr "属性"

msgid "File Requester"
msgstr "文件请求器"

msgid "Single Click to Travel Drawers"
msgstr "单击 travel drawers"

msgid ""
"When using mrv2's file chooser, a single click on a folder will open it."
msgstr "当使用 mrv2 的文件选择器时, 只要点击一个文件夹就可以打开它 。"

msgid "Thumbnails Active"
msgstr "开启缩略图"

msgid "Show thumbnails for known files."
msgstr "显示已知文件的缩略图"

msgid "USD Thumbnails"
msgstr "USD缩略图"

msgid "Show Thumbnails for USD files (can be slow if they are big)"
msgstr "显示USD文件缩略图( 如果大的话会慢一些)"

msgid "Use Native File Chooser"
msgstr "使用本地文件选择器"

msgid ""
"If selected, the natlve file chooser will be used.  If unselected, mrv2's "
"standard file chooser will be used."
msgstr "如果选中的话, 将使用 natlve 文件选择器。 如果未选中, 将使用 mrv2 的标准文件选择器 。"

msgid "Fonts"
msgstr "字体"

msgid "Menus"
msgstr "菜单"

msgid "Sets the font to use in menus."
msgstr "设置菜单中使用的字体。"

msgid "Panels"
msgstr "面板"

msgid "Sets the font to use in panels. (Not yet working)"
msgstr "设置要在面板中使用的字体。 (尚未工作)"

msgid "HDR"
msgstr "HDR"

msgid "Chromaticities"
msgstr "色度"

msgid "HDR Data"
msgstr "HDR 数据"

msgid "Tonemap Algorithm"
msgstr "色调映射算法"

msgid "Gamut Mapping"
msgstr "色域映射"

msgid "Language and Colors"
msgstr "语言和颜色"

msgid "Scheme"
msgstr "主题"

msgid "Color Theme"
msgstr "颜色主题"

msgid "Reload Theme"
msgstr "重新载入主题"

msgid ""
"Reload color theme from mrv2.colors file again to refresh change in colors"
msgstr "从 mrv2. colors 文件重新载入主题, 以刷新颜色变化"

msgid "Selects the background color of areas outside the current image."
msgstr "选择当前图像以外区域的背景颜色。"

msgid "Text Overlay"
msgstr "文本覆盖"

msgid "Selects the color of text overlays printed over the current image."
msgstr "选择在当前图像上打印的文本覆盖颜色。"

msgid "Selects the color of the selection rectangle over the current image."
msgstr "在当前图像上选择矩形的颜色。"

msgid "Selects the color of HUD overlays."
msgstr "选择 HUD 重叠的颜色。"

msgid "RGBA Display"
msgstr "RGBA 显示"

msgid "Pixel Values"
msgstr "像素值"

msgid "Secondary Display"
msgstr "次要显示"

msgid "Luminance"
msgstr "亮度"

msgid "Positioning"
msgstr "定位位置"

msgid "Always Save on Exit"
msgstr "总是在退出时保存"

msgid ""
"When this option is set, mrv2 will save its position and size upon exiting "
"the program."
msgstr "当设定此选项时, mrv2 将会在退出程序时保存位置和大小"

msgid "Fixed Position"
msgstr "固定位置"

msgid ""
"When this option is set, mrv2 will open in the position you set here (except"
" if the window goes out of the Desktop).  If Always Save on Exit is on, the "
"values are recakculated upon exiting the program."
msgstr "当设置此选项时, 将按您设置的位置打开 mrv2 ( 除非窗口退出桌面 ) 。 如果总是在退出时保存开启, 则退出程序时会重新刷新"

msgid "X:"
msgstr "X:"

msgid "Y:"
msgstr "Y:"

msgid "Fixed Size"
msgstr "固定尺寸"

msgid ""
"When this option is on, mrv2 will always open to the size you set in W and "
"H.  If Always Save on Exit is on, the values are recalculated upon exiting "
"the program."
msgstr "当此选项启用时, mrv2 总是会打开您在 W 和 H 中设定的大小。 如果总是在退出时保存, 退出程序时会重新刷新"

msgid "W:"
msgstr "W :"

msgid "H:"
msgstr "H:"

msgid "Take Current Window Values"
msgstr "使用当前窗口值"

msgid ""
"Fills the Fixed Position and and Fixed Size values with the current values "
"of the viewer.  Remember to also check the boxes for Fixed Position and/or "
"Fixed Size depending what you want to save."
msgstr "以当前值填充固定位置和固定大小值。 记住要检查固定位置和/ 或固定大小的框, 取决于您要保存的内容 。"

msgid "Render"
msgstr "渲染"

msgid "Alpha Blend"
msgstr "Alpha Blend"

msgid "Minify Filter"
msgstr "Minify Filter"

msgid "Magnify Filter"
msgstr "Magnify Filter"

msgid "Thumbnails"
msgstr "缩略图"

msgid "Edit Viewport"
msgstr "编辑视图"

msgid "How to display timeline thumbnails by default."
msgstr "默认情况下如何显示时间缩略图"

msgid "Preview Thumbnails above Timeline"
msgstr "在时间线上预览缩略图"

msgid "Preview Thumbnails in a rectangle above Timeline"
msgstr "在时间线上矩形区域预览缩略图"

msgid "Refresh Thumbnails on Panels Manuallly"
msgstr "手动刷新面板中的缩略图"

msgid ""
"When this option is on, thumbnails in panels won't be refreshed "
"automatically.  You will have to use RMB->Update Thumbnail on the Thumbnail."
msgstr "启用此选项后，面板中的缩略图不会自动刷新。您需要在缩略图上右键单击 -> 更新缩略图。"

msgid "Preview Thumbnails on Panels"
msgstr "在面板上预览缩略图"

msgid "Preview Thumbnails in Panels"
msgstr "在面板中预览缩略图"

msgid "Display"
msgstr "显示"

msgid "How to display timeline by default."
msgstr "如何默认显示时间轴"

msgid "Start in Edit mode"
msgstr "从编辑模式开始"

msgid "Editing viewport will be visible at start up."
msgstr "编辑视图在启动时将可见"

msgid "Remove EDLs in Temporary Folder on Exit"
msgstr "退出时删除临时文件夹中的 EDL"

msgid ""
"When selected, temporary EDLs (Playlists) will be removed from the temporary"
" folder."
msgstr "选中时, 临时 EDL( 播放列表) 将从临时文件夹中删除 。"

msgid "Video Start Frame"
msgstr "视频启动框架"

msgid "Start value in the timeline where video starts."
msgstr "开始在视频开始的时间线中开始值 。"

msgid "Playback"
msgstr "播放"

msgid "Auto Playback"
msgstr "自动播放"

msgid "Start Playback when opening files."
msgstr "打开文件时开始播放"

msgid "Single Click Playback"
msgstr "点击播放"

msgid ""
"Start Playback when single clicking the left mouse button on the view window"
msgstr "在视图窗口上单击鼠标左键时, 开始播放"

msgid "Auto Hide Pixel Bar"
msgstr "自动隐藏像素栏"

msgid "Sequences"
msgstr "序列"

msgid "Speed"
msgstr "速度"

msgid "Frames Per Second value for sequences that don't have embedded speed."
msgstr "FPS"

msgid "Looping Mode"
msgstr "循环模式"

msgid "Select default looping mode in timeline."
msgstr "在时间轴中选择默认循环模式 。"

msgid "Sensitivity"
msgstr "灵敏度"

msgid ""
"This setting controls the sensitivity of scrubbing.  Smaller values make the"
" mouse move jump more frames while higher values does the opposite."
msgstr "此设置控制了scrubbing的灵敏度。 小值会使鼠标移动更多的帧, 而高值则相反 。"

msgid ""
"Start playback when scrubbing so that audio can be heard.  Scrubbing can be "
"less smooth."
msgstr ""
"Start playback when scrubbing so that audio can be heard.  Scrubbing can be "
"less smooth."

msgid "Alt Sensitivity"
msgstr "Alt灵敏度"

msgid ""
"When using ALT + Left Mouse Button, this setting controls the multiplier "
"used for slowing the scrubbing."
msgstr "使用 ALT + 左键鼠标时，此设置控制用于减慢擦洗速度的倍数。"

msgid "Default View"
msgstr "默认视图"

msgid "Show Transitions"
msgstr "显示过渡"

msgid "Show Transitions in Edit Viewport"
msgstr "在编辑视图显示切换"

msgid "Show Markers"
msgstr "显示标记"

msgid "Show Markers in Edit Viewport"
msgstr "编辑视图中的显示标记"

msgid "Behavior"
msgstr "行为"

msgid "Edit Associated Clips"
msgstr "编辑关联片段"

msgid "Edit Associated Clips."
msgstr "编辑关联片段"

msgid "Editable"
msgstr "可编辑"

msgid "Editable Timeline Viewport."
msgstr "可编辑的时线视图"

msgid "OCIO"
msgstr "OCIO"

msgid "OCIO Config File"
msgstr "OCIO 配置文件"

msgid ""
"This is the path to your config.ocio file.  It can be set with the "
"environment variable OCIO, which takes precedence over any saved setting."
msgstr "这是您配置的 ocio 文件的路径。 它可以设置为环境变量OCIO, 环境变量OCIO 优先于任何保存的设置 。"

msgid "Built-in Configs"
msgstr "内建配置"

msgid "Pick a config.ocio file from disk."
msgstr "从磁盘中选取config.ocio配置文件 。"

msgid "Use Default Display and View"
msgstr "使用默认显示和视图"

msgid ""
"When this option is on, and your config.ocio has a default display and view,"
" it will be used to be set as default."
msgstr "当此选项打开时, 您的 config. ocio 有默认显示和视图时, 它将被设置为默认 。"

msgid "Use Active Views and Active Displays"
msgstr "使用活动视图和活动显示"

msgid ""
"When this option is off, OCIO files with active_views: and active_displays: "
"are not taken into account."
msgstr "当此选项关闭时, OCIO 文件会带有活动视图: 活动显示: 不考虑 。"

msgid "OCIO Defaults"
msgstr "OCIO 默认"

msgid "8-bits"
msgstr "8 位"

msgid ""
"The name of the OCIO default image color space for 8 bit images (jpg, bmp, "
"etc)."
msgstr "8 位图像( jpg、 bmp 等) OCIO 默认图像颜色空间的名称 。"

msgid "16-bits"
msgstr "16 位"

msgid ""
"The name of the OCIO default image color space for 16-bit images (cin, tiff,"
" etc.)"
msgstr "16位图像( cin、 tiff 等) OCIO 默认图像颜色空间的名称"

msgid "32-bits"
msgstr "32 位"

msgid ""
"The name of the OCIO default image color space for 32-bit int images "
"(openexr integers, etc.)"
msgstr "OCIO 32 位整数图像( Openexr 整数等) 的默认图像色彩空间名称"

msgid "half"
msgstr "half"

msgid ""
"The name of the OCIO default image color space for OpenEXR half images."
msgstr "OpenEXR 半图像的 OCIO 默认图像颜色空间的名称 。"

msgid "float"
msgstr "float"

msgid ""
"The name of the OCIO default image color space for half and float images "
"(OpenEXR, hdr, dpx, etc.)"
msgstr "半图像和浮动图像( OpenEXR、 hdr、 dpx 等) OCIO 默认图像颜色空间的名称"

msgid "Default Look"
msgstr "默认外观"

msgid "Display / View"
msgstr "显示/视图"

msgid "Default Display / View"
msgstr "默认显示/视图"

msgid "Loading"
msgstr "正在载入"

msgid "Version Regex"
msgstr "版本 Regex"

msgid ""
"Regular Expression used to match clip versions.  Must group three things "
"(prefix, number and suffix). If left on its default value (_v), it will "
"automatically be created a regular expression to match versions defined with"
" _v in the name of the file, directory or both. For example: "
"gizmo_v001.0001.exr"
msgstr ""
"用于匹配剪辑版本的正则表达式。必须分组三部分（前缀、数字和后缀）。如果保持默认值(_v)，它会自动创建一个正则表达式来匹配文件、目录或两者名称中带有_v定义的版本。例如：gizmo_v001.0001.exr"

msgid "Maximum Images Apart"
msgstr "最大图像版本差"

msgid ""
"When searching for a version, this value is the maximum version apart from "
"each other when searching the first or last version."
msgstr "搜索版本时, 此值是搜索第一个版本或最后一个版本时彼此不同的最大版本 。"

msgid "Missing Frame"
msgstr "缺失帧"

msgid "Path Mappings"
msgstr "路径映射"

msgid ""
"Use Up and Down arrows to move the selected line up and down.  Double click "
"to change item.  Click on an empty area to unselect."
msgstr "使用向上和向下箭头向上和向下移动选定行。双击以修改项目。单击空区域以取消选择。"

msgid "Add Paths"
msgstr "添加路径"

msgid "Add a new remote mapping."
msgstr "添加新的远程映射"

msgid "Remove Paths"
msgstr "删除路径"

msgid "Remove the currently selected path mapping."
msgstr "删除当前选中的路径映射"

msgid "Send"
msgstr "发送"

msgid "Accept"
msgstr "接受"

msgid "UI Control"
msgstr "用户UI控制"

msgid "Pan and Zoom"
msgstr "Pan 和 缩放"

msgid "Color Control"
msgstr "色彩控制"

msgid "Audio Control"
msgstr "音频控制"

msgid "Monitor VSync"
msgstr "监视器 VSync"

msgid ""
"Turns on and off Monitor's Vsync.  VSync off can display movies faster, at "
"the cost of potential tearing in the image."
msgstr "VSync关闭可以更快地放映片段"

msgid "Color Buffers' Accuracy"
msgstr "颜色缓冲器的精确度"

msgid ""
"Color Buffers can be Float, Half Float, Fast or Automatic.  Float preserves "
"all float information, Half Float preserves most float information and Fast "
"works in 8-bits.  Automatic selects the accuracy based on image depth."
msgstr ""
"颜色缓冲器可以是浮点、 半浮点、 快速或自动。 浮点保存所有浮点信息, 半浮点保存大多数浮点信息, 快速工作为 8 位。 根据图像深度自动选择精度 。"

msgid "Main Viewport"
msgstr "主视口"

msgid "Blit"
msgstr "Blit"

msgid ""
"Viewports can be drawn with blitting or with shaders.  Depending on graphics"
" card and OS one can perform better then the other."
msgstr "视口可以通过位块传输或着色器绘制。根据显卡和操作系统的不同，某种方式可能表现更佳。"

msgid "GPU"
msgstr "GPU"

msgid "Secondary Viewport"
msgstr "辅助视口"

msgid ""
"Timeline can be drawn with blitting or with shaders.  Depending on graphics "
"card and OS one can perform better than the other."
msgstr "时间线可以通过位块传输或着色器绘制。根据显卡和操作系统的不同，某种方式可能表现更佳。"

msgid ""
"For changes to take effect, you will need to re-open any movies already "
"playing or reload mrv2."
msgstr "更改要生效, 您需要重新打开任何已经播放或重新装入 mrv2 的电影 。"

msgid "API"
msgstr "API"

msgid "Audio API to use for platforms that support multiple APIs (Linux only)"
msgstr "用于支持多个 API(仅Linux)平台的音频 API"

msgid "Output Device"
msgstr "输出设备"

msgid "Output Device to use for audio playback."
msgstr "用于音频播放的输出设备 。"

<<<<<<< HEAD
#, fuzzy
msgid "Voice Annotations"
msgstr "语音注释/播放"

#, fuzzy
msgid "Voice Annotation Preferences."
msgstr "语音注释/录制"

#, fuzzy
msgid "Save Path"
msgstr "删除路径"

msgid "Pick a directory from disk to save voice overs.."
msgstr ""

#, fuzzy
=======
msgid "Voice Annotations"
msgstr "语音注释"

msgid "Voice Annotation Preferences."
msgstr "语音注释首选项。"

msgid "Save Path"
msgstr "保存路径"

msgid "Pick a directory from disk to save voice overs.."
msgstr "从磁盘选择一个目录以保存配音。"

>>>>>>> a22f76c8
msgid "Playback Speed"
msgstr "播放速度"

msgid "Microphone"
<<<<<<< HEAD
msgstr ""

#, fuzzy
msgid "Volume"
msgstr "音频音量"
=======
msgstr "麦克风"

msgid "Volume"
msgstr "音量"
>>>>>>> a22f76c8

msgid "ComfyUI"
msgstr "ComfyUI"

msgid ""
"Here are the current settings to interact with ComfyUI.  It requires "
"installation of mrv2's comfyUI nodes."
msgstr "这是与ComfyUI互动的当前设置。 它需要安装 ComfyUI 节点 。"

msgid "Use ComfyUI Pipe"
msgstr "使用ComfyUI 管道"

msgid ""
"This setting opens a pipe to communicate with ComfyUI's "
"mrv2_save_exr_node.py"
msgstr "此设置打开管道, 以便与 ComfyUI 的 drv2_ save_ exr_ node 进行通讯 。"

msgid "Errors"
msgstr "错误"

msgid "On FFmpeg Error"
msgstr "FFmpeg 错误"

msgid "Adjusts how Log Window behaves in case of an FFmpeg error."
msgstr "调整日志窗口在出现 FFmpeg 错误时的行为 。"

msgid "On Error"
msgstr "发生错误"

msgid "Adjusts how Log Window behaves in case of error."
msgstr "调整日志窗口发生错误时的行为 。"

msgid "Check for Updates"
msgstr "检查更新"

msgid ""
"Allows you to automatically download updates of mrv2 when it starts up."
msgstr "允许您在 mrv2 启动时自动下载更新 。"

msgid "Allow Screen Saver"
msgstr "允许屏幕保护程序"

msgid ""
"This setting controls whether mrv2 will block the screen saver when running."
msgstr "此设置控制 mrv2 在运行时是否会阻止屏幕保护程序。"

msgid "Reset settings to the default."
msgstr "将设置重置为默认值。"

msgid "Revert"
msgstr "还原"

msgid "Revert settings to last saved preferences."
msgstr "还原设置到上次保存的首选项 。"

msgid ""
"Accept settings but don't save.  They will get saved when exiting the "
"program."
msgstr "接受设置但不要保存。 当退出程序时, 它们会被保存 。"

msgid "Module"
msgstr "模块"

msgid "User Interface/View Window"
msgstr "用户界面/查看窗口"

msgid "User Interface/File Requester"
msgstr "用户界面/文件请求器"

msgid "User Interface/Fonts"
msgstr "用户界面/字体"

msgid "User Interface/HDR"
msgstr "用户界面/HDR"

msgid "User Interface/Language and Colors"
msgstr "用户界面/语言和颜色"

msgid "User Interface/Pixel Toolbar"
msgstr "用户界面/像素工具栏"

msgid "User Interface/Positioning"
msgstr "用户界面/定位位置"

msgid "User Interface/Render"
msgstr "用户界面/渲染"

msgid "User Interface/Thumbnails"
msgstr "用户界面/缩略图"

msgid "User Interface/Timeline"
msgstr "用户界面/时间线"

msgid "No Audio was Compiled"
msgstr "没有编译音频"

msgid "No Audio Devices were Found"
msgstr "未找到音频设备"

msgid "Default API"
msgstr "默认 API"

msgid "No Valid Devices found"
msgstr "未找到有效的设备"

msgid "Default Device"
msgstr "默认设备"

msgid "PDF Options"
msgstr "PDF 选项"

msgid "Page Size"
msgstr "页面大小"

msgid "Remote to Local Path Mapping"
msgstr "远程到本地路径映射"

msgid "Remote Path"
msgstr "远程路径"

msgid "Local Path"
msgstr "本地路径"

msgid "Okay"
msgstr "Okay"

msgid "OCIO Presets"
msgstr "OCIO 预设"

msgid "Click to switch to a stored preset."
msgstr "单击可切换到已存储的预设"

msgid "Click to add a new preset with the current settings."
msgstr "单击以添加当前设置的新预设"

msgid "Click to delete the selected preset."
msgstr "单击可删除选中的预设"

msgid ""
"Select, Add or Delete an OCIO Preset that stores: config filename, Input "
"Color Space, View, Look, LUT settings and Defaults for 8-bits, 16-bits, "
"32-bits, half and float images. "
msgstr ""
"选择、添加或删除 OCIO 预设存储点: 配置文件名、 输入颜色空间、 视图、 查看、 LUT 设置以及 8 位、 16 位、 32 位、 一半 "
"和浮点图像的默认值"

msgid "Summary"
msgstr "摘要"

msgid "Preset Name"
msgstr "预设名称"

msgid "Function"
msgstr "函数"

msgid "Key"
msgstr "键"

msgid "Match Case"
msgstr "匹配大小比大小写"

msgid "Reset hotkeys to mrv2's default configuration."
msgstr "重置快捷键到 mrv2 的默认配置"

msgid "Reload"
msgstr "重载"

msgid "Reload hotkeys to last saved file."
msgstr "将热键重新载入上次保存的文件"

msgid "Accept the current hotkeys."
msgstr "接受当前快捷键"

msgid "HW"
msgstr "HW"

msgid "CPU Information"
msgstr "CPU 信息"

msgid "GPU Information"
msgstr "GPU 信息"

msgid "Formats"
msgstr "格式"

msgid "Codecs"
msgstr "Codecs"

msgid "Subtitles"
msgstr "字幕"

msgid "Protocols"
msgstr "协议"

msgid "Thanks"
msgstr "谢谢 "

msgid "Hotkey for..."
msgstr "热匙..."

msgid "Type Key"
msgstr "键类型键类型"

msgid "Type a key."
msgstr "键入密钥 。"

msgid "Shift"
msgstr "Shift"

msgid "Ctrl"
msgstr "Ctrl"

msgid "Alt"
msgstr "Alt"

msgid "Meta"
msgstr "Meta"

msgid "Clear"
msgstr "清除"

msgid "OCIO Browser"
msgstr "OCIO 浏览器"

msgid "Select an OCIO Transform"
msgstr "选择OCIO 变形"

msgid "Accept the selected OCIO file."
msgstr "接受选定的OCIO文件。"

msgid "Cancel the OCIO selection and don't change anything."
msgstr "取消 OCIO 选择, 不要改变任何东西 。"

msgid "Escape"
msgstr "退出"

msgid "BackSpace"
msgstr "BackSpace"

msgid "Tab"
msgstr "标签"

msgid "Return"
msgstr "返回"

msgid "Print"
msgstr "打印"

msgid "ScrollLock"
msgstr "滚动锁定"

msgid "Pause"
msgstr "暂停"

msgid "Insert"
msgstr "插入"

msgid "PageUp"
msgstr "上页"

msgid "End"
msgstr "结束"

msgid "PageDown"
msgstr "下页"

msgid "Left"
msgstr "左"

msgid "Up"
msgstr "上"

msgid "Right"
msgstr "右"

msgid "Down"
msgstr "下"

msgid "LeftShift"
msgstr "左Shit"

msgid "RightShift"
msgstr "右Shift"

msgid "LeftCtrl"
msgstr "左Ctrl"

msgid "RightCtrl"
msgstr "右Ctrl"

msgid "CapsLock"
msgstr "CapsLock"

msgid "LeftAlt"
msgstr "左Alt"

msgid "RightAlt"
msgstr "右Alt"

msgid "LeftMeta"
msgstr "左Meta"

msgid "RightMeta"
msgstr "右Meta"

msgid "Menu"
msgstr "菜单"

msgid "NumLock"
msgstr "NumLock"

msgid "padEnter"
msgstr "键盘中输入"

msgid "pad0"
msgstr "pad0"

msgid "pad1"
msgstr "pad1"

msgid "pad2"
msgstr "pad2"

msgid "pad3"
msgstr "pad3"

msgid "pad4"
msgstr "pad4"

msgid "pad5"
msgstr "pad5"

msgid "pad6"
msgstr "pad6"

msgid "pad7"
msgstr "pad7"

msgid "pad8"
msgstr "pad8"

msgid "pad9"
msgstr "pad9"

msgid "Space (' ')"
msgstr "Space (' ')"

msgid "Multiply"
msgstr "Multiply"

msgid "Subtract"
msgstr "Subtract"

msgid "Decimal"
msgstr "Decimal"

msgid "Divide"
msgstr "Divide"

msgid "@B12@C7@b@.Remote\t@B12@C7@b@.Local"
msgstr "@B12@C7@b@.Remote\t@B12@C7@b@.Local"

msgid "sysctl failed!"
msgstr "Sysctl 失败!"

msgid "host_statistics64 failed"
msgstr "host_statistics64 failed"

msgid "task info failed"
msgstr "任务信息失败"

msgid "Open Directory"
msgstr "打开目录"

msgid "Open Movie or Sequence"
msgstr "打开影片或序列"

msgid "Open Single Image"
msgstr "打开单个图像"

msgid "Save Image"
msgstr "保存图像"

msgid "Save Frames To Folder"
msgstr "保存帧到文件夹"

msgid "Save OTIO Timeline"
msgstr "保存 OTIO 时间线"

msgid "Save Annotations Only"
msgstr "只保存说明"

msgid "Save Annotations as JSON"
msgstr "将说明另存为 JSON"

msgid "Save PDF Document"
msgstr "保存 PDF 文档"

msgid "Save Session As"
msgstr "Session另存为"

msgid "Close Current"
msgstr "关闭当前"

msgid "Close All"
msgstr "全部关闭"

msgid "Quit Program"
msgstr "退出程序"

msgid "Zoom Minimum"
msgstr "缩放最小"

msgid "Zoom Maximum"
msgstr "缩放最大"

msgid "Center Image"
msgstr "中心图像"

msgid "Fit Screen"
msgstr "适合屏幕"

msgid "Resize Main Window to Fit"
msgstr "调整主窗口大小以适合"

msgid "Fit All"
msgstr "适合所有"

msgid "Toggle Minify Texture Filtering"
msgstr "开关最小化纹理过滤"

msgid "Toggle Magnify Texture Filtering"
msgstr "开关最大化纹理过滤"

msgid "Auto Frame View"
msgstr "自动框架视图"

msgid "Toggle Click Through"
msgstr "切换点击"

msgid "More UI Transparency"
msgstr "提高用户界面透明度"

msgid "Less UI Transparency"
msgstr "减少界面透明度"

msgid "Ignore Display Window"
msgstr "忽略显示窗口"

msgid "Ignore Chromaticities"
msgstr "忽略颜色"

msgid "Auto Normalize"
msgstr "自动统一化"

msgid "Invalid Values"
msgstr "无效值"

msgid "HDR Data From File"
msgstr "来自文件的 HDR 数据"

msgid "HDR Data Inactive"
msgstr "HDR 数据 未激活"

msgid "HDR Data Active"
msgstr "HDR 数据 激活"

msgid "Toggle HDR tonemap"
msgstr "切换 HRD 音速映射"

msgid "Compare None"
msgstr "比较没有一个"

msgid "Compare Wipe"
msgstr "比较擦除"

msgid "Compare Overlay"
msgstr "比较重叠"

msgid "Compare Difference"
msgstr "比较差异"

msgid "Compare Horizontal"
msgstr "比较水平"

msgid "Compare Vertical"
msgstr "比较垂直"

msgid "Compare Tile"
msgstr "比较平铺"

msgid "Color Channel"
msgstr "颜色频道"

msgid "Red Channel"
msgstr "红通道"

msgid "Green Channel"
msgstr "绿通道"

msgid "Blue Channel"
msgstr "蓝通道"

msgid "Alpha Channel"
msgstr "Alpha 通道"

msgid "Lumma Channel"
msgstr "Lumma 通道"

msgid "Flip X"
msgstr "翻转 X"

msgid "Flip Y"
msgstr "翻转 Y"

msgid "Rotate Images +90 Degrees"
msgstr "旋转图像+90度"

msgid "Rotate Images -90 Degrees"
msgstr "旋转图像-90度"

msgid "Video Levels from File"
msgstr "来自文件的视频层"

msgid "Video Levels Legal Range"
msgstr "视频层合法范围"

msgid "Video Levels Full Range"
msgstr "视频层全范围"

msgid "Alpha Blend None"
msgstr "Alpha Blend None"

msgid "Alpha Blend Straight"
msgstr "Alpha Blend Straight"

msgid "Alpha Blend Premultiplied"
msgstr "Alpha Blend Premultiplied"

msgid "Annotation Clear Frame"
msgstr "删除帧批注"

msgid "Annotation Clear All Frames"
msgstr "删除所有帧批注"

msgid "Annotation Frame Step Backwards"
msgstr "下一个批注的帧"

msgid "Toggle Show Annotations"
msgstr "切换显示注释"

msgid "Frame Step Backwards"
msgstr "下一帧"

msgid "Frame Step FPS Backwards"
msgstr "根据FPS的下一帧"

msgid "Annotation Frame Step Forwards"
msgstr "批注帧间距"

msgid "Frame Step Forwards"
msgstr "帧间距"

msgid "Frame Step FPS Forwards"
msgstr "帧间距FPS"

msgid "Play Backwards"
msgstr "向后播放"

msgid "Play Backwards / Change Speed"
msgstr "向后播放/变化速度"

msgid "Play in Current Direction"
msgstr "在当前方向播放"

msgid "Play Forwards"
msgstr "向前播放"

msgid "Play Forwards / Change Speed"
msgstr "向前播放/变化速度"

msgid "Next Clip"
msgstr "下一个片段"

msgid "Previous Clip"
msgstr "上一个片段"

msgid "Loop Playback"
msgstr "循环播放"

msgid "Playback Once"
msgstr "播放一次"

msgid "Playback Ping Pong"
msgstr "播放 Ping Pong"

msgid "First Image Version"
msgstr "第一图像版本"

msgid "Previous Image Version"
msgstr "上一个图像版本"

msgid "Next Image Version"
msgstr "下一个图像版本"

msgid "Last Image Version"
msgstr "最后图像版本"

msgid "Previous Image"
msgstr "上一张图像"

msgid "Next Image"
msgstr "下一个图像"

msgid "Previous Image Limited"
msgstr "上一个Image Limited"

msgid "Next Image Limited"
msgstr "下一个Image Limited"

msgid "Previous Channel"
msgstr "上一个频道"

msgid "Next Channel"
msgstr "下一个频道"

msgid "Clear Cache"
msgstr "清除缓存"

msgid "Update Video Frame"
msgstr "更新 Video Frame"

msgid "Cut Frame"
msgstr "剪切帧"

msgid "Copy Frame"
msgstr "复制帧"

msgid "Paste Frame"
msgstr "粘贴帧"

msgid "Insert Frame"
msgstr "插入帧"

msgid "Slice Clip"
msgstr "切片片段"

msgid "Remove Clip"
msgstr "删除片段"

msgid "Insert Audio Clip"
msgstr "插入音频剪贴"

msgid "Remove Audio Clip"
msgstr "删除音频剪贴"

msgid "Insert Audio Gap"
msgstr "插入音频差"

msgid "Remove Audio Gap"
msgstr "删除音频差"

msgid "Edit Undo"
msgstr "撤消编辑"

msgid "Edit Redo"
msgstr "重做编辑"

msgid "Toggle Menu Bar"
msgstr "开关菜单栏"

msgid "Toggle Top Bar"
msgstr "开关顶栏"

msgid "Toggle Pixel Bar"
msgstr "开关像素栏"

msgid "Toggle Timeline"
msgstr "开关时间线"

msgid "Toggle Status Bar"
msgstr "开关状态栏"

msgid "Toggle Tool Dock"
msgstr "开关Tool Dock"

msgid "Toggle Full Screen"
msgstr "开关全屏幕"

msgid "Toggle Presentation"
msgstr "开关演示样式"

msgid "Toggle Float On Top"
msgstr "开关置顶"

msgid "Toggle Secondary"
msgstr "开关二级"

msgid "Toggle Secondary Float On Top"
msgstr "开关顶部的二级置顶"

msgid "Toggle NDI"
msgstr "开关 NDI"

msgid "Toggle Network"
msgstr "开关网络"

msgid "Toggle USD"
msgstr "开关USD"

msgid "Toggle Stereo 3D"
msgstr "开关Stereo 3D"

msgid "Toggle Edit Mode"
msgstr "切换编辑模式"

msgid "Toggle Timeline Editable"
msgstr "开关可编辑的时间线"

msgid "Toggle Edit Associated Clips"
msgstr "开关编辑相关片段"

msgid "Timeline Frame View"
msgstr "时间线帧视图"

msgid "Toggle Timeline Scroll To Current Frame"
msgstr "开关时间线滚动到当前帧"

msgid "Toggle Timeline Track Info"
msgstr "开关时间线音轨信息"

msgid "Toggle Timeline Clip Info"
msgstr "开关时间线片段信息"

msgid "Toggle Timeline Thumbnails"
msgstr "开关时间线缩略图"

msgid "Toggle Timeline Transitions"
msgstr "开关时间线转换"

msgid "Toggle Timeline Markers"
msgstr "开关时间线标记器"

msgid "Reset Gain/Gamma"
msgstr "重置Gain/伽玛"

msgid "Exposure More"
msgstr "曝光 +"

msgid "Exposure Less"
msgstr "曝光 -"

msgid "Saturation More"
msgstr "更多饱和度"

msgid "Saturation Less"
msgstr "饱和减"

msgid "Gamma More"
msgstr "Gamma +"

msgid "Gamma Less"
msgstr "Gamma -"

msgid "OCIO In Top Bar"
msgstr "OCIO 顶边栏"

msgid "OCIO Input Color Space"
msgstr "OCIO 输入色彩空间"

msgid "OCIO Display"
msgstr "OCIO 显示"

msgid "OCIO View"
msgstr "OCIO 视图"

msgid "OCIO Toggle"
msgstr "切换 OCIO"

msgid "Scrub Mode"
msgstr "冲刷模式"

msgid "Area Selection Mode"
msgstr "区域选择模式"

msgid "Erase Mode"
msgstr "擦除模式"

msgid "Polygon Mode"
msgstr "多边形模式"

msgid "Arrow Mode"
msgstr "箭头模式"

msgid "Rectangle Mode"
msgstr "矩形模式"

msgid "Circle Mode"
msgstr "圆圈模式"

msgid "Text Mode"
msgstr "文本模式"

<<<<<<< HEAD
#, fuzzy
msgid "Voice Mode"
msgstr "圆圈模式"
=======
msgid "Voice Mode"
msgstr "语音模式"
>>>>>>> a22f76c8

msgid "Pen Size More"
msgstr "笔变大"

msgid "Pen Size Less"
msgstr "笔变小"

msgid "Switch Pen Color"
msgstr "切换笔颜色"

msgid "Hud Window"
msgstr "Hud 窗口"

msgid "Toggle One Panel Only"
msgstr "开关仅显示一个面板"

msgid "Toggle Files Panel"
msgstr "开关文件面板"

msgid "Toggle Media Info Panel"
msgstr "开关媒体信息面板"

msgid "Toggle Color Area Info Panel"
msgstr "开关颜色区域信息面板"

msgid "Toggle Color Controls Panel"
msgstr "开关色彩控制面板"

msgid "Toggle Playlist Panel"
msgstr "开关播放列表面板"

msgid "Toggle Compare Panel"
msgstr "开关比较面板"

msgid "Toggle Devices Panel"
msgstr "开关设备面板"

msgid "Toggle Annotation Panel"
msgstr "开关注释面板"

msgid "Toggle Background Panel"
msgstr "开关背景面板"

msgid "Toggle Settings Panel"
msgstr "开关设置面板"

msgid "Toggle Histogram Panel"
msgstr "开关直方图面板"

msgid "Toggle Vectorscope Panel"
msgstr "开关矢量域面板"

msgid "Toggle Waveform Panel"
msgstr "开关波形面板"

msgid "Toggle Environment Map Panel"
msgstr "开关环境贴图面板"

msgid "Toggle Preferences Window"
msgstr "开关首选项窗口"

msgid "Toggle Python Panel"
msgstr "开关 Python 面板"

msgid "Toggle Log Panel"
msgstr "开关日志面板"

msgid "Toggle Hotkeys Window"
msgstr "开关热键窗口"

msgid "Toggle About Window"
msgstr "开关关于窗口"

#~ msgid "Returns true if the rate is valid for use with timecode."
#~ msgstr "返回true, 如果rate是有效的时间编码率"

#~ msgid "Could not read annotation image from view"
#~ msgstr "无法从视图读取注释图像"

#~ msgid "HDR monitor found."
#~ msgstr "发现HDR显示器。"

#~ msgid "HDR monitor not found or not configured."
#~ msgstr "未找到HDR显示器或未配置。"

#~ msgid "Returns true if the rate is valid for use with timecode."
#~ msgstr "返回true, 如果rate是有效的时间编码率"

#~ msgid ""
#~ "The Pixel Bar can slow down playback at high resolutions.  When this option "
#~ "is on, the pixel toolbar will be hidden automatically."
#~ msgstr "像素栏会减慢高分辨率的重播。 当此选项打开时, 像素工具栏将被自动隐藏 。"

#~ msgid "smpte2084"
#~ msgstr "smpte2084"

#~ msgid "arib-std-b67"
#~ msgstr "arib-std-b67"

#~ msgid "Vulkan info: {0}"
#~ msgstr "Vulkan 信息: {0}"

#~ msgid "Scrub with Audio"
#~ msgstr "带音频的Scrub"

#~ msgid "Blit Viewports"
#~ msgstr "Blit 视图"

#~ msgid "Blit Timeline"
#~ msgstr "Blit 时间线"<|MERGE_RESOLUTION|>--- conflicted
+++ resolved
@@ -540,12 +540,8 @@
 "\n"
 "Compute the duration of samples from first to last (including last). This is not the same as distance.\n"
 "\n"
-<<<<<<< HEAD
 "For example, the duration of a clip from frame 10 to frame 15 is 6 frames. "
 "Result will be in the rate of start_time.\n"
-=======
-"For example, the duration of a clip from frame 10 to frame 15 is 6 frames. Result will be in the rate of start_time.\n"
->>>>>>> a22f76c8
 
 msgid ""
 "Returns the first valid timecode rate that has the least difference from the"
@@ -3314,14 +3310,8 @@
 msgid "Text Tool.   Right click to edit previously stamped text."
 msgstr "文本工具。 右键单击以编辑先前标记的文本"
 
-<<<<<<< HEAD
-#, fuzzy
-msgid "Voice Annotation Tool"
-msgstr "语音注释/播放"
-=======
 msgid "Voice Annotation Tool"
 msgstr "语音注释工具"
->>>>>>> a22f76c8
 
 msgid "Undo Draw"
 msgstr "撤消绘制"
@@ -3651,15 +3641,6 @@
 msgstr "无法从视图读取图像数据"
 
 msgid "Voice Over/Delete"
-<<<<<<< HEAD
-msgstr ""
-
-msgid "VoiceOver/Clear"
-msgstr ""
-
-msgid "Audio/Append"
-msgstr ""
-=======
 msgstr "配音/删除"
 
 msgid "Audio/Clear"
@@ -3667,7 +3648,6 @@
 
 msgid "Audio/Append"
 msgstr "音频/追加"
->>>>>>> a22f76c8
 
 msgid "Play"
 msgstr "播放"
@@ -3703,11 +3683,7 @@
 msgstr "箭头"
 
 msgid "Voice"
-<<<<<<< HEAD
-msgstr ""
-=======
 msgstr "语音"
->>>>>>> a22f76c8
 
 msgid "Rotate"
 msgstr "旋转"
@@ -5961,15 +5937,6 @@
 msgstr "普通"
 
 msgid "X 2"
-<<<<<<< HEAD
-msgstr ""
-
-msgid "X 3"
-msgstr ""
-
-msgid "X 4"
-msgstr ""
-=======
 msgstr "×2"
 
 msgid "X 3"
@@ -5977,7 +5944,6 @@
 
 msgid "X 4"
 msgstr "×4"
->>>>>>> a22f76c8
 
 msgid "Do Nothing"
 msgstr "Do Nothing"
@@ -6691,7 +6657,6 @@
 msgid "Output Device to use for audio playback."
 msgstr "用于音频播放的输出设备 。"
 
-<<<<<<< HEAD
 #, fuzzy
 msgid "Voice Annotations"
 msgstr "语音注释/播放"
@@ -6707,8 +6672,6 @@
 msgid "Pick a directory from disk to save voice overs.."
 msgstr ""
 
-#, fuzzy
-=======
 msgid "Voice Annotations"
 msgstr "语音注释"
 
@@ -6721,23 +6684,14 @@
 msgid "Pick a directory from disk to save voice overs.."
 msgstr "从磁盘选择一个目录以保存配音。"
 
->>>>>>> a22f76c8
 msgid "Playback Speed"
 msgstr "播放速度"
 
 msgid "Microphone"
-<<<<<<< HEAD
-msgstr ""
-
-#, fuzzy
-msgid "Volume"
-msgstr "音频音量"
-=======
 msgstr "麦克风"
 
 msgid "Volume"
 msgstr "音量"
->>>>>>> a22f76c8
 
 msgid "ComfyUI"
 msgstr "ComfyUI"
@@ -7541,14 +7495,8 @@
 msgid "Text Mode"
 msgstr "文本模式"
 
-<<<<<<< HEAD
-#, fuzzy
-msgid "Voice Mode"
-msgstr "圆圈模式"
-=======
 msgid "Voice Mode"
 msgstr "语音模式"
->>>>>>> a22f76c8
 
 msgid "Pen Size More"
 msgstr "笔变大"
