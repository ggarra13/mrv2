# Russian translations for mrv2 package.
# This file is distributed under the same license as the mrv2 package.
# Automatically generated, 2024.
#
msgid ""
msgstr ""
"Project-Id-Version: mrv2 v1.2.8\n"
"Report-Msgid-Bugs-To: ggarra13@gmail.com\n"
"PO-Revision-Date: 2023-02-11 13:42-0300\n"
"Last-Translator: Gonzalo Garramuño <ggarra13@gmail.com>\n"
"Language: ru\n"
"MIME-Version: 1.0\n"
"Content-Type: text/plain; charset=UTF-8\n"
"Content-Transfer-Encoding: 8bit\n"
"Plural-Forms: nplurals=3; plural=(n%10==1 && n%100!=11 ? 0 : n%10>=2 && n%10<=4 && (n%100<10 || n%100>=20) ? 1 : 2);\n"

msgid ""
"\n"
"USD module.\n"
"\n"
"Contains all classes and enums related to USD (Universal Scene Description). \n"
msgstr ""
"\n"
"Модуль долл. США.\n"
"\n"
"Содержит все классы и энумы, относящиеся к доллару США (всеобщее описание сцены).\n"

msgid "Renderer Name"
msgstr "Имя заказчика"

msgid "Render Width"
msgstr "Рендер-широкоугольник"

msgid "Models' complexity."
msgstr "Сложность моделей."

msgid "Draw mode  :class:`mrv2.usd.DrawMode`."
msgstr "Режим рисования :class:`mrv2.usd.DrawMode`."

msgid "Enable Lighting"
msgstr "Осветить"

msgid "Enable Scene Lights"
msgstr "Включите сценические огни"

msgid "Enable Scene Materials"
msgstr "Включить сценические материалы"

msgid "Enable sRGB"
msgstr "Включить SRGB"

msgid "Stage Cache Count"
msgstr "Количество кэшов"

msgid "Disk Cache Byte Count"
msgstr "Граф Disk Kach Byte"

msgid "USD Render Options."
msgstr "Варианты рендера в долл. США."

msgid "Get USD Render Options."
msgstr "Получите опционы в долларах США."

msgid "Set USD Render Options."
msgstr "Установите параметры рендера в долл. США."

msgid ""
"\n"
"UI module.\n"
"\n"
"Contains all classes and enums related to UI (User Interface). \n"
msgstr ""
"\n"
"Модуль UI.\n"
"\n"
"Содержит все классы и энумы, связанные с UI (пользовательский интерфейс).\n"

msgid "Refresh menus."
msgstr "Обновить меню."

msgid ""
"\n"
"Timeline module.\n"
"\n"
"Contains all functions related to the timeline control.\n"
msgstr ""
"\n"
"Модуль временных рамок.\n"
"\n"
"Содержит все функции, связанные с контролем времени.\n"

msgid "Play forwards."
msgstr "Играй вперёд."

msgid "Play backwards."
msgstr "Играй назад."

msgid "Seek to a time in timeline."
msgstr "Ищите время в графике."

msgid "Seek to a frame in timeline."
msgstr "Ищите хронологию в хронологии."

msgid "Seek to a second in timeline."
msgstr "Ищите секунду во времени."

msgid "Time range of the timeline."
msgstr "Сроки."

msgid "Selected time range of the timeline."
msgstr "Отдельные временные интервалы."

msgid "Set the selected time range of the timeline."
msgstr "Установите выбранный временной диапазон в графике."

msgid "Set the in time of the selected time range of the timeline."
msgstr "Установите время в выбранном временном диапазоне."

msgid "Set the in frame of the selected time range of the timeline."
msgstr "Установите рамки выбранного периода времени."

msgid "Set the in seconds of the selected time range of the timeline."
msgstr "Установите в секундах выбранный временной диапазон."

msgid "Set the out time of the selected time range of the timeline."
msgstr "Указать время выбранного периода времени."

msgid "Set the out frame of the selected time range of the timeline."
msgstr "Установите рамки выбранного периода времени."

msgid "Set the out seconds of the selected time range of the timeline."
msgstr "Установите секунды выбранного диапазона времени."

msgid "Current time in timeline."
msgstr "Текущее время в графике."

msgid "Current frame in timeline."
msgstr "Текущая рамка в графике."

msgid "Current seconds in timeline."
msgstr "Текущие секунды в хронологии."

msgid "Return current loop mode of timeline."
msgstr "Возвращайте текущий режим петли."

msgid "Set current loop mode of timeline."
msgstr "Установите текущий режим петли."

msgid "Gets the current FPS of timeline."
msgstr "Получает текущие ФПС времени."

msgid "Gets the default speed of the timeline."
msgstr "Получает по умолчанию скорость времени."

msgid "Set current FPS of timeline."
msgstr "Установите текущие FPS временн*е рамки."

msgid "Value less than 0"
msgstr "Значение менее 0"

msgid ""
"\n"
"Settings module.\n"
"\n"
"Contains all settings functions.\n"
msgstr ""
"\n"
"Модуль параметров.\n"
"\n"
"Содержит все функции настройки.\n"

msgid "Returns whether to check for updates at start up."
msgstr "Возвращается ли проверка обновления в начале."

msgid "Retrieve the cache memory setting in gigabytes."
msgstr "Возьмите кэш-память в гигабайтах."

msgid "Set the cache memory setting in gigabytes."
msgstr "Установите настройку памяти кэша в гигабайтах."

msgid "Retrieve Read Ahead cache in seconds."
msgstr "Попробуй прочесть кэш за секунды."

msgid "Set Read Ahead cache in seconds."
msgstr "Начните читать в кэше через секунды."

msgid "Retrieve Read Behind cache in seconds."
msgstr "Прочитай заднюю кэшу в секунды."

msgid "Set Read Behind cache in seconds."
msgstr "Займитесь чтением за кэшом в секунды."

msgid "Set file sequence audio."
msgstr "Установите звук последовательности файлов."

msgid "Get file sequence audio."
msgstr "Найдите звук последовательности файлов."

msgid "Set file sequence audio file name."
msgstr "Установить звуковое имя файла."

msgid "Get file sequence audio file name."
msgstr "Найдите последовательность звукового файла."

msgid "Set file sequence audio directory."
msgstr "Установите аудиоканал файловой последовательности."

msgid "Get file sequence audio directory."
msgstr "Возьмите аудиоканал файловой последовательности."

msgid "Set maximum file sequence digits."
msgstr "Установите максимальные цифры последовательности файлов."

msgid "Get maximum file sequence digits."
msgstr "Выбрать максимальные цифры последовательности файлов."

msgid "Set Timer Mode."
msgstr "Установите режим таймера."

msgid "Get Timer Mode."
msgstr "Возьмите режим таймера."

msgid "Set Audio Buffer Frame Count."
msgstr "Зафиксировать подсчёт аудио-буферов."

msgid "Get Audio Buffer Frame Count."
msgstr "Найдите подсчёт аудио-буферов."

msgid "Set Video Request Count."
msgstr "Назначь число запросов на видео."

msgid "Get Video Request Count."
msgstr "Найдите список запросов на видео."

msgid "Set Audio Request Count."
msgstr "Назначьте число запросов на аудио."

msgid "Get Audio Request Count."
msgstr "Найдите звуковой запрос подсчёт."

msgid "Set Sequence Thread Count."
msgstr "Установите граф последовательности."

msgid "Get Sequence Thread Count."
msgstr "Найдите граф последовательности."

msgid "Set FFmpeg YUV To RGB Conversion."
msgstr "Установите FFmpeg YUV на преобразование RGB."

msgid "Get FFmpeg YUV To RGB Conversion."
msgstr "Отправьте FFmpeg YUV на конверсию RGB."

msgid "Set FFmpeg Color Accuracy."
msgstr "Указать точность цвета FFmpeg."

msgid "Get FFmpeg Color Accuracy."
msgstr "Получите точность цвета FFmpeg."

msgid "Set FFmpeg Thread Count."
msgstr "Установите граф FFmpeg Tread."

msgid "Get FFmpeg Thread Count."
msgstr "Возьмите граф FFmpeg Tread."

msgid "No session name established, cannot save."
msgstr "Имя сеанса не установлено, не может сохранить."

msgid ""
"\n"
"Session module.\n"
"\n"
"Used to manage everything related to sessions.\n"
msgstr ""
"\n"
"Сессионный модуль.\n"
"\n"
"Обрабатывал всё, что связано с сессиями.\n"

msgid "Returns the current session metadata."
msgstr "Возвращает метаданные текущей сессии."

msgid "Returns the current metadata for a key."
msgstr "Возвращает текущие метаданные для ключа."

msgid "Sets all the session metadata for a session."
msgstr "Устанавливает все метаданные сессии для заседания."

msgid "Sets the session metadata for a key."
msgstr "Устанавливает сессионные метаданные для ключа."

msgid "Clears the current session metadata."
msgstr "Очистить метаданные текущей сессии."

msgid "Returns current session file."
msgstr "Возвращает файл текущего сеанса."

msgid "Sets the current session file."
msgstr "Устанавливает текущий файл сеанса."

msgid "Open a session file."
msgstr "Откройте сессионный файл."

msgid "Save a session file."
msgstr "Сохранить сессионный файл."

msgid "Duplicated Python plugin {0} in {1} and {2}."
msgstr "Дублированный мешок Python {0} в {1} и {2}."

msgid ""
"Expected a tuple containing a Python function and a string with menu options"
" in it."
msgstr "Ожидал тюльку, содержащую функцию Python и строку с опциями меню."

msgid ""
"Expected a handle to a Python function or to a tuple containing a Python "
"function and a string with menu options in it."
msgstr ""
"Ожидал рукоятку для функции Python или тюльпана, содержащего функцию Python "
"и строку с опциями меню."

msgid ""
"Please override the menus method by returning a valid dict of key menus, "
"values methods."
msgstr ""
"Пожалуйста, отмените метод меню, верните действительный диктофон меню "
"ключей, методы значений."

msgid ""
"\n"
"Plugin module.\n"
"\n"
"Contains all classes related to python plugins.\n"
"\n"
msgstr ""
"\n"
"Модуль провинции.\n"
"\n"
"В этой колонке содержатся все классы, относящиеся к питоновым бамперам.\n"
"\n"

msgid ""
"Whether a plugin is active or not.  If not overridden, the default is True."
msgstr ""
"Активен ли плагин или нет. Если не переопределено, по умолчанию — True."

msgid ""
"\n"
"Dictionary of menu entries with callbacks, like:\n"
"\n"
"def menus(self):\n"
"    menus = { \"New Menu/Hello\" : self.run }\n"
"    return menus\n"
"\n"
msgstr ""
"\n"
"Словарь пунктов меню с обратными вызовами, например:\n"
"\n"
"def menus(self):\n"
"    menus = { \"Новое меню/Привет\" : self.run }\n"
"    return menus\n"
"\n"

msgid ""
"\n"
"\n"
"import mrv2\n"
"from mrv2 import plugin\n"
"\n"
"class DemoPlugin(plugin.Plugin):\n"
"    def __init__(self):\n"
"        \"\"\"\n"
"        Constructor for DemoPlugin.\n"
"\n"
"        Define your own variables here.\n"
"        \"\"\"\n"
"        super().__init__()\n"
"\n"
"    def run(self):\n"
"        \"\"\"\n"
"        Example method used for the callback.\n"
"        \"\"\"\n"
"        print(\"Hello from Python plugin\")\n"
"\n"
"    def active(self):\n"
"        \"\"\"\n"
"        Optional method to return whether the plug-in is active or not.\n"
"\n"
"\n"
"        :return: True if the plug-in is active, False otherwise.\n"
"        :rtype: bool\n"
"\n"
"        \"\"\"\n"
"        return True\n"
"\n"
"    def menus(self):\n"
"        \"\"\"\n"
"        Dictionary of menu entries as keys with callbacks as values.\n"
"\n"
"\n"
"        :return: A dictionary of menu entries and their corresponding callbacks.\n"
"        :rtype: dict\n"
"\n"
"        \"\"\"\n"
"        menus = {\"New Menu/Hello\": self.run}\n"
"        return menus\n"
"\n"
msgstr ""
"\n"
"\n"
"import mrv2\n"
"from mrv2 import plugin\n"
"\n"
"class DemoPlugin(plugin.Plugin):\n"
"    def __init__(self):\n"
"        \"\"\"\n"
"        Конструктор для DemoPlugin.\n"
"\n"
"        Определите свои переменные здесь.\n"
"        \"\"\"\n"
"        super().__init__()\n"
"\n"
"    def run(self):\n"
"        \"\"\"\n"
"        Пример метода, используемого для обратного вызова.\n"
"        \"\"\"\n"
"        print(\"Привет от Python плагина\")\n"
"\n"
"    def active(self):\n"
"        \"\"\"\n"
"        Необязательный метод для возвращения статуса активности плагина.\n"
"\n"
"\n"
"        :return: True, если плагин активен, False в противном случае.\n"
"        :rtype: bool\n"
"\n"
"        \"\"\"\n"
"        return True\n"
"\n"
"    def menus(self):\n"
"        \"\"\"\n"
"        Словарь пунктов меню в качестве ключей и обратных вызовов в качестве значений.\n"
"\n"
"\n"
"        :return: Словарь пунктов меню и их соответствующих обратных вызовов.\n"
"        :rtype: dict\n"
"\n"
"        \"\"\"\n"
"        menus = {\"Новое Меню/Привет\": self.run}\n"
"        return menus\n"
"\n"

msgid "No playlist matched item."
msgstr "Никакого списка воспроизведения."

msgid "No playlist matched file name."
msgstr "Нет списка совпадающих файлов."

msgid "No playlist loaded."
msgstr "Никакого плей-листа."

msgid "No playlist selected."
msgstr "Нет выбранного списка воспроизведения."

msgid "Not an EDL playlist to add clips to."
msgstr "Не плейлист EDL, в который можно добавить клипы."

msgid "Could not find clip in loaded clips."
msgstr "Не удалось найти клип в заряженных клипах."

msgid ""
"\n"
"Playlist module.\n"
"\n"
"Contains all functions and classes related to the playlists.\n"
msgstr ""
"\n"
"Модуль списка воспроизведения.\n"
"\n"
"Включает все функции и классы, связанные с плейлистами.\n"

msgid "List playlist items."
msgstr "Перечислите записи в плейлисте."

msgid "Select a playlist by FileModelItem."
msgstr "Выбрать список воспроизведения с помощью шаблона файла."

msgid "Select a playlist by fileName."
msgstr "Выберите список воспроизведения по файлу."

msgid "Select a playlist by index."
msgstr "Выберите список воспроизведения по индексу."

msgid "Add a clip to currently selected Playlist EDL."
msgstr "Добавить клип в выбранный в настоящее время Playlist EDL."

msgid "Save current .otio file with relative paths."
msgstr "Сохранить текущий файл.otio с относительными путями."

msgid "unsupported operand type(s) for {0}: RationalTime and {1}"
msgstr "неподдерживаемый тип(ы) операнда {0}: Рациональное время и {1}"

msgid ""
"\n"
<<<<<<< HEAD
"The RationalTime class represents a measure of time of :math:`rt.value/"
"rt.rate` seconds.\n"
"It can be rescaled into another :class:`~RationalTime`'s rate.\n"
msgstr ""
"\n"
"Класс RationalTime представляет собой измерение времени в :math:`rt.value/"
"rt.rate` секундах.\n"
"Он может быть пересчитан в другой :class:`~RationalTime` с другим частотным "
"значением.\n"
=======
"The RationalTime class represents a measure of time of :math:`rt.value/rt.rate` seconds.\n"
"It can be rescaled into another :class:`~RationalTime`'s rate.\n"
msgstr ""
"\n"
"Класс RationalTime представляет собой измерение времени в :math:`rt.value/rt.rate` секундах.\n"
"Он может быть пересчитан в другой :class:`~RationalTime` с другим частотным значением.\n"
>>>>>>> 8a3f94c7

msgid ""
"\n"
"Returns true if the time is invalid. The time is considered invalid if the value or the rate are a NaN value\n"
"or if the rate is less than or equal to zero.\n"
msgstr ""
"\n"
"Возвращение верно, если время является недействительным. Время считается недействительным, если значение или ставка являются значением NN\n"
"или если ставка меньше или равна нулю.\n"

msgid "Returns the time value for time converted to new_rate."
msgstr ""
"Возвращает значение времени для времени, преобразованного в новый "
"formula_rate."

msgid "Returns the time for time converted to new_rate."
msgstr "Возвращает время времени, преобразованное в новое_tate."

msgid "Returns the time value for \"self\" converted to new_rate."
msgstr ""
"Возвращает значение времени для себя, преобразованного в новый formula_rate."

msgid ""
"\n"
"Compute the duration of samples from first to last (excluding last). This is not the same as distance.\n"
"\n"
"For example, the duration of a clip from frame 10 to frame 15 is 5 frames. Result will be in the rate of start_time.\n"
msgstr ""
"\n"
"Вычислить продолжительность проб от первого до последнего (за исключением последнего). Это не то же самое, что расстояние.\n"
"\n"
"Например, продолжительность клипа от 10 до 15 кадра равна 5 кадрам. Результат будет в скорости начала_время.\n"

msgid ""
"\n"
"Compute the duration of samples from first to last (including last). This is not the same as distance.\n"
"\n"
"For example, the duration of a clip from frame 10 to frame 15 is 6 frames. Result will be in the rate of start_time.\n"
msgstr ""
"\n"
"Вычислить продолжительность проб от первого до последнего (в том числе последнего). Это не то же самое, что расстояние.\n"
"\n"
"Например, продолжительность клипа от 10 до 15 кадра равна 6 кадрам. Результат будет в скорости начала_время.\n"

msgid ""
"Returns the first valid timecode rate that has the least difference from the"
" given value."
msgstr ""
"Возвращает первую действительную скорость времени, которая имеет наименьшее "
"отличие от указанной величины."

msgid "Turn a frame number and rate into a :class:`~RationalTime` object."
msgstr "Преобразуйте номер кадра и частоту в объект :class:`~RationalTime`."

msgid "Returns the frame number based on the current rate."
msgstr "Возвращает рамочное число на основе текущей ставки."

msgid "Returns the frame number based on the given rate."
msgstr "Возвращает рамочное число на основе указанной ставки."

msgid "Convert to timecode (``HH:MM:SS;FRAME``)"
msgstr "Преобразование во временной код (``HH:MM:SS;FRAME``)"

msgid ""
"Convert a timecode string (``HH:MM:SS;FRAME``) into a "
":class:`~RationalTime`."
msgstr ""
"Преобразовать строку временн*х кодов (``HH:MM:SS;FRAME``) в :class: "
"`~RationalTime`."

msgid ""
"Convert a time with microseconds string (``HH:MM:ss`` where ``ss`` is an "
"integer or a decimal number) into a :class:`~RationalTime`."
msgstr ""
"Преобразовать строку времени с микросекундами (``HH:MM:ss``, где ``ss`` — "
"это целое число или десятичное число) в :class:`~RationalTime`."

msgid ""
"\n"
"The TimeRange class represents a range in time. It encodes the start time and the duration,\n"
"meaning that :meth:`end_time_inclusive` (last portion of a sample in the time range) and\n"
":meth:`end_time_exclusive` can be computed.\n"
msgstr ""
"\n"
"Класс TimeRange представляет диапазон времени. Он кодирует время начала и продолжительность,\n"
"что означает возможность вычисления :meth:`end_time_inclusive` (последняя часть выборки в диапазоне времени)\n"
"и :meth:`end_time_exclusive`.\n"

msgid ""
"\n"
"The time of the last sample containing data in the time range.\n"
"\n"
"If the time range starts at (0, 24) with duration (10, 24), this will be\n"
"(9, 24)\n"
"\n"
"If the time range starts at (0, 24) with duration (10.5, 24):\n"
"(10, 24)\n"
"\n"
"In other words, the last frame with data, even if the last frame is fractional.\n"
msgstr ""
"\n"
"Время проведения последней выборки, содержащей данные во временном диапазоне.\n"
"\n"
"Если временной интервал начинается с (0, 24) с продолжительностью (10, 24), то он составляет:\n"
"(9, 24)\n"
"\n"
"Если временной интервал начинается с (0, 24) с продолжительностью (10.5, 24):\n"
"(10, 24)\n"
"\n"
"Иными словами, последняя рамка с данными, даже если последняя рамка является частичной.\n"

msgid ""
"\n"
"Time of the first sample outside the time range.\n"
"\n"
"If start frame is 10 and duration is 5, then end_time_exclusive is 15,\n"
"because the last time with data in this range is 14.\n"
"\n"
"If start frame is 10 and duration is 5.5, then end_time_exclusive is\n"
"15.5, because the last time with data in this range is 15.\n"
msgstr ""
"\n"
"Время первого образца вне временных рамок.\n"
"\n"
"Если стартовая рамка - 10, а продолжительность - 5, то конец_время_исключительно - 15,\n"
"Потому что последний раз с данными в этом диапазоне - 14.\n"
"\n"
"Если стартовая рамка равна 10, а продолжительность - 5,5, то конец_время_исключительно\n"
"15.5, потому что последний раз с данными в этом диапазоне - 15.\n"

msgid ""
"Construct a new :class:`~TimeRange` that is this one extended by other."
msgstr ""
"Создать новый :class:`~TimeRange`, который является расширением текущего за "
"счет другого."

msgid ""
"\n"
"Clamp 'other' (:class:`~RationalTime`) according to\n"
":attr:`start_time`/:attr:`end_time_exclusive` and bound arguments.\n"
msgstr ""
"\n"
"Ограничить 'other' (:class:`~RationalTime`) в соответствии с\n"
":attr:`start_time`/:attr:`end_time_exclusive` и аргументами границ.\n"

msgid ""
"\n"
"Clamp 'other' (:class:`~TimeRange`) according to\n"
":attr:`start_time`/:attr:`end_time_exclusive` and bound arguments.\n"
msgstr ""
"\n"
"Ограничьте 'other' (:class:`~TimeRange`) в соответствии с\n"
":attr:`start_time`/:attr:`end_time_exclusive` и заданными аргументами.\n"

msgid ""
"\n"
"The start of `this` precedes `other`.\n"
"`other` precedes the end of `this`.\n"
"::\n"
"\n"
"         other\n"
"           |\n"
"           *\n"
"   [      this      ]\n"
"\n"
msgstr ""
"\n"
"Начало `this` предшествует `other`.\n"
"`other` предшествует окончанию `this`.\n"
"::\n"
"\n"
"         other\n"
"           |\n"
"           *\n"
"   [      this      ]\n"
"\n"

msgid ""
"\n"
"The start of `this` precedes start of `other`.\n"
"The end of `this` antecedes end of `other`.\n"
"::\n"
"\n"
"        [ other ]\n"
"   [      this      ]\n"
"\n"
"The converse would be ``other.contains(this)``\n"
msgstr ""
"\n"
"Начало `this` предшествует началу `other`.\n"
"Окончание `this` предшествует окончанию `other`.\n"
"::\n"
"\n"
"        [ other ]\n"
"   [      this      ]\n"
"\n"
"Обратное было бы ``other.contains(this)``\n"

msgid ""
"\n"
"`this` contains `other`.\n"
"::\n"
"\n"
"        other\n"
"         |\n"
"         *\n"
"   [    this    ]\n"
"\n"
msgstr ""
"\n"
"`this` содержит `other`.\n"
"::\n"
"\n"
"        other\n"
"         |\n"
"         *\n"
"   [    this    ]\n"
"\n"

msgid ""
"\n"
"The start of `this` strictly precedes end of `other` by a value >= `epsilon_s`.\n"
"The end of `this` strictly antecedes start of `other` by a value >= `epsilon_s`.\n"
"::\n"
"\n"
"   [ this ]\n"
"       [ other ]\n"
"\n"
"The converse would be ``other.overlaps(this)``\n"
msgstr ""
"\n"
"Начало `this` строго предшествует окончанию `other` на значение >= `epsilon_s`.\n"
"Окончание `this` строго предшествует началу `other` на значение >= `epsilon_s`.\n"
"::\n"
"\n"
"   [ this ]\n"
"       [ other ]\n"
"\n"
"Обратное было бы ``other.overlaps(this)``\n"

msgid ""
"\n"
"The end of `this` strictly precedes `other` by a value >= `epsilon_s`.\n"
"::\n"
"\n"
"             other\n"
"               |\n"
"   [ this ]    *\n"
"\n"
msgstr ""
"\n"
"Окончание `this` строго предшествует `other` на значение >= `epsilon_s`.\n"
"::\n"
"\n"
"             other\n"
"               |\n"
"   [ this ]    *\n"
"\n"

msgid ""
"\n"
"The end of `this` strictly equals the start of `other` and\n"
"the start of `this` strictly equals the end of `other`.\n"
"::\n"
"\n"
"   [this][other]\n"
"\n"
"The converse would be ``other.meets(this)``\n"
msgstr ""
"\n"
"Окончание `this` строго равно началу `other`, и\n"
"начало `this` строго равно окончанию `other`.\n"
"::\n"
"\n"
"   [this][other]\n"
"\n"
"Обратное было бы ``other.meets(this)``\n"

msgid ""
"\n"
"The start of `this` strictly equals `other`.\n"
"::\n"
"\n"
"   other\n"
"     |\n"
"     *\n"
"     [ this ]\n"
"\n"
msgstr ""
"\n"
"Начало `this` строго равно `other`.\n"
"::\n"
"\n"
"   other\n"
"     |\n"
"     *\n"
"     [ this ]\n"
"\n"

msgid ""
"\n"
"The start of `this` strictly equals the start of `other`.\n"
"The end of `this` strictly precedes the end of `other` by a value >= `epsilon_s`.\n"
"::\n"
"\n"
"   [ this ]\n"
"   [    other    ]\n"
"\n"
"The converse would be ``other.begins(this)``\n"
msgstr ""
"\n"
"Начало `this` строго равно началу `other`.\n"
"Окончание `this` строго предшествует окончанию `other` на значение >= `epsilon_s`.\n"
"::\n"
"\n"
"   [ this ]\n"
"   [    other    ]\n"
"\n"
"Обратное было бы ``other.begins(this)``\n"

msgid ""
"\n"
"The end of `this` strictly equals `other`.\n"
"::\n"
"\n"
"        other\n"
"          |\n"
"          *\n"
"   [ this ]\n"
"\n"
msgstr ""
"\n"
"Окончание `this` строго равно `other`.\n"
"::\n"
"\n"
"        other\n"
"          |\n"
"          *\n"
"   [ this ]\n"
"\n"

msgid ""
"\n"
"The start of `this` strictly antecedes the start of `other` by a value >= `epsilon_s`.\n"
"The end of `this` strictly equals the end of `other`.\n"
"::\n"
"\n"
"           [ this ]\n"
"   [     other    ]\n"
"\n"
"The converse would be ``other.finishes(this)``\n"
msgstr ""
"\n"
"Начало `this` строго предшествует началу `other` на значение >= `epsilon_s`.\n"
"Окончание `this` строго равно окончанию `other`.\n"
"::\n"
"\n"
"           [ this ]\n"
"   [     other    ]\n"
"\n"
"Обратное было бы ``other.finishes(this)``\n"

msgid ""
"\n"
"The start of `this` precedes or equals the end of `other` by a value >= `epsilon_s`.\n"
"The end of `this` antecedes or equals the start of `other` by a value >= `epsilon_s`.\n"
"::\n"
"\n"
"   [    this    ]           OR      [    other    ]\n"
"        [     other    ]                    [     this    ]\n"
"\n"
"The converse would be ``other.finishes(this)``\n"
msgstr ""
"\n"
"Начало `this` предшествует или равно окончанию `other` на значение >= `epsilon_s`.\n"
"Окончание `this` предшествует или равно началу `other` на значение >= `epsilon_s`.\n"
"::\n"
"\n"
"   [    this    ]           ИЛИ      [    other    ]\n"
"        [     other    ]                    [     this    ]\n"
"\n"
"Обратное было бы ``other.finishes(this)``\n"

msgid ""
"\n"
"Creates a :class:`~TimeRange` from start and end :class:`~RationalTime`\\s (exclusive).\n"
"\n"
"For example, if start_time is 1 and end_time is 10, the returned will have a duration of 9.\n"
msgstr ""
"\n"
<<<<<<< HEAD
"Создает :class:`~TimeRange` из начального и "
"конечного :class:`~RationalTime`\\s (исключительно).\n"
=======
"Создает :class:`~TimeRange` из начального и конечного :class:`~RationalTime`\\s (исключительно).\n"
>>>>>>> 8a3f94c7
"\n"
"Например, если start_time равно 1, а end_time равно 10, возвращаемый диапазон будет иметь продолжительность 9.\n"

msgid ""
"\n"
"Creates a :class:`~TimeRange` from start and end :class:`~RationalTime`\\s (inclusive).\n"
"\n"
"For example, if start_time is 1 and end_time is 10, the returned will have a duration of 10.\n"
msgstr ""
"\n"
<<<<<<< HEAD
"Создает :class:`~TimeRange` из начального и "
"конечного :class:`~RationalTime`\\s (включительно).\n"
=======
"Создает :class:`~TimeRange` из начального и конечного :class:`~RationalTime`\\s (включительно).\n"
>>>>>>> 8a3f94c7
"\n"
"Например, если start_time равно 1, а end_time равно 10, возвращаемый диапазон будет иметь продолжительность 10.\n"

msgid ""
"\n"
"Media module.\n"
"\n"
"Contains all classes and enums related to media. \n"
msgstr ""
"\n"
"Модуль для СМИ.\n"
"\n"
"Содержит все классы и энумы, связанные со средствами массовой информации.\n"

msgid "Compare mode :class:`mrv2.media.CompareMode`."
msgstr "Сравните режим: класс: \"mrv2.media.comparemode\"."

msgid "Wipe center in X and Y :class:`mrv2.math.Vector2f`."
msgstr "Промывочный центр в X и Y: класс:'mrv2.math.Vector2f'."

msgid "Wipe Rotation."
msgstr "Вращение стрижки."

msgid "Overlay ( A over B )"
msgstr "Накладные (А больше В)"

msgid "Comparison options."
msgstr "Варианты сопоставления."

msgid ""
"\n"
"Math module.\n"
"\n"
"Contains all math classes.\n"
msgstr ""
"\n"
"Модуль математики.\n"
"\n"
"Содержит все классы математики.\n"

msgid "Vector of 2 integers."
msgstr "Вектор двух целых чисел."

msgid "Vector of 2 floats."
msgstr "Вектор двух поплавков."

msgid "Vector of 3 floats."
msgstr "Вектор трёх поплавков."

msgid "Vector of 4 floats."
msgstr "Вектор 4 поплавков."

msgid "Size of 2 integers."
msgstr "Размер 2 целых."

msgid ""
"\n"
"Image module.\n"
"\n"
"Contains all classes and enums related to image controls. \n"
msgstr ""
"\n"
"Модуль изображения.\n"
"\n"
"Содержит все классы и энумы, связанные с управлением изображениями.\n"

msgid "Red Channel."
msgstr "Красный канал."

msgid "Green Channel."
msgstr "Зеленый канал."

msgid "Blue Channel."
msgstr "Голубой канал."

msgid "Alpha Channel."
msgstr "Альфа-канал."

msgid "Image mirroring."
msgstr "Фотография зеркально."

msgid "Flip image on X."
msgstr "Перемотай изображение на X."

msgid "Flip image on Y."
msgstr "Перемотай изображение на Y."

msgid "Enabled Levels."
msgstr "Включённые уровни."

msgid "Add a :class:`mrv2.math.Vector3f` to image."
msgstr "Добавить :class:`mrv2.math.Vector3f` к изображению."

msgid "Change a :class:`mrv2.math.Vector3f` of brightness to image."
msgstr "Изменить :class:`mrv2.math.Vector3f` яркости изображения."

msgid "Change a :class:`mrv2.math.Vector3f` of contrast to image."
msgstr "Изменить :class:`mrv2.math.Vector3f` контраста изображения."

msgid "Change a :class:`mrv2.math.Vector3f` of saturation to image."
msgstr "Изменить :class:`mrv2.math.Vector3f` насыщенности изображения."

msgid "Change tint of image to image between 0 and 1."
msgstr "Сменить изображение на изображение между 0 и 1."

msgid "Invert the color values."
msgstr "Переверните значения цвета."

msgid "Color values."
msgstr "Значения цвета."

msgid "In Low Level value."
msgstr "В низкоуровневом значении."

msgid "In High Level value."
msgstr "В высокоуровневом значении."

msgid "Gamma Level value."
msgstr "Значение уровня гаммы."

msgid "Out Low Level value."
msgstr "На нижнем уровне."

msgid "Out High Level value."
msgstr "Высокоуровневое значение."

msgid "Levels values."
msgstr "Значения уровней."

msgid "Enabled EXR display."
msgstr "Включено отображение EXR."

msgid "Exposure value."
msgstr "Значение воздействия."

msgid "Defog value."
msgstr "Цена дефога."

msgid "kneeLow value."
msgstr "Наклон понижается."

msgid "kneeHigh value."
msgstr "Высокое значение колена."

msgid "EXR display values."
msgstr "Значения отображения EXR."

msgid "Enabled Soft Clip."
msgstr "Включён Мягкий Клип."

msgid "Soft clip value."
msgstr "Мягкое значение клипа."

msgid "Minify filter :class:`mrv2.image.ImageFilter`."
msgstr "Фильтр уменьшения масштаба :class:`mrv2.image.ImageFilter`."

msgid "Magnify filter :class:`mrv2.image.ImageFilter`."
msgstr "Фильтр увеличения :class:`mrv2.image.ImageFilter`."

msgid "Image filters."
msgstr "Фильтры изображения."

msgid "Color channels :class:`mrv2.image.Channels`."
msgstr "Цветовые каналы :class:`mrv2.image.Channels`."

msgid "Mirror on X, Y or both :class:`mrv2.image.Mirror`."
msgstr "Отразить по X, Y или обоим :class:`mrv2.image.Mirror`."

msgid "Color options :class:`mrv2.image.Color`."
msgstr "Опции цвета :class:`mrv2.image.Color`."

msgid "Levels options :class:`mrv2.image.Levels`."
msgstr "Опции уровней :class:`mrv2.image.Levels`."

msgid "EXR Display options :class:`mrv2.image.EXRDisplay`.."
msgstr "Опции отображения EXR :class:`mrv2.image.EXRDisplay`.."

msgid "Soft Clip options :class:`mrv2.image.SoftClip`.."
msgstr "Опции мягкой обрезки :class:`mrv2.image.SoftClip`.."

msgid "Display options."
msgstr "Опции отображения."

msgid "LUT enabled."
msgstr "Включено."

msgid "LUT filename."
msgstr "Имя файла LUT."

msgid "LUT transformation order."
msgstr "Порядок преобразования."

msgid "LUT options."
msgstr "Варианты."

msgid "Video Levels."
msgstr "Видеоуровни."

msgid "Alpha blending algorithm"
msgstr "Алгоритм альфа-комбинации"

msgid "Image Filters"
msgstr "Фильтры изображений"

msgid "Image options."
msgstr "Варианты изображения."

msgid "Environment Map type."
msgstr "Тип экологической карты."

msgid "Horizontal aperture"
msgstr "Горизонтальная апертура"

msgid "Vertical aperture"
msgstr "Вертикальная апертура"

msgid "Focal Length"
msgstr "Протяженность"

msgid "Rotation on X"
msgstr "Вращение X"

msgid "Rotation on Y"
msgstr "Вращение Y"

msgid "Subdivision on X"
msgstr "Подраздел по X"

msgid "Subdivision on Y"
msgstr "Подраздел Y"

msgid "Spin"
msgstr "Поворачивай."

msgid "EnvironmentMap options."
msgstr "Варианты EnvironmentMap."

msgid "Stereo 3d input :class:`mrv2.image.StereoInput`.."
msgstr "Стерео 3D ввод :class:`mrv2.image.StereoInput`.."

msgid "Stereo 3d output :class:`mrv2.image.StereoOutput`.."
msgstr "Стерео 3D вывод :class:`mrv2.image.StereoOutput`.."

msgid "Separation between left and right eye."
msgstr "Разъединение между левым и правым глазом."

msgid "Swap left and right eye"
msgstr "Поворачивайте левым и правым глазом"

msgid "Stereo3D options."
msgstr "Варианты стерео3D."

msgid "Background type :class:`mrv2.image.Background`.."
msgstr "Тип фона :class:`mrv2.image.Background`.."

msgid "Checkers Color0 :class:`mrv2.image.Color4f`.."
msgstr "Цвет Checker0 :class:`mrv2.image.Color4f`.."

msgid "Checkers Color1 :class:`mrv2.image.Color4f`.."
msgstr "Цвет Checker1 :class:`mrv2.image.Color4f`.."

msgid "Checkers Size :class:`mrv2.math.Size2i`.."
msgstr "Размер Checker :class:`mrv2.math.Size2i`.."

msgid "Background options."
msgstr "Справочная информация."

msgid "Gets the current background options."
msgstr "Получает текущие варианты фона."

msgid "Sets the current background options."
msgstr "Устанавливает текущие фоновые варианты."

msgid "Gets the current OCIO config file."
msgstr "Получает текущий файл OCIO config."

msgid "Sets the current OCIO config file."
msgstr "Устанавливает текущий файл OCIO config."

msgid "Gets the current input color space."
msgstr "Получает текущее цветовое пространство."

msgid "Gets a list of all input color spaces."
msgstr "Получил список всех входных цветовых пространств."

msgid "Set the input color space."
msgstr "Установите цветовое пространство для входа."

msgid "Gets the current Display/View."
msgstr "Получает текущий дисплей/Вид."

msgid "Gets the list of Displays/Views."
msgstr "Получает список дисплеев/Мнения."

msgid "Set an OCIO Display/View."
msgstr "Установить дисплей OCIO/Вид."

msgid "Gets the current OCIO look."
msgstr "Получил текущий взгляд OCIO."

msgid "Gets a list of all OCIO looks."
msgstr "Получил список всех, на кого смотрит OCIO."

msgid "Set the OCIO look by name."
msgstr "Установите обозрение по имени."

msgid "Return all the files."
msgstr "Возвращай все файлы."

msgid "Return all the active files."
msgstr "Возвращайте все активные файлы."

msgid "Return the A file item."
msgstr "Верните файл А."

msgid "Return the A file index."
msgstr "Верните индекс файла А."

msgid "Return the list of B files."
msgstr "Верните список файлов B."

msgid "Return the list of B indexes."
msgstr "Возвращайте список индексов В."

msgid "Close the current A file."
msgstr "Закрыть текущий файл A."

msgid "Close all files."
msgstr "Закрыть все файлы."

msgid "Set the A file index."
msgstr "Установите индекс файла А."

msgid "Set a new B file index."
msgstr "Установите новый индекс файла B."

msgid "Set a new stereo file index."
msgstr "Установите новый стерео файлный индекс."

msgid "Toggle the B file index."
msgstr "Настроить индекс файла B."

msgid "Clear the B indexes."
msgstr "Очистить индексы В."

msgid "Return the list of layers."
msgstr "Верните список слоев."

msgid "Set layer for file item."
msgstr "Установите слой для файла."

msgid "Set compare time."
msgstr "Сопоставь время."

msgid "Get compare time."
msgstr "Сопоставим время."

msgid "Set the first version for current media."
msgstr "Установите первую версию для текущих СМИ."

msgid "Set the previous version for current media."
msgstr "Предыдущая версия для текущих СМИ."

msgid "Set the next version for current media."
msgstr "Установите следующую версию для текущих СМИ."

msgid "Set the last version for current media."
msgstr "Установите последнюю версию для текущих СМИ."

msgid "Path :class:`mrv2.Path` to the File Media."
msgstr "Путь :class:`mrv2.Path` в Файл Медиа."

msgid "Audio path :class:`mrv2.Path` to the File Media if any."
msgstr "Путь к аудиофайлу :class:`mrv2.Path`, если таковой имеется."

msgid "Time range :class:`mrv2.TimeRange` of the File Media."
msgstr "Диапазон времени :class:`mrv2.TimeRange` медиафайла."

msgid "Speed (FPS) of the File Media."
msgstr "Скорость (PFS) файловой среды."

msgid "Playback state :class:`mrv2.timeline.Playbacks` of the File Media."
msgstr ""
"Состояние воспроизведения :class:`mrv2.timeline.Playbacks` медиафайла."

msgid "Loop state :class:`mrv2.timeline.Loop` of the File Media."
msgstr "Состояние цикла :class:`mrv2.timeline.Loop` медиафайла."

msgid "Current time :class:`mrv2.RationalTime` of the File Media."
msgstr "Текущее время :class:`mrv2.RationalTime` медиафайла."

msgid "In/Out range :class:`mrv2.TimeRange` of the File Media."
msgstr "Диапазон In/Out :class:`mrv2.TimeRange` медиафайла."

msgid "Video layer of the File Media."
msgstr "Видеоуровень файловой среды."

msgid "Volume of the File Media."
msgstr "Количество файловых медиа."

msgid "Mute state of the File Media."
msgstr "Выключите состояние файловой среды."

msgid "Audio offset of the File Media."
msgstr "Аудиовизна файловых медиа."

msgid "Class used to hold a media item."
msgstr "Класс раньше держал в руках медиа вещь."

msgid "Save annotations."
msgstr "Сохранить аннотации."

msgid "Save resolution."
msgstr "Сохранить разрешение."

msgid "FFmpeg Profile."
msgstr "Профиль FFmpeg."

msgid "FFmpeg Preset."
msgstr "FFmpeg Preset."

msgid "FFmpeg Pixel Format."
msgstr "FFmpeg Pixel Формат."

msgid "FFmpeg video encoding with hardware if possible."
msgstr "FFmpeg видеокодирование с аппаратными средствами, если возможно."

msgid "FFmpeg Override color characteristics."
msgstr "Характеристики цвета FFmpeg."

msgid "FFmpeg Color Range."
msgstr "Цветной диапазон FFmpeg."

msgid "FFmpeg Color Space."
msgstr "Цветное пространство FFmpeg."

msgid "FFmpeg Color Primaries."
msgstr "Первостепенные цвета FFmpeg."

msgid "FFmpeg Color Transfer Characteristics."
msgstr "Характеристики передачи цвета FFmpeg."

msgid "FFmpeg Audio Codec."
msgstr "FFmpeg Audio Codec."

msgid "OpenEXR's Compression."
msgstr "Компрессия OpenEXR."

msgid "OpenEXR's Pixel Type."
msgstr "Тип пикселя OpenEXR."

msgid "OpenEXR's Zip Compression Level."
msgstr "Уровень компрессии OpenEXR."

msgid "OpenEXR's DWA Compression Level."
msgstr "Уровень сжатия DWA OpenEXR."

msgid ""
"\n"
"Command module.\n"
"\n"
"Used to run main commands and get arguments and set the display, image, compare, LUT options.\n"
msgstr ""
"\n"
"Командный модуль.\n"
"\n"
"Используется для выполнения основных команд, получения аргументов и установки дисплея, изображения, сравнения, опции LUT.\n"

msgid ""
"Get command-line arguments passed as single quoted string to -pythonArgs."
msgstr ""
"Получите аргументы в командной линии, как одна цитируемая струна - "
"PythonArgs."

msgid "Open file with optional audio."
msgstr "Открыть файл с факультативным звуком."

msgid "Compare two file items with a compare mode."
msgstr "Сравнить два файла с сопоставимым режимом."

msgid "Close the file item."
msgstr "Закрыть файл."

msgid "Close all file items."
msgstr "Закрыть все файлы."

msgid "Return the root path to the installation of mrv2."
msgstr "Возвращает корневой путь к установке mrv2."

msgid "Return the path to preferences of mrv2."
msgstr "Вернуть путь к предпочтениям mrv2."

msgid "Return the display options."
msgstr "Верните опции дисплея."

msgid "Set the display options."
msgstr "Установите параметры дисплея."

msgid "Return the LUT options."
msgstr "Верните варианты LUT."

msgid "Set the LUT options."
msgstr "Установите варианты LUT."

msgid "Return the image options."
msgstr "Верните опции изображения."

msgid "Set the image options."
msgstr "Установите параметры изображения."

msgid "Return the environment map options."
msgstr "Возвращайте параметры карты окружающей среды."

msgid "Set the environment map options."
msgstr "Установите параметры экологической карты."

msgid "Set the compare options."
msgstr "Установите сравнительные параметры."

msgid "Set the stereo 3D options."
msgstr "Установите 3D опции стерео."

msgid "Get the backend of mrv2."
msgstr "Получите бэкэнд mrv2."

msgid "Get the language of mrv2."
msgstr "Узнайте язык mrv2."

msgid "Get the layers of the timeline (GUI)."
msgstr "Соберите слои временной линии (GUI)."

msgid "Get the version of mrv2."
msgstr "Получите версию mrv2."

msgid ""
"Call Fl::check to update the GUI and return the number of seconds that "
"elapsed."
msgstr ""
"Вызовите Fl::check, чтобы обновить интерфейс и вернуть количество секунд, "
"которые прошли."

msgid "Returns true if audio is muted."
msgstr "Возвращается, если звук заглушен."

msgid "Runs the same or a new mrv2 with a session file."
msgstr "Запускает тот же или новый mrv2 с сессионным файлом."

msgid "Set the muting of the audio."
msgstr "Установите глушение звука."

msgid "Toggle Image Auto Normalize."
msgstr "Автонормализировать изображение."

msgid "Toggle Data Window."
msgstr "Окно Панелей данных."

msgid "Toggle Display Window."
msgstr "Окно буфера обмена."

msgid "Toggle Ignored Display Window on OpenEXRs."
msgstr "Окно Показать на OpenEXR."

msgid "Toggle Image invalid values."
msgstr "Неверные значения изображения."

msgid "Toggle Safe Areas."
msgstr "Безопасные районы."

msgid "Get the playback volume."
msgstr "Возьмите громкость воспроизведения."

msgid "Set the playback volume."
msgstr "Установите громкость воспроизведения."

msgid "Save a movie or sequence from the front layer."
msgstr "Сохранить фильм или последовательность из переднего слоя."

msgid "Save a single frame."
msgstr "Оставьте одну рамку."

msgid "Save multiple annotation frames."
msgstr "Сохранить несколько аннотаций."

msgid "Save multiple frames."
msgstr "Сохранить несколько кадров."

msgid "Save an .otio file from the current selected image."
msgstr "Сохранить файл.otio из текущего выбранного изображения."

msgid "Save a PDF document with all annotations and notes."
msgstr "Сохранить документ PDF со всеми аннотациями и примечаниями."

msgid ""
"\n"
"Annotations module.\n"
"\n"
"Contains all functions and classes related to the annotationss.\n"
msgstr ""
"\n"
"Модуль для аббревиатур.\n"
"\n"
"Содержит все функции и классы, связанные с аннотациями.\n"

msgid "Add notes annotations to current clip at a certain time."
msgstr "Добавить примечания к текущему клипу в определенное время."

msgid "Add notes annotations to current clip at a certain frame."
msgstr "Добавить примечания к текущему клипу в определенном кадре."

msgid "Add notes annotations to current clip at certain seconds."
msgstr "Добавить примечания к текущему клипу в определенные секунды."

msgid "Get all times for annotations."
msgstr "Найдите все время для аннотаций."

msgid "Open with Audio"
msgstr "Открыто с помощью звука"

msgid "Video"
msgstr "Видео"

msgid "Audio"
msgstr "Аудио"

msgid "OK"
msgstr "ОК"

msgid "Cancel"
msgstr "Отмена"

msgid "{0} - Channels: {1} {2} {3}"
msgstr "{0} - Каналы: {1} {2} {3}"

msgid "Play timelines, movies, and image sequences."
msgstr "Воспроизвести графики, фильмы и последовательности изображений."

msgid "Timelines, movies, image sequences, USD assets or folders."
msgstr ""
"Сроки, фильмы, последовательности изображений, активы или папки в долларах "
"США."

msgid "Debug verbosity."
msgstr "Глаголёзность отладки."

msgid "Log verbosity."
msgstr "Глаголоситность журнала."

msgid "Audio file name."
msgstr "Имя звукового файла."

msgid "A/B comparison \"B\" file name."
msgstr "A/Сравнение имени файла \"B\"."

msgid "A/B comparison mode."
msgstr "Режим сравнения A/B."

msgid "A/B comparison wipe center."
msgstr "Центр сдвига сравнения A/B."

msgid "A/B comparison wipe rotation."
msgstr "Вращение сдвига сравнения A/B."

msgid "Create OpenTimelineIO EDL from the list of clips provided."
msgstr "Создать OpenTimelineIO EDL из списка предоставленных клипов."

msgid "OpenTimelineIO Edit mode."
msgstr "Режим Правки OpenTimelineIO."

msgid "Load the images as still images not sequences."
msgstr "Загрузить изображения как снимки, а не как последовательности."

msgid "Playback speed."
msgstr "Скорость воспроизведения."

msgid "Playback mode."
msgstr "Режим воспроизведения."

msgid "Playback loop mode."
msgstr "Режим цикла воспроизведения."

msgid "Seek to the given time, in value/fps format.  Example: 50/30."
msgstr "Ищите время в формате значения/фиксов. Пример: 50/30."

msgid "Set the in/out points range in start/end/fps format, like 23/120/24."
msgstr ""
"Установить диапазон точек входа/выхода в формате запуска/конца/фпса, как "
"23/120/24."

msgid "OpenColorIO input color space."
msgstr "Цветовое пространство OpenColorIO."

msgid "OpenColorIO display name."
msgstr "Название дисплея OpenColorIO."

msgid "OpenColorIO view name."
msgstr "Имя просмотра OpenColorIO."

msgid "OpenColorIO look name."
msgstr "Название OpenColorIO."

msgid "LUT file name."
msgstr "Имя файла LUT."

msgid "LUT operation order."
msgstr "Порядок операций LUT."

msgid "Don't load python for faster startup."
msgstr "Не загружайте Python для более быстрого запуска."

msgid "Python Script to run and exit."
msgstr "Скрипт Python для выполнения и выхода."

msgid ""
"Python Arguments to pass to the Python script as a single quoted string like"
" \"arg1 'arg2 asd' arg3\", stored in cmd.argv."
msgstr ""
"Python Arguments для передачи Питонскому сценарию как одна цитируемая "
"струна, как \"arg1 'arg2 asd' arg3\", хранимая в смд.argv."

msgid "Reset settings to defaults."
msgstr "Переключить настройки на по умолчанию."

msgid "Reset hotkeys to defaults."
msgstr "Переключите хижины на по умолчанию."

msgid "Start a server.  Use -port to specify a port number."
msgstr "Запуск сервера. Используйте порт для указания номера порта."

msgid "Connect to a server at <value>.  Use -port to specify a port number."
msgstr ""
"Подключиться к серверу на <значение> Использовать -порт для указания номера "
"порта."

msgid ""
"Port number for the server to listen to or for the client to connect to."
msgstr ""
"Номер порта для сервера, чтобы слушать или чтобы клиент подключался к нему."

msgid "Return the version and exit."
msgstr "Верните версию и уйдите."

msgid "Cannot create window"
msgstr "Невозможно создать окно"

msgid "About mrv2"
msgstr "О mrv2"

msgid "Hide mrv2"
msgstr "Скрыть mrv2"

msgid "Hide Others"
msgstr "Скрыть другие"

msgid "Services"
msgstr "Услуги"

msgid "Show All"
msgstr "Показать все"

msgid "Quit mrv2"
msgstr "Выход mrv2"

msgid "Install Location: "
msgstr "Расположение:"

msgid "Studio Location: "
msgstr "Расположение студии: "

msgid "Preferences Location: "
msgstr "Предпочтение Местоположение:"

msgid "Temp Location: "
msgstr "Временное расположение: "

msgid "Could not read python script '{0}'"
msgstr "Не удаётся прочитать Python скрипт \" {0}"

msgid "Running python script '{0}'"
msgstr "Сценарий Python '{0}'"

msgid "with Arguments:"
msgstr "с аргументами:"

msgid "Python Error: "
msgstr "Ошибка Python:"

msgid "Filename '{0}' does not exist or does not have read permissions."
msgstr "Файловое имя \" {0}\" не существует или не имеет разрешения на чтение."

msgid "Print the log to the console."
msgstr "Распечатайте журнал на консоли."

msgid "Show this message."
msgstr "Покажите это сообщение."

msgid "Cannot parse option \"{0}\": {1}"
msgstr "Невозможно обработать вариант \" {0}\": {1}"

msgid "Cannot parse argument \"{0}\": {1}"
msgstr "Невозможно обдумать аргумент \" {0}: {1}"

msgid "Usage:\n"
msgstr "Использование:\n"

msgid " [option]..."
msgstr "[вариант]..."

msgid "Arguments:\n"
msgstr "Аргументы:\n"

msgid "Options:\n"
msgstr "Параметры:\n"

msgid "Files"
msgstr "Файлы"

msgid "Compare"
msgstr "Сравнить"

msgid "Playlist"
msgstr "Список воспроизведения"

msgid "Network"
msgstr "Сеть"

msgid "Stereo 3D"
msgstr "Stereo 3D"

msgid "Type"
msgstr "Тип"

msgid "Client"
msgstr "Клиент"

msgid "Server"
msgstr "Сервер"

msgid "Host"
msgstr "Принимающая сторона"

msgid "Host name or IP to connect to.  For example: 127.0.0.1"
msgstr "Название приемника или IP для подключения к нему."

msgid "Previously used Hosts"
msgstr "Ранее использовавшиеся хост-компьютеры"

msgid "Port"
msgstr "Порт"

msgid ""
"Port to connect to.  Make sure your firewall and router allows read/write "
"through it."
msgstr ""
"Порт для подключения. Убедитесь, что ваш файервол и маршрутизатор позволяют "
"читать/ писать через него."

msgid "Connect"
msgstr "Подключиться"

msgid "Create"
msgstr "Создать"

msgid "Disconnect"
msgstr "Разъединить"

msgid "Shutdown"
msgstr "Отключение"

msgid "&File/&Open"
msgstr "Файл/Открыто"

msgid "&File/&Save"
msgstr "Файл/Сохранить"

msgid "&Edit/&Undo"
msgstr "Правка/Отменить"

msgid "&Edit/Cu&t"
msgstr "Правка/Cut"

msgid "&Edit/&Copy"
msgstr "Правка/Копировать"

msgid "&Edit/&Paste"
msgstr "Правка/Вставить"

msgid "&Edit/&Delete"
msgstr "Правка/Исключить"

msgid "&Edit/&Comment Selection"
msgstr "Правка/Выбор комментариев"

msgid "&Edit/&Uncomment Selection"
msgstr "Правка/Удалить комментарии в выделенном"

msgid "&Search/&Find..."
msgstr "Поиск/Найти..."

msgid "&Search/F&ind Again"
msgstr "Поиск/Найти снова"

msgid "&Search/&Replace"
msgstr "Поиск/Заменить"

msgid "&Search/&Replace Again"
msgstr "Поиск/Заменить еще раз"

msgid "Clear/&Output"
msgstr "Очистить/Мероприятие"

msgid "Clear/&Editor"
msgstr "Очистить/Редактор"

msgid "Editor/&Run Code"
msgstr "Редактор/Выполнить код"

msgid "Editor/Toggle &Line Numbers"
msgstr "Редактор/Переключить номера строк"

msgid "Editor/&Jump to Error"
msgstr "Редактор/Перейти к ошибке"

msgid "Editor/&External Editor"
msgstr "Редактор/Внешний редактор"

msgid "Scripts/Add To Script List"
msgstr "Скрипты/Добавить в список скриптов"

msgid "Scripts/%s"
msgstr "Скрипты/%s"

msgid ""
"Type in your python code here.  Select an area to execute just a portion of "
"it.  Press Keypad Enter to run it."
msgstr ""
"Введите код Python здесь. Выберите область для выполнения только части. "
"Нажмите Keypad Enter для запуска."

msgid "Python file {0} already exists.  Do you want to overwrite it?"
msgstr "Файл Python {0} уже существует. Вы хотите переписать его?"

msgid "No"
msgstr "No"

msgid "Yes"
msgstr "Yes"

msgid "Failed to open the file for writing."
msgstr "Не удалось открыть файл для записи."

msgid "Failed to write to the file."
msgstr "Не удалось записать в файл."

msgid "The stream is in an unrecoverable error state."
msgstr "Речок находится в непоправимом состоянии ошибки."

msgid "Type your editor command"
msgstr "Введите команду редактора"

msgid "{0} will be replaced with the line number.  {1} with the file name"
msgstr "{0} будет заменено номером строчки {1} именем файла."

msgid "Regular expression error: {0}"
msgstr "Ошибка регулярного выражения: {0}"

msgid "Could not open python editor: {0}"
msgstr "Невозможно открыть редактор Python: {0}"

msgid "Search String:"
msgstr "Поиск Структуры:"

msgid "No occurrences of '%s' found!"
msgstr "Никаких совпадений '%s' не найдено!"

msgid "Input"
msgstr "Ввод"

msgid "NDI Connection"
msgstr "Подключение NDI"

msgid "None"
msgstr "Нет"

msgid "Fast Format"
msgstr "Быстрый формат"

msgid "Best Format"
msgstr "Лучший формат"

msgid "With Audio"
msgstr "С помощью звука"

msgid "Without Audio"
msgstr "Без звука"

msgid "Output"
msgstr "Мероприятие"

msgid "Start streaming"
msgstr "Начать поток"

msgid "With Metadata"
msgstr "С метаданными"

msgid "Without Metadata"
msgstr "Без метаданных"

msgid "Streaming {0} {1}..."
msgstr "Сверкает {0} {1}..."

msgid "Stop streaming"
msgstr "Прекратить поток"

msgid "Renderer"
msgstr "Редактор"

msgid "Complexity"
msgstr "Сложность"

msgid "Draw Mode"
msgstr "Режим рисования"

msgid "Stage Cache"
msgstr "Сценический кэш"

msgid "Disk Cache in GB"
msgstr "Дисковый кэш в GB"

msgid "Toggle other eye stereo image."
msgstr "Настроить другой стереоизображение."

msgid "Image"
msgstr "Фотография"

msgid "Anaglyph"
msgstr "Анаглиф"

msgid "Scanlines"
msgstr "Сканирование"

msgid "Columns"
msgstr "Колонки"

msgid "Checkerboard"
msgstr "Проверочная доска"

msgid "Graphics Card"
msgstr "Видеокарта"

msgid "Adjustments"
msgstr "Корректировки"

msgid "Eye Separation"
msgstr "Разъединение глаз"

msgid "Separation of left and right eye."
msgstr "Разделение левого и правого глаз."

msgid "Swap Eyes"
msgstr "Глаза взмахи"

msgid "Swap left and right eyes."
msgstr "Пошевеливайтесь левыми и правыми глазами."

msgid "Cache"
msgstr "Кэш"

msgid "      Gigabytes"
msgstr "      Гигабайты"

msgid "Cache in Gigabytes."
msgstr "Кэш в Гигабайте."

msgid "   Read Ahead"
msgstr "Читать вперёд"

msgid "Read Ahead in seconds"
msgstr "Читать вперёд в секунды"

msgid "Read Behind"
msgstr "Читать позади"

msgid "Read Behind in seconds"
msgstr "Читать позади в секундах"

msgid "File Sequences"
msgstr "Последовательность файлов"

msgid "Audio file name"
msgstr "Имя звукового файла"

msgid "Maximum Digits"
msgstr "Максимальные значения"

msgid "Performance"
msgstr "Показатели деятельности"

msgid "Changes force a reload of the current movie file."
msgstr "Изменения заставляют перезагрузить текущий файл фильма."

msgid "Timer mode"
msgstr "Режим таймера"

msgid "Audio buffer frames"
msgstr "Аудиовизуальные буферные рамки"

msgid "Video Requests"
msgstr "Запросы на видеоматериалы"

msgid "Audio Requests"
msgstr "Аудиовизуальные запросы"

msgid "Sequence I/O threads"
msgstr "Последовательность I/О нити"

msgid "FFmpeg YUV to RGB conversion"
msgstr "Преобразование FFmpeg YUV в RGB"

msgid "FFmpeg Color Accuracy"
msgstr "Точность цвета FFmpeg"

msgid ""
"When this setting is on, color accuracy is chosen when decoding YUV420_P8 "
"movies that have Color Space as 'unknown', at the cost of some performance."
msgstr ""
"При включении этой настройки точность цвета выбирается при расшифровке "
"фильмов YUV420_P8, в которых цветное пространство является \"неизвестным\" "
"за счет некоторых результатов."

msgid "FFmpeg I/O threads"
msgstr "FFmpeg I/О нити"

msgid ""
"This value controls the number of threads that FFmpeg uses.  For most "
"movies, it should be left at 0.  Some movies will show black frames.  For "
"any like that, you should set them to 1, press Enter and reload the movie "
"file."
msgstr ""
"Это значение контролирует количество строк, которые использует FFmpeg. Для "
"большинства фильмов его следует оставить на 0. Некоторые фильмы будут "
"показывать черные рамки. Для любого подобного, вы должны установить их на 1,"
" нажмите Enter и перезагрузите файл фильма."

msgid "Default Settings"
msgstr "Параметры по умолчанию"

msgid ""
"This will reset all your settings to their default.  Are you sure you want "
"to continue?"
msgstr ""
"Это перезагрузит все ваши настройки к их по умолчанию. Вы уверены, что "
"хотите продолжить?"

msgid "Drop a clip here to create a playlist."
msgstr "Брось клип, чтобы создать плейлист."

msgid "Create an empty timeline with a video and audio track."
msgstr "Создать пустую хронологию с видео и звуковой дорожкой."

msgid "Create a timeline from the selected clip."
msgstr "Создать хронологию из выбранного клипа."

msgid ""
"Save current EDL to a permanent location, making paths relative if possible."
msgstr ""
"Сохранить текущий EDL в постоянное место, делая маршруты относительными, "
"если возможно."

msgid "Close current EDL."
msgstr "Закрыть текущий ЭДЛ."

msgid "Clear the messages"
msgstr "Очистить сообщения"

msgid "Turn off image warping."
msgstr "Выключите искривляющие изображения."

msgid "Spherical"
msgstr "Шерифический"

msgid "Wrap the image or images onto a sphere."
msgstr "Заверните изображение или изображения в сферу."

msgid "Cubic"
msgstr "Кубик"

msgid "Wrap the image or images onto a cube."
msgstr "Заверните изображение или изображения на куб."

msgid "Projection"
msgstr "Прогноз"

msgid "   H. Aperture"
msgstr "H. Апертура"

msgid "Horizontal Aperture of the Projection."
msgstr "Горизонтальная апертура проекции."

msgid "    V. Aperture"
msgstr "V. Апертура"

msgid "Vertical Aperture of the Projection."
msgstr "Вертикальная апертура проекции."

msgid ""
"Focal Length of the Projection. Use Shift + left mouse button to change or "
"the mousewheel."
msgstr ""
"Проекция проекции. Используйте кнопку Shift + левая кнопка мыши для "
"изменения или мышиное колесо."

msgid "Rotation"
msgstr "Вращение"

msgid "Spin with middle mouse instead of rotating with it."
msgstr "Поворачивай со средней мышкой вместо того, чтобы вращаться с ней."

msgid ""
"Rotation in X of the projection.  Use middle mouse button to move around."
msgstr ""
"Вращение в X проекции. Используйте среднюю кнопку мыши, чтобы двигаться."

msgid ""
"Rotation in Y of the projection.  Use middle mouse button to move around."
msgstr ""
"Вращение в Y проекции. Используйте среднюю кнопку мыши, чтобы двигаться."

msgid "Subdivisions"
msgstr "Подразделы"

msgid "Subdivision of the sphere when doing spherical projections"
msgstr "Подразделение сферы при производстве сферических выступов"

msgid "Subdivision of the sphere in X."
msgstr "Подразделение сферы в X."

msgid "Subdivision of the sphere in Y."
msgstr "Подразделение сферы в Y."

msgid "Search"
msgstr "Поиск"

msgid "Both"
msgstr "И то, и другое"

msgid "Attribute"
msgstr "Атрибуты"

msgid "Value"
msgstr "Стоимость"

msgid "Main"
msgstr "Главное"

msgid "Subtitle"
msgstr "Субтитры:"

msgid "Metadata"
msgstr "Метаданные"

msgid "PAL Video"
msgstr "PAL Видео"

msgid "NTSC Video"
msgstr "Видеозапись NTSC"

msgid "35mm Academy"
msgstr "35-мм Академия"

msgid "Widescreen (HDTV + STV)"
msgstr "Широкий экран (HDTV + STV)"

msgid "35mm European Widescreen"
msgstr "35-мм европейский широкополосный экран"

msgid "Early 35mm"
msgstr "Раннее 35-мм"

msgid "HDTV / Widescreen 16:9"
msgstr "HDTV / Широкоэкранный 16:9"

msgid "35mm Flat"
msgstr "35-мм Площадь"

msgid "70mm"
msgstr "70 мм"

msgid "35mm Anamorphic"
msgstr "35-мм анаморфный"

msgid "35mm Panavision"
msgstr "35-мм Панавидение"

msgid "Cinemascope"
msgstr "Киноскоп"

msgid "MGM Camera 65"
msgstr "MGM Камера 65"

msgid "Load"
msgstr "Загрузка"

msgid "Reset"
msgstr "Перезагрузить"

msgid "1:1"
msgstr "1:1"

msgid "1:2"
msgstr "1:2"

msgid "1:4"
msgstr "1:4"

msgid "1:8"
msgstr "1:8"

msgid "1:16"
msgstr "1:16"

msgid "Pick"
msgstr "Выбрать"

msgid "%.3f seconds "
msgstr "%.3f секунды"

msgid "Video Stream #%d"
msgstr "Видеопоток #%d"

msgid "Name"
msgstr "Имя"

msgid "Codec"
msgstr "Кодек"

msgid "Unknown"
msgstr "Неизвестно"

msgid "Width"
msgstr "Ширина"

msgid "Width of clip"
msgstr "Ширина клипа"

msgid "Height"
msgstr "Высота"

msgid "Height of clip"
msgstr "Высота клипа"

msgid "Aspect Ratio"
msgstr "Соотношение чувствительности"

msgid "Aspect ratio of clip"
msgstr "Соотношение параметров клипа"

msgid "Pixel Ratio"
msgstr "Соотношение пикселей"

msgid "Pixel ratio of clip"
msgstr "Соотношение пикселей клипа"

msgid "Mipmap Level"
msgstr "Уровень микрокарты"

msgid "X Ripmap Level"
msgstr "X Уровень &lt; полярной карты &gt;"

msgid "Y Ripmap Level"
msgstr "Y Уровень &lt; карты &gt;"

msgid "DOWN"
msgstr "Вниз"

msgid "UP"
msgstr "Вверх"

msgid "Rounding Mode"
msgstr "Режим округления"

msgid "Video Rotation"
msgstr "Вращение видео"

msgid "Compression"
msgstr "Огнестрельное давление"

msgid "Compression Num. Scanlines"
msgstr "Сканирование сенсационных сканеров"

msgid "Number of Compression Scanlines"
msgstr "Количество сканирующих устройств с воспламенением от сжатия"

msgid "Lossy Compression"
msgstr "Потерянное подавление"

msgid "Deep Compression"
msgstr "Глубокое подавление"

msgid "unsigned byte (8-bits per channel)"
msgstr "Неподписанный байт (8 бит на канал)"

msgid "(10-bits per channel)"
msgstr "(10 бит на один канал)"

msgid "(12-bits per channel)"
msgstr "(12 бит на один канал)"

msgid "unsigned short (16-bits per channel)"
msgstr "Неподписанная короткая (16 бит на канал)"

msgid "half float (16-bits per channel)"
msgstr "половина поплавка (16 бит на один канал)"

msgid "unsigned int (32-bits per channel)"
msgstr "Неподписанный инт (32-биты на канал)"

msgid "float (32-bits per channel)"
msgstr "поплавк (32 бита на один канал)"

msgid "Unknown bit depth"
msgstr "Неизвестная глубина бита"

msgid "Depth"
msgstr "Глубина"

msgid "Bit depth of clip"
msgstr "Глубина клипа"

msgid "Image Channels"
msgstr "Каналы изображения"

msgid "Number of channels in clip"
msgstr "Количество каналов в клипе"

msgid "YUV Coefficients"
msgstr "УФ-коэффициенты"

msgid "YUV Coefficients used for video conversion"
msgstr "Коэффициенты, используемые для преобразования видеоматериалов"

msgid "Video Levels"
msgstr "Видеоуровни"

msgid "Color Primaries"
msgstr "Первостепенные цвета"

msgid "Color TRC"
msgstr "Цветовая КИП"

msgid "Color Transfer Characteristics"
msgstr "Характеристики передачи цвета"

msgid "Color Space"
msgstr "Цветовое пространство"

msgid "Color Transfer Space"
msgstr "Пространство для передачи цветов"

msgid "HDR Red Primaries"
msgstr "&lt; Красные первенства &gt;"

msgid "HDR Green Primaries"
msgstr "HDR Зелёные первичные цвета"

msgid "HDR Blue Primaries"
msgstr ""
"&lt; Голубые премиальные &gt; доклады о развитии человеческого потенциала"

msgid "HDR White Primaries"
msgstr "&lt; Белые первенства &gt;"

msgid "HDR Display Mastering Luminance"
msgstr "ДРЧ демонстрирует яркость"

msgid "HDR maxCLL"
msgstr "HDR maxCLL"

msgid "HDR maxFALL"
msgstr "Максимум FALL"

msgid "FFmpeg Pixel Format"
msgstr "FFmpeg Pixel Формат"

msgid "Render Pixel Format"
msgstr "Формат пикселя"

msgid "Directory"
msgstr "Каталог"

msgid "Directory where clip resides"
msgstr "Каталог, где находится клип"

msgid "Filename"
msgstr "Имя файла"

msgid "Filename of the clip"
msgstr "Имя файла клипа"

msgid "Audio Directory"
msgstr "Аудиовизуальный каталог"

msgid "Directory where audio clip resides"
msgstr "Каталог, где находится аудиоклип"

msgid "Audio Filename"
msgstr "Имя звукового файла"

msgid "Filename of the audio clip"
msgstr "Имя файла звукового клипа"

msgid "Video Streams"
msgstr "Видеополосы"

msgid "Number of video streams in file"
msgstr "Количество потоков видео в файле"

msgid "Audio Streams"
msgstr "Аудиовизуальные потоки"

msgid "Number of audio streams in file"
msgstr "Количество звуковых потоков в файле"

msgid "Start Time"
msgstr "Время начала"

msgid "Beginning frame of clip"
msgstr "Начало клипа"

msgid "End Time"
msgstr "Время окончания"

msgid "Ending frame of clip"
msgstr "Конец рамы клипа"

msgid "First Frame"
msgstr "Первая основа"

msgid "First frame of clip - User selected"
msgstr "Первая рамка клипа - выбран пользователь"

msgid "Last Frame"
msgstr "Последняя основа"

msgid "Last frame of clip - User selected"
msgstr "Последний кадр клипа - выбран пользователь"

msgid "(PAL Fields)"
msgstr "(поле PAL)"

msgid "(NTSC Fields)"
msgstr "(NTSC поля)"

msgid "Default Speed"
msgstr "Скорость по умолчанию"

msgid "Default Speed in Frames per Second"
msgstr "По умолчанию скорость в рамках в секунду"

msgid "Current Speed"
msgstr "Текущая скорость"

msgid "Current Speed (Frames Per Second)"
msgstr "Текущая скорость (фреймы в секунду)"

msgid "Disk space"
msgstr "Дисковое пространство"

msgid "Creation Date"
msgstr "Дата создания"

msgid "Creation date of file"
msgstr "Дата создания файла"

msgid "Modified Date"
msgstr "Измененная дата"

msgid "Last modified date of file"
msgstr "Последняя изменённая дата файла"

msgid "Load an image or movie file"
msgstr "Загрузить изображение или файл фильма"

msgid "Audio Stream #%d"
msgstr "Аудиопоток #%d"

msgid "FourCC"
msgstr "Четыре комитета по координации (КК)"

msgid "Four letter ID"
msgstr "Четыре буквы Идентификатор"

msgid "Channels"
msgstr "Каналы"

msgid "Number of audio channels"
msgstr "Количество аудиоканалов"

msgid "Format"
msgstr "Формат"

msgid "%d Hz."
msgstr "%d Hz."

msgid "Frequency"
msgstr "Периодичность"

msgid "Frequency of audio"
msgstr "Частота звука"

msgid "%d kb/s"
msgstr "%d кб/с"

msgid "Max. Bitrate"
msgstr "Макс."

msgid "Disposition"
msgstr "Решение по делу"

msgid "Disposition of Track"
msgstr "Отмена решения по треку"

msgid "Start"
msgstr "Запуск"

msgid "Start of Audio"
msgstr "Начало звука"

msgid "Duration"
msgstr "Продолжительность"

msgid "Duration of Audio"
msgstr "Продолжительность звука"

msgid "Subtitle Stream #%d"
msgstr "Субтитры #%d"

msgid "Codec Name"
msgstr "Название кодаc"

msgid "Closed Captions"
msgstr "Закрытые слова"

msgid "Video has Closed Captions"
msgstr "Видео закрыло кнопки"

msgid "Avg. Bitrate"
msgstr "Битрат"

msgid "Language"
msgstr "Язык"

msgid "Language if known"
msgstr "Язык, если он известен"

msgid "Start of Subtitle"
msgstr "Начало субтитров"

msgid "Duration of Subtitle"
msgstr "Продолжительность субтитров"

msgid "Linear"
msgstr "Linear"

msgid "Logarithmic"
msgstr "Логарифмическая"

msgid "Square Root"
msgstr "Квадратный корень"

msgid "Channel"
msgstr "Канал"

msgid "Red"
msgstr "Красный"

msgid "Green"
msgstr "Зеленый"

msgid "Blue"
msgstr "Синий"

msgid "Lumma"
msgstr "Lumma"

msgid "Select main A image."
msgstr "Выбрать основной образ А."

msgid "Open a filename"
msgstr "Откройте имя файла"

msgid "Open a filename with audio"
msgstr "Откройте имя файла с аудио"

msgid "Close current filename"
msgstr "Закрыть текущее имя файла"

msgid "Close all filenames"
msgstr "Закрыть все имена файлов"

msgid "Previous filename"
msgstr "Предыдущее имя файла"

msgid "Next filename"
msgstr "Следующее имя файла"

msgid "Filter EDLs"
msgstr "Фильтры EDL"

msgid "Select one or more B images."
msgstr "Выберите один или несколько изображений B."

msgid "Select between Relative or Absolute Compare Time Mode"
msgstr "Выбор относительного или абсолютного времени"

msgid "Compare A"
msgstr "Сравнить A"

msgid "Compare B"
msgstr "Сравнить B"

msgid ""
"Wipe between the A and B files\n"
"\n"
"Use the Option key + left mouse button to move the wipe in X or in Y"
msgstr ""
"Прочистить файлы A и B\n"
"\n"
"Использовать клавишу опции + левую кнопку мыши для перемещения стирания в X или Y"

msgid ""
"Wipe between the A and B files\n"
"\n"
"Use the Alt key + left mouse button to move the wipe in X or in Y."
msgstr ""
"Прочистить файлы A и B\n"
"\n"
"Используйте клавишу Alt + левую кнопку мыши, чтобы передвинуть стирку в X или Y."

msgid "Overlay the A and B files with optional transparencyy"
msgstr "Наложить на файлы A и B факультативную прозрачность"

msgid "Difference the A and B files"
msgstr "Отличить файлы A и B"

msgid "Compare the A and B files side by side"
msgstr "Сравнить файлы А и В бок о бок"

msgid "Show the A file above the B file"
msgstr "Показать файл А над файлом B"

msgid "Tile the A and B files"
msgstr "Подключить файлы A и B"

msgid "Wipe"
msgstr "Промывка"

msgid "Use the Option key + left mouse button to move the wipe in X."
msgstr ""
"Используйте клавишу Опции + левую кнопку мыши, чтобы передвинуть стирку в X."

msgid "Use the Alt key + left mouse button to move the wipe in X."
msgstr ""
"Используйте клавишу Альта + левую кнопку мыши, чтобы передвинуть стирку в X."

msgid "Use the Option key + left mouse button to move the wipe in Y."
msgstr ""
"Используйте клавишу Опции + левую кнопку мыши для перемещения стирания в Y."

msgid "Use the Alt key + left mouse button to move the wipe in Y."
msgstr ""
"Используйте клавишу Alt + левую кнопку мыши, чтобы передвинуть стирку в Y."

msgid "Wipe Rotation.  Use Shift + left mouse button along X to rotate wipe."
msgstr ""
"Вращение стержня. Используйте кнопку Shift + левая кнопка мыши вдоль X для "
"вращения стержня."

msgid "Overlay"
msgstr "Накладные"

msgid "Use the Option key + left mouse button to change transparency."
msgstr ""
"Для изменения прозрачности используйте клавишу Опции + левую кнопку мыши."

msgid "Use the Alt key + left mouse button to change transparency."
msgstr ""
"Для изменения прозрачности используйте клавишу Alt + левую кнопку мыши."

msgid "LUT"
msgstr "LUT"

msgid "Enabled"
msgstr "Включено"

msgid "Order"
msgstr "Порядок"

msgid "Color Controls"
msgstr "Контроль цвета"

msgid "Add"
msgstr "Добавить"

msgid "Contrast"
msgstr "Противоположность"

msgid "Saturation"
msgstr "Насыщение"

msgid "Tint"
msgstr "Подсказка"

msgid "Invert"
msgstr "Инвертировать"

msgid "Levels"
msgstr "Уровни"

msgid "In Low"
msgstr "Низкий"

msgid "In High"
msgstr "В высокой"

msgid "Gamma"
msgstr "Gamma"

msgid "Out Low"
msgstr "Низкая"

msgid "Out High"
msgstr "Высокая"

msgid "Soft Clip"
msgstr "Мягкий щелчок"

msgid "Selects the current background type from the list"
msgstr "Выберите текущий тип фона из списка"

msgid "Solid Color:"
msgstr "Твердый цвет:"

msgid "Selects the solid color."
msgstr "Выбор твердого цвета."

msgid "Size:"
msgstr "Размер:"

msgid "Selects the checker size."
msgstr "Выбирает размер шакера."

msgid "First Color:"
msgstr "Первый цвет:"

msgid "Selects the first color."
msgstr "Выберите первый цвет."

msgid "Second Color:"
msgstr "Второй цвет:"

msgid "Selects the second color in Checkers."
msgstr "Выберите второй цвет в шакерах."

msgid "Text"
msgstr "Текст"

msgid "Font"
msgstr "Шрифт"

msgid "Selects the current font from the list"
msgstr "Выберите текущий шрифт из списка"

msgid "Selects the current font size."
msgstr "Выберите размер шрифта."

msgid "Pen"
msgstr "Перо"

msgid "Laser"
msgstr "Laser"

msgid "Makes the following annotation disappear a second after drawn."
msgstr ""
"Заставляет следующую аннотацию исчезнуть через секунду после её отображения."

msgid "Color:"
msgstr "Цвет:"

msgid "Selects the current pen color."
msgstr "Выбирает текущий цвет ручки."

msgid "Selects a hard brush."
msgstr "Выбирает жесткую кисть."

msgid "Selects a soft brush."
msgstr "Выбирает мягкую щетку."

msgid "Pen Size:"
msgstr "Размер карандаша:"

msgid "Selects the current pen size."
msgstr "Выбирает текущий размер ручки."

msgid "Ghosting"
msgstr "Прозрачность"

msgid "Previous:"
msgstr "Предыдущий:"

msgid ""
"Selects the number of fading frames previous to the frame of the annotation."
msgstr "Выберите число увядших рам перед рамой аннотации."

msgid "Next:"
msgstr "Следующий:"

msgid ""
"Selects the number of fading frames following the frame of the annotation."
msgstr "Выберите число увядших рам после рам аннотации."

msgid "Frames"
msgstr "Рамки"

msgid "Current"
msgstr "Текущая"

msgid "Makes the following annotation show on this frame only."
msgstr "Делает следующую аннотацию только на этой раме."

msgid "All"
msgstr "Все"

msgid "Makes the following annotation show on all frames."
msgstr "Делает следующую аннотацию на всех кадрах."

msgid "Notes"
msgstr "Примечания"

msgid "Server started at port {0}."
msgstr "Сервер стартовал в порту {0}."

msgid "Server stopped."
msgstr "Сервер остановился."

msgid "A client connected from {0}"
msgstr "Клиент, связанный с {0}"

msgid "Client at {0} disconnected."
msgstr "Клиент на {0} отключен."

msgid "Server protocol version is {0}.  Client protocol version is {1}"
msgstr "Версия протокола сервера {0}. Версия протокола клиента {1}"

msgid "Remote file {0} does not exist on local filesystem."
msgstr "Удалённый файл {0} не существует в местной файловой системе."

msgid "Remote files are less than local files."
msgstr "Удалённые файлы меньше, чем местные."

msgid "Remote file {0} matches file name {1} but not path."
msgstr ""
"Дистанционный файл {0} совпадает с именем файла {1}, но не с дорожкой."

msgid "Remote file {0} does not match local filename."
msgstr "Удалённый файл {0} не совпадает с местным именем файла."

msgid "Removing {0} from message publisher."
msgstr "Удаление {0} из издателя сообщений."

msgid "Server listening on port "
msgstr "Слушание сервера в порту"

msgid "ComfyUI listening on port "
msgstr "Слушание в порту"

msgid "Connected to server at {0}, port {1}"
msgstr "Подключено к серверу на {0}, порт {1}"

msgid "Server connection lost."
msgstr "Связь с сервером потеряна."

msgid "Exception caught: "
msgstr "Исключения пойманы:"

msgid "ERROR:\t"
msgstr "ТЕРРОРИЗМ:"

msgid "WARN:\t"
msgstr "Уорн:"

msgid "Cannot save an NDI stream"
msgstr "Не удалось сохранить поток NDI"

msgid "Saving movie to {0}."
msgstr "Сбережение фильма до {0}."

msgid "Saving audio to {0}."
msgstr "Сохранение звука до {0}."

msgid "Saving pictures to {0}."
msgstr "Сохранение фотографий до {0}."

msgid "ProRes profiles need a .mov movie extension.  Changing it to .mov."
msgstr "Прорецензии должны быть дополнены фильмом.mov, изменить его на.mov."

msgid ""
"VP9 profile needs a .mp4, .mkv or .webm movie extension.  Changing it to "
".mp4"
msgstr "Профиль VP9 нуждается в.mp4,.mkv или.webm расширения фильма."

msgid "AV1 profile needs a .mp4 or .mkv movie extension.  Changing it to .mp4"
msgstr "Профиль AV1 требует расширения фильма.mp4 или.mkv."

msgid ""
"GoPro Cineform profile needs a .mkv movie extension.  Changing it to .mkv"
msgstr "Профиль GoPro Cineform требует расширения фильма.mkv."

msgid "HAP profile needs a .mov extension.  Changing it to .mov"
msgstr "Профиль HAP требует расширения.mov."

msgid "New file {0} already exist!  Cannot overwrite it."
msgstr "Новый файл {0} уже существует! Не может переписать его."

msgid "Rotated image info: {0}"
msgstr "Информация о поворачиваемых изображениях: {0}"

msgid "Scaled image info: {0}"
msgstr "Расширенная информация об изображениях: {0}"

msgid "{0}: Cannot open writer plugin."
msgstr "{0}: Не удаётся открыть пиджак."

msgid "Image info: {0} {1}"
msgstr "Фотография: {0} {1}"

msgid "Image too big for Save Annotations.  Will scale to the viewport size."
msgstr ""
<<<<<<< HEAD
"Фотография слишком большая, чтобы сохранить аннотации. Расширится до размера "
"смотрового портала."
=======
"Фотография слишком большая, чтобы сохранить аннотации. Расширится до размера"
" смотрового портала."
>>>>>>> 8a3f94c7

msgid "Viewport Size: {0} - X={1}, Y={2}"
msgstr "Размер просмотра: {0} - X= {1}, Y= {2}"

msgid "Writer plugin did not get output info.  Defaulting to {0}"
msgstr "Писатель не получил информацию о выходе. По умолчанию {0}"

msgid "Output info: {0} {1}"
msgstr "Результаты: {0} {1}"

msgid "Using profile {0}, pixel format {1}."
msgstr "Используя профиль {0}, пиксельный формат {1}."

msgid "Using preset {0}."
msgstr "Использование предварительного оборудования {0}."

msgid "Saving Movie without Audio %<PRId64> - %<PRId64>"
msgstr "Спасение фильма без звука %<PRId64> - %<PRId64>"

msgid "Saving Movie with Audio %<PRId64> - %<PRId64>"
msgstr "Спасение фильма с Audio %<PRId64> - %<PRId64>"

msgid "Saving Audio %<PRId64> - %<PRId64>"
msgstr "Сбережение звука %<PRId64> - %<PRId64>"

msgid "Saving Pictures without Audio %<PRId64> - %<PRId64>"
msgstr "Securing Pictures without Audio %<PRId64> - %<PRId64>"

msgid "Audio only in timeline, but not trying to save audio."
msgstr "Звук только в хронологии, но не в попытке сохранить звук."

msgid "{0}: Invalid OpenGL format and type"
msgstr "{0}: Неверный формат и тип OpenGL"

msgid "OpenGL info: {0}"
msgstr "Информация OpenGL: {0}"

msgid "Saving... {0}"
msgstr "Спасаю... {0}"

msgid "Unsupported output format"
msgstr "Неподдерживаемый формат вывода"

msgid "Empty video data at time {0}.  Repeating frame."
msgstr "Пустые видеоданные в момент {0} Повторяю рамку."

msgid "Render size: {0}"
msgstr "Размер рендеринга: {0}"

msgid "Image Layer '{0}' info: {1} {2}"
msgstr "Информация о слое изображения '{0}': {1} {2}"

msgid "Offscreen Buffer info: {0}"
msgstr "Информация о буфере вне экрана: {0}"

msgid "Unsupported output format: "
msgstr "Неподдерживаемый формат вывода: "

msgid ""
"Regular expression created from {0}.  It is:\n"
"{1}"
msgstr ""
"Регулярное выражение, созданное из {0}:\n"
"{1}"

msgid "Iteration {0} will check version={1}"
msgstr "Итерация {0} проверяет версию {1}"

msgid ""
"No versioning in this clip.  Please create an image or directory named with "
"a versioning string."
msgstr ""
"В этом клипе нет версий. Создайте изображение или каталог, названный строкой"
" версий."

msgid "Example:  gizmo_v003.0001.exr"
msgstr "Пример: gizmo_v003 0001.exr"

msgid "Could not replace {0} with {1}"
msgstr "Невозможно заменить {0} на {1}"

msgid "Annotation already existed at this time"
msgstr "Аннотация уже существовала на данный момент."

msgid "Failed to open the file {0} for writing."
msgstr "Не удалось открыть файл {0} для записи."

msgid "Failed to write to the file {0}."
msgstr "Не удалось записать в файл {0}."

msgid "Session saved to \"{0}\"."
msgstr "Сеанс сохранен на \" {0}\"."

msgid "Failed to open the file '{0}' for reading."
msgstr "Не удалось открыть файл \" {0}\" для чтения."

msgid "Failed to load the file '{0}."
msgstr "Не удалось загрузить файл '{0}'."

msgid "Reading preferences from \"{0}{1}\"."
msgstr "Предпочтение чтения от \" {0} {1}\"."

msgid "Failed to retrieve {0}."
msgstr "Не удалось получить {0}."

msgid ""
"FFmpeg YUV to RGB Conversion is on in Settings Panel.  mrv2 will play back "
"movies slower."
msgstr ""
"FFmpeg YUV в RGB преобразуется в Group. mrv2 будет играть фильмы "
"помедленнее."

msgid "Could not open color theme from \"{0}\"."
msgstr "Невозможно открыть цветную тему из \" {0}\"."

msgid "Loaded color themes from \"{0}\"."
msgstr "Загруженные цветные темы из \" {0}\"."

msgid "Setting OCIO config from preferences."
msgstr "Сделать орио-конфигурацию из предпочтений."

msgid "Setting OCIO config from OCIO environment variable."
msgstr "Запуск OCIO Conig из переменной окружающей среды OCIO."

msgid "Path mappings have been loaded from \"{0}{1}\"."
msgstr "Картирование путей было загружено с \" {0} {1}\"."

msgid "Loading hotkeys from \"{0}{1}.prefs\"."
msgstr "Загрузка хот-дога из \"{0}{1}.prefs\"."

msgid "Resetting hotkeys to default."
msgstr "Сброс горячих клавиш к значениям по умолчанию."

msgid "Path mappings have been saved to \"{0}{1}\"."
msgstr "Картирование путей было сохранено до \" {0} {1}\"."

msgid "Hotkeys have been saved to \"{0}{1}.prefs\"."
msgstr "Hotkeys были сохранены на \"{0}{1}.prefs\"."

msgid "Preferences have been saved to: \"{0}{1}\"."
msgstr "Преференции были сохранены следующим образом: \"{0}{1}\"."

msgid "Removing "
msgstr "Удаление"

msgid "OCIO config is now:"
msgstr "OCIO config теперь:"

msgid "OCIO file \"{0}\" not found or not readable."
msgstr "Файл OCIO \" {0} не найден или не читается."

msgid "Setting OCIO config to default:"
msgstr "Настроить концерн OCIO по умолчанию:"

msgid "Setting OCIO config to built-in:"
msgstr "Установка встроенной орио-конфигурации:"

msgid "Path mapping for {0} already exists!"
msgstr "Картирование путей для {0} уже существует!"

msgid "Comparing {0} to prefix {1}"
msgstr "Сопоставление {0} с префиксом {1}"

msgid "Found a match.  File is now {0}"
msgstr "Нашел совпадение. Файл сейчас {0}"

msgid "OCIO config file cannot be empty."
msgstr "Файл OCIO config не может быть пустым."

msgid "OCIO config '{0}' does not exist or is not readable."
msgstr "Конфигурация OCIO \" {0} не существует или не читается."

msgid "Invalid OCIO Ics '{0}'."
msgstr "Неверный ОКИО Ics '{0}'."

msgid "Invalid OCIO Look '{0}'."
msgstr "Неверный OCIO выглядит '{0}'."

msgid "Invalid OCIO Display/View '{0}'."
msgstr "Неверное отображение OCIO/Вид '{0}'."

msgid "Could not split '{0}' into display and view."
msgstr "Невозможно разделить \" {0}\" на отображение и просмотр."

msgid "No default view for display '{0}'.  Does display exist?"
msgstr ""
"Нет просмотра по умолчанию для отображения \" {0}\". Существует ли дисплей?"

msgid "Setting OCIO Preset '{0}'."
msgstr "Установка OCIO Preset '{0}'."

msgid "Preset '{0}' not found."
msgstr "Предположить '{0}' не найдено."

msgid "OCIO Preset '{0}' already exists!"
msgstr "OCIO Preset '{0}' уже существует!"

msgid "Failed to load the file '{0}'."
msgstr "Не удалось загрузить файл \" {0}\"."

msgid "Loaded {0} ocio presets from \"{1}\"."
msgstr "Заряженные {0} осио предваряют от \" {1}\"."

msgid "Failed to open the file '{0}' for saving."
msgstr "Не удалось открыть файл \" {0}\" для сохранения."

msgid "Failed to save the file '{0}'."
msgstr "Не удалось сохранить файл \" {0}\"."

msgid "OCIO presets have been saved to \"{0}\"."
msgstr "Предварительные установки OCIO были сохранены на \" {0}\"."

msgid "English"
msgstr "Английский"

msgid "Spanish"
msgstr "Испанский"

msgid "German"
msgstr "Немецкий"

msgid "Hindi"
msgstr "Хинди"

msgid "Chinese Simplified"
msgstr "Упрощенный китайский язык"

msgid "Portuguese"
msgstr "Португальский"

msgid "French"
msgstr "Французский"

msgid "Russian"
msgstr "Русский"

msgid "Japanese"
msgstr "Японский"

msgid ""
"Need to reboot mrv2 to change language to {0}.  Are you sure you want to "
"continue?"
msgstr ""
"Нужно перезагрузить mrv2, чтобы заменить язык на {0} Ты уверена, что хочешь "
"продолжить?"

msgid "Set Language to {0}, Numbers to {1}"
msgstr "Указать язык {0}, Числа {1}"

msgid "Arabic"
msgstr "Арабский"

msgid "Armenian"
msgstr "Армянский"

msgid "Basque"
msgstr "Баскский"

msgid "Belarusian"
msgstr "Белорусский"

msgid "Bengali"
msgstr "Бенгальский"

msgid "Bulgarian"
msgstr "Болгарский"

msgid "Catalan"
msgstr "Каталонский"

msgid "Chinese"
msgstr "Китайцы"

msgid "Czech"
msgstr "Чешская"

msgid "Danish"
msgstr "Датский"

msgid "Dutch"
msgstr "Датч"

msgid "Finnish"
msgstr "Финский"

msgid "Galician"
msgstr "Галициан"

msgid "Greek"
msgstr "Греческий"

msgid "Hebrew"
msgstr "Иврит"

msgid "Icelandic"
msgstr "Исландский"

msgid "Indonesian"
msgstr "Индонезия"

msgid "Italian"
msgstr "Итальянский"

msgid "Irish"
msgstr "Ирландский"

msgid "Korean"
msgstr "Корейский"

msgid "Norwegan"
msgstr "Норвеган"

msgid "Persian"
msgstr "Персидский"

msgid "Polish"
msgstr "Польский"

msgid "Tibetan"
msgstr "Тибетский"

msgid "Romanian"
msgstr "Румынский"

msgid "Serbian"
msgstr "Сербский"

msgid "Slovenian"
msgstr "Словения"

msgid "Swedish"
msgstr "Шведский"

msgid "Thai"
msgstr "Тайский"

msgid "Turkish"
msgstr "Турецкий"

msgid "Vietnamese"
msgstr "Вьетнам"

msgid "Welsh"
msgstr "Уэльский"

msgid "Yiddish"
msgstr "Идиш"

msgid "Zulu"
msgstr "Зулу"

msgid ""
"\n"
"Hotkeys:   "
msgstr ""
"\n"
"Хоткейки:"

msgid "   and   "
msgstr "и"

msgid ""
"\n"
"Reset:   "
msgstr ""
"\n"
"Перезагрузить:"

msgid ""
"\n"
"Hotkey: "
msgstr ""
"\n"
"Хоткей:"

msgid "@B12@C7@b@.Function\t@B12@C7@b@.Hotkey"
msgstr "@B12@C7@b@.Function\t@B12@C7@b@.Hotkey"

msgid ""
"Hotkey \"%s\" already used in \"%s\".\n"
"Do you want to override it?"
msgstr ""
"Hotkey \"%s\" уже используется в \"%s\".\n"
"Хочешь отключить его?"

msgid ""
"Corruption in hotkeys preferences. Hotkey '{0}' for {1} will not be "
"available.  Already used in {2}."
msgstr ""
"Коррупция предпочтений хот-кей. Hotkey \" {0}\" для {1} не будет доступна. "
"Уже используется в {2}."

msgid "Allows you to select different image channels or layers."
msgstr "Позволяет вам выбирать различные каналы или слои изображения."

msgid "Reduce gain 1/4 stop (divide by sqrt(sqrt(2)))."
msgstr ""
"Снижение прибыли на 1/4 остановка (разделяется по квадратам (sqrt(2)))."

msgid "Increase gain 1/4 stop (multiply by sqrt(sqrt(2)))."
msgstr ""
"Увеличение прироста 1/4 остановка (множественно по квадратам (sqrt(2)))."

msgid "Allows you to adjust the gain or exposure of the image."
msgstr "Позволяет вам скорректировать наживу или обнажение изображения."

msgid "Allows you to adjust the saturation of the image."
msgstr "Позволяет вам скорректировать насыщение изображения."

msgid ""
"Allows you to adjust gamma curve for display.\n"
"Value is:  pow( 2, 1/x )."
msgstr ""
"Позволит вам отрегулировать гамма-изгиб для показа.\n"
"Значение: pow( 2, 1/x)."

msgid "Toggle Edit Mode."
msgstr "Режим Правки Панелей."

msgid "Scrubbing Tool"
msgstr "Инструмент скруббирования"

msgid "Area Select Tool"
msgstr "Выделить область"

msgid "Freehand Drawing Tool"
msgstr "Инструмент свободного рисования"

msgid "Eraser Tool"
msgstr "Стереть инструмент"

msgid "Polygon Tool"
msgstr "Многоугольный режим."

msgid "Circle Tool"
msgstr "Инструмент окружности"

msgid "Rectangle Tool"
msgstr "Инструмент рентгена"

msgid "Arrow Tool"
msgstr "Стрелка"

msgid "Text Tool.   Right click to edit previously stamped text."
msgstr "Нажмите правый нажатие на ранее отпечатанный текст."

msgid "Voice Annotation Tool"
msgstr "Инструмент голосовых аннотаций"

msgid "Undo Draw"
msgstr "Отменить рисование"

msgid "Redo Draw"
msgstr "Повторить рисование"

msgid "Go to the beginning of the sequence."
msgstr "Перейти к началу последовательности."

msgid "Play sequence backwards."
msgstr "Воспроизвести последовательность назад."

msgid "Go back one frame."
msgstr "Возвращайся на одну рамку."

msgid "Stop playback."
msgstr "Остановите воспроизведение."

msgid "Play sequence forwards."
msgstr "Воспроизвести последовательность вперёд."

msgid "Go to the end of the sequence."
msgstr "Перейти к концу последовательности."

msgid "Set In Point"
msgstr "Вставить в точку"

msgid "Set Out Point"
msgstr "Выделить точку"

msgid "Image zoom setting."
msgstr "Настройка изображения."

msgid ""
"\n"
"\n"
"Mousewheel to zoom in and out."
msgstr ""
"\n"
"\n"
"Мышечное колесо, чтобы увеличить вход и выход."

msgid ""
"\n"
"Alt + Right Mouse Button to zoom in and out."
msgstr ""
"\n"
"Альт + правый мышиный кнопка для увеличения входа и выхода."

msgid ""
"\n"
"\n"
"0 to 9 to zoom to a specific level."
msgstr ""
"\n"
"\n"
"От 0 до 9, чтобы увеличить до определенного уровня."

msgid "Load Directory"
msgstr "Загрузить каталог"

msgid "Reels (*.{"
msgstr "Крылья (*. {"

msgid "Images (*.{"
msgstr "Изображение (*. {"

msgid "Sessions (*."
msgstr "Сессии (*)."

msgid "All (*.{"
msgstr "Все (*. {"

msgid "Movies (*.{"
msgstr "Фильмы (*) {"

msgid "Load Image(s)"
msgstr "Загрузить изображение (фотографии)"

msgid "Load Movie or Sequence"
msgstr "Загрузить кино или последовательность"

msgid "Save OTIO timeline"
msgstr "Сохранить график OTIO"

msgid "Save Python Script"
msgstr "Сохранить скрипт Python"

msgid "Load Python Script"
msgstr "Загрузить Python Script"

msgid "LUTS (*.{"
msgstr "КОЛИЧЕСТВО (*) {"

msgid "Load LUT"
msgstr "Загрузить LUT"

msgid "Subtitles (*.{"
msgstr "Субтитры (*. {"

msgid "Load Subtitle"
msgstr "Загрузить субтитры"

msgid "Audios (*.{"
msgstr "Звуки (*. {"

msgid "Load Audio"
msgstr "Загрузить звук"

msgid "Save Single Frame"
msgstr "Сохранить единую систему"

msgid "Save Audio"
msgstr "Сохранить звук"

msgid "Save Movie or Sequence"
msgstr "Сохранить кино или последовательность"

msgid "Annotations (*.{json})"
msgstr "Аннотации (*. {json})"

msgid "Save Annotations to JSON"
msgstr "Сохранить ссылки на JOSON"

msgid "Acrobat PDF (*.{pdf})"
msgstr "Acrobat PDF (*. {pdf})"

msgid "Save Annotations to PDF"
msgstr "Сохранить ссылки на PDF"

msgid "Session"
msgstr "Сессия"

msgid "Open Session"
msgstr "Открытое заседание"

msgid "Save Session"
msgstr "Сохранить сеанс"

msgid "OCIO config (*.{"
msgstr "ОКИО-Конфигурация (*) {"

msgid "Load OCIO Config"
msgstr "Загрузить OCIO Conpig"

msgid "Default"
msgstr "По умолчанию"

msgid ""
"You have unsaved changes. Do you want to save the session before closing?"
msgstr "У вас есть несохранённые изменения. Сохранить сессию перед закрытием?"

msgid "Save"
msgstr "Сохранить"

msgid "Don't Save"
msgstr "Не сохранять"

msgid "Annotations"
msgstr "Аннотации"

msgid "Background"
msgstr "Фон"

msgid "Color"
msgstr "Цвет"

msgid "Color Area"
msgstr "Цветовая область"

msgid "Devices"
msgstr "Устройства"

msgid "Environment Map"
msgstr "Экологическая карта"

msgid "Histogram"
msgstr "Гистограмма"

msgid "Logs"
msgstr "Журналы"

msgid "Media Information"
msgstr "Информация о медиа"

msgid "NDI"
msgstr "NDI"

msgid "Python"
msgstr "Python"

msgid "Settings"
msgstr "Параметры"

msgid "USD"
msgstr "USD"

msgid "Vectorscope"
msgstr "Векторный телескоп"

msgid "Hotkeys"
msgstr "Горячие ключи"

msgid "Preferences"
msgstr "Преференции"

msgid "About"
msgstr "О том, что"

msgid "Could not open a new mrv2 instance"
msgstr "Не удалось открыть новый экземпляр mrv2"

msgid "File extension cannot be empty."
msgstr "Распространение файла не может быть пустым."

msgid "Saving audio but not with an audio extension."
msgstr "Сохранение звука, но не с аудиопродукцией."

msgid "Saving audio but current clip does not have audio."
msgstr "Сохранение аудио, но текущего клипа не имеет звука."

msgid "Saving video but with an audio extension."
msgstr "Сохранить видео, но с аудиопродукцией."

msgid "Cannot save annotations to .otio file"
msgstr "Невозможно сохранить аннотации к файлу.otio"

msgid "View/Mask"
msgstr "Вид/Маска"

msgid "OCIO/     Input Color Space"
msgstr "OCIO/     Цветовое пространство"

msgid "OCIO/     Look"
msgstr "OCIO/     Смотри."

msgid "All Monitors"
msgstr "Все мониторы"

msgid ""
"You are about to clear all annotations.  You can still undo the operation "
"right after. Do you want to continue?"
msgstr ""
"Вы собираетесь удалить все аннотации. После этого вы можете сразу отменить "
"действие. Желаете продолжить?"

msgid "Pick Color"
msgstr "Выбрать цвет"

msgid "Pick Draw Color and Alpha"
msgstr "Выберите цвет рисунка и Альфа"

msgid "Media"
msgstr "Средства массовой информации"

msgid "UI"
msgstr "Интерфейс"

msgid "Pan And Zoom"
msgstr "Пэн и Зум"

msgid "Timeline"
msgstr "Сроки"

msgid ""
"You have EDLs in the current session.  These will not be saved in the "
"session file.  Do you want to continue?"
msgstr ""
"На текущей сессии у вас есть EDL. Они не будут сохранены в файле сеанса. Вы "
"хотите продолжить?"

msgid "Edit Text Annotation"
msgstr "Изменить текст Аннотация"

msgid "No item selected"
msgstr "Не выбранный элемент"

msgid "Invalid index for add clip to timeline."
msgstr "Неверный индекс для добавления в график."

msgid "Could not get current path."
msgstr "Невозможно найти текущий путь."

msgid "EDL item '{0}' no longer loaded.  Cannot undo or redo."
msgstr ""
"Элемент EDL \" {0} больше не загружен. Не может отменить или переделать."

msgid "Could not paste {0}.  Error {1}."
msgstr "Невозможно вставить {0}. Ошибка {1}."

msgid "Could not save .otio file: {0}"
msgstr "Невозможно сохранить файл.otio: {0}"

msgid "Error saving {0}. {1}"
msgstr "Ошибка сохранения {0}. {1}"

msgid "Empty EDL file.  Not saving."
msgstr "Пустой файл EDL, не сохранённый."

msgid "Destination file is invalid."
msgstr "Файл назначения недействителен."

msgid "You can only add clips to an .otio EDL playlist."
msgstr "Вы можете добавить только клипы в плейлист EDL.otio."

msgid "Unknown media reference"
msgstr "Неизвестная ссылка на средства массовой информации"

msgid "Track #{0} - {1}"
msgstr "Дорожка # {0} - {1}"

msgid "Cannot currently concatenate an .otio file."
msgstr "В настоящее время невозможно создать файл.otio."

msgid "Cannot currently concatenate a directory."
msgstr "В настоящее время не удалось создать каталог."

msgid "Could not append video track {0}"
msgstr "Невозможно добавить видео дорожку {0}"

msgid "Could not append audio track {0}"
msgstr "Не удалось добавить звуковую дорожку {0}"

msgid "%s - Page %d"
msgstr "%s - page %d"

msgid "Frame {0} - TC: {1} - S: {2}"
msgstr "Рамка {0} - ТС: {1} - S: {2}"

msgid "Image too big.  Will save the viewport size."
msgstr "Слишком большое изображение, сохранит размер смотрового портала."

msgid "Could not read image data from view"
msgstr "Не удалось прочитать данные изображения с вида"

msgid "Voice Over/Delete"
msgstr "Озвучка/Удалить"

msgid "Audio/Clear"
msgstr "Аудио/Очистить"

msgid "Audio/Append"
msgstr "Аудио/Добавить"

msgid "Play"
msgstr "Воспроизвести"

msgid "Stop"
msgstr "Стой."

msgid "Really cancel voice over recording?"
msgstr "Действительно отменить запись озвучки?"

msgid "Record Again"
msgstr "Записать снова"

msgid "Delete"
msgstr "Исключить"

msgid "Scrub"
msgstr "Скреб"

msgid "Selection"
msgstr "Выбор"

msgid "Draw"
msgstr "Рисовать"

msgid "Erase"
msgstr "Стереть"

msgid "Circle"
msgstr "Круг"

msgid "Filled Circle"
msgstr "Заполненный круг"

msgid "Rectangle"
msgstr "Прямоугольник"

msgid "Filled Rectangle"
msgstr "Заполненный фильтр"

msgid "Arrow"
msgstr "Стрела"

msgid "Voice"
msgstr "Голос"

msgid "Rotate"
msgstr "Вращение"

msgid "Polygon"
msgstr "Полигон"

msgid "Filled Polygon"
msgstr "Заполненный многоугольник"

msgid "Trim"
msgstr "Трим"

msgid "Slip"
msgstr "Скачок"

msgid "Slide"
msgstr "Слайд"

msgid "Ripple"
msgstr "Риппл"

msgid "Roll"
msgstr "Поворачивай."

msgid "(no image)"
msgstr "(без изображения)"

msgid "Unknown action mode in "
msgstr "Неизвестный режим действия в"

msgid ""
"Cannot create an annotation here for all frames.  A current frame annotation"
" already exists."
msgstr ""
"Невозможно создать аннотацию для всех рамок. Аннотация течений уже "
"существует."

msgid ""
"Cannot create an annotation here for current frame.  An all frames "
"annotation already exists."
msgstr ""
"Невозможно создать аннотацию для текущей структуры. Аннотация всех рамок уже"
" существует."

msgid "2.35"
msgstr "2.35"

msgid "1.85"
msgstr "1.85"

msgid "1.66"
msgstr "1.66"

msgid "PMem: %<PRIu64> / %<PRIu64> MB  VMem: %<PRIu64> / %<PRIu64> MB"
msgstr "PMem: %<PRIu64> / %<PRIu64> MB  VMem: %<PRIu64> / %<PRIu64> MB"

msgid "Cache: "
msgstr "Кэш: "

msgid "    Used: %.2g of %zu Gb (%.2g %%)"
msgstr "Использовано: %.2g от %zu Gb (%.2g%%)"

msgid "    Ahead    V: % 4<PRIu64>    A: % 4<PRIu64>"
msgstr "   Впереди   V: % 4<PRIu64>    A: % 4<PRIu64>"

msgid "    Behind   V: % 4<PRIu64>    A: % 4<PRIu64>"
msgstr "      Позади V: % 4<PRIu64>    A: % 4<PRIu64>"

msgid "Edit Text"
msgstr "Изменить текст"

msgid "Invalid font for text drawing"
msgstr "Неверный шрифт для текстового рисунка"

msgid "Could not convert message to shape: "
msgstr "Невозможно преобразовать сообщение в форму:"

msgid "Cannot play - no mouse recording"
msgstr "Воспроизведение невозможно – запись с мыши отсутствует"

msgid "Cannot play - audio annotation is empty"
msgstr "Воспроизведение невозможно – аудио-аннотация пуста"

msgid "Status is not saved"
msgstr "Статус не сохранён"

msgid "Audio annotation file {0} is missing or not exists!"
msgstr "Файл аудиоаннотации {0} отсутствует или не существует!"

msgid "File/Open/Movie or Sequence"
msgstr "Файл/Открыто/Фильм или последовательность"

msgid "File/Open/With Separate Audio"
msgstr "Файл/Открыто/С отдельным звуком"

msgid "File/Open/Single Image"
msgstr "Файл/Открыто/Единый образ"

msgid "File/Open/Directory"
msgstr "Файл/Открыто/Каталог"

msgid "File/Open/Session"
msgstr "Файл/Открыто/Сессия"

msgid "File/Open/New Program Instance"
msgstr "Файл/Открыть/Новый экземпляр программы"

msgid "File/Save/Movie or Sequence"
msgstr "Файл/Сохранить/Фильм или последовательность"

msgid "File/Save/Audio"
msgstr "Файл/Сохранить/Звук"

msgid "File/Save/Single Frame"
msgstr "Файл/Сохранить/Единая основа"

msgid "File/Save/Frames to Folder"
msgstr "Файл/Сохранить/Рамки папки"

msgid "File/Save/OTIO EDL Timeline"
msgstr "Файл/Сохранить/График работы OTIO EDL"

msgid "File/Save/Annotations Only"
msgstr "Файл/Сохранить/Только аннотации"

msgid "File/Save/Annotations as JSON"
msgstr "Файл/Сохранить/Аннотации как JSON"

msgid "File/Save/PDF Document"
msgstr "Файл/Сохранить/Документ PDF"

msgid "File/Save/Session"
msgstr "Файл/Сохранить/Сессия"

msgid "File/Save/Session As"
msgstr "Файл/Сохранить/Сессия в качестве сессии"

msgid "File/Close Current"
msgstr "Файл/Закрыть текущее"

msgid "File/Close All"
msgstr "Файл/Закрыть все"

msgid "File/Recent/%s"
msgstr "Файл/Последние/%s"

msgid "File/Quit"
msgstr "Файл/Выход"

msgid "Window/Presentation"
msgstr "Окно/Представление"

msgid "Window/Full Screen"
msgstr "Окно/Полноэкранный скриншот"

msgid "Window/Float On Top"
msgstr "Окно/Поплавок сверху"

msgid "Window/Secondary"
msgstr "Окно/Средняя школа"

msgid "Window/Secondary Float On Top"
msgstr "Окно/Средняя плавка сверху"

msgid "Window/Toggle Click Through"
msgstr "Окно/Пройти через панель инструментов"

msgid "Window/More UI Transparency"
msgstr "Окно/Более прозрачный UI"

msgid "Window/Less UI Transparency"
msgstr "Окно/Менее прозрачный UI"

msgid "View/Tool Bars/Toggle Menu Bar"
msgstr "Вид/Панели инструментов/Переключить панель меню"

msgid "View/Tool Bars/Toggle Top Bar"
msgstr "Вид/Панели инструментов/Переключить верхнюю панель"

msgid "View/Tool Bars/Toggle Pixel Bar"
msgstr "Вид/Панели инструментов/Переключить панель пикселей"

msgid "View/Tool Bars/Toggle Timeline Bar"
msgstr "Вид/Панели инструментов/Переключить панель временной шкалы"

msgid "View/Tool Bars/Toggle Status Bar"
msgstr "Вид/Панели инструментов/Скриншот состояния закладки"

msgid "View/Tool Bars/Toggle Action Dock"
msgstr "Вид/Панели инструментов/Переключить панель действий"

msgid "View/Auto Frame"
msgstr "Вид/Автоматическая основа"

msgid "View/Safe Areas"
msgstr "Вид/Безопасные районы"

msgid "View/OpenEXR/Data Window"
msgstr "Вид/OpenEXR/Окно данных"

msgid "View/OpenEXR/Display Window"
msgstr "Вид/OpenEXR/Показать окно"

msgid "View/OpenEXR/Ignore Display Window"
msgstr "Вид/OpenEXR/Игнорировать окно отображения"

msgid "Panel/One Panel Only"
msgstr "Панель/Только одна группа"

msgid "Panel/"
msgstr "Панель/"

msgid "Window/"
msgstr "Окно/"

msgid "Unknown menu entry "
msgstr "Неизвестная запись меню"

msgid "Render/Color Channel"
msgstr "Редакция/Цветной канал"

msgid "Render/Red Channel"
msgstr "Редакция/Красный канал"

msgid "Render/Green Channel "
msgstr "Редакция/Зеленый канал"

msgid "Render/Blue Channel"
msgstr "Редакция/Голубой канал"

msgid "Render/Alpha Channel"
msgstr "Редакция/Альфа-канал"

msgid "Render/Lumma"
msgstr "Рендер/Лумма"

msgid "Render/Mirror X"
msgstr "Редакция/Зеркало X"

msgid "Render/Mirror Y"
msgstr "Редакция/Зеркало Y"

msgid "Render/Rotate/-90 Degrees"
msgstr "Редакция/Вращение/-90 степеней"

msgid "Render/Rotate/+90 Degrees"
msgstr "Редакция/Вращение/+90 степеней"

msgid "Render/Video Levels/From File"
msgstr "Редакция/Видеоуровни/Из файла"

msgid "Render/Video Levels/Legal Range"
msgstr "Редакция/Видеоуровни/Законный Диапазон"

msgid "Render/Video Levels/Full Range"
msgstr "Редакция/Видеоуровни/Полная дальность"

msgid "Render/Alpha Blend/None"
msgstr "Редакция/Альфа Бленд/Нет"

msgid "Render/Alpha Blend/Straight"
msgstr "Редакция/Альфа Бленд/Прямо"

msgid "Render/Alpha Blend/Premultiplied"
msgstr "Редакция/Альфа Бленд/Предмногочисленные"

msgid "Render/Minify Filter/Nearest"
msgstr "Редакция/Минимизация фильтра/Ближайший"

msgid "Render/Minify Filter/Linear"
msgstr "Редакция/Минимизация фильтра/Linear"

msgid "Render/Magnify Filter/Nearest"
msgstr "Редакция/Увеличить фильтр/Ближайший"

msgid "Render/Magnify Filter/Linear"
msgstr "Редакция/Увеличить фильтр/Linear"

msgid "Render/HDR/Auto Normalize"
msgstr "Редакция/HDR/Автонормализовать"

msgid "Render/HDR/Invalid Values"
msgstr "Редакция/HDR/Неверные значения"

msgid "Render/HDR/Ignore Chromaticities"
msgstr "Редакция/HDR/Игнорировать хроматизм"

msgid "Render/HDR Data/From File"
msgstr "Рендеринг/Данные HDR/Из файла"

msgid "Render/HDR Data/Inactive"
msgstr "Рендеринг/Данные HDR/Неактивно"

msgid "Render/HDR Data/Active"
msgstr "Рендеринг/Данные HDR/Активные"

msgid "Render/HDR/Tonemap"
msgstr "Редакция/HDR/Тональность"

msgid "Render/HDR/Gamut Mapping"
msgstr "Редакция/HDR/Сопоставление гаммы"

msgid "Playback/Stop"
msgstr "Воспроизведение/Стой."

msgid "Playback/Forwards"
msgstr "Воспроизведение/Вперёд"

msgid "Playback/Backwards"
msgstr "Воспроизведение/Назад"

msgid "Playback/Toggle Playback"
msgstr "Воспроизведение/Переключить воспроизведение"

msgid "Playback/Toggle In Point"
msgstr "Воспроизведение/Переключить начальную точку"

msgid "Playback/Toggle Out Point"
msgstr "Воспроизведение/Переключить конечную точку"

msgid "Playback/Toggle In\\/Out Otio Clip"
msgstr "Воспроизведение/Заголовок in\\/Выйти из Клипа Отио"

msgid "Playback/Loop Playback"
msgstr "Воспроизведение/Воспроизведение"

msgid "Playback/Playback Once"
msgstr "Воспроизведение/Воспроизвести один раз"

msgid "Playback/Playback Ping Pong"
msgstr "Воспроизведение/Воспроизведение Ping Pong"

msgid "Playback/Go to/Start"
msgstr "Воспроизведение/Перейти/Запуск"

msgid "Playback/Go to/End"
msgstr "Воспроизведение/Перейти/End"

msgid "Playback/Go to/Previous Frame"
msgstr "Воспроизведение/Перейти/Предыдущая основа"

msgid "Playback/Go to/Next Frame"
msgstr "Воспроизведение/Перейти/Следующая основа"

msgid "Playback/Go to/Previous Clip"
msgstr "Воспроизведение/Перейти/Предыдущий слип"

msgid "Playback/Go to/Next Clip"
msgstr "Воспроизведение/Перейти/Следующий слип"

msgid "Playback/Go to/Previous Annotation"
msgstr "Воспроизведение/Перейти/Предыдущая аннотация"

msgid "Playback/Go to/Next Annotation"
msgstr "Воспроизведение/Перейти/Следующая аннотация"

msgid "Playback/Annotation/Toggle Visible"
msgstr "Воспроизведение/Аннотация/Переключить видимость"

msgid "Playback/Annotation/Clear"
msgstr "Воспроизведение/Аннотация/Очистить"

msgid "Playback/Annotation/Clear All"
msgstr "Воспроизведение/Аннотация/Очистить все"

msgid "View/Mask/%s"
msgstr "Вид/Маска/%s"

msgid "View/Hud"
msgstr "Вид/Hud"

msgid "View/Compare/None"
msgstr "Вид/Сравнение/Нет"

msgid "View/Compare/Overlay"
msgstr "Вид/Сравнение/Оверлей"

msgid "View/Compare/Wipe"
msgstr "Вид/Сравнение/Протирка"

msgid "View/Compare/Difference"
msgstr "Вид/Сравнение/Разница"

msgid "View/Compare/Horizontal"
msgstr "Вид/Сравнение/По горизонтали"

msgid "View/Compare/Vertical"
msgstr "Вид/Сравнение/Вертикальная передача"

msgid "View/Compare/Tile"
msgstr "Вид/Сравнение/Плитка"

msgid "Timeline/Cache/Clear"
msgstr "Сроки/Кэш/Очистить"

msgid "Timeline/Cache/Update Frame"
msgstr "Сроки/Кэш/Обновить рамки"

msgid "Timeline/Editable"
msgstr "Сроки/Редакция"

msgid "Timeline/Edit Associated Clips"
msgstr "Сроки/Правка Ассоциированные Клипы"

msgid "Timeline/Frame View"
msgstr "Сроки/Рамочный вид"

msgid "Timeline/Scroll To Current Frame"
msgstr "Сроки/Свиток в текущую структуру"

msgid "Timeline/Track Info"
msgstr "Сроки/Информация о дорожке"

msgid "Timeline/Clip Info"
msgstr "Сроки/Скопировать информацию"

msgid "Timeline/Thumbnails/None"
msgstr "Сроки/Пальцы/Нет"

msgid "Timeline/Thumbnails/Small"
msgstr "Сроки/Пальцы/Маленький"

msgid "Timeline/Thumbnails/Medium"
msgstr "Сроки/Пальцы/Средняя"

msgid "Timeline/Thumbnails/Large"
msgstr "Сроки/Пальцы/Большой"

msgid "Timeline/Transitions"
msgstr "Сроки/Переходные периоды"

msgid "Timeline/Markers"
msgstr "Сроки/Маркеры"

msgid "Timeline/Visible Tracks/{0}"
msgstr "Сроки/Видимые дорожки/{0}"

msgid "Image/Next"
msgstr "Фотография/Следующий"

msgid "Image/Next Limited"
msgstr "Фотография/Следующий лимитед"

msgid "Image/Previous"
msgstr "Фотография/Предыдущий"

msgid "Image/Previous Limited"
msgstr "Фотография/Предыдущая ограниченная"

msgid "Image/Version/First"
msgstr "Фотография/Версия/Первая"

msgid "Image/Version/Last"
msgstr "Фотография/Версия/Последний"

msgid "Image/Version/Previous"
msgstr "Фотография/Версия/Предыдущий"

msgid "Image/Version/Next"
msgstr "Фотография/Версия/Следующий"

msgid "Image/Compare Mode/A"
msgstr "Фотография/Сравнить режим/A"

msgid "Image/Compare Mode/B"
msgstr "Фотография/Сравнить режим/B"

msgid "Image/Compare Mode/Wipe"
msgstr "Фотография/Сравнить режим/Промывка"

msgid "Image/Compare Mode/Overlay"
msgstr "Фотография/Сравнить режим/Накладные"

msgid "Image/Compare Mode/Difference"
msgstr "Фотография/Сравнить режим/Разница"

msgid "Image/Compare Mode/Horizontal"
msgstr "Фотография/Сравнить режим/Горизонтальный"

msgid "Image/Compare Mode/Vertical"
msgstr "Фотография/Сравнить режим/Вертикальный"

msgid "Image/Compare Mode/Tile"
msgstr "Фотография/Сравнить режим/Тяжелый"

msgid "Image/Go to/%s"
msgstr "Фотография/Перейти/%s"

msgid "Image/Compare/%s"
msgstr "Фотография/Сравнить/%s"

msgid "Edit/Frame/Cut"
msgstr "Правка/Рамки/Cut"

msgid "Edit/Frame/Copy"
msgstr "Правка/Рамки/Копировать"

msgid "Edit/Frame/Paste"
msgstr "Правка/Рамки/Вставить"

msgid "Edit/Frame/Insert"
msgstr "Правка/Рамки/Вставить"

msgid "Edit/Audio Clip/Insert"
msgstr "Правка/Аудиовизуальный скачок/Вставить"

msgid "Edit/Audio Clip/Remove"
msgstr "Правка/Аудиовизуальный скачок/Удалить"

msgid "Edit/Audio Gap/Insert"
msgstr "Правка/Пробел звука/Вставить"

msgid "Edit/Audio Gap/Remove"
msgstr "Правка/Пробел звука/Удалить"

msgid "Edit/Slice"
msgstr "Правка/Кусочек"

msgid "Edit/Remove"
msgstr "Правка/Удалить"

msgid "Edit/Undo"
msgstr "Правка/Отменить"

msgid "Edit/Redo"
msgstr "Правка/Повторить"

msgid "OCIO/Presets"
msgstr "OCIO/Presets"

msgid "OCIO/In Top Bar"
msgstr "OCIO/В топ-баре"

msgid "OCIO/Toggle"
msgstr "OCIO/Переключить"

msgid "OCIO/Current"
msgstr "OCIO/Текущая"

msgid "OCIO/         ICS: %s"
msgstr "OCIO/         ICS: %s"

msgid "OCIO/     Display: %s"
msgstr "OCIO/     Показать: %s"

msgid "OCIO/        View: %s"
msgstr "OCIO/         Вид: %s"

msgid "OCIO/  Monitor #%d Display: %s"
msgstr "OCIO/  Монитор #%d Показать: %s"

msgid "OCIO/  Monitor #%d    View: %s"
msgstr "OCIO/  Монитор #%d     Вид: %s"

msgid "OCIO/        Look: %s"
msgstr "OCIO/        Look: %s"

msgid "OCIO/        LUT: %s"
msgstr "OCIO/        LUT: %s"

msgid "OCIO/Change Current File"
msgstr "OCIO/Изменить текущий файл"

msgid "OCIO/Displays"
msgstr "OCIO/Показать"

msgid "Sync/Send/Media"
msgstr "Синхронизация/Отправить/Средства массовой информации"

msgid "Sync/Send/UI"
msgstr "Синхронизация/Отправить/UI"

msgid "Sync/Send/Pan And Zoom"
msgstr "Синхронизация/Отправить/Пэн и Зум"

msgid "Sync/Send/Color"
msgstr "Синхронизация/Отправить/Цвет"

msgid "Sync/Send/Timeline"
msgstr "Синхронизация/Отправить/Сроки"

msgid "Sync/Send/Annotations"
msgstr "Синхронизация/Отправить/Аннотации"

msgid "Sync/Send/Audio"
msgstr "Синхронизация/Отправить/Звук"

msgid "Sync/Accept/Media"
msgstr "Синхронизация/Принять/Медиа"

msgid "Sync/Accept/UI"
msgstr "Синхронизация/Принять/UI"

msgid "Sync/Accept/Pan And Zoom"
msgstr "Синхронизация/Принять/Пэн и Зум"

msgid "Sync/Accept/Color"
msgstr "Синхронизация/Принять/Цвет"

msgid "Sync/Accept/Timeline"
msgstr "Синхронизация/Принять/Сроки"

msgid "Sync/Accept/Annotations"
msgstr "Синхронизация/Принять/Аннотации"

msgid "Sync/Accept/Audio"
msgstr "Синхронизация/Принять/Звук"

msgid ""
"In '{0}' expected a function as a value or a tuple containing a Python "
"function and a string with menu options in it."
msgstr ""
"В \" {0}\" ожидается функция как значение или тюль, содержащий функцию "
"Python и строку с опциями меню."

msgid ""
"In '{0}' expected a function a tuple containing a Python function and a "
"string with menu options in it."
msgstr ""
"В'{0} ожидала функции тюльпан, содержащий функцию Python и строку с опциями "
"меню."

msgid "Help/Documentation"
msgstr "Справка/Документация"

msgid "Help/About"
msgstr "Справка/О том, что"

msgid "Monitor "
msgstr "Монитор"

msgid "Favorites"
msgstr "Любимые"

msgid "My Computer"
msgstr "Мой компьютер"

msgid "My Documents"
msgstr "Мои документы"

msgid "Desktop"
msgstr "Рабочий стол"

msgid "Home"
msgstr "Домой"

msgid "Temporary"
msgstr "Временные"

msgid "Size"
msgstr "Размер"

msgid "Date"
msgstr "Дата"

msgid "Owner"
msgstr "Владелец"

msgid "Permissions"
msgstr "Разрешения"

msgid "New Folder"
msgstr "Новая папка"

msgid "Rename"
msgstr "Переименовать"

msgid "Ok"
msgstr "ОК"

msgid "Location"
msgstr "Место проведения"

msgid "Show Hidden Files"
msgstr "Показать скрытые файлы"

msgid "File Types"
msgstr "Типы файлов"

msgid "All Files (*)"
msgstr "Все файлы (*)"

msgid "Go back one directory in the history"
msgstr "Верните один каталог в историю"

msgid "Go forward one directory in the history"
msgstr "Перейти к одному каталогу в истории"

msgid "Go to the parent directory"
msgstr "Перейти к родительскому каталогу"

msgid "Refresh this directory"
msgstr "Обновить этот каталог"

msgid "Delete file(s)"
msgstr "Удалить файл(ы)"

msgid "Create new directory"
msgstr "Создать новый каталог"

msgid "Add this directory to my favorites"
msgstr "Добавьте этот каталог к моим любимым"

msgid "Preview files"
msgstr "Просмотр файлов"

msgid "List mode"
msgstr "Режим списка"

msgid "Wide list mode"
msgstr "Режим широкого списка"

msgid "Detail mode"
msgstr "Детальный режим"

msgid ""
"Could not create directory '%s'. You may not have permission to perform this"
" operation."
msgstr ""
"Невозможно создать каталог '%s'. Вы можете не иметь разрешения на выполнение"
" этой операции."

msgid "An error occurred while trying to delete '%s'. %s"
msgstr "Произошла ошибка при попытке удалить '%s'. %s"

msgid "File '%s' already exists!"
msgstr "Файл '%s' уже существует!"

msgid "Unable to rename '%s' to '%s'"
msgstr "Невозможно переименовать '%s' в '%s'"

msgid "3GP Movie"
msgstr "3GP Фильм"

msgid "Advanced Systems Format Media"
msgstr "Формат усовершенствованных систем"

msgid "AVCHD Video"
msgstr "Видеозапись AVCHD"

msgid "AVI Movie"
msgstr "АВИ Фильм"

msgid "DIVX Movie"
msgstr "Фильм DIVX"

msgid "Digital Video"
msgstr "Цифровое видео"

msgid "Flash Movie"
msgstr "Флэш Кино"

msgid "Apple's M4V Movie"
msgstr "Фильм Apple M4V"

msgid "Matroska Movie"
msgstr "Матросское кино"

msgid "Quicktime Movie"
msgstr "Быстрое кино"

msgid "MP4 Movie"
msgstr "Фильм MP4"

msgid "MPEG Movie"
msgstr "Фильм MPEG"

msgid "MXF Movie"
msgstr "MXF Moview"

msgid "Ogg Movie"
msgstr "Огг Кино"

msgid "Ogg Video"
msgstr "Огг Видео"

msgid "OpenTimelineIO EDL"
msgstr "EDL OpenTimelineio"

msgid "OpenTimelineIO Zipped EDL"
msgstr "OpenTimelineIO Архив EDL"

msgid "Real Media Movie"
msgstr "Фильм \"Настоящие средства массовой информации\""

msgid "VOB Movie"
msgstr "Фильм VOB"

msgid "WebM Movie"
msgstr "Фильм WebM"

msgid "WMV Movie"
msgstr "Фильм WMV"

msgid "RAW Picture"
msgstr "Фотография RAW"

msgid "Bitmap Picture"
msgstr "Картинка"

msgid "Cineon Picture"
msgstr "Картина с кинеоном"

msgid "Canon Raw Picture"
msgstr "Рамка канона"

msgid "Kodak Digital Negative"
msgstr "Цифровой отрицательный Kodak"

msgid "DPX Picture"
msgstr "DРХ Иллюстрация"

msgid "EXR Picture"
msgstr "ИСПЫТАНИЕ"

msgid "GIF Picture"
msgstr "Фотография GIF"

msgid "HDRI Picture"
msgstr "Фотография ДРЧ"

msgid "JPEG Picture"
msgstr "Фото JPEG"

msgid "Softimage Picture"
msgstr "Симпатичная картинка"

msgid "Portable Network Graphics Picture"
msgstr "Картина Портативных сетей"

msgid "Portable Pixmap"
msgstr "Портативная пикс-карта"

msgid "Photoshop Picture"
msgstr "Фотошоп"

msgid "SGI Picture"
msgstr "Картина SGI"

msgid "Stereo OpenEXR Picture"
msgstr "Картина Stereo OpenEXR"

msgid "TGA Picture"
msgstr "Картина TGA"

msgid "TIFF Picture"
msgstr "Фотография TIFF"

msgid "MP3 music"
msgstr "Музыка MP3"

msgid "OGG Vorbis music"
msgstr "Музыка WGG Vorbis"

msgid "Wave music"
msgstr "Волновая музыка"

msgid "OpenUSD Asset"
msgstr "Активы с открытым капиталом"

msgid "OpenUSD Zipped Asset"
msgstr "Активы, приобретенные в рамках программы &lt; Открытое имущество &gt;"

msgid "OpenUSD Compressed Asset"
msgstr "Сжимаемый актив Open$"

msgid "OpenUSD ASCII Asset"
msgstr "Активы ASCII Open$"

msgid "Another process using the file."
msgstr "Другой процесс с использованием файла."

msgid "Jan"
msgstr "Янв"

msgid "Feb"
msgstr "Фев"

msgid "Mar"
msgstr "Map"

msgid "Apr"
msgstr "Апр"

msgid "May"
msgstr "Май"

msgid "Jun"
msgstr "Июн"

msgid "Jul"
msgstr "Июл"

msgid "Aug"
msgstr "Авг"

msgid "Sep"
msgstr "Сент"

msgid "Oct"
msgstr "Окт"

msgid "Nov"
msgstr "Нояб"

msgid "Dec"
msgstr "Дек."

msgid "Replace"
msgstr "Заменить"

msgid "Find:"
msgstr "Найти:"

msgid "Replace:"
msgstr "Заменить:"

msgid "Replace All"
msgstr "Заменить все"

msgid "Replace Next"
msgstr "Заменить следующий"

msgid "Build Environment:"
msgstr "Построить окружающую среду:"

msgid "\tDistribution: "
msgstr "\tРаспространение: "

msgid "\tDesktop Environment: "
msgstr "\tНастольная среда: "

msgid "\tKernel Info: "
msgstr "\tИнформация о ядре: "

msgid "Running Environment:"
msgstr "Регулирование окружающей среды:"

msgid "D\t\t\t\t\t=\tDecoding supported"
msgstr "D\t\t\t\t\t=\tподдерживаемое декодирование"

msgid "\tE\t\t\t\t=\tEncoding supported"
msgstr "E = поддерживаемое кодирование"

msgid "\t\tI\t\t\t=\tIntra frame-only codec"
msgstr "\t\tI\t\t\t=\tтолько коды для внутренней рамыc"

msgid "\t\t\tL\t\t=\tLossy compression"
msgstr "\t\t\tL\t\t=\tпроигрышное сжатие"

msgid "\t\t\t\tS\t=\tLossless compression"
msgstr "\t\t\t\tS\t=\tБесполезное сжатие"

msgid "With clang "
msgstr "С кланом"

msgid "With gcc "
msgstr "С gcc"

msgid "With msvc "
msgstr "С msvc"

msgid "mrv2 depends on:"
msgstr "mrv2 зависит от:"

msgid "Vendor:\t"
msgstr "Поставщик:"

msgid "Renderer:\t"
msgstr "Редактор:"

msgid "Version:\t"
msgstr "Версия:"

msgid "Max. Texture Size:\t"
msgstr "Макс. размер текстуры:"

msgid "This is a list of contributors to the mrv2 project:"
msgstr "Это список участников проекта mrv2:"

msgid "Mark an area in the image with SHIFT + the left mouse button"
msgstr "Отметьте область в образе с помощью SHIFT + левой кнопки мыши"

msgid "&Copy"
msgstr "& Копи"

msgid "Everything OK. "
msgstr "Всё в порядке."

msgid "GPU: Unknown"
msgstr "GPU: неизвестно"

msgid "Elapsed"
msgstr "Свернуто"

msgid "Remaining"
msgstr "Остальное"

msgid "FPS"
msgstr "FPS"

msgid "Undock"
msgstr "Унток"

msgid "Dock"
msgstr "Док"

msgid "Dismiss"
msgstr "Разойтись"

msgid "Drag Box"
msgstr "Драконья коробка"

msgid "Unknown type for mrvOCIOBrowser"
msgstr "Неизвестный тип mrvOCIOBrowser"

msgid "Wayland supports Float on Top only through hotkeys.  Press {0}."
msgstr "Wayland поддерживает Float on Top только через хот-ки. Нажмите {0}."

msgid ""
"Wayland does not support Float on Top.  Use your Window Manager to set a "
"hotkey for it."
msgstr ""
"Уэйланд не поддерживает Float наверху. Используй своего менеджера окна, "
"чтобы установить хижину для этого."

msgid "Session: "
msgstr "Сессия:"

msgid "No GNOME Shell Hotkey for Float On Top.  Setting it globally to '{0}'"
msgstr ""
"Нет горячей клавиши GNOME Shell для \"Плавать сверху\". Установка глобально "
"на '{0}'"

msgid ""
"This will disable events for mrv2, allowing them to pass through to windows below it.\n"
"\n"
"Give window focus to disable."
msgstr ""
"Это отключит события для Mrv2, что позволит им пройти через окна под ним.\n"
"\n"
"Сосредоточьтесь на отключении окон."

msgid "Continue"
msgstr "Продолжить"

msgid ""
"This will disable events for mrv2, allowing them to pass through to windows below it.\n"
"\n"
"Give window focus (click on the taskbar icon)\n"
"to disable."
msgstr ""
"Это отключит события для Mrv2, что позволит им пройти через окна под ним.\n"
"\n"
"Сфокусируйтесь на окне (щёлкните на пиктограмме панели задач)\n"
"отключить."

msgid "Window click through ON"
msgstr "Нажмите на окно через ВВ"

msgid "Window click through OFF"
msgstr "Окно щелчок через выключатель"

msgid "Edit/&Copy"
msgstr "Правка/Копировать"

msgid "Reset to default value"
msgstr "Перезагрузить в значение по умолчанию"

msgid "&File/&Clone"
msgstr "Файл/Клон"

msgid "&File/&Refresh Cache"
msgstr "Файл/Обновить кэш"

msgid "&Copy/&Filename"
msgstr "Копировать/Имя файла"

msgid "&Update/&Thumbnails"
msgstr "&Обновить/&Миниатюры"

msgid "&Show/In &File Manager"
msgstr "Показать/В файловом менеджере"

msgid "Maximum:"
msgstr "Максимум:"

msgid "Copy/Color"
msgstr "Копировать/Цвет"

msgid "Area"
msgstr "Область"

msgid "pixel"
msgstr "пиксель"

msgid "pixels"
msgstr "пиксели"

msgid "Maximum"
msgstr "Максимум"

msgid "Minimum"
msgstr "Минимальный"

msgid "Range"
msgstr "Диапазон"

msgid "Mean"
msgstr "Средняя"

msgid "Track #%d - %s"
msgstr "Дорожка #%d - %s"

msgid "Same Size"
msgstr "Один и тот же размер"

msgid "Half Size"
msgstr "Полуразмер"

msgid "Quarter Size"
msgstr "Размер квартала"

msgid "TV (Legal Range)"
msgstr "ТV (Законный Диапазон)"

msgid "PC (Full Range)"
msgstr "PC (полная дальность)"

msgid "BGR"
msgstr "BGR"

msgid "bt709"
msgstr "bt709"

msgid "FCC"
msgstr "FCC"

msgid "SMPTE240m"
msgstr "SMPTE240m"

msgid "bt601"
msgstr "bt601"

msgid "bt2020"
msgstr "bt2020"

msgid "unspecified"
msgstr "не указано"

msgid "reserved"
msgstr "зарезервированы"

msgid "bt470m"
msgstr "bt470m"

msgid "SMPTE170m"
msgstr "SMPTE170m"

msgid "Film"
msgstr "Фильм"

msgid "SMPTE428"
msgstr "SMPTE428"

msgid "SMPTE431"
msgstr "SMPTE431"

msgid "SMPTE432"
msgstr "SMPTE432"

msgid "EBU3213"
msgstr "EBU3213"

msgid "gamma22"
msgstr "gamma22"

msgid "gamma28"
msgstr "gamma28"

msgid "smpte240m"
msgstr "smpte240m"

msgid "linear"
msgstr "linear"

msgid "log"
msgstr "log"

msgid "logsqrt"
msgstr "logsqrt"

msgid "iec61966-2-4"
msgstr "iec61966-2-4"

msgid "bt1361"
msgstr "bt1361"

msgid "iec61966-2-1"
msgstr "iec61966-2-1"

msgid "bt2020-10"
msgstr "bt2020-10"

msgid "bt2020-12"
msgstr "bt2020-12"

msgid "bt2100"
msgstr "bt2100"

msgid "hlg"
msgstr "hlg"

msgid "Save Movie Options"
msgstr "Сохранить параметры кинематографа"

msgid "Common Settings"
msgstr "Общие параметры"

msgid "Save Annotations"
msgstr "Сохранить напоминания"

msgid ""
"Save Annotations burned into the movie or sequence.\n"
"It also allows saving OpenEXRs from an 8-bit movie and changing OpenEXR's pixel type.\n"
"\n"
"Furthermore, it allows saving A/B or Tiled comparisons and baking OCIO.\n"
"\n"
"However, it is limited to the size of your screen."
msgstr ""
"Сохранить ссылки, сожженные в фильме или последовательности.\n"
"Он также позволяет сохранить OpenEXRs из 8-битного фильма и изменить тип пикселя OpenEXR.\n"
"\n"
"Кроме того, это позволяет сохранить сопоставления A/B или Triled и выпечку OCIO.\n"
"\n"
"Однако он ограничен размером с ваш экран."

msgid "Video Options"
msgstr "Параметры видео"

msgid "Resolution"
msgstr "Резолюция"

msgid "Resolution of movie to save."
msgstr "Разрешение фильма на спасение."

msgid "Hardware Codec"
msgstr "Аппаратный кодc"

msgid "Profile"
msgstr "Профиль"

msgid "FFMpeg's Profile settings."
msgstr "Настройка профиля FFMpeg."

msgid "?"
msgstr "?"

msgid "Help on Profile"
msgstr "Помощь в изучении профиля"

msgid "Pixel Format"
msgstr "Формат пикселя"

msgid "FFMpeg's Pixel Format for the codec selected"
msgstr "Формат пикселя FFMpeg для выбранного кодека"

msgid "Help on Pixel Format"
msgstr "Справка о формате пикселя"

msgid "Preset"
msgstr "Предварительный набор"

msgid "FFMpeg's Preset setting for the codec selected."
msgstr "Предисловие FFMpeg к выбранному кодеку."

msgid "Help on Preset"
msgstr "Помощь в пресетке"

msgid "Advanced Settings"
msgstr "Дополнительные параметры"

msgid "Help on Advance Settings"
msgstr "Помощь в опережающих параметрах"

msgid "Audio Options"
msgstr "Параметры звука"

msgid "FFMpeg's Audio Codec settings."
msgstr "Аудиовизуальные коды FFMpeg."

msgid "Note that while saving with audio, the audio will not be heard."
msgstr "Обратите внимание, что, сохраняя звук, звук не будет услышан."

msgid "Help Window"
msgstr "Окно помощи"

msgid "Override"
msgstr "Превышение"

msgid "Select this to override all the parameters below."
msgstr "Выберите это, чтобы отменить все параметры ниже."

msgid "Color Range"
msgstr "Диапазон цветов"

msgid "FFMpeg's Color Range for the codec selected"
msgstr "Цветовой диапазон FFMpeg для выбранного кодаc"

msgid "FFMpeg's Color Space for the codec selected"
msgstr "Цветовое пространство FFMpeg для выбранного кодаc"

msgid "FFMpeg's Color Primaries setting for the codec selected."
msgstr "Цветовые прелюдии FFMpeg для выбранного кода."

msgid "FFMpeg's Color Transfer Function settings for the codec selected."
msgstr "Параметры функции передачи цветов FFMpeg для выбранного кода."

msgid "Profile Help"
msgstr "Справка по профилям"

msgid ""
"\n"
"  The Profile setting allows you to select\n"
"  the codec and profile for video saving.\n"
"\n"
"  Each profile has its benefits and drawbacks.\n"
"\n"
"  None - This is mpeg4 compatible with DVD movies.\n"
"  H264 - Only if mrv2 has been compiled as GPL.  One\n"
"         of the most popular codecs, but it is now\n"
"         becoming obsolete.\n"
"  ProRes - ProRes is a family of codecs developed by \n"
"           Apple.\n"
"           The Normal version strikes a balance \n"
"           between quality and file size.  \n"
"  ProRes_Proxy - Most compressed ProRes, offering the\n"
"                 smallest file size.  \n"
"                 Good for offline editing.\n"
"  ProRes_LT - More compressed than normal ProRes but \n"
"              less than Proxy.  Good for offline \n"
"              editing.\n"
"  ProRes_HQ - Less compressed then normal ProRes.  \n"
"              Often used for mastering and final \n"
"              delivery.\n"
"  ProRes_4444 - Highest quality ProRes format, \n"
"                offering full 4:4:4\n"
"                chroma sampling (color information \n"
"                for each pixel).\n"
"                Preserves the most detail and color \n"
"                accuracy, ideal for high-end workflows \n"
"                like color grading and visual effects.\n"
"                Supports alpha channels for \n"
"                compositing graphics with \n"
"                transparency.\n"
"  ProRes_XQ - Highest quality version of ProRes 4444, \n"
"              designed for high-dynamic-range (HDR) \n"
"              imagery.\n"
"  VP9 - Codec developed by Google.  High compression \n"
"        ratio.\n"
"        It supports a whole range of pixel formats to\n"
"        balance disk space vs. quality.\n"
"        Good for high-end delivery for either Web or \n"
"        online review.\n"
"  Cineform - codec developed by GoPro, that rivals \n"
"             ProRes in features, except for HDR.  \n"
"             It was discontinued in 2021, but most \n"
"             packages may support it.\n"
"             It does not compress as well as ProRes \n"
"             or VP9.\n"
"             It supports alpha channels for \n"
"             compositing graphics with transparency.\n"
"  AV1 - New generation codec which is gaining support from\n"
"        Google, Netflix and Amazon.  Compresses better than VP9 \n"
"        or H264 for the same quality but requires more computer\n"
"        resources.  Optimal for video reviews.\n"
"  HAP - RGB/A codec which is optimized for fast playback with\n"
"        CPU decoding.  It does not compress that well.\n"
"        It needs hap-alpha* presets to save alpha channel.\n"
"\n"
"  Hardware encoding is only supported on newer MacBook\n"
"  Pro with M1 or newer chips.  H264, Prores, VP9 and\n"
"  AV1 are supported or soon will be.\n"
"  "
msgstr ""
"\n"
"  Настройка Profile позволяет выбрать\n"
"  кодек и профиль для сохранения видео.\n"
"\n"
"  Каждый профиль имеет свои преимущества и недостатки.\n"
"\n"
"  None - Совместим с MPEG4 для DVD-фильмов.\n"
"  H264 - Только если mrv2 был скомпилирован с GPL. Один\n"
"         из самых популярных кодеков, но он уже\n"
"         становится устаревшим.\n"
"  ProRes - ProRes - это семейство кодеков, разработанных \n"
"           Apple.\n"
"           Обычная версия представляет собой баланс \n"
"           между качеством и размером файла.\n"
"  ProRes_Proxy - Наиболее сжатый ProRes, обеспечивающий\n"
"                 наименьший размер файла.\n"
"                 Хорош для офлайн-монтажа.\n"
"  ProRes_LT - Более сжатый, чем обычный ProRes, но \n"
"              менее сжатый, чем Proxy. Хорош для офлайн\n"
"              монтажа.\n"
"  ProRes_HQ - Менее сжатый, чем обычный ProRes.\n"
"              Часто используется для мастеринга и финальной\n"
"              доставки.\n"
"  ProRes_4444 - Кодек ProRes самого высокого качества,\n"
"                предлагающий полное 4:4:4\n"
"                хрома-сэмплирование (информация о цвете\n"
"                для каждого пикселя).\n"
"                Сохраняет наибольшее количество деталей и \n"
"                точность цвета, идеально подходит для высококачественных\n"
"                рабочих процессов, таких как цветокоррекция и визуальные эффекты.\n"
"                Поддерживает альфа-каналы для\n"
"                композитинга графики с прозрачностью.\n"
"  ProRes_XQ - Самая высокая версия ProRes 4444,\n"
"              разработанная для изображений с высоким динамическим диапазоном (HDR).\n"
"  VP9 - Кодек, разработанный Google. Высокое сжатие \n"
"        и поддержка множества форматов пикселей для\n"
"        балансировки пространства на диске и качества.\n"
"        Хорош для высококачественной доставки, как для Web, так и для\n"
"        онлайн-обзоров.\n"
"  Cineform - Кодек, разработанный GoPro, который соперничает\n"
"             с ProRes по возможностям, за исключением HDR.\n"
"             Он был прекращен в 2021 году, но большинство \n"
"             пакетов могут поддерживать его.\n"
"             Он не сжимает так хорошо, как ProRes\n"
"             или VP9.\n"
"             Поддерживает альфа-каналы для\n"
"             композитинга графики с прозрачностью.\n"
"  AV1 - Кодек нового поколения, который получает поддержку\n"
"        от Google, Netflix и Amazon. Сжимает лучше, чем VP9 \n"
"        или H264 при том же качестве, но требует больше ресурсов компьютера.\n"
"        Оптимален для видеообзоров.\n"
"  HAP - RGB/A кодек, оптимизированный для быстрой воспроизведения с\n"
"        декодированием на CPU. Не сжимает так хорошо.\n"
"        Для сохранения альфа-канала требуются пресеты hap-alpha*.\n"
"\n"
"  Аппаратное кодирование поддерживается только на новых MacBook\n"
"  Pro с чипами M1 или новее. Поддерживаются H264, Prores, VP9 и\n"
"  AV1 или будут поддерживаться в ближайшее время.\n"
"  "

msgid "Pixel Format Help"
msgstr "Справка о формате пикселя"

msgid ""
"\n"
"  The Pixel Format specifies how the video is encoded in the\n"
"  file.  Each codec and profile has a number of pixel formats \n"
"  it supports.\n"
"  There are two main types of pixel formats supported:\n"
"\n"
"      - YUV (Luminance, Cr, Cb)\n"
"      - BGR (RGB with reversed channels)\n"
"      - RGB\n"
"\n"
"  In addition, some codecs support alpha channel (transparency),\n"
"  like BGRA.\n"
"\n"
"  The other element of the codec is the 'P' which indicates the\n"
"  channels are stored in planar order, instead of each component\n"
"  interleaved.\n"
"\n"
"  Finally, the number in the pixel format name indicates the\n"
"  number of bits the pixel format uses to encode.  \n"
"  Normal values for that are 8, 10, 12 and 16.\n"
"\n"
"  "
msgstr ""
"\n"
"Формат Pixel указывает, как видео кодируется в\n"
"Файл. Каждый кодек и профиль имеют несколько форматов пикселей.\n"
"Он поддерживает.\n"
"Существует два основных типа форматов пикселя:\n"
"\n"
"       - YUV (уровень, Cr, Cb)\n"
"       - BGR (RGB с обратными каналами)\n"
"       - RGB\n"
"\n"
"Кроме того, некоторые кодеки поддерживают альфа-канал (транспарентность),\n"
"Как БГРА.\n"
"\n"
"Другим элементом кода является \"P\", который указывает на то, что\n"
"Каналы хранятся в плановом порядке, а не в каждом элементе\n"
"Взаимно.\n"
"\n"
"И наконец, число в имени формата пикселя указывает на\n"
"Количество бит, используемых форматом пикселя для кодирования.\n"
"Нормальные значения для этого составляют 8, 10, 12 и 16.\n"
"\n"
"  "

msgid "Preset Help"
msgstr "Помощь по пресетам"

msgid ""
"\n"
"\n"
"  The Preset setting allows you to store and pass\n"
"  flags to FFmpeg (the video engine that mrv2 uses) to \n"
"  easily control the quality and size of the video besides\n"
"  the pixel format.\n"
"\n"
"  When choosing the quality you should set in this order:\n"
"    - Profile\n"
"    - Pixel Format\n"
"    - Preset\n"
"\n"
"  The preset files are stored in the presets/ directory of the \n"
"  mrv2 install but you can configure the directory by using the\n"
"  environment variable $STUDIOPATH/presets.\n"
"\n"
"  The naming of the files is the name of the profile-preset.pst.\n"
"\n"
"  The format is very simple, with comments and colon separated \n"
"  options.\n"
"  "
msgstr ""
"\n"
"\n"
"  Настройка Preset позволяет сохранять и передавать\n"
"  флаги в FFmpeg (видеодвижок, используемый mrv2), чтобы\n"
"  легко управлять качеством и размером видео, помимо\n"
"  формата пикселей.\n"
"\n"
"  При выборе качества следует установить параметры в следующем порядке:\n"
"    - Профиль\n"
"    - Формат пикселей\n"
"    - Preset\n"
"\n"
"  Файлы пресетов хранятся в директории presets/ установки \n"
"  mrv2, но вы можете настроить директорию, используя переменную\n"
"  окружения $STUDIOPATH/presets.\n"
"\n"
"  Имена файлов имеют формат profile-preset.pst.\n"
"\n"
"  Формат очень простой, с комментариями и параметрами, разделенными\n"
"  двоеточием.\n"
"  "

msgid "Advanced Settings Help"
msgstr "Усовершенствованные параметры Справка"

msgid ""
"\n"
"\n"
"  The Advanced Settings allows you store \n"
"  metadata in the movie file to determine where \n"
"  and how it was created.  Useful to indicate, \n"
"  for example, if a set of 8-bit images were \n"
"  bt709 or some other color space.\n"
"\n"
"  If you don't know what those settings do, \n"
"  DON'T MESS WITH THEM!\n"
"  "
msgstr ""
"\n"
"\n"
"Дополнительные параметры позволяют хранить\n"
"Метаданные в файле фильма для определения места\n"
"и как она была сотворена, и она была полезной для того, чтобы видеть,\n"
"например, если набор из 8-битных изображений\n"
"bt709 или какое-то другое цветовое пространство.\n"
"\n"
"Если ты не знаешь, что делают эти настройки,\n"
"Не думай об этом!\n"
"  "

msgid "1/9"
msgstr "1/9"

msgid "1/8"
msgstr "1/8"

msgid "1/7"
msgstr "1/7"

msgid "1/6"
msgstr "1/6"

msgid "1/5"
msgstr "1/5"

msgid "1/4"
msgstr "1/4"

msgid "1/3"
msgstr "1/3"

msgid "1/2"
msgstr "1/2"

msgid "x1"
msgstr "x1"

msgid "x2"
msgstr "x2"

msgid "x3"
msgstr "x3"

msgid "x4"
msgstr "x4"

msgid "x5"
msgstr "x5"

msgid "x6"
msgstr "x6"

msgid "x7"
msgstr "x7"

msgid "x8"
msgstr "x8"

msgid "x9"
msgstr "x9"

msgid "FIT"
msgstr "FIT"

msgid "RGBA"
msgstr "РГБ"

msgid "Hex"
msgstr "Hex"

msgid "8bit"
msgstr "8 бит"

msgid "HSV"
msgstr "HSV"

msgid "HSL"
msgstr "HSL"

msgid "XYZ CIE XYZ"
msgstr "XYZ CIE XYZ"

msgid "xyY CIE xyY"
msgstr "xyY CIE xyy"

msgid "Lab CIELAB (L*a*b*)"
msgstr "Лаборатория CIELAB (L*a*b*)"

msgid "Luv CIELUV (L*u*v*)"
msgstr "Luv CIELUV (L*u*v*)"

msgid "YUV (Analog PAL)"
msgstr "YUV (Analog PAL)"

msgid "YDbDr (Analog SECAM/PAL-N)"
msgstr "YDbDr (Analog SECAM)/ПАЛ-Н)"

msgid "YIQ (Analog NTSC)"
msgstr "YIQ (Analog NTSC)"

msgid "ITU-601 (Digital PAL/NTSC YCbCr)"
msgstr "МСЭ-601 (Дигнальный ПАЛ)/NTSC YCbCr)"

msgid "ITU-709 (Digital HDTV YCbCr)"
msgstr "МСЭ-709 (Дигинальный HDTV YCbCr)"

msgid "Full"
msgstr "Полный"

msgid "Original"
msgstr "Оригинал"

msgid "Y (Luminance)"
msgstr "Y (муниципалитет)"

msgid "Y' (Lumma)"
msgstr "Y' (Лумма)"

msgid "L (Lightness)"
msgstr "L (светлость)"

msgid "XY"
msgstr "XY"

msgid "Image coordinate of pixel under mouse."
msgstr "Координаты изображения пикселя под мышью."

msgid ""
"Switch RGBA display between floating point, hexadecimal (0..0xff) and "
"decimal (0..255)."
msgstr ""
"Переключить дисплей RGBA между плавающей точкой, гексадековым (0,0xff) и "
"десятичным (0,255)."

msgid "Red value of image pixel under mouse."
msgstr "Красное значение пикселя изображения под мышью."

msgid "Green value of image pixel under mouse."
msgstr "Зеленое значение пикселя изображения под мышью."

msgid "Blue value of image pixel under mouse."
msgstr "Синее значение пикселя изображения под мышью."

msgid "Alpha value of image pixel under mouse."
msgstr "Альфа-значение пикселя изображения под мышью."

msgid "8-bit sample of image pixel under mouse."
msgstr "8-битный образец пикселя изображения под мышью."

msgid ""
"Switch pixel color space information display for the pixel under the cursor."
msgstr "Переключить цветную информацию для пикселя под курсором."

msgid "Hue value of image pixel under mouse."
msgstr "Жесткое значение пикселя изображения под мышью."

msgid "Saturation value of image pixel under mouse."
msgstr "Значение насыщения пикселя изображения под мышью."

msgid "Value (Intensity) of image pixel under mouse."
msgstr "Значение (интенсивность) пикселя изображения под мышью."

msgid "F"
msgstr "F"

msgid ""
"Displays:\n"
"* Full Pixel Values (Gamma, Gain and LUT)\n"
"* Original (No Gamma, No Gain, No Lut)"
msgstr ""
"Показать:\n"
"* Полные пиксельные значения (гамма, прибыль и LUT)\n"
"* Оригинал (Нет гаммы, нет гонорара, нет лута)"

msgid "Y"
msgstr "Y"

msgid ""
"Switch brightness calculation.\n"
"Y (Luminance) is the pixel value according to Rec709:\n"
"      Y = 0.2126 R + 0.7152 G + 0.0722 B\n"
"Y' (Lumma) is the weighted pixel value according to:\n"
"      Y' = ( R + G + B ) / 3.0\n"
"L (Lightness) is the human perception of luminance of the image which is non linear.\n"
"According to CIE No.15.2:\n"
"      L = (116 * Y ^ 1/3 - 16) / 100\n"
"A pixel of Y = 0.18 (L = 0.5) will appear about half as bright as Y = L = 1.0 (white)."
msgstr ""
"Переключение расчета яркости.\n"
"Y (Люминанс) — это значение пикселя согласно Rec709:\n"
"      Y = 0.2126 R + 0.7152 G + 0.0722 B\n"
"Y' (Люма) — это взвешенное значение пикселя согласно:\n"
"      Y' = ( R + G + B ) / 3.0\n"
"L (Светлота) — это восприятие яркости изображения человеком, которое нелинейно.\n"
"Согласно CIE No.15.2:\n"
"      L = (116 * Y ^ 1/3 - 16) / 100\n"
"Пиксель с Y = 0.18 (L = 0.5) будет казаться примерно в два раза темнее, чем пиксель с Y = L = 1.0 (белый)."

msgid "Luminance of image pixel under mouse."
msgstr "Яркость пикселя изображения под мышью."

msgid "Seconds"
msgstr "Секунды"

msgid "Timecode"
msgstr "Код времени"

msgid "120"
msgstr "120"

msgid "60"
msgstr "60"

msgid "59.94"
msgstr "59,94"

msgid "50"
msgstr "50"

msgid "48"
msgstr "48"

msgid "47.952"
msgstr "47,952"

msgid "30"
msgstr "30"

msgid "29.976"
msgstr "29,976"

msgid "25"
msgstr "25"

msgid "24"
msgstr "24"

msgid "23.976"
msgstr "23,976"

msgid "15"
msgstr "15"

msgid "14.988"
msgstr "14,988"

msgid "12.5"
msgstr "12,5"

msgid "12"
msgstr "12"

msgid "11.988"
msgstr "11,988"

msgid "F:"
msgstr "F:"

msgid "Switch between Frame, Seconds and Timecode display"
msgstr "Переключение между рамками, секундами и отображением кода времени"

msgid "Current frame."
msgstr "Текущая структура."

msgid "@|<"
msgstr "@|<"

msgid "@<"
msgstr "@<"

msgid "@<|"
msgstr "@<|"

msgid "@||"
msgstr "@||"

msgid "@|>"
msgstr "@|>"

msgid "Advance one frame."
msgstr "Запустить одну рамку."

msgid "@>"
msgstr "@>"

msgid "Play sequence forward."
msgstr "Воспроизвести последовательность вперёд."

msgid "@>|"
msgstr "@>|"

msgid "Looping mode (Loop, Once, Ping-Pong)"
msgstr "Режим растяжки (Loop, один раз, Ping-Pong)"

msgid "Some default frame rate settings."
msgstr "Некоторые параметры рейтинга по умолчанию."

msgid "Allows you to adjust frame rate playback."
msgstr "Позволяет вам отрегулировать рамку."

msgid "Mute audio or switch audio tracks with the right mouse button."
msgstr ""
"Выключите аудио- или переключайте звуковые дорожки с правильной кнопкой "
"мыши."

msgid "Audio Volume"
msgstr "Звуковой объем"

msgid "S"
msgstr "S"

msgid "Allows you to set starting frame for timeline."
msgstr "Позволяет вам установить хронологию."

msgid "E"
msgstr "E"

msgid "Allows you to set the ending frame for timeline."
msgstr "Позволяет вам установить конечный график."

msgid "mrv2"
msgstr "mrv2"

msgid "MenuBar"
msgstr "Меню"

msgid "Edit"
msgstr "Правка"

msgid "Fit Window to Image"
msgstr "Подключить окно к картинке"

msgid "TopBar"
msgstr "Верхний пузырь"

msgid "Layers"
msgstr "Слои"

msgid "Exposure, Saturation, and Gamma"
msgstr "Воздействие, насыщение и гамма"

msgid "Exposure and Gain"
msgstr "Воздействие и прибыль"

msgid "Exposure"
msgstr "Воздействие"

msgid "f/8"
msgstr "f/8"

msgid "Toggle gain between 1 and the previous setting."
msgstr "Накопление лома между 1 и предыдущей настройкой."

msgid "Gain"
msgstr "Прибыль"

msgid "Gain image value.  A simple multiplier of the image pixel values."
msgstr ""
"Получите значение изображения. Простое умножение значений пикселя "
"изображения."

msgid "Toggle Saturation between current and previous setting."
msgstr "Настройка между текущей и предыдущей настройками."

msgid "Saturation Input"
msgstr "Вход в насыщение"

msgid "Saturation value."
msgstr "Значимость насыщения."

msgid "Toggle gamma between 1 and the previous setting."
msgstr "Настроить гамма между 1 и предыдущей настройкой."

msgid "Gamma Input"
msgstr "Вход Gamma"

msgid ""
"Allows you to adjust gamma curve for display.\n"
"Value is:  pow( 2, 1/x );"
msgstr ""
"Позволит вам отрегулировать гамма-изгиб для показа.\n"
"Значение: pow( 2, 1/x);"

msgid "ICS, View, Look"
msgstr "ICS, вид, смотри."

msgid "Input Color Space"
msgstr "Цветовое пространство"

msgid "OCIO input color space for the image"
msgstr "Цветовое пространство OCIO для изображения"

msgid "View"
msgstr "Вид"

msgid "OCIO Display/View"
msgstr "Выставка OCIO/Вид"

msgid "Look"
msgstr "Смотри."

msgid "OCIO Looks"
msgstr "OCIO выглядит"

msgid "TileGroup"
msgstr "Группа TileGroup"

msgid "Polygon Tool."
msgstr "Многоугольник."

msgid "Opacity of pen stroke"
msgstr "Непрозрачность ручного инсульта"

msgid "Switch Colors"
msgstr "Переключить цвета"

msgid "Old Color Used.  Click on the Arrow to alternate."
msgstr "Старый цвет использован. Нажмите Стрела на альтернативную."

msgid "Undo Last Shape Drawn in Current Frame."
msgstr "Отменить последнюю форму в текущей системе."

msgid "Redo Previous Shape Drawn in Current Frame."
msgstr "Редо Предыдущая Шейп Драген в текущей системе."

msgid "DockGroup"
msgstr "Докгруппа"

msgid "BottomBar"
msgstr "Нижний пузырь"

msgid "PixelBar"
msgstr "Pixel Bar"

msgid "StatusBar"
msgstr "Строка статуса"

msgid "Current tool being used."
msgstr "Используется текущий инструмент."

msgid "Half"
msgstr "Половина"

msgid "Float"
msgstr "Число с плавающей точкой"

msgid "Data Window"
msgstr "Окно данных"

msgid "Display Window"
msgstr "Показать окно"

msgid "Save Image Options"
msgstr "Сохранить параметры изображения"

msgid "Annotation Frames Only"
msgstr "Только аннотационные рамки"

msgid "Save only the annotation frames, not the whole sequence."
msgstr "Сохранить только аннотационные рамки, а не всю последовательность."

msgid "OpenEXR Options"
msgstr "Параметры OpenEXR"

msgid "OpenEXR's Compression Type"
msgstr "Тип сжатия OpenEXR"

msgid "Pixel Type"
msgstr "Тип пикселя"

msgid "OpenEXR's Pixel Type"
msgstr "Тип пикселя OpenEXR"

msgid "ZIP Compression"
msgstr "ZIP Компрессия"

msgid "DWA Compression"
msgstr "DWA - подавление"

msgid "Contents"
msgstr "Содержимое"

msgid "OpenEXR's Contents to Save"
msgstr "Содержимое OpenEXR для сохранения"

msgid "0.00 None"
msgstr "0,00 Нет"

msgid "1.00 Square"
msgstr "1,00 Квадрат"

msgid "1.19 Movietone"
msgstr "1,19 Мовитоне"

msgid "1.37 Academy (Full Frame)"
msgstr "1,37 Академия (полная основа)"

msgid "1.50 Still Photo"
msgstr "1,50 Фотография все еще"

msgid "1.56 STV - HDTV (14:9)"
msgstr "1,56 СЦВ - ХДТВ (14:9)"

msgid "1.66 European Widescreen"
msgstr "1,66 Европейское широкоэкранное стекло"

msgid "1.77 HDTV (16:9)"
msgstr "1,77 HDTV (16:9)"

msgid "1.85 Widescreen (3-perf)"
msgstr "1,85 Широкий экран (3-перф)"

msgid "2.00 Univisium"
msgstr "2,00 Университет"

msgid "2.10 VistaVision"
msgstr "2,10 Виставидение"

msgid "2.20 70mm"
msgstr "2,20 70 мм"

msgid "2.35 CinemaScope (old 2.35)"
msgstr "2,35 Кассета кинематографа (прежний пункт 2,35)"

msgid "2.39 Panavision (new 2.35)"
msgstr "2,39 Панавидение (новый пункт 2,35)"

msgid "4.00 Polyvision"
msgstr "4,00 Поливидитория"

msgid "Slow"
msgstr "Медленно"

msgid "Medium"
msgstr "Средняя"

msgid "Fast"
msgstr "Быстрая"

msgid "Ignore"
msgstr "Игнорировать"

msgid "Apply"
msgstr "Применить"

msgid "From File"
msgstr "Из файла"

msgid "Inactive"
msgstr "Неактивно"

msgid "Active"
msgstr "Активные"

msgid "ST2094_40"
msgstr "ST2094_40"

msgid "ST2094_10"
msgstr "ST2094_10"

msgid "Clip"
msgstr "Обрезка"

msgid "BT2390"
msgstr "BT2390"

msgid "BT2446A"
msgstr "BT2446A"

msgid "Spline"
msgstr "Сплайн"

msgid "Reinhard"
msgstr "Рейнхард"

msgid "Mobius"
msgstr "Мёбиус"

msgid "Hable"
msgstr "Hable"

msgid "Linear Light"
msgstr "Линейный свет"

msgid "Auto"
msgstr "Автоматически"

msgid "Perceptual"
msgstr "Перцепционный"

msgid "Relative"
msgstr "Относительный"

msgid "Absolute"
msgstr "Абсолютный"

msgid "Desaturate"
msgstr "Уменьшить насыщенность"

msgid "Darken"
msgstr "Затемнить"

msgid "Highlight"
msgstr "Выделить"

msgid "base"
msgstr "base"

msgid "plastic"
msgstr "plastic"

msgid "gtk+"
msgstr "gtk+"

msgid "gleam"
msgstr "Сияние"

msgid "oxy"
msgstr "oxy"

msgid "Float Values"
msgstr "Значения поплавка"

msgid "Hex Values"
msgstr "Значения гекса"

msgid "8-bit Values"
msgstr "8-битные значения"

msgid "Full Lut, Gamma and Gain"
msgstr "Полная лута, гамма и прибыль"

msgid "Original without Gamma, Gain or Lut"
msgstr "Оригинал без гаммы, гонорара или люта"

msgid "CIE XYZ"
msgstr "CIE XYZ"

msgid "CIE xyY"
msgstr "CIE xyY"

msgid "Full Range"
msgstr "Полная дальность"

msgid "Legal Range"
msgstr "Законный Диапазон"

msgid "Straight"
msgstr "Прямо"

msgid "Premultiplied"
msgstr "Предмногочисленные"

msgid "Nearest"
msgstr "Ближайший"

msgid "Small"
msgstr "Маленький"

msgid "Large"
msgstr "Большой"

msgid "OpenGL only"
msgstr "Только OpenGL"

msgid "Vulkan and OpenGL"
msgstr "Vulkan и OpenGL"

msgid "29.97"
msgstr "29,97"

msgid "14.985"
msgstr "14,985"

msgid "Loop"
msgstr "Лоп"

msgid "Ping Pong"
msgstr "Пинг Понг"

msgid "Button"
msgstr "Кнопка"

msgid "Video Only"
msgstr "Только видео"

msgid "Video and Audio"
msgstr "Видео и аудио"

msgid "CG"
msgstr "CG"

msgid "Studio"
msgstr "Studio"

msgid "Black Frame"
msgstr "Черная основа"

msgid "Repeat  Frame"
msgstr "Повторить"

msgid "Scratched  Frame"
msgstr "Сломанная основа"

msgid "Always"
msgstr "Всегда"

msgid "Presentation Mode"
msgstr "Режим отображения"

msgid "Automatic"
msgstr "Автоматическое"

msgid "Half Float"
msgstr "Половина поплавка"

msgid "Full Float (Accurate)"
msgstr "Полный поплавок (аккурат)"

msgid "GPU 0"
msgstr "GPU 0"

msgid "Normal"
msgstr "Обычный"

msgid "X 2"
msgstr "× 2"

msgid "X 3"
msgstr "× 3"

msgid "X 4"
msgstr "× 4"

msgid "Do Nothing"
msgstr "Ничего не делай"

msgid "Open Logs on Dock"
msgstr "Открыть журнал на доке"

msgid "Open Logs on Window"
msgstr "Открыть журналы на окне"

msgid "On Demand From Help Menu"
msgstr "По запросу из меню Справка"

msgid "At Start Up"
msgstr "На старте"

msgid ""
"This will reset all your preferences to their default values.  Are you sure "
"you want to continue?"
msgstr ""
"Это перезагрузит все ваши предпочтения к их нормальным значениям. Вы "
"уверены, что хотите продолжить?"

msgid "User Interface"
msgstr "Интерфэйс пользователя"

msgid "Window Behavior"
msgstr "Поведение окна"

msgid "Always on Top"
msgstr "Всегда на вершине"

msgid ""
"When selected, mrv2's window will always show up on top of other windows on "
"the desktop."
msgstr ""
"Когда будет выбрано окно mrv2, оно всегда будет появляться на верхушке "
"других окон на рабочем столе."

msgid "Secondary on Top"
msgstr "Средняя школа наверху"

msgid "Single Instance"
msgstr "Единовременные случаи"

msgid ""
"When selected, only a single mrv2 instance is allowed.\n"
"If you try to open several mrv2s with different images, all these images will be sent to the already open mrv2."
msgstr ""
"При выборе допускается только один случай mrv2.\n"
"Если вы попытаетесь открыть несколько mrv2 с различными изображениями, все эти изображения будут отправлены на уже открытый mrv2."

msgid "Auto Refit Image"
msgstr "Автомобильная модификация изображения"

msgid ""
"When selected, mrv2 will apply a fit image operation on each video played.  "
"This effectively means the video will be resized automatically based on the "
"size of the window."
msgstr ""
"При выборе, mrv2 будет применять на каждом проигрываемом видео операцию "
"подходящего изображения. Это фактически означает, что видео будет умножаться"
" автоматически, исходя из размера окна."

msgid "Raise on Enter"
msgstr "Подняться на входе"

msgid ""
"When selected, mrv2 will raise the window to the front once you enter the "
"view window."
msgstr ""
"При выборе mrv2 поднимет окно вперед, как только вы войдете в окно "
"просмотра."

msgid "When selected, mrv2 will resize its window to the first image."
msgstr "При выборе mrv2 перестроит окно на первое изображение."

msgid "Fullscreen"
msgstr "Полноэкранный экран"

msgid "When selected, mrv2 will start in full screen mode."
msgstr "При выборе mrv2 начнется в режиме полного экрана."

msgid "Presentation"
msgstr "Представление"

msgid "When selected, mrv2 will start in presentation mode."
msgstr "При выборе mrv2 начнется в режиме презентации."

msgid "Maximized"
msgstr "Максимизация"

msgid "When selected, mrv2 will start in a maximized window."
msgstr "При выборе mrv2 начнётся в максимальном окне."

msgid "UI Elements"
msgstr "Элементы UI"

msgid "Menu Bar"
msgstr "Панель меню"

msgid "When selected, mrv2 will start with the menu bar already shown."
msgstr "При выборе mrv2 начнётся с уже показанной панели меню."

msgid "Topbar"
msgstr "Топбар"

msgid ""
"When selected, mrv2 will start with its channel, gain, gamma toolbar "
"visible."
msgstr ""
"При выборе mrv2 начнётся с своего канала, выиграет, гамма будет видна."

msgid "Pixel Toolbar"
msgstr "Панель пикселя"

msgid "When selected, mrv2 will start with the pixel toolbar shown."
msgstr "При выборе mrv2 начнётся с показанной панели инструментов пикселя."

msgid "When selected, mrv2 will start with the timeline shown."
msgstr "Когда будет выбрана, mrv2 начнётся с показываемой временной линии."

msgid "Status Bar"
msgstr "Строка статуса"

msgid "When selected, mrv2 will start with the status bar visible."
msgstr "При выборе mrv2 начинается с видимого стержня состояния."

msgid "macOS Menus"
msgstr "Меню MacOS"

msgid ""
"This is a macOS setting only.  When selected the menus will appear on the "
"system toolbar instead of the mrv2 toolbar."
msgstr ""
"Это только macOS. При выборе меню появится на панели инструментов системы, а"
" не на панели инструментов mrv2."

msgid "Tool Dock"
msgstr "Панель инструментов"

msgid "When selected, mrv2 will start with the action tool dock already open."
msgstr "Когда будет выбрана, mrv2 начнётся с уже открытой доки."

msgid "Only One Panel"
msgstr "Только одна группа"

msgid ""
"When selected, mrv2 will start with the only one panel option selected."
msgstr "При выборе mrv2 начнётся с единственного выбранного варианта панели."

msgid "View Window"
msgstr "Вид Окно"

msgid "Defaults"
msgstr "Погрешности"

msgid "Sets the default gain when mrv2 starts."
msgstr "Устанавливает выигрыш по умолчанию, когда начинается mrv2."

msgid "Sets the default gamma when mrv2 starts."
msgstr "Устанавливает гамма по умолчанию, когда начинается mrv2."

msgid "Crop"
msgstr "Урожай"

msgid "Allows you to select a standard cropping area around image."
msgstr ""
"Позволяет вам выбрать стандартную зону сбора урожая вокруг изображения."

msgid "Auto Frame"
msgstr "Автоматическая основа"

msgid "When this is on, View/Auto Frame will be active."
msgstr "Когда это будет включено, будет активно работать View/Auto Frame."

msgid "Safe Areas"
msgstr "Безопасные районы"

msgid "When mrv2 starts, the safe area display will be active by default."
msgstr "При запуске mrv2 дисплей безопасности будет активирован по умолчанию."

msgid "OCIO in Top Bar"
msgstr "OCIO в топ-баре"

msgid ""
"When mrv2 starts, OCIO should start in the top bar instead of color "
"adjustments."
msgstr ""
"Когда начинается mrv2, OCIO должна начинаться в верхнем стержне вместо "
"цветовой корректировки."

msgid "Zoom Speed"
msgstr "Скорость увеличения"

msgid "HUD"
msgstr "HUD"

msgid ""
"This area specifies which elements should be shown as a HUD overlay on the "
"view screen."
msgstr ""
"В этой области указывается, какие элементы следует показывать в виде "
"накладки HUD на экране обзора."

msgid "Frame"
msgstr "Рамки"

msgid "Frame Range"
msgstr "Диапазон"

msgid "Frame Count"
msgstr "Графический подсчет"

msgid "Memory"
msgstr "Память"

msgid "Attributes"
msgstr "Атрибуты"

msgid "File Requester"
msgstr "Запрашиватель файла"

msgid "Single Click to Travel Drawers"
msgstr "Один щёлкните к рисункам путешествий"

msgid ""
"When using mrv2's file chooser, a single click on a folder will open it."
msgstr "При использовании выбора файла mrv2 его откроет один щелчок на папке."

msgid "Thumbnails Active"
msgstr "Активированные пальцы"

msgid "Show thumbnails for known files."
msgstr "Показать пальцы для известных файлов."

msgid "USD Thumbnails"
msgstr "Памфотные пули в долл. США"

msgid "Show Thumbnails for USD files (can be slow if they are big)"
msgstr ""
"Показать пальцы для файлов в долларах США (может быть медленно, если они "
"большие)"

msgid "Use Native File Chooser"
msgstr "Использовать выбранный файл"

msgid ""
"If selected, the natlve file chooser will be used.  If unselected, mrv2's "
"standard file chooser will be used."
msgstr ""
"Если выбрано, будет использован выбравший файл natlve. В случае невыбранного"
" будет использован выбранный стандартный файл mrv2."

msgid "Fonts"
msgstr "Шрифты"

msgid "Menus"
msgstr "Меню"

msgid "Sets the font to use in menus."
msgstr "Устанавливает шрифт для использования в меню."

msgid "Panels"
msgstr "Таблицы"

msgid "Sets the font to use in panels. (Not yet working)"
msgstr "Устанавливает шрифт для использования в панелях. (Еще не работает)"

msgid "HDR"
msgstr "HDR"

msgid "Chromaticities"
msgstr "Хроматичности"

msgid "HDR Data"
msgstr "Данные HDR"

msgid "Tonemap Algorithm"
msgstr "Алгоритм тоновой карты"

msgid "Gamut Mapping"
msgstr "Маппинг цветового охвата"

msgid "Language and Colors"
msgstr "Язык и цвета"

msgid "Scheme"
msgstr "Схема"

msgid "Color Theme"
msgstr "Цветовая тема"

msgid "Reload Theme"
msgstr "Перезагрузить тему"

msgid ""
"Reload color theme from mrv2.colors file again to refresh change in colors"
msgstr ""
"Перезагрузить цветную тему из файла mrv2.colors снова для обновления "
"изменения цвета"

msgid "Selects the background color of areas outside the current image."
msgstr "Выберите цвет фона участков вне текущего изображения."

msgid "Text Overlay"
msgstr "Текстовая накладка"

msgid "Selects the color of text overlays printed over the current image."
msgstr "Выберите цвет текстовых накладок, напечатанных по текущему снимку."

msgid "Selects the color of the selection rectangle over the current image."
msgstr ""
"Выберите цвет выбранного прямоугольника по отношению к текущему снимку."

msgid "Selects the color of HUD overlays."
msgstr "Выберите цвет накладок HUD."

msgid "RGBA Display"
msgstr "Показать RGBA"

msgid "Pixel Values"
msgstr "Значения пикселя"

msgid "Secondary Display"
msgstr "Вторичное отображение"

msgid "Luminance"
msgstr "Освещение"

msgid "Positioning"
msgstr "Расположение"

msgid "Always Save on Exit"
msgstr "Всегда сохранять в выходе"

msgid ""
"When this option is set, mrv2 will save its position and size upon exiting "
"the program."
msgstr ""
"Когда эта опция установлена, mrv2 сохранит свое положение и размер при "
"выходе из программы."

msgid "Fixed Position"
msgstr "Стационарное положение"

msgid ""
"When this option is set, mrv2 will open in the position you set here (except"
" if the window goes out of the Desktop).  If Always Save on Exit is on, the "
"values are recakculated upon exiting the program."
msgstr ""
"Когда эта опция установлена, mrv2 будет открыта в положении, которое вы "
"установили здесь (за исключением того, что окно выходит из рабочего стола). "
"Если всегда включён вход на входе, значения выстраиваются при выходе из "
"программы."

msgid "X:"
msgstr "X:"

msgid "Y:"
msgstr "Y:"

msgid "Fixed Size"
msgstr "Фиксированный размер"

msgid ""
"When this option is on, mrv2 will always open to the size you set in W and "
"H.  If Always Save on Exit is on, the values are recalculated upon exiting "
"the program."
msgstr ""
"Когда эта опция включена, mrv2 всегда будет открыта для размера, "
"установленного в W и H. Если всегда сохранить на выходе, значения "
"пересчитываются при выходе из программы."

msgid "W:"
msgstr "W:"

msgid "H:"
msgstr "H:"

msgid "Take Current Window Values"
msgstr "Воспользуйтесь текущими значениями окна"

msgid ""
"Fills the Fixed Position and and Fixed Size values with the current values "
"of the viewer.  Remember to also check the boxes for Fixed Position and/or "
"Fixed Size depending what you want to save."
msgstr ""
"Fills the Fixed Position and Fixed Size values with the current values of "
"the viewer. Remember to also check the boxes for Fixed Position and/or Fixed"
" Size depending what you want to save."

msgid "Render"
msgstr "Редакция"

msgid "Alpha Blend"
msgstr "Альфа Бленд"

msgid "Minify Filter"
msgstr "Минимизация фильтра"

msgid "Magnify Filter"
msgstr "Увеличить фильтр"

msgid "Thumbnails"
msgstr "Пальцы"

msgid "Edit Viewport"
msgstr "Правка Просмотра"

msgid "How to display timeline thumbnails by default."
msgstr "Как отображать хронологию ногтей по умолчанию."

msgid "Preview Thumbnails above Timeline"
msgstr "Просмотр миниатюрных пальцев над временной линией"

msgid "Preview Thumbnails in a rectangle above Timeline"
msgstr "Просмотреть пальцы в прямоугольнике над временной линией"

msgid "Refresh Thumbnails on Panels Manuallly"
msgstr "Обновлять миниатюры на панелях вручную"

msgid ""
"When this option is on, thumbnails in panels won't be refreshed "
"automatically.  You will have to use RMB->Update Thumbnail on the Thumbnail."
msgstr ""
"Когда этот параметр включён, миниатюры на панелях не будут обновляться "
"автоматически. Нужно использовать щелчок правой кнопкой -> Обновить "
"миниатюру на миниатюре."

msgid "Preview Thumbnails on Panels"
msgstr "Просмотр табличек с пальцами на табличках"

msgid "Preview Thumbnails in Panels"
msgstr "Просмотр миниатюрных снимков в табличках"

msgid "Display"
msgstr "Показать"

msgid "How to display timeline by default."
msgstr "Как отображать временную линию по умолчанию."

msgid "Start in Edit mode"
msgstr "Начать в режиме Правки"

msgid "Editing viewport will be visible at start up."
msgstr "Редакторский порт будет виден с самого начала."

msgid "Remove EDLs in Temporary Folder on Exit"
msgstr "Удалить EDL во временной папке при выходе"

msgid ""
"When selected, temporary EDLs (Playlists) will be removed from the temporary"
" folder."
msgstr ""
"При выборе из временной папки будут удалены временные EDL (Playlists)."

msgid "Video Start Frame"
msgstr "Строка запуска видео"

msgid "Start value in the timeline where video starts."
msgstr "Начинаем значение в графике, где начинается видео."

msgid "Playback"
msgstr "Воспроизведение"

msgid "Auto Playback"
msgstr "Автозакрытие воспроизведения"

msgid "Start Playback when opening files."
msgstr "Начать воспроизведение при открытии файлов."

msgid "Single Click Playback"
msgstr "Воспроизведение по одиночному клику"

msgid ""
"Start Playback when single clicking the left mouse button on the view window"
msgstr ""
"Запустить воспроизведение, когда один щелчок левой кнопкой мыши на окне "
"просмотра"

msgid "Auto Hide Pixel Bar"
msgstr "Автоматическое скрытие пикселя"

msgid "Sequences"
msgstr "Последовательность"

msgid "Speed"
msgstr "Скорость"

msgid "Frames Per Second value for sequences that don't have embedded speed."
msgstr ""
"Рамки на второе значение для последовательностей, которые не имеют "
"встроенной скорости."

msgid "Looping Mode"
msgstr "Режим прокладки"

msgid "Select default looping mode in timeline."
msgstr "Выберите режим петли по умолчанию во времени."

msgid "Sensitivity"
msgstr "Чувствительность"

msgid ""
"This setting controls the sensitivity of scrubbing.  Smaller values make the"
" mouse move jump more frames while higher values does the opposite."
msgstr ""
"Эта регулировка контролирует чувствительность скруббирования.  Меньшие "
"значения заставляют мышь двигать больше кадров, в то время как более высокие"
" значения делают обратное."

msgid ""
"Start playback when scrubbing so that audio can be heard.  Scrubbing can be "
"less smooth."
msgstr ""
"Начать воспроизведение при чистке, чтобы звук был услышан. Скруббирование "
"может быть менее гладким."

msgid "Alt Sensitivity"
msgstr "Чувствительность Alt"

msgid ""
"When using ALT + Left Mouse Button, this setting controls the multiplier "
"used for slowing the scrubbing."
msgstr ""
"При использовании ALT + левая кнопка мыши, этот параметр контролирует "
"множитель, используемый для замедления прокрутки."

msgid "Default View"
msgstr "Вид по умолчанию"

msgid "Show Transitions"
msgstr "Показать изменения"

msgid "Show Transitions in Edit Viewport"
msgstr "Показать изменения в просмотре"

msgid "Show Markers"
msgstr "Показать маркеры"

msgid "Show Markers in Edit Viewport"
msgstr "Показать маркеры в портале Правки"

msgid "Behavior"
msgstr "Поведение"

msgid "Edit Associated Clips"
msgstr "Правка Ассоциированные Клипы"

msgid "Edit Associated Clips."
msgstr "Правка Associated Clips."

msgid "Editable"
msgstr "Редакция"

msgid "Editable Timeline Viewport."
msgstr "Редактируемый просмотр времени."

msgid "OCIO"
msgstr "OCIO"

msgid "OCIO Config File"
msgstr "Файл OCIO Conpig"

msgid ""
"This is the path to your config.ocio file.  It can be set with the "
"environment variable OCIO, which takes precedence over any saved setting."
msgstr ""
"Это путь к вашему файлу config.ocio. Он может быть установлен с переменной "
"окружающей среды OCIO, которая имеет приоритет над любой сохранённой "
"настройкой."

msgid "Built-in Configs"
msgstr "Встроенные конфигуры"

msgid "Pick a config.ocio file from disk."
msgstr "Выбери файл config.ocio с диска."

msgid "Use Default Display and View"
msgstr "Использовать по умолчанию показ и просмотр"

msgid ""
"When this option is on, and your config.ocio has a default display and view,"
" it will be used to be set as default."
msgstr ""
"Когда эта опция включена, и у вашей конфег.ocio есть по умолчанию дисплей и "
"обзор, она будет установлена как по умолчанию."

msgid "Use Active Views and Active Displays"
msgstr "Использовать активные взгляды и активные дисплеи"

msgid ""
"When this option is off, OCIO files with active_views: and active_displays: "
"are not taken into account."
msgstr ""
"Когда эта опция выключена, файлы OCIO с активными просмотрами: и "
"активные_дискуссии: не принимаются во внимание."

msgid "OCIO Defaults"
msgstr "Погрешности OCIO"

msgid "8-bits"
msgstr "8 бит"

msgid ""
"The name of the OCIO default image color space for 8 bit images (jpg, bmp, "
"etc)."
msgstr ""
"Название цветового пространства OCIO для 8 битных изображений (jpg, bmp и "
"т.д.)."

msgid "16-bits"
msgstr "16 бит"

msgid ""
"The name of the OCIO default image color space for 16-bit images (cin, tiff,"
" etc.)"
msgstr ""
"Название цветового пространства OCIO для 16-битных изображений (cin, tiff и "
"т.д.)"

msgid "32-bits"
msgstr "32 бита"

msgid ""
"The name of the OCIO default image color space for 32-bit int images "
"(openexr integers, etc.)"
msgstr ""
"Название цветового пространства OCIO для 32-битных интиллюстраций (открытые "
"целые числа и т.д.)"

msgid "half"
msgstr "половина"

msgid ""
"The name of the OCIO default image color space for OpenEXR half images."
msgstr "Название цветового пространства OCIO для полуснимков OpenEXR."

msgid "float"
msgstr "плавучая точка"

msgid ""
"The name of the OCIO default image color space for half and float images "
"(OpenEXR, hdr, dpx, etc.)"
msgstr ""
"Название цветового пространства OCIO для половинных и поплавковых "
"изображений (OpenEXR, hdr, dpx и т.д.)"

msgid "Default Look"
msgstr "По умолчанию"

msgid "Display / View"
msgstr "Показать/Вид"

msgid "Default Display / View"
msgstr "Показать по умолчанию/Вид"

msgid "Loading"
msgstr "Загрузка"

msgid "Version Regex"
msgstr "Версия Regex"

msgid ""
"Regular Expression used to match clip versions.  Must group three things "
"(prefix, number and suffix). If left on its default value (_v), it will "
<<<<<<< HEAD
"automatically be created a regular expression to match versions defined with "
"_v in the name of the file, directory or both. For example: "
=======
"automatically be created a regular expression to match versions defined with"
" _v in the name of the file, directory or both. For example: "
>>>>>>> 8a3f94c7
"gizmo_v001.0001.exr"
msgstr ""
"Регулярное выражение, используемое для совпадения с версиями клипов. Нужно "
"группировать три вещи (prefix, число и suffix). Если оставить на своем "
"значении по умолчанию (_v), то оно автоматически будет создаваться "
"регулярное выражение для совпадения с версиями, определенными на _v в имени "
"файла, каталога или обоих. Например: gizmo_v001 0001.exr"

msgid "Maximum Images Apart"
msgstr "Максимальные изображения"

msgid ""
"When searching for a version, this value is the maximum version apart from "
"each other when searching the first or last version."
msgstr ""
"При поиске версии это значение представляет собой максимальную версию "
"отдельно друг от друга при поиске первой или последней версии."

msgid "Missing Frame"
msgstr "Недостающие рамки"

msgid "Path Mappings"
msgstr "Пути картирования"

msgid ""
"Use Up and Down arrows to move the selected line up and down.  Double click "
"to change item.  Click on an empty area to unselect."
msgstr ""
"Используйте стрелки вверх и вниз, чтобы переместить выбранную линию вверх и "
"вниз. Двойной щелчок для изменения пункта. Нажмите на пустую область, чтобы "
"не выбрать."

msgid "Add Paths"
msgstr "Добавить пути"

msgid "Add a new remote mapping."
msgstr "Добавить новое дистанционное картирование."

msgid "Remove Paths"
msgstr "Удалить пути"

msgid "Remove the currently selected path mapping."
msgstr "Удалить выбранное в настоящее время картирование путей."

msgid "Send"
msgstr "Отправить"

msgid "Accept"
msgstr "Принять"

msgid "UI Control"
msgstr "Контроль UI"

msgid "Pan and Zoom"
msgstr "Пановое и крупногабаритное"

msgid "Color Control"
msgstr "Контроль цвета"

msgid "Audio Control"
msgstr "Аудиовизуальное управление"

msgid "Monitor VSync"
msgstr "Монитор VSync"

msgid ""
"Turns on and off Monitor's Vsync.  VSync off can display movies faster, at "
"the cost of potential tearing in the image."
msgstr ""
"Включается и выключается Vsync Monitor's Vsync. VSync может показывать "
"фильмы быстрее, за счет потенциального разрыва изображения."

msgid "Color Buffers' Accuracy"
msgstr "Точность цветовых буферов"

msgid ""
"Color Buffers can be Float, Half Float, Fast or Automatic.  Float preserves "
"all float information, Half Float preserves most float information and Fast "
"works in 8-bits.  Automatic selects the accuracy based on image depth."
msgstr ""
"Цветные бафферы могут быть Float, Float Float, Fast или Automo. Float "
"сохраняет всю поплавковую информацию, Пол Float сохраняет большую часть "
"поплавковой информации и Fast работает в 8 битах. Автоматически выбирает "
"точность на основе глубины изображения."

msgid "Main Viewport"
msgstr "Основное окно просмотра"

msgid "Blit"
msgstr "Blit"

msgid ""
"Viewports can be drawn with blitting or with shaders.  Depending on graphics"
" card and OS one can perform better then the other."
msgstr ""
"Вьюпорты могут отображаться с помощью блиттинга или шейдеров. В зависимости "
"от видеокарты и ОС один из методов может работать лучше другого."

msgid "GPU"
msgstr "Графический процессор"

msgid "Secondary Viewport"
msgstr "Вторичное окно просмотра"

msgid ""
"Timeline can be drawn with blitting or with shaders.  Depending on graphics "
"card and OS one can perform better than the other."
msgstr ""
"Таймлайн может отображаться с помощью блиттинга или шейдеров. В зависимости "
"от видеокарты и ОС один из методов может работать лучше другого."

msgid ""
"For changes to take effect, you will need to re-open any movies already "
"playing or reload mrv2."
msgstr ""
"Для того чтобы изменения вступили в силу, вам нужно будет вновь открыть "
"любые фильмы, которые уже играют или перезаряжают mrv2."

msgid "API"
msgstr "API"

msgid "Audio API to use for platforms that support multiple APIs (Linux only)"
msgstr ""
"Audio API для использования в платформах, которые поддерживают несколько API"
" (только Linux)"

msgid "Output Device"
msgstr "Выходное устройство"

msgid "Output Device to use for audio playback."
msgstr "Выходное устройство для использования для воспроизведения звука."

msgid "Voice Annotations"
msgstr "Голосовые аннотации"

msgid "Voice Annotation Preferences."
msgstr "Настройки голосовых аннотаций."

msgid "Save Path"
msgstr "Путь для сохранения"

msgid "Pick a directory from disk to save voice overs.."
msgstr "Выберите каталог на диске для сохранения озвучек."

msgid "Playback Speed"
msgstr "Скорость воспроизведения"

msgid "Microphone"
msgstr "Микрофон"

msgid "Volume"
msgstr "Громкость"

msgid "ComfyUI"
msgstr "ComfyUI"

msgid ""
"Here are the current settings to interact with ComfyUI.  It requires "
"installation of mrv2's comfyUI nodes."
msgstr ""
"Вот текущие настройки для взаимодействия с ComfyUI. Это требует установки "
"узлов mrv2 comfyUI."

msgid "Use ComfyUI Pipe"
msgstr "Использовать ComfyUI трубу"

msgid ""
"This setting opens a pipe to communicate with ComfyUI's "
"mrv2_save_exr_node.py"
msgstr ""
"Эта установка открывает трубу для связи с ComfyUI mrv2_save_exr_node.py"

msgid "Errors"
msgstr "Ошибки"

msgid "On FFmpeg Error"
msgstr "Ошибка FFmpeg"

msgid "Adjusts how Log Window behaves in case of an FFmpeg error."
msgstr "Регулирует поведение окна журнала в случае ошибки FFmpeg."

msgid "On Error"
msgstr "Ошибка"

msgid "Adjusts how Log Window behaves in case of error."
msgstr "Отрегулирует поведение окна журнала в случае ошибки."

msgid "Check for Updates"
msgstr "Проверка обновления"

msgid ""
"Allows you to automatically download updates of mrv2 when it starts up."
msgstr "Позволяет вам автоматически загружать обновления mrv2 при запуске."

msgid "Allow Screen Saver"
msgstr "Разрешить экранную заставку"

msgid ""
"This setting controls whether mrv2 will block the screen saver when running."
msgstr ""
"Этот параметр определяет, будет ли mrv2 блокировать экранную заставку во "
"время работы."

msgid "Reset settings to the default."
msgstr "Перезагрузить настройки по умолчанию."

msgid "Revert"
msgstr "Отменить"

msgid "Revert settings to last saved preferences."
msgstr "Отменить настройки для последнего сохранения предпочтений."

msgid ""
"Accept settings but don't save.  They will get saved when exiting the "
"program."
msgstr ""
"Принимать настройки, но не сохранять. Они будут спасены при выходе из "
"программы."

msgid "Module"
msgstr "Модуль"

msgid "User Interface/View Window"
msgstr "Интерфэйс пользователя/Вид Окно"

msgid "User Interface/File Requester"
msgstr "Интерфэйс пользователя/Запрашиватель файла"

msgid "User Interface/Fonts"
msgstr "Интерфэйс пользователя/Шрифты"

msgid "User Interface/HDR"
msgstr "Интерфейс пользователя/HDR"

msgid "User Interface/Language and Colors"
msgstr "Интерфэйс пользователя/Язык и цвета"

msgid "User Interface/Pixel Toolbar"
msgstr "Интерфэйс пользователя/Панель пикселя"

msgid "User Interface/Positioning"
msgstr "Интерфэйс пользователя/Расположение"

msgid "User Interface/Render"
msgstr "Интерфэйс пользователя/Редакция"

msgid "User Interface/Thumbnails"
msgstr "Интерфэйс пользователя/Пальцы"

msgid "User Interface/Timeline"
msgstr "Интерфэйс пользователя/Сроки"

msgid "No Audio was Compiled"
msgstr "Никакого звука не было скомпилировано"

msgid "No Audio Devices were Found"
msgstr "Аудиовизуальные устройства не найдены"

msgid "Default API"
msgstr "По умолчанию API"

msgid "No Valid Devices found"
msgstr "Не найдены действительные устройства"

msgid "Default Device"
msgstr "По умолчанию"

msgid "PDF Options"
msgstr "Параметры PDF"

msgid "Page Size"
msgstr "Размер страницы"

msgid "Remote to Local Path Mapping"
msgstr "Дистанционное картирование до местного картирования"

msgid "Remote Path"
msgstr "Удалённый путь"

msgid "Local Path"
msgstr "Местный путь"

msgid "Okay"
msgstr "Хорошо."

msgid "OCIO Presets"
msgstr "Пресеты OCIO"

msgid "Click to switch to a stored preset."
msgstr "Нажмите, чтобы перейти к хранимой предварительной настройке."

msgid "Click to add a new preset with the current settings."
msgstr ""
"Нажмите для добавления новой предварительной настройки с текущими "
"настройками."

msgid "Click to delete the selected preset."
msgstr "Нажмите для удаления выбранного предварительного набора."

msgid ""
"Select, Add or Delete an OCIO Preset that stores: config filename, Input "
"Color Space, View, Look, LUT settings and Defaults for 8-bits, 16-bits, "
"32-bits, half and float images. "
msgstr ""
"Выберите, добавьте или удалите OCIO Preset, который хранит: config Pame, "
"Introduction Color Space, View, LUT, настройки и по умолчанию для 8-битных, "
"16-битных, 32-битных, половинчатых и поплавковых изображений."

msgid "Summary"
msgstr "Резюме"

msgid "Preset Name"
msgstr "Предопределенное имя"

msgid "Function"
msgstr "Функция"

msgid "Key"
msgstr "Key"

msgid "Match Case"
msgstr "Совпадение"

msgid "Reset hotkeys to mrv2's default configuration."
msgstr "Перезагрузить хот-доги в конфигурацию mrv2."

msgid "Reload"
msgstr "Перезагрузить"

msgid "Reload hotkeys to last saved file."
msgstr "Перезагрузить хот-доги в последний сохраненный файл."

msgid "Accept the current hotkeys."
msgstr "Прими текущие хижины."

msgid "HW"
msgstr "HW"

msgid "CPU Information"
msgstr "Информация о процессоре"

msgid "GPU Information"
msgstr "Информация GPU"

msgid "Formats"
msgstr "Форматы"

msgid "Codecs"
msgstr "Коды"

msgid "Subtitles"
msgstr "Субтитры"

msgid "Protocols"
msgstr "Протоколы"

msgid "Thanks"
msgstr "Спасибо."

msgid "Hotkey for..."
msgstr "Хоткей для..."

msgid "Type Key"
msgstr "Тип ключа"

msgid "Type a key."
msgstr "Набери ключ."

msgid "Shift"
msgstr "Смена"

msgid "Ctrl"
msgstr "linkki"

msgid "Alt"
msgstr "Alt"

msgid "Meta"
msgstr "Meta"

msgid "Clear"
msgstr "Очистить"

msgid "OCIO Browser"
msgstr "Просмотр OCIO"

msgid "Select an OCIO Transform"
msgstr "Выбрать OCIO Transform"

msgid "Accept the selected OCIO file."
msgstr "Выбрать выбранный файл OCIO."

msgid "Cancel the OCIO selection and don't change anything."
msgstr "Отмените отбор ОВД и ничего не меняйте."

msgid "Escape"
msgstr "Побег"

msgid "BackSpace"
msgstr "Заднее пространство"

msgid "Tab"
msgstr "Tab"

msgid "Return"
msgstr "Возвращение"

msgid "Print"
msgstr "Печать"

msgid "ScrollLock"
msgstr "Блокировка прокрутки"

msgid "Pause"
msgstr "Приостановить"

msgid "Insert"
msgstr "Вставить"

msgid "PageUp"
msgstr "Стр."

msgid "End"
msgstr "End"

msgid "PageDown"
msgstr "Страница"

msgid "Left"
msgstr "Налево"

msgid "Up"
msgstr "Up"

msgid "Right"
msgstr "Верно."

msgid "Down"
msgstr "Вниз"

msgid "LeftShift"
msgstr "Левый шифт"

msgid "RightShift"
msgstr "Правый шайт"

msgid "LeftCtrl"
msgstr "Левый трл"

msgid "RightCtrl"
msgstr "Правый"

msgid "CapsLock"
msgstr "CapsLock"

msgid "LeftAlt"
msgstr "Левый альт"

msgid "RightAlt"
msgstr "Правильно."

msgid "LeftMeta"
msgstr "Левая Мета"

msgid "RightMeta"
msgstr "Правая Мета"

msgid "Menu"
msgstr "Меню"

msgid "NumLock"
msgstr "Нумлок"

msgid "padEnter"
msgstr "Вход"

msgid "pad0"
msgstr "Paper0"

msgid "pad1"
msgstr "колодка1"

msgid "pad2"
msgstr "колодка2"

msgid "pad3"
msgstr "колодка3"

msgid "pad4"
msgstr "рисунок4"

msgid "pad5"
msgstr "рисунок5"

msgid "pad6"
msgstr "рисунок6"

msgid "pad7"
msgstr "рисунок7"

msgid "pad8"
msgstr "рисунок 8"

msgid "pad9"
msgstr "рисунок9"

msgid "Space (' ')"
msgstr "Космос ('')"

msgid "Multiply"
msgstr "Умножить"

msgid "Subtract"
msgstr "Вычитать"

msgid "Decimal"
msgstr "Десимальная"

msgid "Divide"
msgstr "Разделение"

msgid "@B12@C7@b@.Remote\t@B12@C7@b@.Local"
msgstr "@B12@C7@b@.Remote\t@B12@C7@b@.Local"

msgid "sysctl failed!"
msgstr "Сисктл провалился!"

msgid "host_statistics64 failed"
msgstr "shop_statistics64 не сработал"

msgid "task info failed"
msgstr "Ошибка информации о задаче"

msgid "Open Directory"
msgstr "Открыть каталог"

msgid "Open Movie or Sequence"
msgstr "Открытое кино или последовательность"

msgid "Open Single Image"
msgstr "Открыть единый образ"

msgid "Open New Program Instance"
msgstr "Открыть новый экземпляр программы"

msgid "Save Image"
msgstr "Сохранить изображение"

msgid "Save Frames To Folder"
msgstr "Сохранить рамки папки"

msgid "Save OTIO Timeline"
msgstr "Сохранить временную линию OTIO"

msgid "Save Annotations Only"
msgstr "Сохранить только аннотации"

msgid "Save Annotations as JSON"
msgstr "Сохранить ссылки как JOSON"

msgid "Save PDF Document"
msgstr "Сохранить документ PDF"

msgid "Save Session As"
msgstr "Сохранить сеанс как"

msgid "Close Current"
msgstr "Закрыть текущее"

msgid "Close All"
msgstr "Закрыть все"

msgid "Quit Program"
msgstr "Выход из программы"

msgid "Zoom Minimum"
msgstr "Минимальное увеличение"

msgid "Zoom Maximum"
msgstr "Максимальное увеличение"

msgid "Center Image"
msgstr "Фотография центра"

msgid "Fit Screen"
msgstr "Скриншот"

msgid "Resize Main Window to Fit"
msgstr "Изменить размер главного окна, чтобы его можно было использовать"

msgid "Fit All"
msgstr "Совместиться со всеми"

msgid "Toggle Minify Texture Filtering"
msgstr "Переключить фильтрацию уменьшения текстур"

msgid "Toggle Magnify Texture Filtering"
msgstr "Переключить фильтрацию увеличения текстур"

msgid "Auto Frame View"
msgstr "Вид авторамки"

msgid "Toggle Click Through"
msgstr "Пройти через панель инструментов@ info: whatsthis"

msgid "More UI Transparency"
msgstr "Более прозрачный UI"

msgid "Less UI Transparency"
msgstr "Менее прозрачный UI"

msgid "Ignore Display Window"
msgstr "Игнорировать окно отображения"

msgid "Ignore Chromaticities"
msgstr "Игнорировать хроматизм"

msgid "Auto Normalize"
msgstr "Автонормализовать"

msgid "Invalid Values"
msgstr "Неверные значения"

msgid "HDR Data From File"
msgstr "Данные HDR из файла"

msgid "HDR Data Inactive"
msgstr "Данные HDR Неактивно"

msgid "HDR Data Active"
msgstr "Данные HDR Активно"

msgid "Toggle HDR tonemap"
msgstr "Скриншот"

msgid "Compare None"
msgstr "сравнить ни один"

msgid "Compare Wipe"
msgstr "Сравнить сетку"

msgid "Compare Overlay"
msgstr "Сравнить оплошность"

msgid "Compare Difference"
msgstr "Сравнить разницу"

msgid "Compare Horizontal"
msgstr "Сравните горизонтальные"

msgid "Compare Vertical"
msgstr "Сравните вертикально"

msgid "Compare Tile"
msgstr "Сравнить подтяжку"

msgid "Color Channel"
msgstr "Цветной канал"

msgid "Red Channel"
msgstr "Красный канал"

msgid "Green Channel"
msgstr "Зеленый канал"

msgid "Blue Channel"
msgstr "Голубой канал"

msgid "Alpha Channel"
msgstr "Альфа-канал"

msgid "Lumma Channel"
msgstr "Ламмский канал"

msgid "Flip X"
msgstr "Перевернуть X"

msgid "Flip Y"
msgstr "Перевернуть Y"

msgid "Rotate Images +90 Degrees"
msgstr "Вращение изображений +90 степеней"

msgid "Rotate Images -90 Degrees"
msgstr "Поворачивай образы - 90 степеней"

msgid "Video Levels from File"
msgstr "Видеоуровни из файла"

msgid "Video Levels Legal Range"
msgstr "Правовой диапазон Законный Диапазон"

msgid "Video Levels Full Range"
msgstr "Видеоуровни Полная дальность"

msgid "Alpha Blend None"
msgstr "Альфа Бленд Отсутствует"

msgid "Alpha Blend Straight"
msgstr "Альфа Бленд Прямой"

msgid "Alpha Blend Premultiplied"
msgstr "&lt; Альфа Бленд &gt;"

msgid "Annotation Clear Frame"
msgstr "Чистая основа примечания"

msgid "Annotation Clear All Frames"
msgstr "Обозначение Очистить все рамки"

msgid "Annotation Frame Step Backwards"
msgstr "Обозначение Шаг назад"

msgid "Toggle Show Annotations"
msgstr "Переключить отображение аннотаций"

msgid "Frame Step Backwards"
msgstr "Шаг назад"

msgid "Frame Step FPS Backwards"
msgstr "Шаг FPS назад"

msgid "Annotation Frame Step Forwards"
msgstr "Обозначение Шаг вперёд"

msgid "Frame Step Forwards"
msgstr "Шаг вперёд"

msgid "Frame Step FPS Forwards"
msgstr "Фрейм-шап FPS вперёд"

msgid "Play Backwards"
msgstr "Воспроизвести назад"

msgid "Play Backwards / Change Speed"
msgstr "Воспроизвести назад/Изменить скорость"

msgid "Play in Current Direction"
msgstr "Воспроизвести в текущем направлении"

msgid "Play Forwards"
msgstr "Воспроизвести вперёд"

msgid "Play Forwards / Change Speed"
msgstr "Воспроизвести вперёд/Изменить скорость"

msgid "Next Clip"
msgstr "Следующий слип"

msgid "Previous Clip"
msgstr "Предыдущий слип"

msgid "Loop Playback"
msgstr "Воспроизведение"

msgid "Playback Once"
msgstr "Воспроизвести один раз"

msgid "Playback Ping Pong"
msgstr "Воспроизведение Ping Pong"

msgid "First Image Version"
msgstr "Версия первого изображения"

msgid "Previous Image Version"
msgstr "Предыдущая версия изображения"

msgid "Next Image Version"
msgstr "Следующая версия изображения"

msgid "Last Image Version"
msgstr "Версия последнего изображения"

msgid "Previous Image"
msgstr "Предыдущая фотография"

msgid "Next Image"
msgstr "Следующий снимок"

msgid "Previous Image Limited"
msgstr "Предыдущий снимок ограничен"

msgid "Next Image Limited"
msgstr "Следующий снимок Limited"

msgid "Previous Channel"
msgstr "Предыдущий канал"

msgid "Next Channel"
msgstr "Следующий канал"

msgid "Clear Cache"
msgstr "Очистить кэш"

msgid "Update Video Frame"
msgstr "Обновление VideoFrame"

msgid "Cut Frame"
msgstr "Строка отруба"

msgid "Copy Frame"
msgstr "Скопировать рамки"

msgid "Paste Frame"
msgstr "Вставить рамки"

msgid "Insert Frame"
msgstr "Вставить рамки"

msgid "Slice Clip"
msgstr "Сломанный скальпель"

msgid "Remove Clip"
msgstr "Удалить щелчок"

msgid "Insert Audio Clip"
msgstr "Вставить скачок звука"

msgid "Remove Audio Clip"
msgstr "Удалить скачок звука"

msgid "Insert Audio Gap"
msgstr "Вставить проем звука"

msgid "Remove Audio Gap"
msgstr "Удалить звуковой пробел"

msgid "Edit Undo"
msgstr "Правка Отменить"

msgid "Edit Redo"
msgstr "Правка Повторить"

msgid "Toggle Menu Bar"
msgstr "Переключить панель меню"

msgid "Toggle Top Bar"
msgstr "Переключить верхнюю панель"

msgid "Toggle Pixel Bar"
msgstr "Переключить панель пикселей"

msgid "Toggle Timeline"
msgstr "Переключить временную шкалу"

msgid "Toggle Status Bar"
msgstr "Скриншот состояния закладки"

msgid "Toggle Tool Dock"
msgstr "Переключить панель инструментов"

msgid "Toggle Full Screen"
msgstr "Переключить полноэкранный режим"

msgid "Toggle Presentation"
msgstr "Переключить презентацию"

msgid "Toggle Float On Top"
msgstr "Переключить всегда на переднем плане"

msgid "Toggle Secondary"
msgstr "Переключить вторичный"

msgid "Toggle Secondary Float On Top"
msgstr "Вторичный поплавок сверху"

msgid "Toggle NDI"
msgstr "Переключить NDI"

msgid "Toggle Network"
msgstr "Переключить сеть"

msgid "Toggle USD"
msgstr "Переключить USD"

msgid "Toggle Stereo 3D"
msgstr "Переключить стерео 3D"

msgid "Toggle Edit Mode"
msgstr "Переключить режим редактирования"

msgid "Toggle Timeline Editable"
msgstr "Переключить редактируемость временной шкалы"

msgid "Toggle Edit Associated Clips"
msgstr "Переключить редактирование связанных клипов"

msgid "Timeline Frame View"
msgstr "Просмотр временны́х рамок"

msgid "Toggle Timeline Scroll To Current Frame"
msgstr "Свиток времени в текущую систему"

msgid "Toggle Timeline Track Info"
msgstr "Переключить информацию о дорожке временной шкалы"

msgid "Toggle Timeline Clip Info"
msgstr "Переключить информацию о клипе временной шкалы"

msgid "Toggle Timeline Thumbnails"
msgstr "Переключить миниатюры временной шкалы"

msgid "Toggle Timeline Transitions"
msgstr "Переключить переходы временной шкалы"

msgid "Toggle Timeline Markers"
msgstr "Переключить маркеры временной шкалы"

msgid "Reset Gain/Gamma"
msgstr "Перезагрузить прибыль/Gamma"

msgid "Exposure More"
msgstr "Больше"

msgid "Exposure Less"
msgstr "Минус"

msgid "Saturation More"
msgstr "Насыщенность"

msgid "Saturation Less"
msgstr "Насыщение минус"

msgid "Gamma More"
msgstr "Гамма больше"

msgid "Gamma Less"
msgstr "Гамма Меньше"

msgid "OCIO In Top Bar"
msgstr "OCIO в топ-баре"

msgid "OCIO Input Color Space"
msgstr "Цветовое пространство OCIO"

msgid "OCIO Display"
msgstr "Выставка OCIO"

msgid "OCIO View"
msgstr "Вид OCIO"

msgid "OCIO Toggle"
msgstr "Переключить OCIO"

msgid "Scrub Mode"
msgstr "Режим скруба"

msgid "Area Selection Mode"
msgstr "Режим выделения области"

msgid "Erase Mode"
msgstr "Стереть режим"

msgid "Polygon Mode"
msgstr "Многоугольник режим"

msgid "Arrow Mode"
msgstr "Режим стрелки"

msgid "Rectangle Mode"
msgstr "Режим рентгеноскопии"

msgid "Circle Mode"
msgstr "Режим окружности"

msgid "Text Mode"
msgstr "Текстовый режим"

msgid "Voice Mode"
msgstr "Голосовой режим"

msgid "Pen Size More"
msgstr "Размер пены больше"

msgid "Pen Size Less"
msgstr "Размер карандаша минус"

msgid "Switch Pen Color"
msgstr "Переключить цвет Pen"

msgid "Hud Window"
msgstr "Окно Хад"

msgid "Toggle One Panel Only"
msgstr "Переключить только одну панель"

msgid "Toggle Files Panel"
msgstr "Переключить панель файлов"

msgid "Toggle Media Info Panel"
msgstr "Переключить панель информации о медиа"

msgid "Toggle Color Area Info Panel"
msgstr "Переключить панель информации о цветовой области"

msgid "Toggle Color Controls Panel"
msgstr "Переключить панель управления цветом"

msgid "Toggle Playlist Panel"
msgstr "Переключить панель плейлиста"

msgid "Toggle Compare Panel"
msgstr "Переключить панель сравнения"

msgid "Toggle Devices Panel"
msgstr "Переключить панель устройств"

msgid "Toggle Annotation Panel"
msgstr "Переключить панель аннотаций"

msgid "Toggle Background Panel"
msgstr "Переключить панель фона"

msgid "Toggle Settings Panel"
msgstr "Переключить панель настроек"

msgid "Toggle Histogram Panel"
msgstr "Переключить панель гистограммы"

msgid "Toggle Vectorscope Panel"
msgstr "Переключить панель вектороскопа"

msgid "Toggle Waveform Panel"
msgstr "Панель инструментов Waveform"

msgid "Toggle Environment Map Panel"
msgstr "Группа по составлению карты состояния окружающей среды"

msgid "Toggle Preferences Window"
msgstr "Переключить окно настроек"

msgid "Toggle Python Panel"
msgstr "Переключить панель Python"

msgid "Toggle Log Panel"
msgstr "Переключить панель журналов"

msgid "Toggle Hotkeys Window"
msgstr "Переключить окно горячих клавиш"

msgid "Toggle About Window"
msgstr "Закладка о окне"

#~ msgid "HDR monitor found."
#~ msgstr "HDR-монитор обнаружен."
<<<<<<< HEAD
=======

#~ msgid "HDR monitor not found or not configured."
#~ msgstr "HDR-монитор не найден или не настроен."

#~ msgid "Complexity"
#~ msgstr "Сложность"

#~ msgid "Stage Cache"
#~ msgstr "Сценический кэш"

#~ msgid "Disk Cache in GB"
#~ msgstr "Дисковый кэш в GB"

#~ msgid "Rotated image info: {0}"
#~ msgstr "Информация о поворачиваемых изображениях: {0}"

#~ msgid "Image too big for Save Annotations.  Will scale to the viewport size."
#~ msgstr ""
#~ "Фотография слишком большая, чтобы сохранить аннотации. Расширится до размера"
#~ " смотрового портала."

#~ msgid "{0}: Invalid OpenGL format and type"
#~ msgstr "{0}: Неверный формат и тип OpenGL"

#~ msgid "OpenGL info: {0}"
#~ msgstr "Информация OpenGL: {0}"

#~ msgid "Unsupported output format"
#~ msgstr "Неподдерживаемый формат вывода"

#~ msgid "Image Layer '{0}' info: {1} {2}"
#~ msgstr "Информация о слое изображения '{0}': {1} {2}"

#~ msgid "Unsupported output format: "
#~ msgstr "Неподдерживаемый формат вывода: "
>>>>>>> 8a3f94c7

#~ msgid "HDR monitor not found or not configured."
#~ msgstr "HDR-монитор не найден или не настроен."

#~ msgid "Could not read annotation image from view"
#~ msgstr "Не удалось прочитать изображение аннотации с вида"

#~ msgid "Returns true if the rate is valid for use with timecode."
#~ msgstr ""
#~ "Возвращение верно, если ставка действительна для использования с помощью "
#~ "временного кода."

#~ msgid ""
#~ "The Pixel Bar can slow down playback at high resolutions.  When this option "
#~ "is on, the pixel toolbar will be hidden automatically."
#~ msgstr ""
#~ "Pixel Bar может замедлить воспроизведение при высоких разрешениях. Когда эта"
#~ " опция включена, панель пикселя будет скрыта автоматически."

#~ msgid "smpte2084"
#~ msgstr "smpte2084"

#~ msgid "arib-std-b67"
#~ msgstr "arib-std-b67"

#~ msgid "Vulkan info: {0}"
#~ msgstr "Информация Vulkan: {0}"

#~ msgid "Scrub with Audio"
#~ msgstr "Скрутка звука"

#~ msgid "Blit Viewports"
#~ msgstr "Blit Viewports"

#~ msgid "Blit Timeline"
#~ msgstr "Блитная временн*е рамки"<|MERGE_RESOLUTION|>--- conflicted
+++ resolved
@@ -501,24 +501,12 @@
 
 msgid ""
 "\n"
-<<<<<<< HEAD
-"The RationalTime class represents a measure of time of :math:`rt.value/"
-"rt.rate` seconds.\n"
-"It can be rescaled into another :class:`~RationalTime`'s rate.\n"
-msgstr ""
-"\n"
-"Класс RationalTime представляет собой измерение времени в :math:`rt.value/"
-"rt.rate` секундах.\n"
-"Он может быть пересчитан в другой :class:`~RationalTime` с другим частотным "
-"значением.\n"
-=======
 "The RationalTime class represents a measure of time of :math:`rt.value/rt.rate` seconds.\n"
 "It can be rescaled into another :class:`~RationalTime`'s rate.\n"
 msgstr ""
 "\n"
 "Класс RationalTime представляет собой измерение времени в :math:`rt.value/rt.rate` секундах.\n"
 "Он может быть пересчитан в другой :class:`~RationalTime` с другим частотным значением.\n"
->>>>>>> 8a3f94c7
 
 msgid ""
 "\n"
@@ -909,12 +897,7 @@
 "For example, if start_time is 1 and end_time is 10, the returned will have a duration of 9.\n"
 msgstr ""
 "\n"
-<<<<<<< HEAD
-"Создает :class:`~TimeRange` из начального и "
-"конечного :class:`~RationalTime`\\s (исключительно).\n"
-=======
 "Создает :class:`~TimeRange` из начального и конечного :class:`~RationalTime`\\s (исключительно).\n"
->>>>>>> 8a3f94c7
 "\n"
 "Например, если start_time равно 1, а end_time равно 10, возвращаемый диапазон будет иметь продолжительность 9.\n"
 
@@ -925,12 +908,7 @@
 "For example, if start_time is 1 and end_time is 10, the returned will have a duration of 10.\n"
 msgstr ""
 "\n"
-<<<<<<< HEAD
-"Создает :class:`~TimeRange` из начального и "
-"конечного :class:`~RationalTime`\\s (включительно).\n"
-=======
 "Создает :class:`~TimeRange` из начального и конечного :class:`~RationalTime`\\s (включительно).\n"
->>>>>>> 8a3f94c7
 "\n"
 "Например, если start_time равно 1, а end_time равно 10, возвращаемый диапазон будет иметь продолжительность 10.\n"
 
@@ -2968,13 +2946,8 @@
 
 msgid "Image too big for Save Annotations.  Will scale to the viewport size."
 msgstr ""
-<<<<<<< HEAD
-"Фотография слишком большая, чтобы сохранить аннотации. Расширится до размера "
-"смотрового портала."
-=======
 "Фотография слишком большая, чтобы сохранить аннотации. Расширится до размера"
 " смотрового портала."
->>>>>>> 8a3f94c7
 
 msgid "Viewport Size: {0} - X={1}, Y={2}"
 msgstr "Размер просмотра: {0} - X= {1}, Y= {2}"
@@ -6774,13 +6747,8 @@
 msgid ""
 "Regular Expression used to match clip versions.  Must group three things "
 "(prefix, number and suffix). If left on its default value (_v), it will "
-<<<<<<< HEAD
-"automatically be created a regular expression to match versions defined with "
-"_v in the name of the file, directory or both. For example: "
-=======
 "automatically be created a regular expression to match versions defined with"
 " _v in the name of the file, directory or both. For example: "
->>>>>>> 8a3f94c7
 "gizmo_v001.0001.exr"
 msgstr ""
 "Регулярное выражение, используемое для совпадения с версиями клипов. Нужно "
@@ -7826,8 +7794,6 @@
 
 #~ msgid "HDR monitor found."
 #~ msgstr "HDR-монитор обнаружен."
-<<<<<<< HEAD
-=======
 
 #~ msgid "HDR monitor not found or not configured."
 #~ msgstr "HDR-монитор не найден или не настроен."
@@ -7863,10 +7829,9 @@
 
 #~ msgid "Unsupported output format: "
 #~ msgstr "Неподдерживаемый формат вывода: "
->>>>>>> 8a3f94c7
-
-#~ msgid "HDR monitor not found or not configured."
-#~ msgstr "HDR-монитор не найден или не настроен."
+
+#~ msgid "Invalid font for text drawing"
+#~ msgstr "Неверный шрифт для текстового рисунка"
 
 #~ msgid "Could not read annotation image from view"
 #~ msgstr "Не удалось прочитать изображение аннотации с вида"
