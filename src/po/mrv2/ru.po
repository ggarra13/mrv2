--- conflicted
+++ resolved
@@ -6620,8 +6620,6 @@
 msgid "Auto Hide Pixel Bar"
 msgstr "Автоматическое скрытие пикселя"
 
-<<<<<<< HEAD
-=======
 msgid ""
 "The Pixel Bar can slow down playback at high resolutions.  When this option "
 "is on, the pixel toolbar will be hidden automatically."
@@ -6629,7 +6627,6 @@
 "Pixel Bar может замедлить воспроизведение при высоких разрешениях. Когда эта "
 "опция включена, панель пикселя будет скрыта автоматически."
 
->>>>>>> a2c0788d
 msgid "Sequences"
 msgstr "Последовательность"
 
@@ -6651,9 +6648,9 @@
 msgstr "Чувствительность"
 
 msgid ""
-<<<<<<< HEAD
-"This setting controls the sensitivity of scrubbing.  Smaller values make the"
-" mouse move jump more frames while higher values does the opposite."
+"This setting controls the sensitivity of scrubbing (SHIFT and then the mouse "
+"right and left).  Smaller values make the mouse move jump more frames while "
+"higher values does the opposite."
 msgstr ""
 "Эта регулировка контролирует чувствительность скруббирования.  Меньшие "
 "значения заставляют мышь двигать больше кадров, в то время как более высокие"
@@ -6672,11 +6669,6 @@
 msgid ""
 "When using ALT + Left Mouse Button, this setting controls the multiplier "
 "used for slowing the scrubbing."
-=======
-"This setting controls the sensitivity of scrubbing (SHIFT and then the mouse "
-"right and left).  Smaller values make the mouse move jump more frames while "
-"higher values does the opposite."
->>>>>>> a2c0788d
 msgstr ""
 "При использовании ALT + левая кнопка мыши, этот параметр контролирует "
 "множитель, используемый для замедления прокрутки."
