--- conflicted
+++ resolved
@@ -12,12 +12,7 @@
 "MIME-Version: 1.0\n"
 "Content-Type: text/plain; charset=UTF-8\n"
 "Content-Transfer-Encoding: 8bit\n"
-<<<<<<< HEAD
-"Plural-Forms: nplurals=3; plural=(n%10==1 && n%100!=11 ? 0 : n%10>=2 && "
-"n%10<=4 && (n%100<10 || n%100>=20) ? 1 : 2);\n"
-=======
 "Plural-Forms: nplurals=3; plural=(n%10==1 && n%100!=11 ? 0 : n%10>=2 && n%10<=4 && (n%100<10 || n%100>=20) ? 1 : 2);\n"
->>>>>>> a22f76c8
 
 msgid ""
 "\n"
@@ -554,12 +549,7 @@
 "\n"
 "Вычислить продолжительность проб от первого до последнего (в том числе последнего). Это не то же самое, что расстояние.\n"
 "\n"
-<<<<<<< HEAD
-"Например, продолжительность клипа от 10 до 15 кадра равна 6 кадрам. "
-"Результат будет в скорости начала_время.\n"
-=======
 "Например, продолжительность клипа от 10 до 15 кадра равна 6 кадрам. Результат будет в скорости начала_время.\n"
->>>>>>> a22f76c8
 
 msgid ""
 "Returns the first valid timecode rate that has the least difference from the"
@@ -907,12 +897,7 @@
 "For example, if start_time is 1 and end_time is 10, the returned will have a duration of 9.\n"
 msgstr ""
 "\n"
-<<<<<<< HEAD
-"Создает :class:`~TimeRange` из начального и конечного :class:"
-"`~RationalTime`\\s (исключительно).\n"
-=======
 "Создает :class:`~TimeRange` из начального и конечного :class:`~RationalTime`\\s (исключительно).\n"
->>>>>>> a22f76c8
 "\n"
 "Например, если start_time равно 1, а end_time равно 10, возвращаемый диапазон будет иметь продолжительность 9.\n"
 
@@ -923,12 +908,7 @@
 "For example, if start_time is 1 and end_time is 10, the returned will have a duration of 10.\n"
 msgstr ""
 "\n"
-<<<<<<< HEAD
-"Создает :class:`~TimeRange` из начального и конечного :class:"
-"`~RationalTime`\\s (включительно).\n"
-=======
 "Создает :class:`~TimeRange` из начального и конечного :class:`~RationalTime`\\s (включительно).\n"
->>>>>>> a22f76c8
 "\n"
 "Например, если start_time равно 1, а end_time равно 10, возвращаемый диапазон будет иметь продолжительность 10.\n"
 
@@ -3411,14 +3391,8 @@
 msgid "Text Tool.   Right click to edit previously stamped text."
 msgstr "Нажмите правый нажатие на ранее отпечатанный текст."
 
-<<<<<<< HEAD
-#, fuzzy
-msgid "Voice Annotation Tool"
-msgstr "Голосовая заметка/Воспроизведение"
-=======
 msgid "Voice Annotation Tool"
 msgstr "Инструмент голосовых аннотаций"
->>>>>>> a22f76c8
 
 msgid "Undo Draw"
 msgstr "Отменить рисование"
@@ -3753,15 +3727,6 @@
 msgstr "Не удалось прочитать данные изображения с вида"
 
 msgid "Voice Over/Delete"
-<<<<<<< HEAD
-msgstr ""
-
-msgid "VoiceOver/Clear"
-msgstr ""
-
-msgid "Audio/Append"
-msgstr ""
-=======
 msgstr "Озвучка/Удалить"
 
 msgid "Audio/Clear"
@@ -3769,7 +3734,6 @@
 
 msgid "Audio/Append"
 msgstr "Аудио/Добавить"
->>>>>>> a22f76c8
 
 msgid "Play"
 msgstr "Воспроизвести"
@@ -3805,11 +3769,7 @@
 msgstr "Стрела"
 
 msgid "Voice"
-<<<<<<< HEAD
-msgstr ""
-=======
 msgstr "Голос"
->>>>>>> a22f76c8
 
 msgid "Rotate"
 msgstr "Вращение"
@@ -6086,15 +6046,6 @@
 msgstr "Обычный"
 
 msgid "X 2"
-<<<<<<< HEAD
-msgstr ""
-
-msgid "X 3"
-msgstr ""
-
-msgid "X 4"
-msgstr ""
-=======
 msgstr "× 2"
 
 msgid "X 3"
@@ -6102,7 +6053,6 @@
 
 msgid "X 4"
 msgstr "× 4"
->>>>>>> a22f76c8
 
 msgid "Do Nothing"
 msgstr "Ничего не делай"
@@ -6174,12 +6124,8 @@
 "When selected, mrv2 will raise the window to the front once you enter the "
 "view window."
 msgstr ""
-<<<<<<< HEAD
-"При выборе mrv2 поднимет окно вперед, как только вы войдете в окно просмотра."
-=======
 "При выборе mrv2 поднимет окно вперед, как только вы войдете в окно "
 "просмотра."
->>>>>>> a22f76c8
 
 msgid "When selected, mrv2 will resize its window to the first image."
 msgstr "При выборе mrv2 перестроит окно на первое изображение."
@@ -6908,33 +6854,6 @@
 msgid "Output Device to use for audio playback."
 msgstr "Выходное устройство для использования для воспроизведения звука."
 
-<<<<<<< HEAD
-#, fuzzy
-msgid "Voice Annotations"
-msgstr "Голосовая заметка/Воспроизведение"
-
-#, fuzzy
-msgid "Voice Annotation Preferences."
-msgstr "Голосовая заметка/Запись"
-
-#, fuzzy
-msgid "Save Path"
-msgstr "Удалить пути"
-
-msgid "Pick a directory from disk to save voice overs.."
-msgstr ""
-
-#, fuzzy
-msgid "Playback Speed"
-msgstr "Скорость воспроизведения."
-
-msgid "Microphone"
-msgstr ""
-
-#, fuzzy
-msgid "Volume"
-msgstr "Звуковой объем"
-=======
 msgid "Voice Annotations"
 msgstr "Голосовые аннотации"
 
@@ -6955,7 +6874,6 @@
 
 msgid "Volume"
 msgstr "Громкость"
->>>>>>> a22f76c8
 
 msgid "ComfyUI"
 msgstr "ComfyUI"
@@ -7769,14 +7687,8 @@
 msgid "Text Mode"
 msgstr "Текстовый режим"
 
-<<<<<<< HEAD
-#, fuzzy
-msgid "Voice Mode"
-msgstr "Режим окружности"
-=======
 msgid "Voice Mode"
 msgstr "Голосовой режим"
->>>>>>> a22f76c8
 
 msgid "Pen Size More"
 msgstr "Размер пены больше"
