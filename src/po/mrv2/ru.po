--- conflicted
+++ resolved
@@ -944,13 +944,8 @@
 "duration of 9.\n"
 msgstr ""
 "\n"
-<<<<<<< HEAD
-"Создает :class:`~TimeRange` из начального и конечного :class:`~RationalTime`"
-"\\s (исключительно).\n"
-=======
 "Создает :class:`~TimeRange` из начального и конечного :class:"
 "`~RationalTime`\\s (исключительно).\n"
->>>>>>> 095ef6be
 "\n"
 "Например, если start_time равно 1, а end_time равно 10, возвращаемый "
 "диапазон будет иметь продолжительность 9.\n"
@@ -963,14 +958,8 @@
 "For example, if start_time is 1 and end_time is 10, the returned will have a "
 "duration of 10.\n"
 msgstr ""
-"\n"
-<<<<<<< HEAD
-"Создает :class:`~TimeRange` из начального и конечного :class:`~RationalTime`"
-"\\s (включительно).\n"
-=======
-"Создает :class:`~TimeRange` из начального и конечного :class:"
+"\n""Создает :class:`~TimeRange` из начального и конечного :class:"
 "`~RationalTime`\\s (включительно).\n"
->>>>>>> 095ef6be
 "\n"
 "Например, если start_time равно 1, а end_time равно 10, возвращаемый "
 "диапазон будет иметь продолжительность 10.\n"
