#
msgid ""
msgstr ""
"Project-Id-Version: mrv2 v0.7.7\n"
"Report-Msgid-Bugs-To: ggarra13@gmail.com\n"
"PO-Revision-Date: 2023-02-11 13:42-0300\n"
"Last-Translator: Gonzalo Garramuño <ggarra13@gmail.com>\n"
"Language-Team: Spanish <es@tp.org.es>\n"
"Language: es\n"
"MIME-Version: 1.0\n"
"Content-Type: text/plain; charset=UTF-8\n"
"Content-Transfer-Encoding: 8bit\n"
"Plural-Forms: nplurals=2; plural=(n != 1);\n"

msgid ""
"\n"
"USD module.\n"
"\n"
"Contains all classes and enums related to USD (Universal Scene Description). \n"
msgstr ""
"\n"
"USD-Modul. Enthlt alle Klassen und Enums im Zusammenhang mit USD (Universal Scene Description).\n"

msgid "Renderer Name"
msgstr "Name des Renderers"

msgid "Render Width"
msgstr "Breite des Renders"

msgid "Models' complexity."
msgstr "Die Komplexitt der Modelle."

msgid "Draw mode  :class:`mrv2.usd.DrawMode`."
msgstr "Zeichenmodus :class:`mrv2.usd.DrawMode`."

msgid "Enable Lighting"
msgstr "Beleuchtung aktivieren"

msgid "Enable Scene Lights"
msgstr "Szenenlichter aktivieren"

msgid "Enable Scene Materials"
msgstr "Szenenmaterialien aktivieren"

msgid "Enable sRGB"
msgstr "sRGB aktivieren"

msgid "Stage Cache Count"
msgstr "Anzahl der Stufen-Cache"

msgid "Disk Cache Byte Count"
msgstr "Disk-Cache Byte Count"

msgid "USD Render Options."
msgstr "USD Render Optionen."

msgid "Get USD Render Options."
msgstr "Erhalten Sie USD Render Optionen."

msgid "Set USD Render Options."
msgstr "Setzen Sie USD Render-Optionen."

msgid ""
"\n"
"UI module.\n"
"\n"
"Contains all classes and enums related to UI (User Interface). \n"
msgstr ""
"\n"
"UI-Modul. Enthlt alle Klassen und Enums im Zusammenhang mit UI (User Interface).\n"

msgid "Refresh menus."
msgstr "Mens aktualisieren."

msgid ""
"\n"
"Timeline module.\n"
"\n"
"Contains all functions related to the timeline control.\n"
msgstr ""
"\n"
"Timeline-Modul. Enthlt alle Funktionen im Zusammenhang mit der Timeline-Steuerung.\n"

msgid "Play forwards."
msgstr "Spielt nach vorne."

msgid "Play backwards."
msgstr "Rckwrts spielen."

msgid "Seek to a time in timeline."
msgstr "Suchen Sie nach einer Zeit in der Zeitlinie."

msgid "Seek to a frame in timeline."
msgstr "Suchen Sie zu einem Frame in der Zeitleiste."

msgid "Seek to a second in timeline."
msgstr "Suchen Sie nach einer Sekunde in der Zeitlinie."

msgid "Time range of the timeline."
msgstr "Zeitbereich der Zeitlinie."

msgid "Selected time range of the timeline."
msgstr "Ausgewhlter Zeitbereich der Zeitlinie."

msgid "Set the selected time range of the timeline."
msgstr "Legen Sie den ausgewhlten Zeitbereich der Zeitlinie fest."

msgid "Set the in time of the selected time range of the timeline."
msgstr ""
"Stellen Sie die Zeit in dem ausgewhlten Zeitbereich der Zeitlinie ein."

msgid "Set the in frame of the selected time range of the timeline."
msgstr ""
"Stellen Sie den Rahmen des ausgewhlten Zeitbereichs der Zeitlinie ein."

msgid "Set the in seconds of the selected time range of the timeline."
msgstr ""
"Legen Sie die in Sekunden des ausgewhlten Zeitbereichs der Zeitlinie fest."

msgid "Set the out time of the selected time range of the timeline."
msgstr ""
"Stellen Sie die Auszeit des ausgewhlten Zeitbereichs der Zeitlinie ein."

msgid "Set the out frame of the selected time range of the timeline."
msgstr ""
"Legen Sie den Rahmen fr den ausgewhlten Zeitbereich der Zeitlinie fest."

msgid "Set the out seconds of the selected time range of the timeline."
msgstr ""
"Legen Sie die Sekunden des ausgewhlten Zeitbereichs der Zeitlinie fest."

msgid "Current time in timeline."
msgstr "Aktuelle Zeit in der Zeitleiste."

msgid "Current frame in timeline."
msgstr "Aktueller Rahmen in der Zeitleiste."

msgid "Current seconds in timeline."
msgstr "Aktuelle Sekunden in der Zeitlinie."

msgid "Return current loop mode of timeline."
msgstr "Gibt den aktuellen Loop-Modus der Timeline zurck."

msgid "Set current loop mode of timeline."
msgstr "Stellen Sie den aktuellen Schleifenmodus der Timeline ein."

msgid "Gets the current FPS of timeline."
msgstr "Ruft die aktuelle FPS der Timeline."

msgid "Gets the default speed of the timeline."
msgstr "Ermittelt die Standard-Geschwindigkeit der Timeline."

msgid "Set current FPS of timeline."
msgstr "Setzen Sie die aktuelle FPS der Timeline."

msgid "Value less than 0"
msgstr "Wert weniger als 0"

msgid ""
"\n"
"Settings module.\n"
"\n"
"Contains all settings functions.\n"
msgstr ""
"\n"
"Einstellungen Modul. Enthlt alle Einstellungen Funktionen.\n"

msgid "Returns whether to check for updates at start up."
msgstr "Gibt zurck, ob beim Start nach Updates berprft werden soll."

msgid "Retrieve the cache memory setting in gigabytes."
msgstr "Abrufen der Cache-Speichereinstellung in Gigabytes."

msgid "Set the cache memory setting in gigabytes."
msgstr "Legen Sie die Cache-Speichereinstellung in Gigabytes fest."

msgid "Retrieve Read Ahead cache in seconds."
msgstr "Lese den Cache in Sekunden voraus."

msgid "Set Read Ahead cache in seconds."
msgstr "Legen Sie den Cache \"Vorlesen\" in Sekunden fest."

msgid "Retrieve Read Behind cache in seconds."
msgstr "Lesen Sie in Sekunden hinter dem Cache."

msgid "Set Read Behind cache in seconds."
msgstr "Legen Sie den Cache \"Lesen hinter dem Cache\" in Sekunden fest."

msgid "Set file sequence audio."
msgstr "Dateisequenz-Audio festlegen."

msgid "Get file sequence audio."
msgstr "Holen Sie sich Dateisequenz Audio."

msgid "Set file sequence audio file name."
msgstr "Stellen Sie den Namen der Dateisequenz-Audiodatei ein."

msgid "Get file sequence audio file name."
msgstr "Holen Sie sich den Namen der Dateisequenz Audiodatei."

msgid "Set file sequence audio directory."
msgstr "Dateisequenz-Audio-Verzeichnis festlegen."

msgid "Get file sequence audio directory."
msgstr "Datei-Sequenz-Audio-Verzeichnis."

msgid "Set maximum file sequence digits."
msgstr "Legen Sie die maximalen Dateisequenzziffern fest."

msgid "Get maximum file sequence digits."
msgstr "Holen Sie sich maximale Dateisequenz Ziffern."

msgid "Set Timer Mode."
msgstr "Timermodus einstellen."

msgid "Get Timer Mode."
msgstr "Holen Sie sich den Timer-Modus."

msgid "Set Audio Buffer Frame Count."
msgstr "Audio Buffer Frame Count einstellen."

msgid "Get Audio Buffer Frame Count."
msgstr "Holen Sie sich Audio Buffer Frame Count."

msgid "Set Video Request Count."
msgstr "Video-Request-Count einstellen."

msgid "Get Video Request Count."
msgstr "Holen Sie sich Video Request Count."

msgid "Set Audio Request Count."
msgstr "Anzahl der Audio-Anfragen einstellen."

msgid "Get Audio Request Count."
msgstr "Holen Sie sich Audio Request Count."

msgid "Set Sequence Thread Count."
msgstr "Setze Sequenz Thread Count."

msgid "Get Sequence Thread Count."
msgstr "Sequence Thread Count erhalten."

msgid "Set FFmpeg YUV To RGB Conversion."
msgstr "Setzen Sie FFmpeg YUV auf RGB-Umwandlung."

msgid "Get FFmpeg YUV To RGB Conversion."
msgstr "Holen Sie sich FFmpeg YUV auf RGB-Konversion."

msgid "Set FFmpeg Color Accuracy."
msgstr "FFmpeg Farbgenauigkeit einstellen."

msgid "Get FFmpeg Color Accuracy."
msgstr "Holen Sie sich FFmpeg Farbe Genauigkeit."

msgid "Set FFmpeg Thread Count."
msgstr "Setze FFmpeg Thread Count."

msgid "Get FFmpeg Thread Count."
msgstr "Besorgen Sie FFmpeg Thread Count."

msgid "No session name established, cannot save."
msgstr "Kein Sitzungsname erstellt, kann nicht gespeichert werden."

msgid ""
"\n"
"Session module.\n"
"\n"
"Used to manage everything related to sessions.\n"
msgstr ""
"\n"
"Sitzungsmodul. Wird verwendet, um alles zu verwalten, was mit Sitzungen zusammenhngt.\n"

msgid "Returns the current session metadata."
msgstr "Gibt die aktuellen Sitzungs-Metadaten zurck."

msgid "Returns the current metadata for a key."
msgstr "Gibt die aktuellen Metadaten fr einen Schlssel zurck."

msgid "Sets all the session metadata for a session."
msgstr "Setzt alle Sitzungs-Metadaten fr eine Sitzung."

msgid "Sets the session metadata for a key."
msgstr "Setzt die Sitzungs-Metadaten fr einen Schlssel."

msgid "Clears the current session metadata."
msgstr "Lscht die aktuellen Sitzungs-Metadaten."

msgid "Returns current session file."
msgstr "Gibt die aktuelle Sitzungsdatei zurck."

msgid "Sets the current session file."
msgstr "Setzt die aktuelle Sitzungsdatei."

msgid "Open a session file."
msgstr "ffnen Sie eine Sitzungsdatei."

msgid "Save a session file."
msgstr "Eine Sitzungsdatei speichern."

msgid "Duplicated Python plugin {0} in {1} and {2}."
msgstr "Dupliziertes Python-Plugin {0} in {1} und {2}."

msgid ""
"Expected a tuple containing a Python function and a string with menu options"
" in it."
msgstr ""
"Erwartete ein Tupel, das eine Python-Funktion und einen String mit "
"Menoptionen enthlt."

msgid ""
"Expected a handle to a Python function or to a tuple containing a Python "
"function and a string with menu options in it."
msgstr ""
"Erwartete einen Handle zu einer Python-Funktion oder zu einem Tupel, der "
"eine Python-Funktion und einen String mit Menoptionen enthlt."

msgid ""
"Please override the menus method by returning a valid dict of key menus, "
"values methods."
msgstr ""
"Bitte berschreiben Sie die Menmethode, indem Sie ein gltiges Dikt von "
"Tastenmens, Wertemethoden zurckgeben."

msgid ""
"\n"
"Plugin module.\n"
"\n"
"Contains all classes related to python plugins.\n"
"\n"
msgstr ""
"\n"
"Plugin-Modul. Enthlt alle Klassen im Zusammenhang mit Python-Plugins.\n"

msgid ""
"Whether a plugin is active or not.  If not overridden, the default is True."
msgstr "Si un plugin está activo o no.  Si no se usa, el activo es verdad."

msgid ""
"\n"
"Dictionary of menu entries with callbacks, like:\n"
"\n"
"def menus(self):\n"
"    menus = { \"New Menu/Hello\" : self.run }\n"
"    return menus\n"
"\n"
msgstr ""
"\n"
"Wrterbuch der Meneintrge mit Rckrufen, wie z.B.:\n"
"\n"
"def menus(self):\n"
"   menus = { \"New Menu/Hello\" : self.run }\n"
"   return menus\n"

msgid ""
"\n"
"\n"
"import mrv2\n"
"from mrv2 import plugin\n"
"\n"
"class DemoPlugin(plugin.Plugin):\n"
"    def __init__(self):\n"
"        \"\"\"\n"
"        Constructor for DemoPlugin.\n"
"\n"
"        Define your own variables here.\n"
"        \"\"\"\n"
"        super().__init__()\n"
"\n"
"    def run(self):\n"
"        \"\"\"\n"
"        Example method used for the callback.\n"
"        \"\"\"\n"
"        print(\"Hello from Python plugin\")\n"
"\n"
"    def active(self):\n"
"        \"\"\"\n"
"        Optional method to return whether the plug-in is active or not.\n"
"\n"
"\n"
"        :return: True if the plug-in is active, False otherwise.\n"
"        :rtype: bool\n"
"\n"
"        \"\"\"\n"
"        return True\n"
"\n"
"    def menus(self):\n"
"        \"\"\"\n"
"        Dictionary of menu entries as keys with callbacks as values.\n"
"\n"
"\n"
"        :return: A dictionary of menu entries and their corresponding callbacks.\n"
"        :rtype: dict\n"
"\n"
"        \"\"\"\n"
"        menus = {\"New Menu/Hello\": self.run}\n"
"        return menus\n"
"\n"
msgstr ""
"\n"
"import mrv2\n"
"from mrv2 import plugin\n"
"\n"
"class DemoPlugin(plugin.Plugin):\n"
"    def __init__(self):\n"
"        \"\"\"\n"
"        Konstruktor für DemoPlugin.\n"
"\n"
"        Definieren Sie hier Ihre eigenen Variablen.\n"
"        \"\"\"\n"
"        super().__init__()\n"
"\n"
"    def run(self):\n"
"        \"\"\"\n"
"        Beispielmethode, die für den Callback verwendet wird.\n"
"        \"\"\"\n"
"        print(\"Hallo vom Python-Plugin\")\n"
"\n"
"    def active(self):\n"
"        \"\"\"\n"
"        Optionale Methode, um zurückzugeben, ob das Plugin aktiv ist oder nicht.\n"
"\n"
"        :return: True, wenn das Plugin aktiv ist, sonst False.\n"
"        :rtype: bool\n"
"        \"\"\"\n"
"        return True\n"
"\n"
"    def menus(self):\n"
"        \"\"\"\n"
"        Wörterbuch von Menüeinträgen als Schlüssel mit Callbacks als Werte.\n"
"\n"
"        :return: Ein Wörterbuch von Menüeinträgen und deren zugehörigen Callbacks.\n"
"        :rtype: dict\n"
"        \"\"\"\n"
"        menus = {\"Neues Menü/Hallo\": self.run}\n"
"        return menus\n"
"\n"

msgid "No playlist matched item."
msgstr "Keine Wiedergabeliste passender Artikel."

msgid "No playlist matched file name."
msgstr "Keine Wiedergabeliste, die mit dem Dateinamen bereinstimmt."

msgid "No playlist loaded."
msgstr "Keine Wiedergabeliste geladen."

msgid "No playlist selected."
msgstr "Keine Wiedergabeliste ausgewhlt."

msgid "Not an EDL playlist to add clips to."
msgstr "Keine EDL-Playlist zum Hinzufgen von Clips."

msgid "Could not find clip in loaded clips."
msgstr "In geladenen Clips konnte kein Clip gefunden werden."

msgid ""
"\n"
"Playlist module.\n"
"\n"
"Contains all functions and classes related to the playlists.\n"
msgstr ""
"\n"
"Playlist-Modul. Enthlt alle Funktionen und Klassen im Zusammenhang mit den Wiedergabelisten.\n"

msgid "List playlist items."
msgstr "Wiedergabelisten-Elemente auflisten."

msgid "Select a playlist by FileModelItem."
msgstr "Whlen Sie eine Wiedergabeliste von FileModelItem aus."

msgid "Select a playlist by fileName."
msgstr "Whlen Sie eine Wiedergabeliste nach fileName aus."

msgid "Select a playlist by index."
msgstr "Whlen Sie eine Wiedergabeliste nach Index aus."

msgid "Add a clip to currently selected Playlist EDL."
msgstr "Fgen Sie einen Clip zu der aktuell ausgewhlten Playlist EDL hinzu."

msgid "Save current .otio file with relative paths."
msgstr "Aktuelle.otio-Datei mit relativen Pfaden speichern."

msgid "unsupported operand type(s) for {0}: RationalTime and {1}"
msgstr "nicht untersttzte Operanden-Typ(en) fr {0}: RationalTime und {1}"

msgid ""
"\n"
<<<<<<< HEAD
"The RationalTime class represents a measure of time of :math:`rt.value/"
"rt.rate` seconds.\n"
"It can be rescaled into another :class:`~RationalTime`'s rate.\n"
msgstr ""
"\n"
"Die RationalTime-Klasse stellt ein Ma fr die Zeit von :math:`rt.value/"
"rt.rate` Sekunden dar. Sie kann in eine andere Rate "
"von :class:`~RationalTime` umskaliert werden.\n"
=======
"The RationalTime class represents a measure of time of :math:`rt.value/rt.rate` seconds.\n"
"It can be rescaled into another :class:`~RationalTime`'s rate.\n"
msgstr ""
"\n"
"Die RationalTime-Klasse stellt ein Ma fr die Zeit von :math:`rt.value/rt.rate` Sekunden dar. Sie kann in eine andere Rate von :class:`~RationalTime` umskaliert werden.\n"
>>>>>>> 8a3f94c7

msgid ""
"\n"
"Returns true if the time is invalid. The time is considered invalid if the value or the rate are a NaN value\n"
"or if the rate is less than or equal to zero.\n"
msgstr ""
"\n"
"Gibt true zurck, wenn die Zeit ungltig ist. Die Zeit gilt als ungltig, wenn der Wert oder die Rate ein NaN-Wert ist oder wenn die Rate kleiner oder gleich Null ist.\n"

msgid "Returns the time value for time converted to new_rate."
msgstr "Gibt den Zeitwert fr die in new_rate konvertierte Zeit zurck."

msgid "Returns the time for time converted to new_rate."
msgstr "Gibt die Zeit fr die in new_rate konvertierte Zeit zurck."

msgid "Returns the time value for \"self\" converted to new_rate."
msgstr "Gibt den Zeitwert fr \"self\" zurck, der in new_rate konvertiert wurde."

msgid ""
"\n"
"Compute the duration of samples from first to last (excluding last). This is not the same as distance.\n"
"\n"
"For example, the duration of a clip from frame 10 to frame 15 is 5 frames. Result will be in the rate of start_time.\n"
msgstr ""
"\n"
"Berechnen Sie die Dauer der Samples vom ersten bis zum letzten (ohne letzte). Dies ist nicht die gleiche Distanz. Zum Beispiel ist die Dauer eines Clips von Frame 10 auf Frame 15 5 Frames. Ergebnis wird in der Rate von start_time sein.\n"

msgid ""
"\n"
"Compute the duration of samples from first to last (including last). This is not the same as distance.\n"
"\n"
"For example, the duration of a clip from frame 10 to frame 15 is 6 frames. Result will be in the rate of start_time.\n"
msgstr ""
"\n"
"Berechnen Sie die Dauer der Samples vom ersten bis zum letzten (einschließlich des letzten). Dies ist nicht dasselbe wie die Entfernung.\n"
"\n"
"Zum Beispiel beträgt die Dauer eines Clips von Frame 10 bis Frame 15 6 Frames. Das Ergebnis wird in der Rate der start_time angegeben.\n"

msgid ""
"Returns the first valid timecode rate that has the least difference from the"
" given value."
msgstr ""
"Gibt die erste gltige Timecode-Rate zurck, die den geringsten Unterschied "
"zum angegebenen Wert hat."

msgid "Turn a frame number and rate into a :class:`~RationalTime` object."
msgstr ""
"Verwandeln Sie eine Framenummer und raten Sie in ein "
":class:`~RationalTime`-Objekt."

msgid "Returns the frame number based on the current rate."
msgstr "Gibt die Framenummer basierend auf der aktuellen Rate zurck."

msgid "Returns the frame number based on the given rate."
msgstr "Gibt die Framenummer basierend auf der angegebenen Rate zurck."

msgid "Convert to timecode (``HH:MM:SS;FRAME``)"
msgstr "Umrechnen in Zeitcode (``HH:MM:SS;FRAME``)"

msgid ""
"Convert a timecode string (``HH:MM:SS;FRAME``) into a "
":class:`~RationalTime`."
msgstr ""
<<<<<<< HEAD
"Konvertieren Sie einen Timecode-String (```HH:MM:SS;FRAME```) in "
"eine :class:`~RationalTime`."
=======
"Konvertieren Sie einen Timecode-String (```HH:MM:SS;FRAME```) in eine "
":class:`~RationalTime`."
>>>>>>> 8a3f94c7

msgid ""
"Convert a time with microseconds string (``HH:MM:ss`` where ``ss`` is an "
"integer or a decimal number) into a :class:`~RationalTime`."
msgstr ""
"Wandeln Sie eine Zeit mit Mikrosekundenzeichenfolge (``HH:MM:ss `` , wobei "
"`` ss `` eine ganze Zahl oder eine Dezimalzahl ist) in eine :class: `~ "
"RationalTime' um."

msgid ""
"\n"
"The TimeRange class represents a range in time. It encodes the start time and the duration,\n"
"meaning that :meth:`end_time_inclusive` (last portion of a sample in the time range) and\n"
":meth:`end_time_exclusive` can be computed.\n"
msgstr ""
"\n"
"Die TimeRange Klasse stellt einen Zeitbereich dar. Sie kodiert die Startzeit und die Dauer, was bedeutet, dass :meth:`end_time_inclusive` (letzter Teil einer Probe im Zeitbereich) und :meth:`end_time_exclusive` berechnet werden knnen.\n"

msgid ""
"\n"
"The time of the last sample containing data in the time range.\n"
"\n"
"If the time range starts at (0, 24) with duration (10, 24), this will be\n"
"(9, 24)\n"
"\n"
"If the time range starts at (0, 24) with duration (10.5, 24):\n"
"(10, 24)\n"
"\n"
"In other words, the last frame with data, even if the last frame is fractional.\n"
msgstr ""
"\n"
"The time of the last sample containing data in the time range. If the time range starts at (0, 24) with duration (10, 24), this will be (9, 24) If the time range starts at (0, 24) with duration (10.5, 24): (10, 24) In other words, the last frame with data, even if the last frame is fractional.\n"

msgid ""
"\n"
"Time of the first sample outside the time range.\n"
"\n"
"If start frame is 10 and duration is 5, then end_time_exclusive is 15,\n"
"because the last time with data in this range is 14.\n"
"\n"
"If start frame is 10 and duration is 5.5, then end_time_exclusive is\n"
"15.5, because the last time with data in this range is 15.\n"
msgstr ""
"\n"
"Zeit des ersten Samples außerhalb des Zeitbereichs.\n"
"\n"
"Wenn der Start-Frame 10 ist und die Dauer 5 beträgt, dann ist end_time_exclusive 15,\n"
"da die letzte Zeit mit Daten in diesem Bereich 14 ist.\n"
"\n"
"Wenn der Start-Frame 10 ist und die Dauer 5,5 beträgt, dann ist end_time_exclusive\n"
"15,5, da die letzte Zeit mit Daten in diesem Bereich 15 ist.\n"

msgid ""
"Construct a new :class:`~TimeRange` that is this one extended by other."
msgstr ""
"Konstruieren Sie eine neue :class:`~TimeRange` das ist diese um andere "
"erweitert."

msgid ""
"\n"
"Clamp 'other' (:class:`~RationalTime`) according to\n"
":attr:`start_time`/:attr:`end_time_exclusive` and bound arguments.\n"
msgstr ""
"\n"
<<<<<<< HEAD
"Klemme 'andere' (:Klasse:`~RationalTime`) "
"nach :attr:`start_time`/:attr:`end_time_exclusive` und gebundenen "
"Argumenten.\n"
=======
"Klemme 'andere' (:Klasse:`~RationalTime`) nach :attr:`start_time`/:attr:`end_time_exclusive` und gebundenen Argumenten.\n"
>>>>>>> 8a3f94c7

msgid ""
"\n"
"Clamp 'other' (:class:`~TimeRange`) according to\n"
":attr:`start_time`/:attr:`end_time_exclusive` and bound arguments.\n"
msgstr ""
"\n"
<<<<<<< HEAD
"Klemme 'andere' (:Klasse:`~TimeRange`) "
"nach :attr:`start_time`/:attr:`end_time_exclusive` und gebundenen "
"Argumenten.\n"
=======
"Klemme 'andere' (:Klasse:`~TimeRange`) nach :attr:`start_time`/:attr:`end_time_exclusive` und gebundenen Argumenten.\n"
>>>>>>> 8a3f94c7

msgid ""
"\n"
"The start of `this` precedes `other`.\n"
"`other` precedes the end of `this`.\n"
"::\n"
"\n"
"         other\n"
"           |\n"
"           *\n"
"   [      this      ]\n"
"\n"
msgstr ""
"\n"
"Der Anfang von `dieser` geht vor `anderes`. `anderes` geht dem Ende von `dieser` voraus.\n"

msgid ""
"\n"
"The start of `this` precedes start of `other`.\n"
"The end of `this` antecedes end of `other`.\n"
"::\n"
"\n"
"        [ other ]\n"
"   [      this      ]\n"
"\n"
"The converse would be ``other.contains(this)``\n"
msgstr ""
"\n"
"Der Beginn von `diesem` liegt vor dem Beginn von `anderem`.\n"
"Das Ende von `diesem` liegt vor dem Ende von `anderem`.\n"
"::\n"
"\n"
"        [ anderes ]\n"
"   [      dieses      ]\n"
"\n"
"Das Gegenteil wäre ``anderes.contains(dieses)``\n"

msgid ""
"\n"
"`this` contains `other`.\n"
"::\n"
"\n"
"        other\n"
"         |\n"
"         *\n"
"   [    this    ]\n"
"\n"
msgstr ""
"\n"
"`dies` enthlt `andere`. :: andere. * [ diese ]\n"

msgid ""
"\n"
"The start of `this` strictly precedes end of `other` by a value >= `epsilon_s`.\n"
"The end of `this` strictly antecedes start of `other` by a value >= `epsilon_s`.\n"
"::\n"
"\n"
"   [ this ]\n"
"       [ other ]\n"
"\n"
"The converse would be ``other.overlaps(this)``\n"
msgstr ""
"\n"
"Der Anfang von `this` liegt strikt vor dem Ende von `other` um einen Wert >= `epsilon_s`.\n"
"Das Ende von `this` liegt strikt vor dem Anfang von `other` um einen Wert >= `epsilon_s`.\n"
"::\n"
"\n"
"   [ this ]\n"
"       [ other ]\n"
"\n"
"Das Umgekehrte wäre ``other.overlaps(this)``\n"

msgid ""
"\n"
"The end of `this` strictly precedes `other` by a value >= `epsilon_s`.\n"
"::\n"
"\n"
"             other\n"
"               |\n"
"   [ this ]    *\n"
"\n"
msgstr ""
"\n"
"Das Ende von `this` liegt strikt vor `other` um einen Wert >= `epsilon_s`.\n"
"::\n"
"\n"
"             other\n"
"               |\n"
"   [ this ]    *\n"
"\n"

msgid ""
"\n"
"The end of `this` strictly equals the start of `other` and\n"
"the start of `this` strictly equals the end of `other`.\n"
"::\n"
"\n"
"   [this][other]\n"
"\n"
"The converse would be ``other.meets(this)``\n"
msgstr ""
"\n"
"Das Ende von `this` entspricht genau dem Anfang von `other` und\n"
"der Anfang von `this` entspricht genau dem Ende von `other`.\n"
"::\n"
"\n"
"   [this][other]\n"
"\n"
"Das Umgekehrte wäre ``other.meets(this)``\n"

msgid ""
"\n"
"The start of `this` strictly equals `other`.\n"
"::\n"
"\n"
"   other\n"
"     |\n"
"     *\n"
"     [ this ]\n"
"\n"
msgstr ""
"\n"
"Der Anfang von `this` entspricht genau `other`.\n"
"::\n"
"\n"
"   other\n"
"     |\n"
"     *\n"
"     [ this ]\n"
"\n"

msgid ""
"\n"
"The start of `this` strictly equals the start of `other`.\n"
"The end of `this` strictly precedes the end of `other` by a value >= `epsilon_s`.\n"
"::\n"
"\n"
"   [ this ]\n"
"   [    other    ]\n"
"\n"
"The converse would be ``other.begins(this)``\n"
msgstr ""
"\n"
"Der Anfang von `this` entspricht genau dem Anfang von `other`.\n"
"Das Ende von `this` liegt strikt vor dem Ende von `other` um einen Wert >= `epsilon_s`.\n"
"::\n"
"\n"
"   [ this ]\n"
"   [    other    ]\n"
"\n"
"Das Umgekehrte wäre ``other.begins(this)``\n"

msgid ""
"\n"
"The end of `this` strictly equals `other`.\n"
"::\n"
"\n"
"        other\n"
"          |\n"
"          *\n"
"   [ this ]\n"
"\n"
msgstr ""
"\n"
"Das Ende von `this` entspricht genau `other`.\n"
"::\n"
"\n"
"        other\n"
"          |\n"
"          *\n"
"   [ this ]\n"
"\n"

msgid ""
"\n"
"The start of `this` strictly antecedes the start of `other` by a value >= `epsilon_s`.\n"
"The end of `this` strictly equals the end of `other`.\n"
"::\n"
"\n"
"           [ this ]\n"
"   [     other    ]\n"
"\n"
"The converse would be ``other.finishes(this)``\n"
msgstr ""
"\n"
"Der Anfang von `this` liegt strikt vor dem Anfang von `other` um einen Wert >= `epsilon_s`.\n"
"Das Ende von `this` entspricht genau dem Ende von `other`.\n"
"::\n"
"\n"
"           [ this ]\n"
"   [     other    ]\n"
"\n"
"Das Umgekehrte wäre ``other.finishes(this)``\n"

msgid ""
"\n"
"The start of `this` precedes or equals the end of `other` by a value >= `epsilon_s`.\n"
"The end of `this` antecedes or equals the start of `other` by a value >= `epsilon_s`.\n"
"::\n"
"\n"
"   [    this    ]           OR      [    other    ]\n"
"        [     other    ]                    [     this    ]\n"
"\n"
"The converse would be ``other.finishes(this)``\n"
msgstr ""
"\n"
"Der Anfang von `this` liegt vor oder entspricht dem Ende von `other` um einen Wert >= `epsilon_s`.\n"
"Das Ende von `this` liegt vor oder entspricht dem Anfang von `other` um einen Wert >= `epsilon_s`.\n"
"::\n"
"\n"
"   [    this    ]           ODER      [    other    ]\n"
"        [     other    ]                    [     this    ]\n"
"\n"
"Das Umgekehrte wäre ``other.finishes(this)``\n"

msgid ""
"\n"
"Creates a :class:`~TimeRange` from start and end :class:`~RationalTime`\\s (exclusive).\n"
"\n"
"For example, if start_time is 1 and end_time is 10, the returned will have a duration of 9.\n"
msgstr ""
"\n"
<<<<<<< HEAD
"Erstellt einen :class:`~TimeRange`-Objekt, das von einem angegebenen "
"Anfangswert bis zu einem (nicht inklusiven) Endwert "
"in :class:`~RationalTime`-Einheiten reicht.\n"
=======
"Erstellt einen :class:`~TimeRange`-Objekt, das von einem angegebenen Anfangswert bis zu einem (nicht inklusiven) Endwert in :class:`~RationalTime`-Einheiten reicht.\n"
>>>>>>> 8a3f94c7
"\n"
"Beispiel: Wenn start_time 1 und end_time 10 ist, beträgt die Dauer des resultierenden Zeitbereichs 9 Einheiten.\n"

msgid ""
"\n"
"Creates a :class:`~TimeRange` from start and end :class:`~RationalTime`\\s (inclusive).\n"
"\n"
"For example, if start_time is 1 and end_time is 10, the returned will have a duration of 10.\n"
msgstr ""
"\n"
<<<<<<< HEAD
"Erstellt einen :class:`~TimeRange` aus Start- und "
"End-:class:`~RationalTime`\\s (inklusive).\n"
=======
"Erstellt einen :class:`~TimeRange` aus Start- und End-:class:`~RationalTime`\\s (inklusive).\n"
>>>>>>> 8a3f94c7
"\n"
"Beispiel: Wenn start_time 1 ist und end_time 10, hat der Rückgabewert eine Dauer von 10.\n"

msgid ""
"\n"
"Media module.\n"
"\n"
"Contains all classes and enums related to media. \n"
msgstr ""
"\n"
"Medienmodul. Enthlt alle Klassen und Enums im Zusammenhang mit Medien.\n"

msgid "Compare mode :class:`mrv2.media.CompareMode`."
msgstr "Modus vergleichen :class:`mrv2.media.VergleichenMode`."

msgid "Wipe center in X and Y :class:`mrv2.math.Vector2f`."
msgstr "Wipe Zentrum in X und Y : Klasse: `mrv2.math.Vector2f`."

msgid "Wipe Rotation."
msgstr "Wischrotation."

msgid "Overlay ( A over B )"
msgstr "berlagerung ( A ber B )"

msgid "Comparison options."
msgstr "Vergleichsoptionen."

msgid ""
"\n"
"Math module.\n"
"\n"
"Contains all math classes.\n"
msgstr ""
"\n"
"Mathe-Modul. Enthlt alle Mathe-Klassen.\n"

msgid "Vector of 2 integers."
msgstr "Vektor von 2 Ganzzahlen."

msgid "Vector of 2 floats."
msgstr "Vektor von 2 Schwimmern."

msgid "Vector of 3 floats."
msgstr "Vektor von 3 Schwimmern."

msgid "Vector of 4 floats."
msgstr "Vektor von 4 Schwimmern."

msgid "Size of 2 integers."
msgstr "Gre von 2 Ganzzahlen."

msgid ""
"\n"
"Image module.\n"
"\n"
"Contains all classes and enums related to image controls. \n"
msgstr ""
"\n"
"Bildmodul. Enthlt alle Klassen und Enums im Zusammenhang mit Bildsteuerungen.\n"

msgid "Red Channel."
msgstr "Roter Kanal."

msgid "Green Channel."
msgstr "Grner Kanal."

msgid "Blue Channel."
msgstr "Blauer Kanal."

msgid "Alpha Channel."
msgstr "Alpha-Kanal."

msgid "Image mirroring."
msgstr "Bildspiegelung."

msgid "Flip image on X."
msgstr "Bild auf X umdrehen."

msgid "Flip image on Y."
msgstr "Bild auf Y umdrehen."

msgid "Enabled Levels."
msgstr "Aktivierte Ebenen."

msgid "Add a :class:`mrv2.math.Vector3f` to image."
msgstr "Fgen Sie ein :class:`mrv2.math.Vector3f` zum Bild hinzu."

msgid "Change a :class:`mrv2.math.Vector3f` of brightness to image."
msgstr "ndern Sie eine :class:`mrv2.math.Vector3f` Helligkeit zum Bild."

msgid "Change a :class:`mrv2.math.Vector3f` of contrast to image."
msgstr "ndern Sie eine :class:`mrv2.math.Vector3f` Kontrast zum Bild."

msgid "Change a :class:`mrv2.math.Vector3f` of saturation to image."
msgstr "ndern Sie eine :class:`mrv2.math.Vector3f` der Sttigung zum Bild."

msgid "Change tint of image to image between 0 and 1."
msgstr "ndern Sie den Farbton des Bildes in Bild zwischen 0 und 1."

msgid "Invert the color values."
msgstr "Invertieren Sie die Farbwerte."

msgid "Color values."
msgstr "Farbwerte."

msgid "In Low Level value."
msgstr "In Low Level Wert."

msgid "In High Level value."
msgstr "Im Wert von hohem Niveau."

msgid "Gamma Level value."
msgstr "Gamma-Level-Wert."

msgid "Out Low Level value."
msgstr "Aus Low Level Wert."

msgid "Out High Level value."
msgstr "Hochrangiger Wert."

msgid "Levels values."
msgstr "Niveauwerte."

msgid "Enabled EXR display."
msgstr "Aktivierte EXR-Anzeige."

msgid "Exposure value."
msgstr "Risikopositionswert."

msgid "Defog value."
msgstr "Defog-Wert."

msgid "kneeLow value."
msgstr "KnieNiedriger Wert."

msgid "kneeHigh value."
msgstr "KnieHoher Wert."

msgid "EXR display values."
msgstr "EXR-Anzeigewerte."

msgid "Enabled Soft Clip."
msgstr "Soft Clip aktiviert."

msgid "Soft clip value."
msgstr "Soft-Clip-Wert."

msgid "Minify filter :class:`mrv2.image.ImageFilter`."
msgstr "Filter verkleinern :class:`mrv2.image.ImageFilter`."

msgid "Magnify filter :class:`mrv2.image.ImageFilter`."
msgstr "Filter vergrern :class:`mrv2.image.ImageFilter`."

msgid "Image filters."
msgstr "Bildfilter."

msgid "Color channels :class:`mrv2.image.Channels`."
msgstr "Farbkanle :Klasse:`mrv2.image.Channels`."

msgid "Mirror on X, Y or both :class:`mrv2.image.Mirror`."
msgstr "Spiegel auf X, Y oder beides :Klasse:`mrv2.image.Mirror`."

msgid "Color options :class:`mrv2.image.Color`."
msgstr "Farboptionen :class:`mrv2.image.Color`."

msgid "Levels options :class:`mrv2.image.Levels`."
msgstr "Levels Optionen :class:`mrv2.image.Levels`."

msgid "EXR Display options :class:`mrv2.image.EXRDisplay`.."
msgstr "EXR Anzeigeoptionen :class:`mrv2.image.EXRDisplay`."

msgid "Soft Clip options :class:`mrv2.image.SoftClip`.."
msgstr "Soft Clip Optionen :class:`mrv2.image.SoftClip`.."

msgid "Display options."
msgstr "Anzeigeoptionen."

msgid "LUT enabled."
msgstr "LUT aktiviert."

msgid "LUT filename."
msgstr "LUT-Dateiname."

msgid "LUT transformation order."
msgstr "OHNE Transformations-Ordnung."

msgid "LUT options."
msgstr "LUTE-Optionen."

msgid "Video Levels."
msgstr "Video-Levels."

msgid "Alpha blending algorithm"
msgstr "Alpha-Mischalgorithmus"

msgid "Image Filters"
msgstr "Bildfilter"

msgid "Image options."
msgstr "Bildoptionen."

msgid "Environment Map type."
msgstr "Umgebung Kartentyp."

msgid "Horizontal aperture"
msgstr "Horizontale ffnung"

msgid "Vertical aperture"
msgstr "Vertikale ffnung"

msgid "Focal Length"
msgstr "Brennweite"

msgid "Rotation on X"
msgstr "Drehung auf X"

msgid "Rotation on Y"
msgstr "Drehung auf Y"

msgid "Subdivision on X"
msgstr "Unterteilung zu X"

msgid "Subdivision on Y"
msgstr "Unterteilung zu Y"

msgid "Spin"
msgstr "Drehen"

msgid "EnvironmentMap options."
msgstr "EnvironmentMap Optionen."

msgid "Stereo 3d input :class:`mrv2.image.StereoInput`.."
msgstr "Stereo 3D Eingang :Klasse:`mrv2.image.StereoEingang`."

msgid "Stereo 3d output :class:`mrv2.image.StereoOutput`.."
msgstr "Stereo 3D-Ausgang :Klasse:`mrv2.image.StereoOutput`."

msgid "Separation between left and right eye."
msgstr "Trennung zwischen linkem und rechtem Auge."

msgid "Swap left and right eye"
msgstr "Links- und Rechts-Auge wechseln"

msgid "Stereo3D options."
msgstr "Stereo3D-Optionen."

msgid "Background type :class:`mrv2.image.Background`.."
msgstr "Hintergrundtyp :Klasse:`mrv2.image.Hintergrund`."

msgid "Checkers Color0 :class:`mrv2.image.Color4f`.."
msgstr "Checkers Farbe0 : Klasse: `mrv2.image.Color4f`.."

msgid "Checkers Color1 :class:`mrv2.image.Color4f`.."
msgstr "Checkers Farbe1 : Klasse: `mrv2.image.Color4f`.."

msgid "Checkers Size :class:`mrv2.math.Size2i`.."
msgstr "Checkers Gre :Klasse:`mrv2.math.Size2i`.."

msgid "Background options."
msgstr "Hintergrundoptionen."

msgid "Gets the current background options."
msgstr "Ruft die aktuellen Hintergrundoptionen."

msgid "Sets the current background options."
msgstr "Setzt die aktuellen Hintergrundoptionen."

msgid "Gets the current OCIO config file."
msgstr "Ruft die aktuelle OCIO-Konfigurationsdatei."

msgid "Sets the current OCIO config file."
msgstr "Setzt die aktuelle OCIO-Konfigurationsdatei."

msgid "Gets the current input color space."
msgstr "Ruft den aktuellen Eingabe-Farbraum."

msgid "Gets a list of all input color spaces."
msgstr "Ruft eine Liste aller Eingabefarbrume."

msgid "Set the input color space."
msgstr "Stellen Sie den Eingabefarbraum ein."

msgid "Gets the current Display/View."
msgstr "Ruft die aktuelle Anzeige/Ansicht."

msgid "Gets the list of Displays/Views."
msgstr "Ruft die Liste der Anzeigen/Ansichten."

msgid "Set an OCIO Display/View."
msgstr "Eine OCIO-Anzeige einstellen/Sehen Sie."

msgid "Gets the current OCIO look."
msgstr "Ruft den aktuellen OCIO-Look."

msgid "Gets a list of all OCIO looks."
msgstr "Ruft eine Liste aller OCIO-Looks."

msgid "Set the OCIO look by name."
msgstr "Setzen Sie den OCIO-Look beim Namen."

msgid "Return all the files."
msgstr "Geben Sie alle Dateien zurck."

msgid "Return all the active files."
msgstr "Gibt alle aktiven Dateien zurck."

msgid "Return the A file item."
msgstr "Geben Sie das A-Dateielement zurck."

msgid "Return the A file index."
msgstr "Gibt den A-Dateiindex zurck."

msgid "Return the list of B files."
msgstr "Geben Sie die Liste der B-Dateien zurck."

msgid "Return the list of B indexes."
msgstr "Geben Sie die Liste der B-Indizes zurck."

msgid "Close the current A file."
msgstr "Schlieen Sie die aktuelle A-Datei."

msgid "Close all files."
msgstr "Alle Dateien schlieen."

msgid "Set the A file index."
msgstr "Legen Sie den A-Dateiindex fest."

msgid "Set a new B file index."
msgstr "Stellen Sie einen neuen B-Dateiindex ein."

msgid "Set a new stereo file index."
msgstr "Stellen Sie einen neuen Stereo-Dateiindex ein."

msgid "Toggle the B file index."
msgstr "Schalten Sie den B-Dateiindex ein."

msgid "Clear the B indexes."
msgstr "Lschen Sie die B-Indizes."

msgid "Return the list of layers."
msgstr "Gibt die Liste der Ebenen zurck."

msgid "Set layer for file item."
msgstr "Ebene fr Dateielement festlegen."

msgid "Set compare time."
msgstr "Verglichene Zeit einstellen."

msgid "Get compare time."
msgstr "Besorgen Sie sich Vergleichszeit."

msgid "Set the first version for current media."
msgstr "Stellen Sie die erste Version fr aktuelle Medien ein."

msgid "Set the previous version for current media."
msgstr "Legen Sie die vorherige Version fr aktuelle Medien fest."

msgid "Set the next version for current media."
msgstr "Setzen Sie die nchste Version fr aktuelle Medien."

msgid "Set the last version for current media."
msgstr "Stellen Sie die letzte Version fr aktuelle Medien ein."

msgid "Path :class:`mrv2.Path` to the File Media."
msgstr "Pfad :class:`mrv2.Path` zu den Dateimedien."

msgid "Audio path :class:`mrv2.Path` to the File Media if any."
msgstr "Audiopfad :class:`mrv2.Path` zum File Media falls vorhanden."

msgid "Time range :class:`mrv2.TimeRange` of the File Media."
msgstr "Zeitbereich :class:`mrv2.TimeRange` der File Media."

msgid "Speed (FPS) of the File Media."
msgstr "Geschwindigkeit (FPS) der Dateimedien."

msgid "Playback state :class:`mrv2.timeline.Playbacks` of the File Media."
msgstr "Playback state :class:`mrv2.timeline.Playbacks` der File Media."

msgid "Loop state :class:`mrv2.timeline.Loop` of the File Media."
msgstr "Loop state :class:`mrv2.timeline.Loop` der File Media."

msgid "Current time :class:`mrv2.RationalTime` of the File Media."
msgstr "Aktuelle Zeit :class:`mrv2.RationalTime` der File Media."

msgid "In/Out range :class:`mrv2.TimeRange` of the File Media."
msgstr "In/Out Bereich :class:`mrv2.TimeRange` der File Media."

msgid "Video layer of the File Media."
msgstr "Video-Ebene der Dateimedien."

msgid "Volume of the File Media."
msgstr "Volume der Dateimedien."

msgid "Mute state of the File Media."
msgstr "Mute Zustand der Dateimedien."

msgid "Audio offset of the File Media."
msgstr "Audio-Offset des File Media."

msgid "Class used to hold a media item."
msgstr "Klasse verwendet, um ein Medienelement zu halten."

msgid "Save annotations."
msgstr "Merken Sie sich Anmerkungen."

msgid "Save resolution."
msgstr "Auflsung speichern."

msgid "FFmpeg Profile."
msgstr "FFmpeg Profil."

msgid "FFmpeg Preset."
msgstr "Voreinstellung"

msgid "FFmpeg Pixel Format."
msgstr "FFmpeg Pixelformat."

msgid "FFmpeg video encoding with hardware if possible."
msgstr "FFmpeg Videokodierung mit Hardware, wenn mglich."

msgid "FFmpeg Override color characteristics."
msgstr "FFmpeg berschreiben Sie die Farbeigenschaften."

msgid "FFmpeg Color Range."
msgstr "FFmpeg Farbbereich."

msgid "FFmpeg Color Space."
msgstr "FFmpeg Farbraum."

msgid "FFmpeg Color Primaries."
msgstr "Primäre Textfarbe"

msgid "FFmpeg Color Transfer Characteristics."
msgstr "FFmpeg Farbbertragungseigenschaften."

msgid "FFmpeg Audio Codec."
msgstr "Audio-Codec"

msgid "OpenEXR's Compression."
msgstr "OpenEXRs Kompression."

msgid "OpenEXR's Pixel Type."
msgstr "Der Pixeltyp von OpenEXR."

msgid "OpenEXR's Zip Compression Level."
msgstr "OpenEXRs Zip-Kompressionsstufe."

msgid "OpenEXR's DWA Compression Level."
msgstr "OpenEXRs DWA-Kompressionslevel."

msgid ""
"\n"
"Command module.\n"
"\n"
"Used to run main commands and get arguments and set the display, image, compare, LUT options.\n"
msgstr ""
"\n"
"Befehlsmodul. Wird verwendet, um Hauptbefehle auszufhren und Argumente zu erhalten und die Anzeige, Bild, vergleichen, LUT-Optionen einzustellen.\n"

msgid ""
"Get command-line arguments passed as single quoted string to -pythonArgs."
msgstr ""
"Erhalten Sie Kommandozeilen-Argumente, die als einzelne zitierte "
"Zeichenkette an -pythonArgs bergeben werden."

msgid "Open file with optional audio."
msgstr "Datei mit optionalem Audio ffnen."

msgid "Compare two file items with a compare mode."
msgstr "Vergleichen Sie zwei Dateielemente mit einem Vergleichsmodus."

msgid "Close the file item."
msgstr "Schlieen Sie den Dateieintrag."

msgid "Close all file items."
msgstr "Alle Dateieintrge schlieen."

msgid "Return the root path to the installation of mrv2."
msgstr "Retorna el camino raíz a la instalación de mrv2."

msgid "Return the path to preferences of mrv2."
msgstr "Gibt den Pfad zu den Prferenzen von mrv2 zurck."

msgid "Return the display options."
msgstr "Gibt die Anzeigeoptionen zurck."

msgid "Set the display options."
msgstr "Stellen Sie die Anzeigeoptionen ein."

msgid "Return the LUT options."
msgstr "Geben Sie die LUT-Optionen zurck."

msgid "Set the LUT options."
msgstr "Legen Sie die LUT-Optionen fest."

msgid "Return the image options."
msgstr "Gibt die Bildoptionen zurck."

msgid "Set the image options."
msgstr "Stellen Sie die Bildoptionen ein."

msgid "Return the environment map options."
msgstr "Geben Sie die Optionen fr die Umgebungskarte zurck."

msgid "Set the environment map options."
msgstr "Legen Sie die Optionen fr die Umgebungskarte fest."

msgid "Set the compare options."
msgstr "Stellen Sie die Vergleichsoptionen ein."

msgid "Set the stereo 3D options."
msgstr "Stellen Sie die Stereo 3D Optionen."

msgid "Get the backend of mrv2."
msgstr "Holen Sie sich das Backend von mrv2."

msgid "Get the language of mrv2."
msgstr "Holen Sie sich die Sprache von mrv2."

msgid "Get the layers of the timeline (GUI)."
msgstr "Holen Sie sich die Schichten der Zeitlinie (GUI)."

msgid "Get the version of mrv2."
msgstr "Holen Sie sich die Version von mrv2."

msgid ""
"Call Fl::check to update the GUI and return the number of seconds that "
"elapsed."
msgstr ""
"Rufen Sie Fl::checken, um die GUI zu aktualisieren und die Anzahl der "
"verstrichenen Sekunden zurckzugeben."

msgid "Returns true if audio is muted."
msgstr "Gibt true zurck, wenn Audio stumm ist."

msgid "Runs the same or a new mrv2 with a session file."
msgstr "Luft das gleiche oder ein neues mrv2 mit einer Sitzungsdatei."

msgid "Set the muting of the audio."
msgstr "Stellen Sie die Stummschaltung des Audios ein."

msgid "Toggle Image Auto Normalize."
msgstr "Bild automatisch normalisieren umschalten."

msgid "Toggle Data Window."
msgstr "Datenfenster umschalten."

msgid "Toggle Display Window."
msgstr "Fenster zur Anzeige einschalten."

msgid "Toggle Ignored Display Window on OpenEXRs."
msgstr "Schaltet Ignoriertes Anzeigefenster auf OpenEXRs ein."

msgid "Toggle Image invalid values."
msgstr "Bild ungltige Werte umschalten."

msgid "Toggle Safe Areas."
msgstr "Sichere Bereiche einschalten."

msgid "Get the playback volume."
msgstr "Holen Sie sich die Wiedergabe-Volume."

msgid "Set the playback volume."
msgstr "Legen Sie die Wiedergabe-Volume."

msgid "Save a movie or sequence from the front layer."
msgstr "Speichern Sie einen Film oder eine Sequenz von der vorderen Ebene."

msgid "Save a single frame."
msgstr "Speichern Sie einen einzigen Rahmen."

msgid "Save multiple annotation frames."
msgstr "Speichern Sie mehrere Annotations-Frames."

msgid "Save multiple frames."
msgstr "Mehrere Frames speichern."

msgid "Save an .otio file from the current selected image."
msgstr "Speichern Sie eine.otio-Datei aus dem aktuellen ausgewhlten Bild."

msgid "Save a PDF document with all annotations and notes."
msgstr "Speichern Sie ein PDF-Dokument mit allen Anmerkungen und Notizen."

msgid ""
"\n"
"Annotations module.\n"
"\n"
"Contains all functions and classes related to the annotationss.\n"
msgstr ""
"\n"
"Annotations-Modul. Enthlt alle Funktionen und Klassen im Zusammenhang mit den Annotationen.\n"

msgid "Add notes annotations to current clip at a certain time."
msgstr "Anmerkungen zu aktuellen Clips zu einer bestimmten Zeit hinzufgen."

msgid "Add notes annotations to current clip at a certain frame."
msgstr "Anmerkungen zu aktuellen Clips an einem bestimmten Frame hinzufgen."

msgid "Add notes annotations to current clip at certain seconds."
msgstr ""
"Fgen Sie Notizen Anmerkungen zum aktuellen Clip an bestimmten Sekunden "
"hinzu."

msgid "Get all times for annotations."
msgstr "Erhalten Sie alle Zeiten für Anmerkungen."

msgid "Open with Audio"
msgstr "Mit Audio ffnen"

msgid "Video"
msgstr "Video"

msgid "Audio"
msgstr "Audio"

msgid "OK"
msgstr "OK"

msgid "Cancel"
msgstr "Abbrechen"

msgid "{0} - Channels: {1} {2} {3}"
msgstr "{0} - Kanle: {1} {2} {3}"

msgid "Play timelines, movies, and image sequences."
msgstr "Zeitleisten, Filme und Bildsequenzen abspielen."

msgid "Timelines, movies, image sequences, USD assets or folders."
msgstr "Zeitleisten, Filme, Bildsequenzen, USD-Assets oder Ordner."

msgid "Debug verbosity."
msgstr "Debug-Verbalsitt."

msgid "Log verbosity."
msgstr "Loggen Sie die Verbosität."

msgid "Audio file name."
msgstr "Name der Audiodatei."

msgid "A/B comparison \"B\" file name."
msgstr "A/B Vergleich \"B\" Dateiname."

msgid "A/B comparison mode."
msgstr "A/B-Vergleichsmodus."

msgid "A/B comparison wipe center."
msgstr "A/B Vergleich Wischmitte."

msgid "A/B comparison wipe rotation."
msgstr "A/B Vergleich Wischrotation."

msgid "Create OpenTimelineIO EDL from the list of clips provided."
msgstr ""
"Erstellen Sie OpenTimelineIO EDL aus der Liste der mitgelieferten Clips."

msgid "OpenTimelineIO Edit mode."
msgstr "OpenTimelineIO Bearbeitungsmodus."

msgid "Load the images as still images not sequences."
msgstr "Laden Sie die Bilder als stille Bilder nicht Sequenzen."

msgid "Playback speed."
msgstr "Rckspielgeschwindigkeit."

msgid "Playback mode."
msgstr "Wiedergabemodus."

msgid "Playback loop mode."
msgstr "Wiedergabeschleife-Modus."

msgid "Seek to the given time, in value/fps format.  Example: 50/30."
msgstr ""
"Suchen Sie nach der angegebenen Zeit, im Wert/fps-Format. Beispiel: 50/30."

msgid "Set the in/out points range in start/end/fps format, like 23/120/24."
msgstr ""
"Stellen Sie den In/Out-Punktebereich im Start/End/fps-Format ein, wie "
"23/120/24."

msgid "OpenColorIO input color space."
msgstr "OpenColorIO Eingabe-Farbraum."

msgid "OpenColorIO display name."
msgstr "OpenColorIO Anzeigename."

msgid "OpenColorIO view name."
msgstr "OpenColorIO-Ansichtsname."

msgid "OpenColorIO look name."
msgstr "OpenColorIO Look Name."

msgid "LUT file name."
msgstr "LUT-Dateiname."

msgid "LUT operation order."
msgstr "Befehl fr die Operation."

msgid "Don't load python for faster startup."
msgstr "Python nicht laden, um den Start zu beschleunigen."

msgid "Python Script to run and exit."
msgstr "Python Script zum Ausfhren und Beenden."

msgid ""
"Python Arguments to pass to the Python script as a single quoted string like"
" \"arg1 'arg2 asd' arg3\", stored in cmd.argv."
msgstr ""
"Python Argumente, als einzelne zitierte Zeichenkette wie \"arg1 'arg2 asd' "
"arg3\" auf das Python-Skript zu bertragen, gespeichert in cmd.argv."

msgid "Reset settings to defaults."
msgstr "Einstellungen auf Standardeinstellungen zurcksetzen."

msgid "Reset hotkeys to defaults."
msgstr "Hotkeys auf Standardeinstellungen zurcksetzen."

msgid "Start a server.  Use -port to specify a port number."
msgstr ""
"Starten Sie einen Server. Verwenden Sie -port, um eine Portnummer anzugeben."

msgid "Connect to a server at <value>.  Use -port to specify a port number."
msgstr ""
"Verbinden Sie sich mit einem Server bei <value>. Verwenden Sie -port, um "
"eine Portnummer anzugeben."

msgid ""
"Port number for the server to listen to or for the client to connect to."
msgstr "Portnummer fr den Server zum Anhren oder zum Verbinden des Clients."

msgid "Return the version and exit."
msgstr "Geben Sie die Version zurck und beenden Sie."

msgid "Cannot create window"
msgstr "Fenster kann nicht erstellt werden"

msgid "About mrv2"
msgstr "Etwa mrv2"

msgid "Hide mrv2"
msgstr "mrv2 ausblenden"

msgid "Hide Others"
msgstr "Andere verstecken"

msgid "Services"
msgstr "Dienstleistungen"

msgid "Show All"
msgstr "Alle anzeigen"

msgid "Quit mrv2"
msgstr "Beenden mrv2"

msgid "Install Location: "
msgstr "Ort installieren:"

msgid "Studio Location: "
msgstr "Studio-Standort: "

msgid "Preferences Location: "
msgstr "Einstellungen Standort:"

msgid "Temp Location: "
msgstr "Lugar Temporario: "

msgid "Could not read python script '{0}'"
msgstr "Python-Skript '{0}' kann nicht gelesen werden"

msgid "Running python script '{0}'"
msgstr "Python-Skript '{0}' wird ausgefhrt"

msgid "with Arguments:"
msgstr "mit Argumenten:"

msgid "Python Error: "
msgstr "Python-Fehler:"

msgid "Filename '{0}' does not exist or does not have read permissions."
msgstr "Dateiname '{0}' existiert nicht oder hat keine Leseberechtigungen."

msgid "Print the log to the console."
msgstr "Drucken Sie das Protokoll auf der Konsole."

msgid "Show this message."
msgstr "Zeigen Sie diese Nachricht."

msgid "Cannot parse option \"{0}\": {1}"
msgstr "Die Option \"{0}\" kann nicht analysiert werden: {1}"

msgid "Cannot parse argument \"{0}\": {1}"
msgstr "Das Argument \"{0}\" kann nicht analysiert werden: {1}"

msgid "Usage:\n"
msgstr "Verwendung:\n"

msgid " [option]..."
msgstr "[Option]..."

msgid "Arguments:\n"
msgstr "Argumente:\n"

msgid "Options:\n"
msgstr "Optionen:\n"

msgid "Files"
msgstr "Dateien"

msgid "Compare"
msgstr "Vergleich"

msgid "Playlist"
msgstr "Wiedergabeliste"

msgid "Network"
msgstr "Netzwerk"

msgid "Stereo 3D"
msgstr "Stereo 3D"

msgid "Type"
msgstr "Art"

msgid "Client"
msgstr "Kunde"

msgid "Server"
msgstr "Server"

msgid "Host"
msgstr "Rechner"

msgid "Host name or IP to connect to.  For example: 127.0.0.1"
msgstr "Hostname oder IP zum Verbinden. Zum Beispiel: 127.0.0.1"

msgid "Previously used Hosts"
msgstr "Bisher verwendete Hosts"

msgid "Port"
msgstr "Hafen"

msgid ""
"Port to connect to.  Make sure your firewall and router allows read/write "
"through it."
msgstr ""
"Zu verbindender Port. Stellen Sie sicher, dass Ihre Firewall und Ihr Router "
"das Lesen/Schreiben durch sie erlauben."

msgid "Connect"
msgstr "Verbinden"

msgid "Create"
msgstr "Erstellen"

msgid "Disconnect"
msgstr "Trennen"

msgid "Shutdown"
msgstr "Herunterfahren"

msgid "&File/&Open"
msgstr "Datei/ffnen"

msgid "&File/&Save"
msgstr "Datei/Speichern"

msgid "&Edit/&Undo"
msgstr "Bearbeiten/Rckgngig"

msgid "&Edit/Cu&t"
msgstr "Bearbeiten/Cut"

msgid "&Edit/&Copy"
msgstr "Bearbeiten/Kopieren"

msgid "&Edit/&Paste"
msgstr "Bearbeiten/Einfgen"

msgid "&Edit/&Delete"
msgstr "Bearbeiten/Lschen"

msgid "&Edit/&Comment Selection"
msgstr "Bearbeiten/Kommentarauswahl"

msgid "&Edit/&Uncomment Selection"
msgstr "Bearbeiten/Auswahl von Kommentaren abbrechen"

msgid "&Search/&Find..."
msgstr "Suchen/Suchen..."

msgid "&Search/F&ind Again"
msgstr "Suchen/Wiederfinden"

msgid "&Search/&Replace"
msgstr "Suchen/Ersetzen"

msgid "&Search/&Replace Again"
msgstr "Suchen/Wieder ersetzen"

msgid "Clear/&Output"
msgstr "Lschen/Ausgabe"

msgid "Clear/&Editor"
msgstr "Lschen/Editor"

msgid "Editor/&Run Code"
msgstr "Editor/Code ausfhren"

msgid "Editor/Toggle &Line Numbers"
msgstr "Editor/Zeilennummern umschalten"

msgid "Editor/&Jump to Error"
msgstr "Editor/Zum Fehler springen"

msgid "Editor/&External Editor"
msgstr "Editor/Externer Editor"

msgid "Scripts/Add To Script List"
msgstr "Skripte/Zur Skriptliste hinzufgen"

msgid "Scripts/%s"
msgstr "Skripte/%s"

msgid ""
"Type in your python code here.  Select an area to execute just a portion of "
"it.  Press Keypad Enter to run it."
msgstr ""
"Geben Sie hier Ihren Python-Code ein. Whlen Sie einen Bereich aus, der nur "
"einen Teil davon ausfhrt. Drcken Sie die Eingabetaste, um ihn auszufhren."

msgid "Python file {0} already exists.  Do you want to overwrite it?"
msgstr "Die Python-Datei {0} existiert bereits. Mchten Sie sie berschreiben?"

msgid "No"
msgstr "Nein"

msgid "Yes"
msgstr "Ja"

msgid "Failed to open the file for writing."
msgstr "Die Datei zum Schreiben konnte nicht geffnet werden."

msgid "Failed to write to the file."
msgstr "Es ist fehlgeschlagen, in die Datei zu schreiben."

msgid "The stream is in an unrecoverable error state."
msgstr "Der Stream befindet sich in einem unwiederholbaren Fehlerzustand."

msgid "Type your editor command"
msgstr "Geben Sie Ihren Editorbefehl ein"

msgid "{0} will be replaced with the line number.  {1} with the file name"
msgstr "{0} wird durch die Zeilennummer ersetzt. {1} mit dem Dateinamen"

msgid "Regular expression error: {0}"
msgstr "Regelmiger Ausdrucksfehler: {0}"

msgid "Could not open python editor: {0}"
msgstr "Python-Editor konnte nicht geffnet werden: {0}"

msgid "Search String:"
msgstr "Suchzeichenfolge:"

msgid "No occurrences of '%s' found!"
msgstr "Keine Vorkommen von %s gefunden!"

msgid "Input"
msgstr "Eingabe"

msgid "NDI Connection"
msgstr "NDI-Verbindung"

msgid "None"
msgstr "Keine"

msgid "Fast Format"
msgstr "Schnellformat"

msgid "Best Format"
msgstr "Das beste Format"

msgid "With Audio"
msgstr "Mit Audio"

msgid "Without Audio"
msgstr "Ohne Audio"

msgid "Output"
msgstr "Ausgabe"

msgid "Start streaming"
msgstr "Streaming starten"

msgid "With Metadata"
msgstr "Mit Metadaten"

msgid "Without Metadata"
msgstr "Ohne Metadaten"

msgid "Streaming {0} {1}..."
msgstr "Streaming von {0} {1}..."

msgid "Stop streaming"
msgstr "Streaming beenden"

msgid "Renderer"
msgstr ""
<<<<<<< HEAD
"Renderer/Renderer/Renderer/Renderer/Renderer/Renderer/Renderer/Renderer/"
"Renderer/Renderer/Renderer/Renderer/Renderer/Renderer/Renderer/Renderer/"
"Renderer/Renderer/Renderer/Renderer/Renderer/Renderer/Renderer/Renderer/"
"Renderer/Renderer/Renderer/Renderer/Renderer/Renderer/Renderer/Renderer/"
"Renderer/Renderer/Renderer/Renderer/Renderer/Renderer/Renderer/Renderer/"
"Renderer/Renderer/Renderer/Renderer/Renderer/Renderer/Renderer/Renderer/"
"Renderer/Renderer/Renderer/Renderer/Renderer/Renderer/Renderer/Renderer"
=======
"Renderer/Renderer/Renderer/Renderer/Renderer/Renderer/Renderer/Renderer/Renderer/Renderer/Renderer/Renderer/Renderer/Renderer/Renderer/Renderer/Renderer/Renderer/Renderer/Renderer/Renderer/Renderer/Renderer/Renderer/Renderer/Renderer/Renderer/Renderer/Renderer/Renderer/Renderer/Renderer/Renderer/Renderer/Renderer/Renderer/Renderer/Renderer/Renderer/Renderer/Renderer/Renderer/Renderer/Renderer/Renderer/Renderer/Renderer/Renderer/Renderer/Renderer/Renderer/Renderer/Renderer/Renderer/Renderer/Renderer"
>>>>>>> 8a3f94c7

msgid "Complexity"
msgstr "Komplexitt"

msgid "Draw Mode"
msgstr "Zeichenmodus"

msgid "Stage Cache"
msgstr "Zwischenspeicher"

msgid "Disk Cache in GB"
msgstr "Disk-Cache in GB"

msgid "Toggle other eye stereo image."
msgstr "Schalten Sie andere Augen Stereo-Bild."

msgid "Image"
msgstr "Bild"

msgid "Anaglyph"
msgstr "Anaglyphe"

msgid "Scanlines"
msgstr "Scanlinien"

msgid "Columns"
msgstr "Spalten"

msgid "Checkerboard"
msgstr "Kontrolltafel"

msgid "Graphics Card"
msgstr "Grafikkarte"

msgid "Adjustments"
msgstr "Anpassungen"

msgid "Eye Separation"
msgstr "Augentrennung"

msgid "Separation of left and right eye."
msgstr "Trennung von linkem und rechtem Auge."

msgid "Swap Eyes"
msgstr "Augen wechseln"

msgid "Swap left and right eyes."
msgstr "Tausche linke und rechte Augen."

msgid "Cache"
msgstr "Zwischenspeicher"

msgid "      Gigabytes"
msgstr "Gigabytes"

msgid "Cache in Gigabytes."
msgstr "Cache in Gigabyte."

msgid "   Read Ahead"
msgstr "Vorwrts lesen"

msgid "Read Ahead in seconds"
msgstr "In Sekunden vorauslesen"

msgid "Read Behind"
msgstr "Hinterlesen"

msgid "Read Behind in seconds"
msgstr "Hinter in Sekunden lesen"

msgid "File Sequences"
msgstr "Dateisequenzen"

msgid "Audio file name"
msgstr "Name der Audiodatei"

msgid "Maximum Digits"
msgstr "Maximale Ziffern"

msgid "Performance"
msgstr "Leistung"

msgid "Changes force a reload of the current movie file."
msgstr "nderungen zwingen einen Neustart der aktuellen Filmdatei."

msgid "Timer mode"
msgstr "Zeitschaltmodus"

msgid "Audio buffer frames"
msgstr "Audio-Pufferrahmen"

msgid "Video Requests"
msgstr "Videoanfragen"

msgid "Audio Requests"
msgstr "Audio-Anfragen"

msgid "Sequence I/O threads"
msgstr "Folge I/O Fden"

msgid "FFmpeg YUV to RGB conversion"
msgstr "FFmpeg YUV in RGB-Umwandlung"

msgid "FFmpeg Color Accuracy"
msgstr "FFmpeg Farbgenauigkeit"

msgid ""
"When this setting is on, color accuracy is chosen when decoding YUV420_P8 "
"movies that have Color Space as 'unknown', at the cost of some performance."
msgstr ""
"Wenn diese Einstellung eingeschaltet ist, wird die Farbgenauigkeit bei der "
"Dekodierung von YUV420_P8-Filmen gewhlt, die Farbraum als 'unbekannt' haben,"
" auf Kosten einiger Leistung."

msgid "FFmpeg I/O threads"
msgstr "FFmpeg I/O Fden"

msgid ""
"This value controls the number of threads that FFmpeg uses.  For most "
"movies, it should be left at 0.  Some movies will show black frames.  For "
"any like that, you should set them to 1, press Enter and reload the movie "
"file."
msgstr ""
"This value controls the number of threads that FFmpeg uses. For most movies,"
" it should be left at 0. Some movies will show black frames. For any like "
"that, you should set them to 1, press Enter and reload the movie file."

msgid "Default Settings"
msgstr "Standardeinstellungen"

msgid ""
"This will reset all your settings to their default.  Are you sure you want "
"to continue?"
msgstr ""
"Dies setzt alle Ihre Einstellungen auf ihre Standardeinstellung zurck. Sind "
"Sie sicher, dass Sie fortfahren mchten?"

msgid "Drop a clip here to create a playlist."
msgstr ""
"Lassen Sie hier einen Clip fallen, um eine Wiedergabeliste zu erstellen."

msgid "Create an empty timeline with a video and audio track."
msgstr "Erstellen Sie eine leere Zeitleiste mit einem Video- und Audiotrack."

msgid "Create a timeline from the selected clip."
msgstr "Erstellen Sie eine Zeitleiste aus dem ausgewhlten Clip."

msgid ""
"Save current EDL to a permanent location, making paths relative if possible."
msgstr ""
"Speichern Sie die aktuelle EDL an einen permanenten Ort, so dass Pfade "
"relativ, wenn mglich."

msgid "Close current EDL."
msgstr "Aktuelle EDL schlieen."

msgid "Clear the messages"
msgstr "Nachrichten lschen"

msgid "Turn off image warping."
msgstr "Bildverwechslung ausschalten."

msgid "Spherical"
msgstr "Sphrische"

msgid "Wrap the image or images onto a sphere."
msgstr "Wickeln Sie das Bild oder die Bilder auf eine Kugel."

msgid "Cubic"
msgstr "Kubisch"

msgid "Wrap the image or images onto a cube."
msgstr "Wickeln Sie das Bild oder die Bilder auf einen Wrfel."

msgid "Projection"
msgstr "Projektion"

msgid "   H. Aperture"
msgstr "H. Blende"

msgid "Horizontal Aperture of the Projection."
msgstr "Horizontale Blende der Projektion."

msgid "    V. Aperture"
msgstr "V. Blende"

msgid "Vertical Aperture of the Projection."
msgstr "Vertikale Blende der Projektion."

msgid ""
"Focal Length of the Projection. Use Shift + left mouse button to change or "
"the mousewheel."
msgstr ""
"Brennweite der Projektion. Verwenden Sie Shift + linke Maustaste zu ndern "
"oder das Mausrad."

msgid "Rotation"
msgstr "Drehung"

msgid "Spin with middle mouse instead of rotating with it."
msgstr "Drehen Sie mit der mittleren Maus statt mit ihr zu drehen."

msgid ""
"Rotation in X of the projection.  Use middle mouse button to move around."
msgstr ""
"Drehung in X der Projektion. Verwenden Sie die mittlere Maustaste, um sich "
"zu bewegen."

msgid ""
"Rotation in Y of the projection.  Use middle mouse button to move around."
msgstr ""
"Drehung in Y der Projektion. Verwenden Sie die mittlere Maustaste, um sich "
"zu bewegen."

msgid "Subdivisions"
msgstr "Unterabteilungen"

msgid "Subdivision of the sphere when doing spherical projections"
msgstr "Unterteilung der Kugel bei kugelfrmigen Projektionen"

msgid "Subdivision of the sphere in X."
msgstr "Unterteilung der Kugel in X."

msgid "Subdivision of the sphere in Y."
msgstr "Unterteilung der Kugel in Y."

msgid "Search"
msgstr "Suchen"

msgid "Both"
msgstr "Beides"

msgid "Attribute"
msgstr "Attribut"

msgid "Value"
msgstr "Wert"

msgid "Main"
msgstr "Hauptseite"

msgid "Subtitle"
msgstr "Untertitel"

msgid "Metadata"
msgstr "Metadaten"

msgid "PAL Video"
msgstr "PAL-Video"

msgid "NTSC Video"
msgstr "NTSC-Video"

msgid "35mm Academy"
msgstr "35mm Akademie"

msgid "Widescreen (HDTV + STV)"
msgstr "Breitbild (HDTV + STV)"

msgid "35mm European Widescreen"
msgstr "35mm europischer Widescreen"

msgid "Early 35mm"
msgstr "Frhe 35mm"

msgid "HDTV / Widescreen 16:9"
msgstr "HDTV / Breitbild 16:9"

msgid "35mm Flat"
msgstr "35mm flach"

msgid "70mm"
msgstr "70 mm"

msgid "35mm Anamorphic"
msgstr "35mm anamorph"

msgid "35mm Panavision"
msgstr "35 mm Panavision"

msgid "Cinemascope"
msgstr "Kinoscope"

msgid "MGM Camera 65"
msgstr "MGM Kamera 65"

msgid "Load"
msgstr "Belastung"

msgid "Reset"
msgstr "Zurcksetzen"

msgid "1:1"
msgstr "1:1"

msgid "1:2"
msgstr "1:2"

msgid "1:4"
msgstr "1:4"

msgid "1:8"
msgstr "1:8"

msgid "1:16"
msgstr "1:16"

msgid "Pick"
msgstr "Auswahl"

msgid "%.3f seconds "
msgstr "%.3f Sekunden"

msgid "Video Stream #%d"
msgstr "Videostream #%d"

msgid "Name"
msgstr "Bezeichnung"

msgid "Codec"
msgstr "Codec"

msgid "Unknown"
msgstr "Unbekannt"

msgid "Width"
msgstr "Breite"

msgid "Width of clip"
msgstr "Breite des Clips"

msgid "Height"
msgstr "Hhe"

msgid "Height of clip"
msgstr "Hhe des Clips"

msgid "Aspect Ratio"
msgstr "Seitenverhältnis"

msgid "Aspect ratio of clip"
msgstr "Seitenverhltnis des Clips"

msgid "Pixel Ratio"
msgstr "Pixel-Verhltnis"

msgid "Pixel ratio of clip"
msgstr "Pixel-Verhltnis des Clips"

msgid "Mipmap Level"
msgstr "Mipmap-Ebene"

msgid "X Ripmap Level"
msgstr "X Ripmap-Ebene"

msgid "Y Ripmap Level"
msgstr "Y-Ripmap-Ebene"

msgid "DOWN"
msgstr "EINSCHLÜSSELUNG"

msgid "UP"
msgstr "Hoch"

msgid "Rounding Mode"
msgstr "Abrundungsmodus"

msgid "Video Rotation"
msgstr "Video-Drehung"

msgid "Compression"
msgstr "Kompression"

msgid "Compression Num. Scanlines"
msgstr "Kompression Num. Scanlines"

msgid "Number of Compression Scanlines"
msgstr "Anzahl der Kompressionsscanlines"

msgid "Lossy Compression"
msgstr "Verlierende Komprimierung"

msgid "Deep Compression"
msgstr "Tiefenkompression"

msgid "unsigned byte (8-bits per channel)"
msgstr "unsigniertes Byte (8-Bit pro Kanal)"

msgid "(10-bits per channel)"
msgstr "(10-Bit pro Kanal)"

msgid "(12-bits per channel)"
msgstr "(12-Bit pro Kanal)"

msgid "unsigned short (16-bits per channel)"
msgstr "unsigniert kurz (16-Bit pro Kanal)"

msgid "half float (16-bits per channel)"
msgstr "Halbschwimmer (16-Bit pro Kanal)"

msgid "unsigned int (32-bits per channel)"
msgstr "unsigniert int (32-Bit pro Kanal)"

msgid "float (32-bits per channel)"
msgstr "Float (32-Bit pro Kanal)"

msgid "Unknown bit depth"
msgstr "Unbekannte Bittiefe"

msgid "Depth"
msgstr "Tiefe"

msgid "Bit depth of clip"
msgstr "Bit Tiefe des Clips"

msgid "Image Channels"
msgstr "Bildkanle"

msgid "Number of channels in clip"
msgstr "Anzahl der Kanle im Clip"

msgid "YUV Coefficients"
msgstr "YUV-Koeffizienten"

msgid "YUV Coefficients used for video conversion"
msgstr "YUV-Koeffizienten fr die Videokonvertierung"

msgid "Video Levels"
msgstr "Video-Ebenen"

msgid "Color Primaries"
msgstr "Farben-Primle"

msgid "Color TRC"
msgstr "Farbe TRC"

msgid "Color Transfer Characteristics"
msgstr "Eigenschaften der Farbbertragung"

msgid "Color Space"
msgstr "Farbraum"

msgid "Color Transfer Space"
msgstr "Farbbertragungsraum"

msgid "HDR Red Primaries"
msgstr "HDR-Rote Grundlinien"

msgid "HDR Green Primaries"
msgstr "HDR Grün Primär"

msgid "HDR Blue Primaries"
msgstr "HDR Blaue Grundlinien"

msgid "HDR White Primaries"
msgstr "HDR-Weiße Grundlinien"

msgid "HDR Display Mastering Luminance"
msgstr "HDR-Display-Mastering-Lichtstärke"

msgid "HDR maxCLL"
msgstr "HDR maxCLL"

msgid "HDR maxFALL"
msgstr "HDR maxFALL"

msgid "FFmpeg Pixel Format"
msgstr "FFmpeg Pixelformat"

msgid "Render Pixel Format"
msgstr "Pixelformat rendern"

msgid "Directory"
msgstr "Verzeichnis"

msgid "Directory where clip resides"
msgstr "Verzeichnis, in dem sich Clip befindet"

msgid "Filename"
msgstr "Dateiname"

msgid "Filename of the clip"
msgstr "Dateiname des Clips"

msgid "Audio Directory"
msgstr "Audioverzeichnis"

msgid "Directory where audio clip resides"
msgstr "Verzeichnis, in dem sich Audioclip befindet"

msgid "Audio Filename"
msgstr "Audio-Dateiname"

msgid "Filename of the audio clip"
msgstr "Dateiname des Audioclips"

msgid "Video Streams"
msgstr "Videostreams"

msgid "Number of video streams in file"
msgstr "Anzahl der Videostreams in der Datei"

msgid "Audio Streams"
msgstr "Audio-Streams"

msgid "Number of audio streams in file"
msgstr "Anzahl der Audiostreams in der Datei"

msgid "Start Time"
msgstr "Startzeit"

msgid "Beginning frame of clip"
msgstr "Beginnen des Rahmens des Clips"

msgid "End Time"
msgstr "Endzeit"

msgid "Ending frame of clip"
msgstr "Enden des Rahmens des Clips"

msgid "First Frame"
msgstr "Erster Rahmen"

msgid "First frame of clip - User selected"
msgstr "Erster Rahmen des Clips - Benutzer ausgewhlt"

msgid "Last Frame"
msgstr "Letzter Rahmen"

msgid "Last frame of clip - User selected"
msgstr "Letzter Rahmen des Clips - Benutzer ausgewhlt"

msgid "(PAL Fields)"
msgstr "(PAL-Felder)"

msgid "(NTSC Fields)"
msgstr "(NTSC-Felder)"

msgid "Default Speed"
msgstr "Standardgeschwindigkeit"

msgid "Default Speed in Frames per Second"
msgstr "Standardgeschwindigkeit in Frames pro Sekunde"

msgid "Current Speed"
msgstr "Aktuelle Geschwindigkeit"

msgid "Current Speed (Frames Per Second)"
msgstr "Aktuelle Geschwindigkeit (Frames pro Sekunde)"

msgid "Disk space"
msgstr "Speicherplatz"

msgid "Creation Date"
msgstr "Erstellungsdatum"

msgid "Creation date of file"
msgstr "Erstellungsdatum der Datei"

msgid "Modified Date"
msgstr "Gendertes Datum"

msgid "Last modified date of file"
msgstr "Zuletzt gendertes Datum der Datei"

msgid "Load an image or movie file"
msgstr "Ein Bild oder eine Filmdatei laden"

msgid "Audio Stream #%d"
msgstr "Audio-Stream #%d"

msgid "FourCC"
msgstr ""
"Vier-Kapital-Kapital-Kapital-Kapital-Kapital-Kapital-Kapital-Kapital-"
"Kapital-Kapital-Kapital-Kapital-Kapital-Kapital-Kapital-Kapital-Kapital-"
"Kapital-Kapital-Kapital-Kapital-Kapital-Kapital-Kapital-Kapital-Kapital-"
"Kapital-Kapital-Kapital-Kapital-Kapital-Kapital-Kapital-Kapital-Kapital-"
"Kapital-Kapital-Kapital-Kapital-Kapital-Kapital-Kapital-Kapital-Kapital-"
"Kapital-Kapital-Kapital-Kapital-Kapital-Kapital-Kapital-Kapital-Kapital-"
"Kapital-Kapital-Kapital-Kapital"

msgid "Four letter ID"
msgstr "Vier-Buchstaben-ID"

msgid "Channels"
msgstr "Kanle"

msgid "Number of audio channels"
msgstr "Anzahl der Audiokanle"

msgid "Format"
msgstr "Sprachen DE/EN/FR"

msgid "%d Hz."
msgstr "%d Hz."

msgid "Frequency"
msgstr "Hufigkeit"

msgid "Frequency of audio"
msgstr "Hufigkeit des Tons"

msgid "%d kb/s"
msgstr "%d kb/s"

msgid "Max. Bitrate"
msgstr "Bitrate"

msgid "Disposition"
msgstr "Auflsung"

msgid "Disposition of Track"
msgstr "Wegfall des Gleises"

msgid "Start"
msgstr "Starten"

msgid "Start of Audio"
msgstr "Start von Audio"

msgid "Duration"
msgstr "Dauer"

msgid "Duration of Audio"
msgstr "Dauer des Audios"

msgid "Subtitle Stream #%d"
msgstr "Untertitel Stream #%d"

msgid "Codec Name"
msgstr "Codec-Bezeichnung"

msgid "Closed Captions"
msgstr "Geschlossene Bildunterschriften"

msgid "Video has Closed Captions"
msgstr "Video hat Captions geschlossen"

msgid "Avg. Bitrate"
msgstr "Bitrate"

msgid "Language"
msgstr "Sprache"

msgid "Language if known"
msgstr "Sprache, falls bekannt"

msgid "Start of Subtitle"
msgstr "Beginn des Untertitels"

msgid "Duration of Subtitle"
msgstr "Dauer des Untertitels"

msgid "Linear"
msgstr "Linear"

msgid "Logarithmic"
msgstr "Logarithmisch"

msgid "Square Root"
msgstr "Quadratische Wurzel"

msgid "Channel"
msgstr "Kanal"

msgid "Red"
msgstr "Rot"

msgid "Green"
msgstr "Grn"

msgid "Blue"
msgstr "Blau"

msgid "Lumma"
msgstr "Lumma"

msgid "Select main A image."
msgstr "Whlen Sie das Hauptbild aus."

msgid "Open a filename"
msgstr "Einen Dateinamen ffnen"

msgid "Open a filename with audio"
msgstr "Einen Dateinamen mit Audio ffnen"

msgid "Close current filename"
msgstr "Aktueller Dateiname schlieen"

msgid "Close all filenames"
msgstr "Alle Dateinamen schlieen"

msgid "Previous filename"
msgstr "Vorheriger Dateiname"

msgid "Next filename"
msgstr "Nchster Dateiname"

msgid "Filter EDLs"
msgstr "EDL-Filter"

msgid "Select one or more B images."
msgstr "Whlen Sie ein oder mehrere B-Bilder aus."

msgid "Select between Relative or Absolute Compare Time Mode"
msgstr "Whlen Sie zwischen relativen oder absoluten Vergleichszeitmodus"

msgid "Compare A"
msgstr "Vergleich A"

msgid "Compare B"
msgstr "Vergleich B"

msgid ""
"Wipe between the A and B files\n"
"\n"
"Use the Option key + left mouse button to move the wipe in X or in Y"
msgstr ""
"Wischen Sie zwischen den A- und B-Dateien Verwenden Sie die Optionstaste + "
"linke Maustaste, um das Wischtuch in X oder in Y zu bewegen"

msgid ""
"Wipe between the A and B files\n"
"\n"
"Use the Alt key + left mouse button to move the wipe in X or in Y."
msgstr ""
"Wischen Sie zwischen den A- und B-Dateien Verwenden Sie die Alt-Taste + "
"linke Maustaste, um das Wischtuch in X oder in Y zu bewegen."

msgid "Overlay the A and B files with optional transparencyy"
msgstr "berlagerung der A- und B-Dateien mit optionaler Transparenz"

msgid "Difference the A and B files"
msgstr "Unterschied der A- und B-Dateien"

msgid "Compare the A and B files side by side"
msgstr "Vergleichen Sie die A- und B-Dateien nebeneinander"

msgid "Show the A file above the B file"
msgstr "Die A-Datei ber der B-Datei anzeigen"

msgid "Tile the A and B files"
msgstr "Fliese die A- und B-Dateien"

msgid "Wipe"
msgstr "Wischen"

msgid "Use the Option key + left mouse button to move the wipe in X."
msgstr ""
"Verwenden Sie die Optionstaste + linke Maustaste, um das Wischtuch in X zu "
"bewegen."

msgid "Use the Alt key + left mouse button to move the wipe in X."
msgstr ""
"Verwenden Sie die Alt-Taste + linke Maustaste, um das Wischtuch in X zu "
"bewegen."

msgid "Use the Option key + left mouse button to move the wipe in Y."
msgstr ""
"Verwenden Sie die Optionstaste + linke Maustaste, um das Wischtuch in Y zu "
"bewegen."

msgid "Use the Alt key + left mouse button to move the wipe in Y."
msgstr ""
"Verwenden Sie die Alt-Taste + linke Maustaste, um das Wischtuch in Y zu "
"bewegen."

msgid "Wipe Rotation.  Use Shift + left mouse button along X to rotate wipe."
msgstr ""
"Wipe Rotation. Verwenden Sie Shift + linke Maustaste entlang X, um Wisch zu "
"drehen."

msgid "Overlay"
msgstr "berlagerung"

msgid "Use the Option key + left mouse button to change transparency."
msgstr ""
"Verwenden Sie die Optionstaste + linke Maustaste, um die Transparenz zu "
"ndern."

msgid "Use the Alt key + left mouse button to change transparency."
msgstr ""
"Verwenden Sie die Alt-Taste + linke Maustaste, um die Transparenz zu ndern."

msgid "LUT"
msgstr "LUT"

msgid "Enabled"
msgstr "Aktiviert"

msgid "Order"
msgstr "Reihenfolge"

msgid "Color Controls"
msgstr "Farbsteuerungen"

msgid "Add"
msgstr "Hinzufügen"

msgid "Contrast"
msgstr "Kontrast"

msgid "Saturation"
msgstr "Sttigung"

msgid "Tint"
msgstr "Tnung"

msgid "Invert"
msgstr "Invertiert"

msgid "Levels"
msgstr "Niveaus"

msgid "In Low"
msgstr "Niedrig"

msgid "In High"
msgstr "In der Hhe"

msgid "Gamma"
msgstr "Gamma"

msgid "Out Low"
msgstr "Auswrts"

msgid "Out High"
msgstr "Hoch raus"

msgid "Soft Clip"
msgstr "Weicher Clip"

msgid "Selects the current background type from the list"
msgstr "Whlt den aktuellen Hintergrundtyp aus der Liste aus"

msgid "Solid Color:"
msgstr "Solide Farbe:"

msgid "Selects the solid color."
msgstr "Whlt die feste Farbe aus."

msgid "Size:"
msgstr "Gre:"

msgid "Selects the checker size."
msgstr "Whlt die Checkergre aus."

msgid "First Color:"
msgstr "Erste Farbe:"

msgid "Selects the first color."
msgstr "Whlt die erste Farbe aus."

msgid "Second Color:"
msgstr "Zweite Farbe:"

msgid "Selects the second color in Checkers."
msgstr "Whlt die zweite Farbe in Checkers aus."

msgid "Text"
msgstr "Wortlaut"

msgid "Font"
msgstr "Schrift"

msgid "Selects the current font from the list"
msgstr "Whlt die aktuelle Schriftart aus der Liste"

msgid "Selects the current font size."
msgstr "Whlt die aktuelle Schriftgre aus."

msgid "Pen"
msgstr "Stift"

msgid "Laser"
msgstr "Laser"

msgid "Makes the following annotation disappear a second after drawn."
msgstr "Hace que la siguiente anotación desaparezca tras el segundo dibujo."

msgid "Color:"
msgstr "Farbe:"

msgid "Selects the current pen color."
msgstr "Whlt die aktuelle Stiftfarbe aus."

msgid "Selects a hard brush."
msgstr "Whlt eine harte Brste aus."

msgid "Selects a soft brush."
msgstr "Whlt eine weiche Brste aus."

msgid "Pen Size:"
msgstr "Gre des Stifts:"

msgid "Selects the current pen size."
msgstr "Whlt die aktuelle Pen-Gre aus."

msgid "Ghosting"
msgstr "Nachzeichnen"

msgid "Previous:"
msgstr "Frher:"

msgid ""
"Selects the number of fading frames previous to the frame of the annotation."
msgstr ""
"Whlt die Anzahl der verblassenden Frames vor dem Frame der Annotation aus."

msgid "Next:"
msgstr "Der Nchste:"

msgid ""
"Selects the number of fading frames following the frame of the annotation."
msgstr ""
"Whlt die Anzahl der verblassenden Frames nach dem Rahmen der Annotation aus."

msgid "Frames"
msgstr "Rahmen"

msgid "Current"
msgstr "Laufender Monat"

msgid "Makes the following annotation show on this frame only."
msgstr "Macht nur die folgende Annotationsshow auf diesem Rahmen."

msgid "All"
msgstr "Alle"

msgid "Makes the following annotation show on all frames."
msgstr "Macht die folgende Annotations-Show auf allen Frames."

msgid "Notes"
msgstr "Anmerkungen"

msgid "Server started at port {0}."
msgstr "Server gestartet bei Port {0}."

msgid "Server stopped."
msgstr "Server angehalten."

msgid "A client connected from {0}"
msgstr "Ein Client, der ab {0} verbunden ist"

msgid "Client at {0} disconnected."
msgstr "Client bei {0} getrennt."

msgid "Server protocol version is {0}.  Client protocol version is {1}"
msgstr "Serverprotokollversion ist {0}. Clientprotokollversion ist {1}"

msgid "Remote file {0} does not exist on local filesystem."
msgstr "Die Remote-Datei {0} existiert nicht auf dem lokalen Dateisystem."

msgid "Remote files are less than local files."
msgstr "Entfernte Dateien sind weniger als lokale Dateien."

msgid "Remote file {0} matches file name {1} but not path."
msgstr ""
"Die entfernte Datei {0} entspricht dem Dateinamen {1} aber nicht dem Pfad."

msgid "Remote file {0} does not match local filename."
msgstr "Die entfernte Datei {0} entspricht nicht dem lokalen Dateinamen."

msgid "Removing {0} from message publisher."
msgstr "Entfernen von {0} vom Nachrichtenverleger."

msgid "Server listening on port "
msgstr "Server-Hren auf Port"

msgid "ComfyUI listening on port "
msgstr "ComfyUI lauscht am Hafen"

msgid "Connected to server at {0}, port {1}"
msgstr "Verbindung zum Server bei {0}, Port {1}"

msgid "Server connection lost."
msgstr "Serververbindung verloren."

msgid "Exception caught: "
msgstr "Ausnahme gefangen:"

msgid "ERROR:\t"
msgstr "ERROR:"

msgid "WARN:\t"
msgstr "(WARN) (SCHREIT)"

msgid "Cannot save an NDI stream"
msgstr "Ein NDI-Stream kann nicht gespeichert werden"

msgid "Saving movie to {0}."
msgstr "Film auf {0} speichern."

msgid "Saving audio to {0}."
msgstr "Audio auf {0} speichern."

msgid "Saving pictures to {0}."
msgstr "Bilder auf {0} speichern."

msgid "ProRes profiles need a .mov movie extension.  Changing it to .mov."
msgstr "ProRes-Profile benötigen eine.mov-Filmerweiterung. Ändern auf.mov."

msgid ""
"VP9 profile needs a .mp4, .mkv or .webm movie extension.  Changing it to "
".mp4"
msgstr ""
"VP9 Profil bentigt eine.mp4,.mkv oder.webm Film-Erweiterung. ndern Sie es "
"auf.mp4"

msgid "AV1 profile needs a .mp4 or .mkv movie extension.  Changing it to .mp4"
msgstr ""
"AV1-Profil bentigt eine.mp4 oder.mkv Film-Erweiterung. ndern Sie es auf.mp4"

msgid ""
"GoPro Cineform profile needs a .mkv movie extension.  Changing it to .mkv"
msgstr ""
"GoPro Cineform Profil bentigt eine.mkv Film-Erweiterung. ndern Sie es "
"auf.mkv"

msgid "HAP profile needs a .mov extension.  Changing it to .mov"
msgstr "HAP-Profil bentigt eine.mov-Erweiterung. ndern auf.mov"

msgid "New file {0} already exist!  Cannot overwrite it."
msgstr ""
"Die neue Datei {0} existiert bereits! Sie kann nicht berschrieben werden."

msgid "Rotated image info: {0}"
msgstr "Drehte Bildinformation: {0}"

msgid "Scaled image info: {0}"
msgstr "Skalierte Bildinformation: {0}"

msgid "{0}: Cannot open writer plugin."
msgstr "{0}: Das Schreiber-Plugin kann nicht geffnet werden."

msgid "Image info: {0} {1}"
msgstr "Bildinformation: {0} {1}"

msgid "Image too big for Save Annotations.  Will scale to the viewport size."
msgstr ""
"Bild zu groß für Annotationen speichern. Skaliert auf die Größe des "
"Ansichtsfensters."

msgid "Viewport Size: {0} - X={1}, Y={2}"
msgstr "Ansichtsgre: {0} - X={1}, Y={2}"

msgid "Writer plugin did not get output info.  Defaulting to {0}"
msgstr "Writer Plugin bekam keine Ausgabeinformationen. Standardmig auf {0}"

msgid "Output info: {0} {1}"
msgstr "Ausgabeinfos: {0} {1}"

msgid "Using profile {0}, pixel format {1}."
msgstr "Verwendung von Profil {0}, Pixelformat {1}."

msgid "Using preset {0}."
msgstr "Verwendung von voreingestellten {0}."

msgid "Saving Movie without Audio %<PRId64> - %<PRId64>"
msgstr "Speichern von Filmen ohne Audio % <PRId64> - % <PRId64>"

msgid "Saving Movie with Audio %<PRId64> - %<PRId64>"
msgstr "Film speichern mit Audio % <PRId64> - % <PRId64>"

msgid "Saving Audio %<PRId64> - %<PRId64>"
msgstr "Speichern von Audio % <PRId64> - % <PRId64>"

msgid "Saving Pictures without Audio %<PRId64> - %<PRId64>"
msgstr "Speichern von Bildern ohne Audio % <PRId64> - % <PRId64>"

msgid "Audio only in timeline, but not trying to save audio."
msgstr ""
"Audio nur in der Zeitleiste, aber nicht versuchen, Audio zu speichern."

msgid "{0}: Invalid OpenGL format and type"
msgstr "{0}: Ungltiges OpenGL-Format und Typ"

msgid "OpenGL info: {0}"
msgstr "OpenGL Info: {0}"

msgid "{0}: Invalid OpenGL format and type"
msgstr "{0}: Ungltiges OpenGL-Format und Typ"

msgid "OpenGL info: {0}"
msgstr "OpenGL Info: {0}"

msgid "Saving... {0}"
msgstr "Speichern... {0}"

msgid "Unsupported output format"
msgstr "Nicht unterstütztes Ausgabeformat"

msgid "Empty video data at time {0}.  Repeating frame."
msgstr "Leere Videodaten zur Zeit {0}. Wiederholungsbild."

msgid "Render size: {0}"
msgstr "Rendergröße: {0}"

msgid "Image Layer '{0}' info: {1} {2}"
msgstr "Bildschicht '{0}' Info: {1} {2}"

msgid "Offscreen Buffer info: {0}"
msgstr "Offscreen-Puffer-Info: {0}"

msgid "Unsupported output format: "
msgstr "Nicht unterstütztes Ausgabeformat: "

msgid ""
"Regular expression created from {0}.  It is:\n"
"{1}"
msgstr "Regelmiger Ausdruck aus {0}. Es ist: {1}"

msgid "Iteration {0} will check version={1}"
msgstr "Iteration {0} wird Version={1} berprfen"

msgid ""
"No versioning in this clip.  Please create an image or directory named with "
"a versioning string."
msgstr ""
"Keine Versionierung in diesem Clip. Bitte erstellen Sie ein Bild oder ein "
"Verzeichnis mit einem Versionsstring."

msgid "Example:  gizmo_v003.0001.exr"
msgstr "Beispiel: gizmo_v003.0001.exr"

msgid "Could not replace {0} with {1}"
msgstr "{0} kann nicht durch {1} ersetzt werden"

msgid "Annotation already existed at this time"
msgstr "Annotation existierte bereits zu dieser Zeit"

msgid "Failed to open the file {0} for writing."
msgstr "Es ist fehlgeschlagen, die Datei {0} zum Schreiben zu ffnen."

msgid "Failed to write to the file {0}."
msgstr "Es ist fehlgeschlagen, in die Datei {0} zu schreiben."

msgid "Session saved to \"{0}\"."
msgstr "Sitzung auf \"{0}\" gespeichert."

msgid "Failed to open the file '{0}' for reading."
msgstr "Zum Lesen konnte die Datei '{0}' nicht geffnet werden."

msgid "Failed to load the file '{0}."
msgstr "Die Datei '{0} konnte nicht geladen werden."

msgid "Reading preferences from \"{0}{1}\"."
msgstr "Voreinstellungen von \"{0}{1}\" lesen."

msgid "Failed to retrieve {0}."
msgstr "Fehler beim Abrufen von {0}."

msgid ""
"FFmpeg YUV to RGB Conversion is on in Settings Panel.  mrv2 will play back "
"movies slower."
msgstr ""
"FFmpeg YUV to RGB Conversion ist auf in Settings Panel. mrv2 wird Filme "
"langsamer abspielen."

msgid "Could not open color theme from \"{0}\"."
msgstr "Farbthema kann nicht von \"{0}\" geffnet werden."

msgid "Loaded color themes from \"{0}\"."
msgstr "Geladene Farbthemen aus \"{0}\"."

msgid "Setting OCIO config from preferences."
msgstr "Einstellung von OCIO config aus Einstellungen."

msgid "Setting OCIO config from OCIO environment variable."
msgstr "Einstellung von OCIO config aus der Umgebungsvariable OCIO."

msgid "Path mappings have been loaded from \"{0}{1}\"."
msgstr "Pfad-Mappings wurden aus \"{0}{1}\" geladen."

msgid "Loading hotkeys from \"{0}{1}.prefs\"."
msgstr "Hotkeys von \"{0}{1}.prefs\" werden geladen."

msgid "Resetting hotkeys to default."
msgstr "Reseteando teclas a su origen."

msgid "Path mappings have been saved to \"{0}{1}\"."
msgstr "Pfad-Mappings wurden in \"{0}{1}\" gespeichert."

msgid "Hotkeys have been saved to \"{0}{1}.prefs\"."
msgstr "Hotkeys wurden auf \"{0}{1}.prefs\" gespeichert."

msgid "Preferences have been saved to: \"{0}{1}\"."
msgstr "Einstellungen wurden gespeichert auf: \"{0}{1}\"."

msgid "Removing "
msgstr "Entfernen"

msgid "OCIO config is now:"
msgstr "OCIO config ist jetzt:"

msgid "OCIO file \"{0}\" not found or not readable."
msgstr "OCIO-Datei \"{0}\" nicht gefunden oder nicht lesbar."

msgid "Setting OCIO config to default:"
msgstr "Einstellung der OCIO-Konfiguration auf die Standardeinstellung:"

msgid "Setting OCIO config to built-in:"
msgstr "Einstellung der OCIO-Konfiguration auf eingebaute Konfiguration:"

msgid "Path mapping for {0} already exists!"
msgstr "Pfad Mapping fr {0} existiert bereits!"

msgid "Comparing {0} to prefix {1}"
msgstr "Vergleich von {0} mit Prfix {1}"

msgid "Found a match.  File is now {0}"
msgstr "Eine bereinstimmung gefunden. Datei ist jetzt {0}"

msgid "OCIO config file cannot be empty."
msgstr "Die OCIO-Konfigurationsdatei kann nicht leer sein."

msgid "OCIO config '{0}' does not exist or is not readable."
msgstr "OCIO config '{0}' existiert nicht oder ist nicht lesbar."

msgid "Invalid OCIO Ics '{0}'."
msgstr "Ungltige OCIO-Ics '{0}'."

msgid "Invalid OCIO Look '{0}'."
msgstr "Ungltiger OCIO-Look '{0}'."

msgid "Invalid OCIO Display/View '{0}'."
msgstr "Ungltige OCIO-Anzeige/Ansicht '{0}'."

msgid "Could not split '{0}' into display and view."
msgstr "'{0}' kann nicht in Anzeige und Ansicht aufgeteilt werden."

msgid "No default view for display '{0}'.  Does display exist?"
msgstr "Keine Standardansicht für die Anzeige '{0}'. Gibt es die Anzeige?"

msgid "Setting OCIO Preset '{0}'."
msgstr "Einstellung OCIO Preset '{0}'."

msgid "Preset '{0}' not found."
msgstr "Preset '{0}' nicht gefunden."

msgid "OCIO Preset '{0}' already exists!"
msgstr "OCIO Preset '{0}' existiert bereits!"

msgid "Failed to load the file '{0}'."
msgstr "Die Datei '{0}' konnte nicht geladen werden."

msgid "Loaded {0} ocio presets from \"{1}\"."
msgstr ""
"Die voreingestellten {0}-Ocio-Voreinstellungen werden von \"{1}\" geladen."

msgid "Failed to open the file '{0}' for saving."
msgstr "Zum Speichern konnte die Datei '{0}' nicht geffnet werden."

msgid "Failed to save the file '{0}'."
msgstr "Die Datei '{0}' konnte nicht gespeichert werden."

msgid "OCIO presets have been saved to \"{0}\"."
msgstr "OCIO-Voreinstellungen wurden auf \"{0}\" gespeichert."

msgid "English"
msgstr "Englisch"

msgid "Spanish"
msgstr "Spanisch"

msgid "German"
msgstr "Deutsch"

msgid "Hindi"
msgstr "Hindi"

msgid "Chinese Simplified"
msgstr "Chinesisch Vereinfacht"

msgid "Portuguese"
msgstr "Portugiesisch"

msgid "French"
msgstr "Franzsisch"

msgid "Russian"
msgstr "Russisch"

msgid "Japanese"
msgstr "Japanisch"

msgid ""
"Need to reboot mrv2 to change language to {0}.  Are you sure you want to "
"continue?"
msgstr ""
"Sie müssen mrv2 neu starten, um die Sprache auf {0} zu ändern. Sind Sie "
"sicher, dass Sie fortfahren möchten?"

msgid "Set Language to {0}, Numbers to {1}"
msgstr "Sprache auf {0} setzen, Zahlen auf {1}"

msgid "Arabic"
msgstr "Arabisch"

msgid "Armenian"
msgstr "Armenisch"

msgid "Basque"
msgstr "Baskisch"

msgid "Belarusian"
msgstr "Weirussisch"

msgid "Bengali"
msgstr "Bengalen"

msgid "Bulgarian"
msgstr "Bulgarisch"

msgid "Catalan"
msgstr "Katalanisch"

msgid "Chinese"
msgstr "Chinesisch"

msgid "Czech"
msgstr "Tschechisch"

msgid "Danish"
msgstr "Dnisch"

msgid "Dutch"
msgstr "Niederlndisch"

msgid "Finnish"
msgstr "Finnisch"

msgid "Galician"
msgstr "Galicisch"

msgid "Greek"
msgstr "Griechisch"

msgid "Hebrew"
msgstr "Hebrisch"

msgid "Icelandic"
msgstr "Islndisch"

msgid "Indonesian"
msgstr "Indonesisch"

msgid "Italian"
msgstr "Italienisch"

msgid "Irish"
msgstr "Irisch"

msgid "Korean"
msgstr "Koreanisch"

msgid "Norwegan"
msgstr "Norwegen"

msgid "Persian"
msgstr "Persisch"

msgid "Polish"
msgstr "Polnisch"

msgid "Tibetan"
msgstr "Tibetisch"

msgid "Romanian"
msgstr "Rumnisch"

msgid "Serbian"
msgstr "Serbisch"

msgid "Slovenian"
msgstr "Slowenisch"

msgid "Swedish"
msgstr "Schwedisch"

msgid "Thai"
msgstr "Thailndisch"

msgid "Turkish"
msgstr "Trkisch"

msgid "Vietnamese"
msgstr "Vietnamesisch"

msgid "Welsh"
msgstr "Walisisch"

msgid "Yiddish"
msgstr "Jiddisch"

msgid "Zulu"
msgstr "Zulu"

msgid ""
"\n"
"Hotkeys:   "
msgstr ""
"\n"
"Tastenkombinationen"

msgid "   and   "
msgstr "   und   "

msgid ""
"\n"
"Reset:   "
msgstr ""
"\n"
"Zurücksetzen:   "

msgid ""
"\n"
"Hotkey: "
msgstr ""
"\n"
"Hotkey:"

msgid "@B12@C7@b@.Function\t@B12@C7@b@.Hotkey"
msgstr "@B12@C7@b@.Funktion\t@B12@C7@b@.Hotkey"

msgid ""
"Hotkey \"%s\" already used in \"%s\".\n"
"Do you want to override it?"
msgstr "Hotkey %s bereits in %s verwendet. Mchten Sie es berschreiben?"

msgid ""
"Corruption in hotkeys preferences. Hotkey '{0}' for {1} will not be "
"available.  Already used in {2}."
msgstr ""
"Korruption in Hotkeys-Einstellungen. Hotkey '{0}' fr {1} ist nicht verfgbar."
" Bereits in {2} verwendet."

msgid "Allows you to select different image channels or layers."
msgstr "Ermglicht es Ihnen, verschiedene Bildkanle oder Ebenen auszuwhlen."

msgid "Reduce gain 1/4 stop (divide by sqrt(sqrt(2)))."
msgstr "Reduzieren Sie den Gewinn 1/4 Stop (Teilen durch sqrt(sqrt(2)))."

msgid "Increase gain 1/4 stop (multiply by sqrt(sqrt(2)))."
msgstr "Erhhen Sie Gewinn 1/4 Stop (multiplizieren durch sqrt(sqrt(2)))."

msgid "Allows you to adjust the gain or exposure of the image."
msgstr ""
"Ermglicht Ihnen, die Verstrkung oder Belichtung des Bildes anzupassen."

msgid "Allows you to adjust the saturation of the image."
msgstr "Ermöglicht Ihnen, die Sättigung des Bildes anzupassen."

msgid ""
"Allows you to adjust gamma curve for display.\n"
"Value is:  pow( 2, 1/x )."
msgstr ""
"Ermöglicht die Anpassung der Gammakurve für die Anzeige. Wert ist: pow( 2, "
"1/x )."

msgid "Toggle Edit Mode."
msgstr "Bearbeiten-Modus umschalten."

msgid "Scrubbing Tool"
msgstr "Scrubbing-Werkzeug"

msgid "Area Select Tool"
msgstr "Bereichsauswahlwerkzeug"

msgid "Freehand Drawing Tool"
msgstr "Freihndiges Zeichenwerkzeug"

msgid "Eraser Tool"
msgstr "Eraster-Tool"

msgid "Polygon Tool"
msgstr "Polygon-Werkzeug."

msgid "Circle Tool"
msgstr "Kreis-Werkzeug"

msgid "Rectangle Tool"
msgstr "Rechteckwerkzeug"

msgid "Arrow Tool"
msgstr "Pfeilwerkzeug"

msgid "Text Tool.   Right click to edit previously stamped text."
msgstr "Text-Tool. Rechtsklick, um zuvor gestempelten Text zu bearbeiten."

msgid "Voice Annotation Tool"
msgstr "Sprachkommentar-Werkzeug"

msgid "Undo Draw"
msgstr "Ziehen rckgngig machen"

msgid "Redo Draw"
msgstr "Zeichnen wiederherstellen"

msgid "Go to the beginning of the sequence."
msgstr "Gehen Sie zum Anfang der Sequenz."

msgid "Play sequence backwards."
msgstr "Sequenz rckwrts abspielen."

msgid "Go back one frame."
msgstr "Gehen Sie einen Rahmen zurck."

msgid "Stop playback."
msgstr "Stoppen Sie die Wiedergabe."

msgid "Play sequence forwards."
msgstr "Sequenz nach vorne abspielen."

msgid "Go to the end of the sequence."
msgstr "Gehen Sie zum Ende der Sequenz."

msgid "Set In Point"
msgstr "In Punkt gesetzt"

msgid "Set Out Point"
msgstr "Punkt setzen"

msgid "Image zoom setting."
msgstr "Bild-Zoom-Einstellung."

msgid ""
"\n"
"\n"
"Mousewheel to zoom in and out."
msgstr ""
"\n"
"\n"
"Mausrad zum Ein- und Auszoomen."

msgid ""
"\n"
"Alt + Right Mouse Button to zoom in and out."
msgstr ""
"\n"
"Alt + rechte Maustaste zum Zoomen und Herauszoomen."

msgid ""
"\n"
"\n"
"0 to 9 to zoom to a specific level."
msgstr ""
"\n"
"\n"
"0 bis 9 um auf eine bestimmte Ebene zu zoomen."

msgid "Load Directory"
msgstr "Ordner laden"

msgid "Reels (*.{"
msgstr "Rollen (*.{"

msgid "Images (*.{"
msgstr "Bilder (*.{"

msgid "Sessions (*."
msgstr "Sitzungen (*."

msgid "All (*.{"
msgstr "Insgesamt (*.{"

msgid "Movies (*.{"
msgstr "Filme (*.{"

msgid "Load Image(s)"
msgstr "Bild(e) laden"

msgid "Load Movie or Sequence"
msgstr "Film oder Sequenz laden"

msgid "Save OTIO timeline"
msgstr "OTIO-Zeitleiste speichern"

msgid "Save Python Script"
msgstr "Python Script speichern"

msgid "Load Python Script"
msgstr "Python-Skript laden"

msgid "LUTS (*.{"
msgstr "Symptome der unteren Harnwege "

msgid "Load LUT"
msgstr "LUT laden"

msgid "Subtitles (*.{"
msgstr "Untertitel (*.{"

msgid "Load Subtitle"
msgstr "Untertitel laden"

msgid "Audios (*.{"
msgstr "Audiogerte (*.{"

msgid "Load Audio"
msgstr "Audio laden"

msgid "Save Single Frame"
msgstr "Einzelrahmen speichern"

msgid "Save Audio"
msgstr "Audio speichern"

msgid "Save Movie or Sequence"
msgstr "Film oder Sequenz speichern"

msgid "Annotations (*.{json})"
msgstr "Anmerkungen (*.{json})"

msgid "Save Annotations to JSON"
msgstr "Anmerkungen in JSON speichern"

msgid "Acrobat PDF (*.{pdf})"
msgstr "Acrobat (.pdf)"

msgid "Save Annotations to PDF"
msgstr "Anmerkungen in PDF speichern"

msgid "Session"
msgstr "Sitzung"

msgid "Open Session"
msgstr "Sitzung ffnen"

msgid "Save Session"
msgstr "Sitzung speichern"

msgid "OCIO config (*.{"
msgstr "OCIO-Konfiguration (*.{"

msgid "Load OCIO Config"
msgstr "OCIO-Konfig laden"

msgid "Default"
msgstr "Vorgabe"

msgid ""
"You have unsaved changes. Do you want to save the session before closing?"
msgstr ""
"Sie haben ungespeicherte Änderungen. Möchten Sie die Sitzung vor dem "
"Schließen speichern?"

msgid "Save"
msgstr "Speichern"

msgid "Don't Save"
msgstr "Nicht speichern"

msgid "Annotations"
msgstr "Anmerkungen"

msgid "Background"
msgstr "Hintergrund"

msgid "Color"
msgstr "Farbe"

msgid "Color Area"
msgstr "Farbbereich"

msgid "Devices"
msgstr "Gerte"

msgid "Environment Map"
msgstr "Umweltkarte"

msgid "Histogram"
msgstr "Histogramm"

msgid "Logs"
msgstr "Protokolle"

msgid "Media Information"
msgstr "Medieninformation"

msgid "NDI"
msgstr "NDI"

msgid "Python"
msgstr "Python "

msgid "Settings"
msgstr "Einstellungen"

msgid "USD"
msgstr "USD"

msgid "Vectorscope"
msgstr "Vektorskop"

msgid "Hotkeys"
msgstr "Tastenkombinationen"

msgid "Preferences"
msgstr "Prferenzen"

msgid "About"
msgstr "ber"

msgid "Could not open a new mrv2 instance"
msgstr "Konnte keine neue mrv2-Instanz öffnen"

msgid "File extension cannot be empty."
msgstr "Die Dateierweiterung kann nicht leer sein."

msgid "Saving audio but not with an audio extension."
msgstr "Speichern von Audio, aber nicht mit einer Audio-Erweiterung."

msgid "Saving audio but current clip does not have audio."
msgstr "Speichern von Audio, aber der aktuelle Clip hat keine Audio."

msgid "Saving video but with an audio extension."
msgstr "Video speichern, aber mit einer Audio-Erweiterung."

msgid "Cannot save annotations to .otio file"
msgstr "Annotationen können nicht in.otio-Datei gespeichert werden"

msgid "View/Mask"
msgstr "Ansicht/Maske"

msgid "OCIO/     Input Color Space"
msgstr "OCIO/     Eingabe-Farbraum"

msgid "OCIO/     Look"
msgstr "OCIO/     Sehen Sie."

msgid "All Monitors"
msgstr "Alle Monitore"

msgid ""
"You are about to clear all annotations.  You can still undo the operation "
"right after. Do you want to continue?"
msgstr ""
"Sie sind dabei, alle Anmerkungen zu löschen. Sie können die Aktion sofort "
"rückgängig machen. Möchten Sie fortfahren?"

msgid "Pick Color"
msgstr "Farbe auswhlen"

msgid "Pick Draw Color and Alpha"
msgstr "Whlen Sie Farbe und Alpha zeichnen"

msgid "Media"
msgstr "Medien"

msgid "UI"
msgstr "Benutzeroberfläche"

msgid "Pan And Zoom"
msgstr "Pan und Zoom"

msgid "Timeline"
msgstr "Zeitleiste"

msgid ""
"You have EDLs in the current session.  These will not be saved in the "
"session file.  Do you want to continue?"
msgstr ""
"Sie haben EDLs in der aktuellen Sitzung. Diese werden nicht in der "
"Sitzungsdatei gespeichert. Mchten Sie fortfahren?"

msgid "Edit Text Annotation"
msgstr "Text-Annotation bearbeiten"

msgid "No item selected"
msgstr "Kein Eintrag ausgewhlt"

msgid "Invalid index for add clip to timeline."
msgstr "Ungltiger Index fr das Hinzufgen von Clip zur Timeline."

msgid "Could not get current path."
msgstr "Der aktuelle Pfad kann nicht gefunden werden."

msgid "EDL item '{0}' no longer loaded.  Cannot undo or redo."
msgstr "EDL-Element '{0}' kann nicht mehr geladen werden."

msgid "Could not paste {0}.  Error {1}."
msgstr "Kann nicht {0} einfgen. Fehler {1}."

msgid "Could not save .otio file: {0}"
msgstr "Die.otio-Datei kann nicht gespeichert werden: {0}"

msgid "Error saving {0}. {1}"
msgstr "Fehler beim Speichern von {0}. {1}"

msgid "Empty EDL file.  Not saving."
msgstr "Leere EDL-Datei. Nicht speichern."

msgid "Destination file is invalid."
msgstr "Zieldatei ist ungltig."

msgid "You can only add clips to an .otio EDL playlist."
msgstr "Sie knnen Clips nur zu einer.otio EDL Wiedergabeliste hinzufgen."

msgid "Unknown media reference"
msgstr "Unbekannte Medienreferenz"

msgid "Track #{0} - {1}"
msgstr "Gleis #{0} - {1}"

msgid "Cannot currently concatenate an .otio file."
msgstr "Eine.otio-Datei kann derzeit nicht verkettet werden."

msgid "Cannot currently concatenate a directory."
msgstr "Ein Verzeichnis kann derzeit nicht verkettet werden."

msgid "Could not append video track {0}"
msgstr "Videotrack {0} kann nicht angehngt werden"

msgid "Could not append audio track {0}"
msgstr "Audiotrack {0} kann nicht angehngt werden"

msgid "%s - Page %d"
msgstr "%s - Seite %d"

msgid "Frame {0} - TC: {1} - S: {2}"
msgstr "Frame {0} - ZC: {1} - S: {2}"

msgid "Image too big.  Will save the viewport size."
msgstr "Bild zu gro. Speichert die Ansichtsfenstergre."

msgid "Could not read image data from view"
msgstr "Konnte Bilddaten aus der Ansicht nicht lesen"

msgid "Voice Over/Delete"
msgstr "Voice-Over/Löschen"

msgid "Audio/Clear"
msgstr "Audio/Löschen"

msgid "Audio/Append"
msgstr "Audio/Anhängen"

msgid "Play"
msgstr "Wiedergabe"

msgid "Stop"
msgstr "Anhalten"

msgid "Really cancel voice over recording?"
msgstr "Sprachaufnahme wirklich abbrechen?"

msgid "Record Again"
msgstr "Erneut aufnehmen"

msgid "Delete"
msgstr "Lschen"

msgid "Scrub"
msgstr "Schrubben"

msgid "Selection"
msgstr "Auswahl"

msgid "Draw"
msgstr "Zeichnen"

msgid "Erase"
msgstr "Lschen"

msgid "Circle"
msgstr "Kreis"

msgid "Filled Circle"
msgstr "Gefüllter Kreis"

msgid "Rectangle"
msgstr "Rechteck"

msgid "Filled Rectangle"
msgstr "Gefülltes Rechteck"

msgid "Arrow"
msgstr "Pfeil"

msgid "Voice"
msgstr "Stimme"

msgid "Rotate"
msgstr "Drehen"

msgid "Polygon"
msgstr "Polygon"

msgid "Filled Polygon"
msgstr "Polygon gefüllt"

msgid "Trim"
msgstr "Trimmung"

msgid "Slip"
msgstr "Schlpfe"

msgid "Slide"
msgstr "Schieben"

msgid "Ripple"
msgstr "Rippig"

msgid "Roll"
msgstr "Walzwerk"

msgid "(no image)"
msgstr "(kein Bild)"

msgid "Unknown action mode in "
msgstr "Unbekannter Aktionsmodus im"

msgid ""
"Cannot create an annotation here for all frames.  A current frame annotation"
" already exists."
msgstr ""
"Hier kann fr alle Frames keine Annotation erstellt werden. Eine aktuelle "
"Frame-Annotation existiert bereits."

msgid ""
"Cannot create an annotation here for current frame.  An all frames "
"annotation already exists."
msgstr ""
"Eine Annotation fr aktuelle Frames kann hier nicht erstellt werden. Eine "
"Annotation fr alle Frames existiert bereits."

msgid "2.35"
msgstr "2,35"

msgid "1.85"
msgstr "1,85"

msgid "1.66"
msgstr "1.66."

msgid "PMem: %<PRIu64> / %<PRIu64> MB  VMem: %<PRIu64> / %<PRIu64> MB"
msgstr "PMem: %<PRIu64> / %<PRIu64> MB VMem: %<PRIu64> / %<PRIu64> MB"

msgid "Cache: "
msgstr "Cache: "

msgid "    Used: %.2g of %zu Gb (%.2g %%)"
msgstr "Verwendet: %.2g %zu Gb (%.2g %%)"

msgid "    Ahead    V: % 4<PRIu64>    A: % 4<PRIu64>"
msgstr "    Vorne    V: % 4<PRIu64>    A: % 4<PRIu64>"

msgid "    Behind   V: % 4<PRIu64>    A: % 4<PRIu64>"
msgstr "    Hinter   V: % 4<PRIu64>    A: % 4<PRIu64>"

msgid "Edit Text"
msgstr "Text bearbeiten"

msgid "Invalid font for text drawing"
msgstr "Ungültige Schriftart für das Zeichnen von Text"

msgid "Could not convert message to shape: "
msgstr "Nachricht kann nicht in Form konvertiert werden:"

msgid "Cannot play - no mouse recording"
msgstr "Wiedergabe nicht möglich – keine Mausaufnahme"

msgid "Cannot play - audio annotation is empty"
msgstr "Wiedergabe nicht möglich – Audioanmerkung ist leer"

msgid "Status is not saved"
msgstr "Status ist nicht gespeichert"

msgid "Audio annotation file {0} is missing or not exists!"
msgstr "Die Audioanmerkungsdatei {0} fehlt oder existiert nicht!"

msgid "File/Open/Movie or Sequence"
msgstr "Datei/ffnen/Film oder Sequenz"

msgid "File/Open/With Separate Audio"
msgstr "Datei/ffnen/Mit separatem Audio"

msgid "File/Open/Single Image"
msgstr "Datei/ffnen/Einzelbild"

msgid "File/Open/Directory"
msgstr "Datei/ffnen/Verzeichnis"

msgid "File/Open/Session"
msgstr "Datei/ffnen/Sitzung"

msgid "File/Open/New Program Instance"
msgstr "Datei/Öffnen/Neue Programm-Instanz"

msgid "File/Save/Movie or Sequence"
msgstr "Datei/Speichern/Film oder Sequenz"

msgid "File/Save/Audio"
msgstr "Datei/Speichern/Audio"

msgid "File/Save/Single Frame"
msgstr "Datei/Speichern/Einzelrahmen"

msgid "File/Save/Frames to Folder"
msgstr "Datei/Speichern/Frames zu Ordner"

msgid "File/Save/OTIO EDL Timeline"
msgstr "Datei/Speichern/OTIO EDL Timeline"

msgid "File/Save/Annotations Only"
msgstr "Datei/Speichern/Nur Anmerkungen"

msgid "File/Save/Annotations as JSON"
msgstr "Datei/Speichern/Anmerkungen als JSON"

msgid "File/Save/PDF Document"
msgstr "Datei/Speichern/PDF-Dokument"

msgid "File/Save/Session"
msgstr "Datei/Speichern/Sitzung"

msgid "File/Save/Session As"
msgstr "Datei/Speichern/Sitzung als"

msgid "File/Close Current"
msgstr "Datei/Strmung schlieen"

msgid "File/Close All"
msgstr "Datei/Alle schlieen"

msgid "File/Recent/%s"
msgstr "Datei/Letztendlich/%s"

msgid "File/Quit"
msgstr "Datei/Beenden"

msgid "Window/Presentation"
msgstr "Fenster/Prsentation"

msgid "Window/Full Screen"
msgstr "Fenster/Vollstndiger Bildschirm"

msgid "Window/Float On Top"
msgstr "Fenster/Oben schwimmen"

msgid "Window/Secondary"
msgstr "Fenster/Sekundarbereich"

msgid "Window/Secondary Float On Top"
msgstr "Fenster/Sekundre Float auf der Oberseite"

msgid "Window/Toggle Click Through"
msgstr "Fenster/Durchklicken umschalten"

msgid "Window/More UI Transparency"
msgstr "Fenster/Mehr Transparenz der Benutzeroberfläche"

msgid "Window/Less UI Transparency"
msgstr "Fenster/Weniger Transparenz der Benutzeroberfläche"

msgid "View/Tool Bars/Toggle Menu Bar"
msgstr "Sicht/Werkzeugleisten/umschalten"

msgid "View/Tool Bars/Toggle Top Bar"
msgstr "Sicht/Werkzeugleisten/Top Bar umschalten"

msgid "View/Tool Bars/Toggle Pixel Bar"
msgstr "Sicht/Werkzeugleisten/Pixelleiste umschalten"

msgid "View/Tool Bars/Toggle Timeline Bar"
msgstr "Sicht/Werkzeugleisten/Zeitleiste umschalten"

msgid "View/Tool Bars/Toggle Status Bar"
msgstr "Sicht/Werkzeugleisten/umschalten"

msgid "View/Tool Bars/Toggle Action Dock"
msgstr "Sicht/Werkzeugleisten/Aktions-Dock umschalten"

msgid "View/Auto Frame"
msgstr "Sicht/Automatischer Rahmen"

msgid "View/Safe Areas"
msgstr "Sicht/Sicherheitsbereiche"

msgid "View/OpenEXR/Data Window"
msgstr "Sicht/OpenEXR/Datenfenster"

msgid "View/OpenEXR/Display Window"
msgstr "Sicht/OpenEXR/Fenster anzeigen"

msgid "View/OpenEXR/Ignore Display Window"
msgstr "Sicht/OpenEXR/Ignorieren"

msgid "Panel/One Panel Only"
msgstr "Panel/Nur ein Panel"

msgid "Panel/"
msgstr "Panel/"

msgid "Window/"
msgstr "Fenster/"

msgid "Unknown menu entry "
msgstr "Unbekannter Meneintrag"

msgid "Render/Color Channel"
msgstr "Render/Farbkanal"

msgid "Render/Red Channel"
msgstr "Render/Roter Kanal"

msgid "Render/Green Channel "
msgstr "Render/Grner Kanal"

msgid "Render/Blue Channel"
msgstr "Render/Blauer Kanal"

msgid "Render/Alpha Channel"
msgstr "Render/Alpha-Kanal"

msgid "Render/Lumma"
msgstr "Render/Lumma"

msgid "Render/Mirror X"
msgstr "Render/Spiegel X"

msgid "Render/Mirror Y"
msgstr "Render/Spiegel Y"

msgid "Render/Rotate/-90 Degrees"
msgstr "Render/Drehen/-90 Grad"

msgid "Render/Rotate/+90 Degrees"
msgstr "Render/Drehen/+90 Grad"

msgid "Render/Video Levels/From File"
msgstr "Render/Video-Ebenen/Aus Datei"

msgid "Render/Video Levels/Legal Range"
msgstr "Render/Video Levels/Legaler Bereich"

msgid "Render/Video Levels/Full Range"
msgstr "Render/Video-Ebenen/Vollständiger Bereich"

msgid "Render/Alpha Blend/None"
msgstr "Render/Alpha-Mischung/Keine"

msgid "Render/Alpha Blend/Straight"
msgstr "Render/Alpha-Mischung/gerade"

msgid "Render/Alpha Blend/Premultiplied"
msgstr "Render/Alpha Blend/Vorvervielfacht"

msgid "Render/Minify Filter/Nearest"
msgstr "Render/Filter verkleinern/Nchstgelegen"

msgid "Render/Minify Filter/Linear"
msgstr "Render/Filter verkleinern/Linear"

msgid "Render/Magnify Filter/Nearest"
msgstr "Render/Filter vergrern/Nchstgelegen"

msgid "Render/Magnify Filter/Linear"
msgstr "Render/Filter vergrern/Linear"

msgid "Render/HDR/Auto Normalize"
msgstr "Render/HDR/Automatisch normalisieren"

msgid "Render/HDR/Invalid Values"
msgstr "Render/HDR/Ungltige Werte"

msgid "Render/HDR/Ignore Chromaticities"
msgstr "Render/HDR/Chromatizitäten ignorieren"

msgid "Render/HDR Data/From File"
msgstr "Rendern/HDR-Daten/Aus Datei"

msgid "Render/HDR Data/Inactive"
msgstr "Rendern/HDR-Daten/Inaktiv"

msgid "Render/HDR Data/Active"
msgstr "Rendern/HDR-Daten/Aktiv"

msgid "Render/HDR/Tonemap"
msgstr "Render/HDR/Tonkarte"

msgid "Render/HDR/Gamut Mapping"
msgstr "Render/HDR/Gamut-Mapping"

msgid "Playback/Stop"
msgstr "Wiedergabe/Anhalten"

msgid "Playback/Forwards"
msgstr "Wiedergabe/Weiterleitung"

msgid "Playback/Backwards"
msgstr "Wiedergabe/Rckwrts"

msgid "Playback/Toggle Playback"
msgstr "Wiedergabe/Wiedergabe einschalten"

msgid "Playback/Toggle In Point"
msgstr "Wiedergabe/In Punkt einschalten"

msgid "Playback/Toggle Out Point"
msgstr "Wiedergabe/Umschalten auerhalb des Punktes"

msgid "Playback/Toggle In\\/Out Otio Clip"
msgstr "Wiedergabe/Einschalten/Aus Otio Clip"

msgid "Playback/Loop Playback"
msgstr "Wiedergabe/Loop-Wiedergabe"

msgid "Playback/Playback Once"
msgstr "Wiedergabe/Einmalige Wiedergabe"

msgid "Playback/Playback Ping Pong"
msgstr "Wiedergabe/Wiedergabe Ping Pong"

msgid "Playback/Go to/Start"
msgstr "Wiedergabe/Gehen Sie zu/Starten"

msgid "Playback/Go to/End"
msgstr "Wiedergabe/Gehen Sie zu/End"

msgid "Playback/Go to/Previous Frame"
msgstr "Wiedergabe/Gehen Sie zu/Vorheriger Rahmen"

msgid "Playback/Go to/Next Frame"
msgstr "Wiedergabe/Gehen Sie zu/Nchster Rahmen"

msgid "Playback/Go to/Previous Clip"
msgstr "Wiedergabe/Gehen Sie zu/Vorheriger Clip"

msgid "Playback/Go to/Next Clip"
msgstr "Wiedergabe/Gehen Sie zu/Nchster Clip"

msgid "Playback/Go to/Previous Annotation"
msgstr "Wiedergabe/Gehe zu/Vorherige Annotation"

msgid "Playback/Go to/Next Annotation"
msgstr "Wiedergabe/Gehe zu/nchster Anmerkung"

msgid "Playback/Annotation/Toggle Visible"
msgstr "Wiedergabe/Annotation/Sichtbarkeit umschalten"

msgid "Playback/Annotation/Clear"
msgstr "Wiedergabe/Anmerkung/Lschen"

msgid "Playback/Annotation/Clear All"
msgstr "Wiedergabe/Anmerkung/Alle lschen"

msgid "View/Mask/%s"
msgstr "Sicht/Maske/%s"

msgid "View/Hud"
msgstr "Sicht/Hud"

msgid "View/Compare/None"
msgstr "Anzeigen/Vergleichen Sie/Keine"

msgid "View/Compare/Overlay"
msgstr "Anzeigen/Vergleichen Sie/Ineinanderkopieren"

msgid "View/Compare/Wipe"
msgstr "Anzeigen/Vergleichen Sie/Reinigungstuch"

msgid "View/Compare/Difference"
msgstr "Anzeigen/Vergleichen Sie/Unterschied"

msgid "View/Compare/Horizontal"
msgstr "Anzeigen/Vergleichen Sie/Horizontal"

msgid "View/Compare/Vertical"
msgstr "Anzeigen/Vergleichen Sie/Vertikal"

msgid "View/Compare/Tile"
msgstr "Anzeigen/Vergleichen Sie/Kachel"

msgid "Timeline/Cache/Clear"
msgstr "Zeitleiste/Zwischenspeicher/Lschen"

msgid "Timeline/Cache/Update Frame"
msgstr "Zeitleiste/Zwischenspeicher/Rahmen aktualisieren"

msgid "Timeline/Editable"
msgstr "Zeitleiste/Bearbeitbar"

msgid "Timeline/Edit Associated Clips"
msgstr "Zeitleiste/Bearbeiten von verbundenen Clips"

msgid "Timeline/Frame View"
msgstr "Zeitleiste/Rahmenansicht"

msgid "Timeline/Scroll To Current Frame"
msgstr "Zeitleiste/Scroll zum aktuellen Frame"

msgid "Timeline/Track Info"
msgstr "Zeitleiste/Titelinformationen"

msgid "Timeline/Clip Info"
msgstr "Zeitleiste/Clip-Info"

msgid "Timeline/Thumbnails/None"
msgstr "Zeitleiste/Thumbnails/Keine"

msgid "Timeline/Thumbnails/Small"
msgstr "Zeitleiste/Thumbnails/Klein"

msgid "Timeline/Thumbnails/Medium"
msgstr "Zeitleiste/Thumbnails/Mittel"

msgid "Timeline/Thumbnails/Large"
msgstr "Zeitleiste/Thumbnails/Gro"

msgid "Timeline/Transitions"
msgstr "Zeitleiste/bergnge"

msgid "Timeline/Markers"
msgstr "Zeitleiste/Markierungen"

msgid "Timeline/Visible Tracks/{0}"
msgstr "Zeitleiste/Sichtbare Spuren/{0}"

msgid "Image/Next"
msgstr "Bild/Nchster"

msgid "Image/Next Limited"
msgstr "Bild/Nächstes Limitiert"

msgid "Image/Previous"
msgstr "Bild/Zurck"

msgid "Image/Previous Limited"
msgstr "Bild/Früher Begrenzt"

msgid "Image/Version/First"
msgstr "Bild/Fassung/Zuerst"

msgid "Image/Version/Last"
msgstr "Bild/Fassung/Letzter"

msgid "Image/Version/Previous"
msgstr "Bild/Fassung/Zurck"

msgid "Image/Version/Next"
msgstr "Bild/Fassung/Nchster"

msgid "Image/Compare Mode/A"
msgstr "Bild/Modus vergleichen/A"

msgid "Image/Compare Mode/B"
msgstr "Bild/Modus vergleichen/B"

msgid "Image/Compare Mode/Wipe"
msgstr "Bild/Modus vergleichen/Wischen"

msgid "Image/Compare Mode/Overlay"
msgstr "Bild/Modus vergleichen/Überlagerung"

msgid "Image/Compare Mode/Difference"
msgstr "Bild/Modus vergleichen/Veränderung"

msgid "Image/Compare Mode/Horizontal"
msgstr "Bild/Modus vergleichen/Horizontal"

msgid "Image/Compare Mode/Vertical"
msgstr "Bild/Modus vergleichen/Vertikal"

msgid "Image/Compare Mode/Tile"
msgstr "Bild/Modus vergleichen/Fliesen"

msgid "Image/Go to/%s"
msgstr "Bild/Gehen Sie zu/%s"

msgid "Image/Compare/%s"
msgstr "Bild/Vergleich/%s"

msgid "Edit/Frame/Cut"
msgstr "Bearbeiten/Rahmen/Cut"

msgid "Edit/Frame/Copy"
msgstr "Bearbeiten/Rahmen/Kopieren"

msgid "Edit/Frame/Paste"
msgstr "Bearbeiten/Rahmen/Einfgen"

msgid "Edit/Frame/Insert"
msgstr "Bearbeiten/Rahmen/Einfgen"

msgid "Edit/Audio Clip/Insert"
msgstr "Bearbeiten/Audio-Clip/Einfügen"

msgid "Edit/Audio Clip/Remove"
msgstr "Bearbeiten/Audio-Clip/Entfernen"

msgid "Edit/Audio Gap/Insert"
msgstr "Bearbeiten/Audio-Gap/Einfgen"

msgid "Edit/Audio Gap/Remove"
msgstr "Bearbeiten/Audio-Gap/Entfernen"

msgid "Edit/Slice"
msgstr "Bearbeiten/Schnitt"

msgid "Edit/Remove"
msgstr "Bearbeiten/Entfernen"

msgid "Edit/Undo"
msgstr "Bearbeiten/Rckgngig"

msgid "Edit/Redo"
msgstr "Bearbeiten/Wiederherstellen"

msgid "OCIO/Presets"
msgstr "OCIO/Voreinstellungen"

msgid "OCIO/In Top Bar"
msgstr "OCIO/In der oberen Bar"

msgid "OCIO/Toggle"
msgstr "OCIO/Umschalten"

msgid "OCIO/Current"
msgstr "OCIO/Laufender Monat"

msgid "OCIO/         ICS: %s"
msgstr "OCIO/         ICS: %s"

msgid "OCIO/     Display: %s"
msgstr "OCIO/     Anzeige: %s"

msgid "OCIO/        View: %s"
msgstr "OCIO/     Ansicht: %s"

msgid "OCIO/  Monitor #%d Display: %s"
msgstr "OCIO/  Monitor #%d Anzeige: %s"

msgid "OCIO/  Monitor #%d    View: %s"
msgstr "OCIO/  Monitor #%d Ansicht: %s"

msgid "OCIO/        Look: %s"
msgstr "OCIO/        Look: %s"

msgid "OCIO/        LUT: %s"
msgstr "OCIO/        LUT: %s"

msgid "OCIO/Change Current File"
msgstr "OCIO/Aktuelle Datei ändern"

msgid "OCIO/Displays"
msgstr "OCIO/Anzeigen"

msgid "Sync/Send/Media"
msgstr "Synchronisieren/Senden/Medien"

msgid "Sync/Send/UI"
msgstr "Synchronisieren/Senden/UI"

msgid "Sync/Send/Pan And Zoom"
msgstr "Synchronisieren/Senden/Pan und Zoom"

msgid "Sync/Send/Color"
msgstr "Synchronisieren/Senden/Farbe"

msgid "Sync/Send/Timeline"
msgstr "Synchronisieren/Senden/Zeitleiste"

msgid "Sync/Send/Annotations"
msgstr "Synchronisieren/Senden/Anmerkungen"

msgid "Sync/Send/Audio"
msgstr "Synchronisieren/Senden/Audio"

msgid "Sync/Accept/Media"
msgstr "Synchronisieren/Akzeptieren/Medien"

msgid "Sync/Accept/UI"
msgstr "Synchronisieren/Akzeptieren/UI"

msgid "Sync/Accept/Pan And Zoom"
msgstr "Synchronisieren/Akzeptieren/Pan und Zoom"

msgid "Sync/Accept/Color"
msgstr "Synchronisieren/Akzeptieren/Farbe"

msgid "Sync/Accept/Timeline"
msgstr "Synchronisieren/Akzeptieren/Zeitleiste"

msgid "Sync/Accept/Annotations"
msgstr "Synchronisieren/Akzeptieren/Anmerkungen"

msgid "Sync/Accept/Audio"
msgstr "Synchronisieren/Akzeptieren/Audio"

msgid ""
"In '{0}' expected a function as a value or a tuple containing a Python "
"function and a string with menu options in it."
msgstr ""
"In '{0}' erwartete man eine Funktion als Wert oder Tupel, die eine Python-"
"Funktion und einen String mit Menoptionen enthlt."

msgid ""
"In '{0}' expected a function a tuple containing a Python function and a "
"string with menu options in it."
msgstr ""
"In '{0}' erwartete eine Funktion ein Tupel, das eine Python-Funktion und "
"einen String mit Menoptionen enthlt."

msgid "Help/Documentation"
msgstr "Hilfe/Dokumentation"

msgid "Help/About"
msgstr "Hilfe/ber"

msgid "Monitor "
msgstr "berwachung"

msgid "Favorites"
msgstr "Favoriten"

msgid "My Computer"
msgstr "Mein Computer"

msgid "My Documents"
msgstr "Meine Dokumente"

msgid "Desktop"
msgstr "Arbeitsflche"

msgid "Home"
msgstr "Zum Anfang"

msgid "Temporary"
msgstr "Vorbergehend"

msgid "Size"
msgstr "Gre"

msgid "Date"
msgstr "Zeitpunkt"

msgid "Owner"
msgstr "Eigentmer"

msgid "Permissions"
msgstr "Genehmigungen"

msgid "New Folder"
msgstr "Neuer Ordner"

msgid "Rename"
msgstr "Umbenennen"

msgid "Ok"
msgstr "OK"

msgid "Location"
msgstr "Standort"

msgid "Show Hidden Files"
msgstr "Versteckte Dateien anzeigen"

msgid "File Types"
msgstr "Dateitypen"

msgid "All Files (*)"
msgstr "Alle Dateien (*)"

msgid "Go back one directory in the history"
msgstr "Gehen Sie ein Verzeichnis in der Geschichte zurck"

msgid "Go forward one directory in the history"
msgstr "Ein Verzeichnis in der Geschichte weiterleiten"

msgid "Go to the parent directory"
msgstr "Gehen Sie zum bergeordneten Verzeichnis"

msgid "Refresh this directory"
msgstr "Aktualisieren Sie dieses Verzeichnis"

msgid "Delete file(s)"
msgstr "Datei(en) lschen"

msgid "Create new directory"
msgstr "Neues Verzeichnis erstellen"

msgid "Add this directory to my favorites"
msgstr "Fgen Sie dieses Verzeichnis zu meinen Favoriten hinzu"

msgid "Preview files"
msgstr "Vorschaudateien"

msgid "List mode"
msgstr "Listenmodus"

msgid "Wide list mode"
msgstr "Breite Liste-Modus"

msgid "Detail mode"
msgstr "Detailmodus"

msgid ""
"Could not create directory '%s'. You may not have permission to perform this"
" operation."
msgstr ""
"Das Verzeichnis %s kann nicht erstellt werden. Sie haben mglicherweise keine"
" Berechtigung, diese Operation durchzufhren."

msgid "An error occurred while trying to delete '%s'. %s"
msgstr "Un error ocurrió mientras intentaba borrar '%s'. %s"

msgid "File '%s' already exists!"
msgstr "Die Datei %s existiert bereits!"

msgid "Unable to rename '%s' to '%s'"
msgstr "%s kann nicht in %s umbenannt werden"

msgid "3GP Movie"
msgstr "3GP Film"

msgid "Advanced Systems Format Media"
msgstr "Fortgeschrittene Systeme Format Medien"

msgid "AVCHD Video"
msgstr "AVCHD-Video"

msgid "AVI Movie"
msgstr "AVI-Film"

msgid "DIVX Movie"
msgstr "DIVX Film"

msgid "Digital Video"
msgstr "Digitales Video"

msgid "Flash Movie"
msgstr "Flash-Film"

msgid "Apple's M4V Movie"
msgstr "Apples M4V-Film"

msgid "Matroska Movie"
msgstr "Matroska Film"

msgid "Quicktime Movie"
msgstr "Quicktime Film"

msgid "MP4 Movie"
msgstr "MP4 Film"

msgid "MPEG Movie"
msgstr "MPEG-Film"

msgid "MXF Movie"
msgstr "MXF-Film"

msgid "Ogg Movie"
msgstr "Ogg Film"

msgid "Ogg Video"
msgstr "OGG Video"

msgid "OpenTimelineIO EDL"
msgstr "EDL"

msgid "OpenTimelineIO Zipped EDL"
msgstr "OpenTimelineIO Zipped EDL"

msgid "Real Media Movie"
msgstr "Echter Medienfilm"

msgid "VOB Movie"
msgstr "VOB-Film"

msgid "WebM Movie"
msgstr "WebM Film"

msgid "WMV Movie"
msgstr "WMV-Film"

msgid "RAW Picture"
msgstr "RAW-Bild"

msgid "Bitmap Picture"
msgstr "Bitmap-Bild"

msgid "Cineon Picture"
msgstr "Cineon Bild"

msgid "Canon Raw Picture"
msgstr "Canon Raw Picture"

msgid "Kodak Digital Negative"
msgstr "Kodak Digital Negativ"

msgid "DPX Picture"
msgstr "DPX-Bild"

msgid "EXR Picture"
msgstr "EXR-Bild"

msgid "GIF Picture"
msgstr "GIF-Bild"

msgid "HDRI Picture"
msgstr "HDRI-Bild"

msgid "JPEG Picture"
msgstr "JPEG-Bild"

msgid "Softimage Picture"
msgstr "Softimage-Bild"

msgid "Portable Network Graphics Picture"
msgstr "Portables Netzwerk-Grafikbild"

msgid "Portable Pixmap"
msgstr "Portable Pixmap"

msgid "Photoshop Picture"
msgstr "Photoshop Bild"

msgid "SGI Picture"
msgstr "SGI-Bild"

msgid "Stereo OpenEXR Picture"
msgstr "Stereo OpenEXR Bild"

msgid "TGA Picture"
msgstr "TGA-Bild"

msgid "TIFF Picture"
msgstr "TIFF-Bild"

msgid "MP3 music"
msgstr "MP3-Musik"

msgid "OGG Vorbis music"
msgstr "OGG Vorbis Musik"

msgid "Wave music"
msgstr "Wellenmusik"

msgid "OpenUSD Asset"
msgstr "Offener USD-Vermgenswert"

msgid "OpenUSD Zipped Asset"
msgstr "OpenUSD Zipped Asset"

msgid "OpenUSD Compressed Asset"
msgstr "OpenUSD Compressed Asset"

msgid "OpenUSD ASCII Asset"
msgstr "Offener USD-ASCII-Vermgenswert"

msgid "Another process using the file."
msgstr "Ein weiterer Prozess, der die Datei verwendet."

msgid "Jan"
msgstr "Jan"

msgid "Feb"
msgstr "Feb"

msgid "Mar"
msgstr "Mar"

msgid "Apr"
msgstr "Apr"

msgid "May"
msgstr "May"

msgid "Jun"
msgstr "Jun"

msgid "Jul"
msgstr "Jul"

msgid "Aug"
msgstr "Aug"

msgid "Sep"
msgstr "Sep"

msgid "Oct"
msgstr "Oct"

msgid "Nov"
msgstr "Nov"

msgid "Dec"
msgstr "Dec"

msgid "Replace"
msgstr "Ersetzen"

msgid "Find:"
msgstr "Suchen:"

msgid "Replace:"
msgstr "Ersetzen:"

msgid "Replace All"
msgstr "Alle ersetzen"

msgid "Replace Next"
msgstr "Nchsten ersetzen"

msgid "Build Environment:"
msgstr "Umgebung aufbauen:"

msgid "\tDistribution: "
msgstr "\tVerteilung: "

msgid "\tDesktop Environment: "
msgstr "\tArbeitsumgebung: "

msgid "\tKernel Info: "
msgstr "\tKernel Info: "

msgid "Running Environment:"
msgstr "Laufende Umgebung:"

msgid "D\t\t\t\t\t=\tDecoding supported"
msgstr "D\t\t\t\t\t=\tDecodierung untersttzt"

msgid "\tE\t\t\t\t=\tEncoding supported"
msgstr "\tE\t\t\t\t=\tKodierung untersttzt"

msgid "\t\tI\t\t\t=\tIntra frame-only codec"
msgstr "\t\tI\t\t\t=\tNur intra Frame-Codec"

msgid "\t\t\tL\t\t=\tLossy compression"
msgstr "\t\t\tL\t\t=\tVerlustkompression"

msgid "\t\t\t\tS\t=\tLossless compression"
msgstr "\t\t\t\tS\t=\tverlustfreie Kompression"

msgid "With clang "
msgstr "Mit Klatsch"

msgid "With gcc "
msgstr "mit gcc"

msgid "With msvc "
msgstr "Mit msvc"

msgid "mrv2 depends on:"
msgstr "mrv2 hngt ab von:"

msgid "Vendor:\t"
msgstr "Hersteller:"

msgid "Renderer:\t"
msgstr "Renderer:"

msgid "Version:\t"
msgstr "Version:"

msgid "Max. Texture Size:\t"
msgstr "Maximale Texturgre:"

msgid "This is a list of contributors to the mrv2 project:"
msgstr "Dies ist eine Liste der Mitwirkenden des mrv2-Projekts:"

msgid "Mark an area in the image with SHIFT + the left mouse button"
msgstr "Markieren Sie einen Bereich im Bild mit SHIFT + der linken Maustaste"

msgid "&Copy"
msgstr "& Kopieren"

msgid "Everything OK. "
msgstr "Alles in Ordnung."

msgid "GPU: Unknown"
msgstr "GPU: Unbekannt"

msgid "Elapsed"
msgstr "Verstrichen"

msgid "Remaining"
msgstr "Verbleibend"

msgid "FPS"
msgstr "FPS"

msgid "Undock"
msgstr "Anlandung"

msgid "Dock"
msgstr "Dock"

msgid "Dismiss"
msgstr "Wegtreten"

msgid "Drag Box"
msgstr "Drag Box"

msgid "Unknown type for mrvOCIOBrowser"
msgstr "Unbekannter Typ fr mrvOCIOBrowser"

msgid "Wayland supports Float on Top only through hotkeys.  Press {0}."
msgstr "Wayland unterstützt Float on Top nur durch Hotkeys. Drücken Sie {0}."

msgid ""
"Wayland does not support Float on Top.  Use your Window Manager to set a "
"hotkey for it."
msgstr ""
"Wayland unterstützt kein Float on Top. Verwenden Sie Ihren Window Manager, "
"um einen Hotkey dafür zu setzen."

msgid "Session: "
msgstr "Sitzung:"

msgid "No GNOME Shell Hotkey for Float On Top.  Setting it globally to '{0}'"
msgstr ""
"Kein GNOME Shell Hotkey für Float On Top. Setzen Sie ihn global auf '{0}'"

msgid ""
"This will disable events for mrv2, allowing them to pass through to windows below it.\n"
"\n"
"Give window focus to disable."
msgstr ""
"Dies wird Ereignisse für mrv2 deaktivieren, so dass sie durch zu Fenstern darunter gehen können.\n"
"\n"
"Geben Sie Fenster-Fokus zu deaktivieren."

msgid "Continue"
msgstr "Weiter"

msgid ""
"This will disable events for mrv2, allowing them to pass through to windows below it.\n"
"\n"
"Give window focus (click on the taskbar icon)\n"
"to disable."
msgstr ""
"Dies wird Ereignisse für mrv2 deaktivieren, so dass sie durch zu Fenstern darunter gehen können.\n"
"\n"
"Fenster fokussieren (auf das Symbol der Taskleiste klicken)\n"
"zu deaktivieren."

msgid "Window click through ON"
msgstr "Fenster klicken durch EIN"

msgid "Window click through OFF"
msgstr "Fenster klicken durch OFF"

msgid "Edit/&Copy"
msgstr "Bearbeiten/Kopieren"

msgid "Reset to default value"
msgstr "Auf Standardwert zurcksetzen"

msgid "&File/&Clone"
msgstr "Datei/Klonen"

msgid "&File/&Refresh Cache"
msgstr "Datei/Cache aktualisieren"

msgid "&Copy/&Filename"
msgstr "Kopieren/Dateiname"

msgid "&Update/&Thumbnails"
msgstr "&Aktualisieren/&Miniaturansichten"

msgid "&Show/In &File Manager"
msgstr "Anzeigen/Im Datei-Manager"

msgid "Maximum:"
msgstr "Hchstmenge:"

msgid "Copy/Color"
msgstr "Kopieren/Farbe"

msgid "Area"
msgstr "Flche"

msgid "pixel"
msgstr "Pixel"

msgid "pixels"
msgstr "Pixel"

msgid "Maximum"
msgstr "Hchstmenge"

msgid "Minimum"
msgstr "Mindestgehalt"

msgid "Range"
msgstr "Bereich"

msgid "Mean"
msgstr "Mittel"

msgid "Track #%d - %s"
msgstr "Track #%d - %s"

msgid "Same Size"
msgstr "Gleiche Gre"

msgid "Half Size"
msgstr "Halbe Gre"

msgid "Quarter Size"
msgstr "Vierteljhrliche Gre"

msgid "TV (Legal Range)"
msgstr "TV (Legaler Bereich)"

msgid "PC (Full Range)"
msgstr "PC (vollständiger Bereich)"

msgid "BGR"
msgstr "BGR"

msgid "bt709"
msgstr "bt709"

msgid "FCC"
msgstr "FCC"

msgid "SMPTE240m"
msgstr "SMPTE240m"

msgid "bt601"
msgstr "bt601"

msgid "bt2020"
msgstr "bt2020"

msgid "unspecified"
msgstr "nicht spezifiziert"

msgid "reserved"
msgstr "reserviert"

msgid "bt470m"
msgstr "bt470m"

msgid "SMPTE170m"
msgstr "SMPTE170m"

msgid "Film"
msgstr "Film"

msgid "SMPTE428"
msgstr "SMPTE428"

msgid "SMPTE431"
msgstr "SMPTE431"

msgid "SMPTE432"
msgstr "SMPTE432"

msgid "EBU3213"
msgstr "EBU3213"

msgid "gamma22"
msgstr "gamma22"

msgid "gamma28"
msgstr "gamma28"

msgid "smpte240m"
msgstr "smpte240m"

msgid "linear"
msgstr "linear"

msgid "log"
msgstr "log"

msgid "logsqrt"
msgstr "logsqrt"

msgid "iec61966-2-4"
msgstr "iec61966-2-4"

msgid "bt1361"
msgstr "bt1361"

msgid "iec61966-2-1"
msgstr "iec61966-2-1"

msgid "bt2020-10"
msgstr "bt2020-10"

msgid "bt2020-12"
msgstr "bt2020-12"

msgid "bt2100"
msgstr "bt2100"

msgid "hlg"
msgstr "hlg"

msgid "Save Movie Options"
msgstr "Film-Optionen speichern"

msgid "Common Settings"
msgstr "Hufige Einstellungen"

msgid "Save Annotations"
msgstr "Anmerkungen speichern"

msgid ""
"Save Annotations burned into the movie or sequence.\n"
"It also allows saving OpenEXRs from an 8-bit movie and changing OpenEXR's pixel type.\n"
"\n"
"Furthermore, it allows saving A/B or Tiled comparisons and baking OCIO.\n"
"\n"
"However, it is limited to the size of your screen."
msgstr ""
"Speichert Anmerkungen, die in den Film oder die Sequenz eingebrannt wurden.\n"
"Ermöglicht auch das Speichern von OpenEXRs aus einem 8-Bit-Film und das Ändern des OpenEXR-Pixeltyps.\n"
"\n"
"Darüber hinaus ermöglicht es das Speichern von A/B- oder Kachel-Vergleichen und das Backen von OCIO.\n"
"\n"
"Es ist jedoch auf die Größe Ihres Bildschirms beschränkt."

msgid "Video Options"
msgstr "Video-Optionen"

msgid "Resolution"
msgstr "Entschlieung"

msgid "Resolution of movie to save."
msgstr "Auflsung des Films zu speichern."

msgid "Hardware Codec"
msgstr "Hardware Codec"

msgid "Profile"
msgstr "Profil"

msgid "FFMpeg's Profile settings."
msgstr "Die Profileinstellungen von FFMpeg."

msgid "?"
msgstr "?"

msgid "Help on Profile"
msgstr "Hilfe auf Profil"

msgid "Pixel Format"
msgstr "Pixel-Format"

msgid "FFMpeg's Pixel Format for the codec selected"
msgstr "FFMpeg Pixel Format fr den ausgewhlten Codec"

msgid "Help on Pixel Format"
msgstr "Hilfe im Pixel-Format"

msgid "Preset"
msgstr "Voreinstellung"

msgid "FFMpeg's Preset setting for the codec selected."
msgstr "FFMpegs Preset-Einstellung fr den ausgewhlten Codec."

msgid "Help on Preset"
msgstr "Hilfe auf Voreinstellung"

msgid "Advanced Settings"
msgstr "Erweiterte Einstellungen"

msgid "Help on Advance Settings"
msgstr "Hilfe bei Voreinstellungen"

msgid "Audio Options"
msgstr "Audio-Optionen"

msgid "FFMpeg's Audio Codec settings."
msgstr "Die Audio Codec-Einstellungen von FFMpeg."

msgid "Note that while saving with audio, the audio will not be heard."
msgstr ""
"Beachten Sie, dass das Audio beim Speichern mit Audio nicht gehrt wird."

msgid "Help Window"
msgstr "Hilfefenster"

msgid "Override"
msgstr "berschreiben"

msgid "Select this to override all the parameters below."
msgstr "Wählen Sie dies, um alle Parameter unten zu überschreiben."

msgid "Color Range"
msgstr "Farbbereich"

msgid "FFMpeg's Color Range for the codec selected"
msgstr "Farbbereich von FFMpeg für den ausgewählten Codec"

msgid "FFMpeg's Color Space for the codec selected"
msgstr "Farbraum von FFMpeg für den ausgewählten Codec"

msgid "FFMpeg's Color Primaries setting for the codec selected."
msgstr "FFMpeg's Color Primaries Einstellung für den ausgewählten Codec."

msgid "FFMpeg's Color Transfer Function settings for the codec selected."
msgstr ""
"Die Farbübertragungsfunktionseinstellungen von FFMpeg für den ausgewählten "
"Codec."

msgid "Profile Help"
msgstr "Profil-Hilfe"

msgid ""
"\n"
"  The Profile setting allows you to select\n"
"  the codec and profile for video saving.\n"
"\n"
"  Each profile has its benefits and drawbacks.\n"
"\n"
"  None - This is mpeg4 compatible with DVD movies.\n"
"  H264 - Only if mrv2 has been compiled as GPL.  One\n"
"         of the most popular codecs, but it is now\n"
"         becoming obsolete.\n"
"  ProRes - ProRes is a family of codecs developed by \n"
"           Apple.\n"
"           The Normal version strikes a balance \n"
"           between quality and file size.  \n"
"  ProRes_Proxy - Most compressed ProRes, offering the\n"
"                 smallest file size.  \n"
"                 Good for offline editing.\n"
"  ProRes_LT - More compressed than normal ProRes but \n"
"              less than Proxy.  Good for offline \n"
"              editing.\n"
"  ProRes_HQ - Less compressed then normal ProRes.  \n"
"              Often used for mastering and final \n"
"              delivery.\n"
"  ProRes_4444 - Highest quality ProRes format, \n"
"                offering full 4:4:4\n"
"                chroma sampling (color information \n"
"                for each pixel).\n"
"                Preserves the most detail and color \n"
"                accuracy, ideal for high-end workflows \n"
"                like color grading and visual effects.\n"
"                Supports alpha channels for \n"
"                compositing graphics with \n"
"                transparency.\n"
"  ProRes_XQ - Highest quality version of ProRes 4444, \n"
"              designed for high-dynamic-range (HDR) \n"
"              imagery.\n"
"  VP9 - Codec developed by Google.  High compression \n"
"        ratio.\n"
"        It supports a whole range of pixel formats to\n"
"        balance disk space vs. quality.\n"
"        Good for high-end delivery for either Web or \n"
"        online review.\n"
"  Cineform - codec developed by GoPro, that rivals \n"
"             ProRes in features, except for HDR.  \n"
"             It was discontinued in 2021, but most \n"
"             packages may support it.\n"
"             It does not compress as well as ProRes \n"
"             or VP9.\n"
"             It supports alpha channels for \n"
"             compositing graphics with transparency.\n"
"  AV1 - New generation codec which is gaining support from\n"
"        Google, Netflix and Amazon.  Compresses better than VP9 \n"
"        or H264 for the same quality but requires more computer\n"
"        resources.  Optimal for video reviews.\n"
"  HAP - RGB/A codec which is optimized for fast playback with\n"
"        CPU decoding.  It does not compress that well.\n"
"        It needs hap-alpha* presets to save alpha channel.\n"
"\n"
"  Hardware encoding is only supported on newer MacBook\n"
"  Pro with M1 or newer chips.  H264, Prores, VP9 and\n"
"  AV1 are supported or soon will be.\n"
"  "
msgstr ""
"\n"
" Die Profileinstellung ermöglicht Ihnen, \n"
" den Codec und das Profil für die Videospeicherung auszuwählen.\n"
"\n"
" Jedes Profil hat seine Vor- und Nachteile.\n"
"\n"
" Keines - Dies ist MPEG4-kompatibel mit DVD-Filmen.\n"
" H264   - Nur wenn mrv2 als GPL kompiliert wurde. Einer\n"
"          der beliebtesten Codecs, der aber mittlerweile\n"
"          veraltet ist.\n"
" ProRes - ProRes ist eine Familie von Codecs, die von \n"
"          Apple entwickelt wurden.\n"
"          Die normale Version schafft ein Gleichgewicht \n"
"          zwischen Qualität und Dateigröße. \n"
" ProRes_Proxy - Am stärksten komprimiertes ProRes mit der\n"
"                kleinsten Dateigröße. \n"
"                Gut für die Offline-Bearbeitung.\n"
" ProRes_LT - Stärker komprimiert als normales ProRes, aber \n"
"             weniger als Proxy. Gut für Offline-Bearbeitung \n"
".\n"
" ProRes_HQ - Weniger komprimiert als normales ProRes. \n"
"             Wird oft für Mastering und endgültige \n"
"             Auslieferung verwendet.\n"
" ProRes_4444 - ProRes-Format höchster Qualität \n"
"               mit voller 4:4:4-\n"
"               Chroma-Sampling (Farbinformationen \n"
"               für jedes Pixel). \n"
"               Bewahrt die meisten Details und Farbgenauigkeiten,\n"
"               ideal für High-End-Workflows \n"
"               wie Farbkorrektur und visuelle Effekte.\n"
"               Unterstützt Alphakanäle für \n"
"               Compositing von Grafiken mit \n"
"               Transparenz.\n"
" ProRes_XQ -   Version von ProRes 4444 höchster Qualität, \n"
"               für High-Dynamic-Range-Bilder (HDR) \n"
"               konzipiert.\n"
" VP9 - Codec entwickelt von Google. Hohes Komprimierungsverhältnis.\n"
"       Es unterstützt eine ganze Reihe von Pixelformaten, um\n"
"       Speicherplatz und Qualität ins Gleichgewicht zu bringen.\n"
"       Gut für High-End-Lieferung für das Web oder \n"
"       Online-Rezensionen.\n"
" Cineform – von GoPro entwickelter Codec, der mit \n"
"            ProRes in Bezug auf Funktionen mit Ausnahme von HDR\n"
"            mithalten kann. \n"
"            Es wurde 2021 eingestellt, aber die meisten \n"
"            Pakete unterstützen es möglicherweise.\n"
"            Es komprimiert nicht so gut wie ProRes \n"
"            oder VP9.\n"
"            Es unterstützt Alphakanäle für \n"
"            das Compositing von Grafiken mit Transparenz.\n"
" AV1 – Codec der neuen Generation, der von \n"
"       Google, Netflix und Amazon unterstützt wird. Komprimiert\n"
"       besser als VP9 oder H264 bei gleicher Qualität, erfordert\n"
"       aber mehr Computer-Ressourcen. Optimal für Videoüberprüfungen.\n"
" HAP - RGB/A-Codec, der für schnelle Wiedergabe mit\n"
"       CPU-Dekodierung optimiert ist. Er komprimiert nicht so gut.\n"
"       Er benötigt hap-alpha*-Voreinstellungen, um den Alphakanal zu\n"
"       speichern.\n"
"\n"
" Hardware-Kodierung wird nur auf neueren MacBook\n"
" Pro mit M1- oder neueren Chips unterstützt. H264, Prores, VP9 und\n"
" AV1 werden unterstützt oder werden es bald sein.\n"
" "

msgid "Pixel Format Help"
msgstr "Pixel Format Hilfe"

msgid ""
"\n"
"  The Pixel Format specifies how the video is encoded in the\n"
"  file.  Each codec and profile has a number of pixel formats \n"
"  it supports.\n"
"  There are two main types of pixel formats supported:\n"
"\n"
"      - YUV (Luminance, Cr, Cb)\n"
"      - BGR (RGB with reversed channels)\n"
"      - RGB\n"
"\n"
"  In addition, some codecs support alpha channel (transparency),\n"
"  like BGRA.\n"
"\n"
"  The other element of the codec is the 'P' which indicates the\n"
"  channels are stored in planar order, instead of each component\n"
"  interleaved.\n"
"\n"
"  Finally, the number in the pixel format name indicates the\n"
"  number of bits the pixel format uses to encode.  \n"
"  Normal values for that are 8, 10, 12 and 16.\n"
"\n"
"  "
msgstr ""
"\n"
" Das Pixelformat gibt an, wie das Video in der Datei kodiert wird. Jeder Codec und jedes Profil unterstützt eine Reihe von Pixelformaten. \n"
" Es werden zwei Haupttypen von Pixelformaten unterstützt:\n"
"\n"
" - YUV (Luminanz, Cr, Cb)\n"
" - BGR (RGB mit umgekehrten Kanälen)\n"
" - RGB\n"
"\n"
" Darüber hinaus unterstützen einige Codecs Alphakanäle (Transparenz),\n"
" wie BGRA.\n"
"\n"
" Das andere Element des Codecs ist das „P“, das anzeigt, dass die\n"
" Kanäle in planarer Reihenfolge gespeichert sind, anstatt dass jede Komponente\n"
" verschachtelt ist.\n"
"\n"
" Schließlich gibt die Zahl im Namen des Pixelformats die\n"
" Anzahl der Bits an, die das Pixelformat zum Kodieren verwendet. \n"
" Normale Werte dafür sind 8, 10, 12 und 16.\n"
"\n"
" "

msgid "Preset Help"
msgstr "Voreinstellung der Hilfe"

msgid ""
"\n"
"\n"
"  The Preset setting allows you to store and pass\n"
"  flags to FFmpeg (the video engine that mrv2 uses) to \n"
"  easily control the quality and size of the video besides\n"
"  the pixel format.\n"
"\n"
"  When choosing the quality you should set in this order:\n"
"    - Profile\n"
"    - Pixel Format\n"
"    - Preset\n"
"\n"
"  The preset files are stored in the presets/ directory of the \n"
"  mrv2 install but you can configure the directory by using the\n"
"  environment variable $STUDIOPATH/presets.\n"
"\n"
"  The naming of the files is the name of the profile-preset.pst.\n"
"\n"
"  The format is very simple, with comments and colon separated \n"
"  options.\n"
"  "
msgstr ""
"\n"
"\n"
" Die Vorgabeeinstellung ermöglicht Ihnen das Speichern und Übergeben von Flags an FFmpeg (die von mrv2 verwendete Video-Engine), um neben dem Pixelformat auch die Qualität und Größe des Videos einfach zu steuern.\n"
" \n"
" Bei der Auswahl der Qualität sollten Sie diese Reihenfolge einhalten:\n"
" - Profil\n"
" - Pixelformat\n"
" - Vorgabe\n"
"\n"
" Die Vorgabedateien werden im Verzeichnis „presets/“ der \n"
" mrv2-Installation gespeichert, Sie können das Verzeichnis jedoch mithilfe der Umgebungsvariable $STUDIOPATH/presets konfigurieren.\n"
"\n"
<<<<<<< HEAD
" Die Benennung der Dateien erfolgt nach dem Namen der Datei profile-"
"preset.pst.\n"
=======
" Die Benennung der Dateien erfolgt nach dem Namen der Datei profile-preset.pst.\n"
>>>>>>> 8a3f94c7
"\n"
" Das Format ist sehr einfach, mit Kommentaren und durch Doppelpunkte getrennten Optionen.\n"
" "

msgid "Advanced Settings Help"
msgstr "Erweiterte Einstellungen Hilfe"

msgid ""
"\n"
"\n"
"  The Advanced Settings allows you store \n"
"  metadata in the movie file to determine where \n"
"  and how it was created.  Useful to indicate, \n"
"  for example, if a set of 8-bit images were \n"
"  bt709 or some other color space.\n"
"\n"
"  If you don't know what those settings do, \n"
"  DON'T MESS WITH THEM!\n"
"  "
msgstr ""
"\n"
"\n"
"Die Erweiterten Einstellungen können Sie speichern\n"
"Metadaten in der Filmdatei zu bestimmen, wo\n"
"und wie es erschaffen wurde. Nützlich zu deuten,\n"
"z.B. wenn ein Satz von 8-Bit-Bildern\n"
"bt709 oder einen anderen Farbraum.\n"
"\n"
"Wenn Sie nicht wissen, was diese Einstellungen tun,\n"
"Lass sie in Ruhe!\n"
"  "

msgid "1/9"
msgstr "1/9"

msgid "1/8"
msgstr "1/8"

msgid "1/7"
msgstr "1/7"

msgid "1/6"
msgstr "1/6"

msgid "1/5"
msgstr "1/5"

msgid "1/4"
msgstr "1/4"

msgid "1/3"
msgstr "1/3"

msgid "1/2"
msgstr "1/2"

msgid "x1"
msgstr "x1"

msgid "x2"
msgstr "x2"

msgid "x3"
msgstr "x3"

msgid "x4"
msgstr "x4"

msgid "x5"
msgstr "x5"

msgid "x6"
msgstr "x6"

msgid "x7"
msgstr "x7"

msgid "x8"
msgstr "x8"

msgid "x9"
msgstr "x9"

msgid "FIT"
msgstr "FIT"

msgid "RGBA"
msgstr "RGBA"

msgid "Hex"
msgstr "Hex"

msgid "8bit"
msgstr "8bit"

msgid "HSV"
msgstr "HSV"

msgid "HSL"
msgstr "HSL"

msgid "XYZ CIE XYZ"
msgstr "XYZ CIE XYZ"

msgid "xyY CIE xyY"
msgstr "XYY CIE XYY"

msgid "Lab CIELAB (L*a*b*)"
msgstr "Labor CIELAB (L*a*b*)"

msgid "Luv CIELUV (L*u*v*)"
msgstr "Luv CIELUV (L*u*v*)"

msgid "YUV (Analog PAL)"
msgstr "YUV (Analog PAL)"

msgid "YDbDr (Analog SECAM/PAL-N)"
msgstr "YDbDr (Analog SECAM)/PAL-N)"

msgid "YIQ (Analog NTSC)"
msgstr "YIQ (Analog NTSC)"

msgid "ITU-601 (Digital PAL/NTSC YCbCr)"
msgstr "ITU-601 (Digital PAL/NTSC YCbCr)"

msgid "ITU-709 (Digital HDTV YCbCr)"
msgstr "ITU-709 (Digital HDTV YCbCr)"

msgid "Full"
msgstr "Voll"

msgid "Original"
msgstr "Ursprnglich"

msgid "Y (Luminance)"
msgstr "Y (Luminanz)"

msgid "Y' (Lumma)"
msgstr "Y' (Lumma)"

msgid "L (Lightness)"
msgstr "L (Licht)"

msgid "XY"
msgstr "XY"

msgid "Image coordinate of pixel under mouse."
msgstr "Bildkoordinate des Pixels unter der Maus."

msgid ""
"Switch RGBA display between floating point, hexadecimal (0..0xff) and "
"decimal (0..255)."
msgstr ""
"Schalten Sie RGBA-Anzeige zwischen Schwebepunkt, Hexadezimal (0..0xff) und "
"Dezimal (0..255)."

msgid "Red value of image pixel under mouse."
msgstr "Roter Wert des Bildpixels unter der Maus."

msgid "Green value of image pixel under mouse."
msgstr "Grner Wert des Bildpixels unter der Maus."

msgid "Blue value of image pixel under mouse."
msgstr "Blauer Wert des Bildpixels unter der Maus."

msgid "Alpha value of image pixel under mouse."
msgstr "Alpha-Wert des Bildpixels unter der Maus."

msgid "8-bit sample of image pixel under mouse."
msgstr "8-Bit-Beispiel des Bild-Pixels unter der Maus."

msgid ""
"Switch pixel color space information display for the pixel under the cursor."
msgstr ""
"Schalten Sie Pixel-Farbraum-Informationsanzeige fr das Pixel unter dem "
"Cursor."

msgid "Hue value of image pixel under mouse."
msgstr "Hue-Wert des Bild-Pixels unter der Maus."

msgid "Saturation value of image pixel under mouse."
msgstr "Sttigungswert des Bildpixels unter der Maus."

msgid "Value (Intensity) of image pixel under mouse."
msgstr "Wert (Intensitt) des Bildpixels unter der Maus."

msgid "F"
msgstr "F"

msgid ""
"Displays:\n"
"* Full Pixel Values (Gamma, Gain and LUT)\n"
"* Original (No Gamma, No Gain, No Lut)"
msgstr ""
"Anzeige:\n"
"* Vollstndige Pixelwerte (Gamma, Gain und LUT)\n"
"* Original (No Gamma, No Gain, No Lut)"

msgid "Y"
msgstr "Y"

msgid ""
"Switch brightness calculation.\n"
"Y (Luminance) is the pixel value according to Rec709:\n"
"      Y = 0.2126 R + 0.7152 G + 0.0722 B\n"
"Y' (Lumma) is the weighted pixel value according to:\n"
"      Y' = ( R + G + B ) / 3.0\n"
"L (Lightness) is the human perception of luminance of the image which is non linear.\n"
"According to CIE No.15.2:\n"
"      L = (116 * Y ^ 1/3 - 16) / 100\n"
"A pixel of Y = 0.18 (L = 0.5) will appear about half as bright as Y = L = 1.0 (white)."
msgstr ""
"Helligkeitsberechnung wechseln.\n"
"Y (Luminanz) ist der Pixelwert gemäß Rec709:\n"
"      Y = 0,2126 R + 0,7152 G + 0,0722 B\n"
"Y' (Lumma) ist der gewichtete Pixelwert gemäß:\n"
"      Y' = ( R + G + B ) / 3,0\n"
"L (Helligkeit) ist die menschliche Wahrnehmung der Luminanz des Bildes, die nicht linear ist.\n"
"Laut CIE Nr. 15.2:\n"
"      L = (116 * Y ^ 1/3 - 16) / 100\n"
"Ein Pixel mit Y = 0,18 (L = 0,5) erscheint etwa halb so hell wie Y = L = 1,0 (weiß)."

msgid "Luminance of image pixel under mouse."
msgstr "Luminanz des Bildpixels unter der Maus."

msgid "Seconds"
msgstr "Sekunden"

msgid "Timecode"
msgstr "Zeitcode"

msgid "120"
msgstr "120"

msgid "60"
msgstr "60"

msgid "59.94"
msgstr "59,94"

msgid "50"
msgstr "50"

msgid "48"
msgstr "48"

msgid "47.952"
msgstr "47,952"

msgid "30"
msgstr "30"

msgid "29.976"
msgstr "29,976"

msgid "25"
msgstr "25"

msgid "24"
msgstr "24"

msgid "23.976"
msgstr "23,976"

msgid "15"
msgstr "15"

msgid "14.988"
msgstr "14,988"

msgid "12.5"
msgstr "12,5"

msgid "12"
msgstr "12"

msgid "11.988"
msgstr "11,988"

msgid "F:"
msgstr "F:"

msgid "Switch between Frame, Seconds and Timecode display"
msgstr "Wechseln zwischen Frame, Seconds und Timecode-Anzeige"

msgid "Current frame."
msgstr "Aktueller Rahmen."

msgid "@|<"
msgstr "@|<"

msgid "@<"
msgstr "@<"

msgid "@<|"
msgstr "@<|"

msgid "@||"
msgstr "@||"

msgid "@|>"
msgstr "@|>"

msgid "Advance one frame."
msgstr "Einen Rahmen vorrcken."

msgid "@>"
msgstr "@>"

msgid "Play sequence forward."
msgstr "Spielsequenz nach vorne."

msgid "@>|"
msgstr "@>|"

msgid "Looping mode (Loop, Once, Ping-Pong)"
msgstr "Looping-Modus (Loop, Einmal, Ping-Pong)"

msgid "Some default frame rate settings."
msgstr "Einige Standard-Framerate-Einstellungen."

msgid "Allows you to adjust frame rate playback."
msgstr "Ermglicht die Anpassung der Bildrate-Wiedergabe."

msgid "Mute audio or switch audio tracks with the right mouse button."
msgstr "Stumm Audio oder schalten Sie Audiospuren mit der rechten Maustaste."

msgid "Audio Volume"
msgstr "Audio-Volume"

msgid "S"
msgstr "S"

msgid "Allows you to set starting frame for timeline."
msgstr "Ermglicht es Ihnen, den Startrahmen fr die Timeline einzustellen."

msgid "E"
msgstr "E"

msgid "Allows you to set the ending frame for timeline."
msgstr "Ermglicht Ihnen, den Endrahmen fr die Zeitleiste einzustellen."

msgid "mrv2"
msgstr "mrv2"

msgid "MenuBar"
msgstr "Menleiste"

msgid "Edit"
msgstr "Bearbeiten"

msgid "Fit Window to Image"
msgstr "Fenster auf Bild einfgen"

msgid "TopBar"
msgstr "TopBar"

msgid "Layers"
msgstr "Ebenen"

msgid "Exposure, Saturation, and Gamma"
msgstr "Exposition, Sättigung und Gamma"

msgid "Exposure and Gain"
msgstr "Forderung und Gewinn"

msgid "Exposure"
msgstr "Risikopositionen"

msgid "f/8"
msgstr "f/8"

msgid "Toggle gain between 1 and the previous setting."
msgstr "Gewinn zwischen 1 und der vorherigen Einstellung umschalten."

msgid "Gain"
msgstr "Gewinn"

msgid "Gain image value.  A simple multiplier of the image pixel values."
msgstr "Bildwert gewinnen. Ein einfacher Multiplikator der Bildpixelwerte."

msgid "Toggle Saturation between current and previous setting."
msgstr "Umschalten Sättigung zwischen aktueller und früherer Einstellung."

msgid "Saturation Input"
msgstr "Sättigungseingabe"

msgid "Saturation value."
msgstr "Sättigungswert."

msgid "Toggle gamma between 1 and the previous setting."
msgstr "Gamma zwischen 1 und der vorherigen Einstellung umschalten."

msgid "Gamma Input"
msgstr "Gamma-Eingabe"

msgid ""
"Allows you to adjust gamma curve for display.\n"
"Value is:  pow( 2, 1/x );"
msgstr ""
"Ermglicht die Anpassung der Gammakurve fr die Anzeige. Wert ist: pow( 2, 1/x"
" );"

msgid "ICS, View, Look"
msgstr "ICS, Sicht, Blick"

msgid "Input Color Space"
msgstr "Eingabe-Farbraum"

msgid "OCIO input color space for the image"
msgstr "OCIO-Eingangsfarbraum fr das Bild"

msgid "View"
msgstr "Sicht"

msgid "OCIO Display/View"
msgstr "OCIO-Anzeige/Sicht"

msgid "Look"
msgstr "Sehen Sie."

msgid "OCIO Looks"
msgstr "OCIO-Looks"

msgid "TileGroup"
msgstr "Fliesengruppe"

msgid "Polygon Tool."
msgstr "Polygon-Werkzeug."

msgid "Opacity of pen stroke"
msgstr "Deckkraft des Pen-Hubs"

msgid "Switch Colors"
msgstr "Farben wechseln"

msgid "Old Color Used.  Click on the Arrow to alternate."
msgstr "Alte Farbe verwendet. Klicken Sie auf den Pfeil, um zu wechseln."

msgid "Undo Last Shape Drawn in Current Frame."
msgstr "Letzte Form im aktuellen Rahmen gezeichnet rckgngig machen."

msgid "Redo Previous Shape Drawn in Current Frame."
msgstr "Vorherige Form im aktuellen Rahmen wiederhergestellt."

msgid "DockGroup"
msgstr "Dockgruppe"

msgid "BottomBar"
msgstr "Untere Leiste"

msgid "PixelBar"
msgstr "PixelBar"

msgid "StatusBar"
msgstr "Statusleiste"

msgid "Current tool being used."
msgstr "Derzeitiges Werkzeug wird verwendet."

msgid "Half"
msgstr "Hlfte"

msgid "Float"
msgstr "Float"

msgid "Data Window"
msgstr "Datenfenster"

msgid "Display Window"
msgstr "Fenster anzeigen"

msgid "Save Image Options"
msgstr "Bild-Optionen speichern"

msgid "Annotation Frames Only"
msgstr "Nur Annotations-Frames"

msgid "Save only the annotation frames, not the whole sequence."
msgstr "Speichern Sie nur die Annotations-Frames, nicht die gesamte Sequenz."

msgid "OpenEXR Options"
msgstr "OpenEXR-Optionen"

msgid "OpenEXR's Compression Type"
msgstr "Der Drucktyp von OpenEXR"

msgid "Pixel Type"
msgstr "Pixel-Typ"

msgid "OpenEXR's Pixel Type"
msgstr "Der Pixeltyp von OpenEXR"

msgid "ZIP Compression"
msgstr "ZIP-Kompression"

msgid "DWA Compression"
msgstr "DWA-Kompression"

msgid "Contents"
msgstr "Inhalte"

msgid "OpenEXR's Contents to Save"
msgstr "OpenEXR-Inhalte zum Speichern"

msgid "0.00 None"
msgstr "0,00 Keine"

msgid "1.00 Square"
msgstr "1,00 Quadrat"

msgid "1.19 Movietone"
msgstr "1,19 Filmton"

msgid "1.37 Academy (Full Frame)"
msgstr "1,37 Akademie (Full Frame)"

msgid "1.50 Still Photo"
msgstr "1,50 Foto immer noch"

msgid "1.56 STV - HDTV (14:9)"
msgstr "1,56 STV - HDTV (14:9)"

msgid "1.66 European Widescreen"
msgstr "1,66 Europischer Widescreen"

msgid "1.77 HDTV (16:9)"
msgstr "1,77 HDTV (16:9)"

msgid "1.85 Widescreen (3-perf)"
msgstr "1,85 Widescreen (3-Perf)"

msgid "2.00 Univisium"
msgstr "2,00 Univisium"

msgid "2.10 VistaVision"
msgstr "2,10 VistaVision"

msgid "2.20 70mm"
msgstr "2,20 70mm"

msgid "2.35 CinemaScope (old 2.35)"
msgstr "2,35 CinemaScope (alte 2.35)"

msgid "2.39 Panavision (new 2.35)"
msgstr "2,39 Panavision (neu 2.35)"

msgid "4.00 Polyvision"
msgstr "4,00 Polyvision"

msgid "Slow"
msgstr "Langsam"

msgid "Medium"
msgstr "Mittel"

msgid "Fast"
msgstr "Schnell"

msgid "Ignore"
msgstr "Ignorieren"

msgid "Apply"
msgstr "Anwenden"

msgid "From File"
msgstr "Aus Datei"

msgid "Inactive"
msgstr "Inaktiv"

msgid "Active"
msgstr "Aktiv"

msgid "ST2094_40"
msgstr "ST2094_40"

msgid "ST2094_10"
msgstr "ST2094_10"

msgid "Clip"
msgstr "Clip"

msgid "BT2390"
msgstr "BT2390"

msgid "BT2446A"
msgstr "BT2446A"

msgid "Spline"
msgstr "Spline"

msgid "Reinhard"
msgstr "Reinhard"

msgid "Mobius"
msgstr "Mobius"

msgid "Hable"
msgstr "Hable"

msgid "Linear Light"
msgstr "Lineares Licht"

msgid "Auto"
msgstr "Automatisch"

msgid "Perceptual"
msgstr "Wahrnehmungsbasiert"

msgid "Relative"
msgstr "Relativ"

msgid "Absolute"
msgstr "Absolut"

msgid "Desaturate"
msgstr "Sättigung verringern"

msgid "Darken"
msgstr "Abdunkeln"

msgid "Highlight"
msgstr "Hervorheben"

msgid "base"
msgstr "base"

msgid "plastic"
msgstr "plastic"

msgid "gtk+"
msgstr "gtk+"

msgid "gleam"
msgstr "Glnzen"

msgid "oxy"
msgstr "oxy"

msgid "Float Values"
msgstr "Float-Werte"

msgid "Hex Values"
msgstr "Hex-Werte"

msgid "8-bit Values"
msgstr "8-Bit-Werte"

msgid "Full Lut, Gamma and Gain"
msgstr "Volle Lut, Gamma und Gain"

msgid "Original without Gamma, Gain or Lut"
msgstr "Original ohne Gamma, Gain oder Lut"

msgid "CIE XYZ"
msgstr "CIE XYZ"

msgid "CIE xyY"
msgstr "CIE XYY"

msgid "Full Range"
msgstr "Vollstndiger Bereich"

msgid "Legal Range"
msgstr "Legaler Bereich"

msgid "Straight"
msgstr "gerade"

msgid "Premultiplied"
msgstr "Vervielfacht"

msgid "Nearest"
msgstr "Nchstgelegen"

msgid "Small"
msgstr "Klein"

msgid "Large"
msgstr "Gro"

msgid "OpenGL only"
msgstr "Nur OpenGL"

msgid "Vulkan and OpenGL"
msgstr "Vulkan und OpenGL"

msgid "29.97"
msgstr "29,97"

msgid "14.985"
msgstr "14,985"

msgid "Loop"
msgstr "Schleife"

msgid "Ping Pong"
msgstr "Ping Pong"

msgid "Button"
msgstr "Taste"

msgid "Video Only"
msgstr "Nur Video"

msgid "Video and Audio"
msgstr "Video und Audio"

msgid "CG"
msgstr "CG"

msgid "Studio"
msgstr "Studio"

msgid "Black Frame"
msgstr "Schwarzer Rahmen"

msgid "Repeat  Frame"
msgstr "Rahmen wiederholen"

msgid "Scratched  Frame"
msgstr "Gekratzter Rahmen"

msgid "Always"
msgstr "Immer"

msgid "Presentation Mode"
msgstr "Prsentationsmodus"

msgid "Automatic"
msgstr "Automatisch"

msgid "Half Float"
msgstr "Halbschwimmen"

msgid "Full Float (Accurate)"
msgstr "Vollschwimmen (Accurate)"

msgid "GPU 0"
msgstr "GPU 0"

msgid "Normal"
msgstr "Normal"

msgid "X 2"
msgstr "× 2"

msgid "X 3"
msgstr "× 3"

msgid "X 4"
msgstr "× 4"

msgid "Do Nothing"
msgstr "Nichts tun"

msgid "Open Logs on Dock"
msgstr "Protokolle auf dem Dock ffnen"

msgid "Open Logs on Window"
msgstr "Protokolle im Fenster ffnen"

msgid "On Demand From Help Menu"
msgstr "Auf Anfrage aus dem Hilfe-Men"

msgid "At Start Up"
msgstr "Beim Start nach oben"

msgid ""
"This will reset all your preferences to their default values.  Are you sure "
"you want to continue?"
msgstr ""
"Dadurch werden alle Ihre Einstellungen auf ihre Standardwerte zurckgesetzt. "
"Sind Sie sicher, dass Sie fortfahren mchten?"

msgid "User Interface"
msgstr "Benutzeroberflche"

msgid "Window Behavior"
msgstr "Fensterverhalten"

msgid "Always on Top"
msgstr "Immer an der Spitze"

msgid ""
"When selected, mrv2's window will always show up on top of other windows on "
"the desktop."
msgstr ""
"Wenn ausgewhlt, wird das Fenster von mrv2 immer auf anderen Fenstern auf dem"
" Desktop angezeigt."

msgid "Secondary on Top"
msgstr "Sekundarbereich an der Spitze"

msgid "Single Instance"
msgstr "Einheitliche Instanz"

msgid ""
"When selected, only a single mrv2 instance is allowed.\n"
"If you try to open several mrv2s with different images, all these images will be sent to the already open mrv2."
msgstr ""
"Bei Auswahl ist nur eine einzelne mrv2-Instanz erlaubt. Wenn Sie versuchen, "
"mehrere mrv2s mit unterschiedlichen Bildern zu ffnen, werden alle diese "
"Bilder an die bereits geffnete mrv2 gesendet."

msgid "Auto Refit Image"
msgstr "Bild automatisch refitieren"

msgid ""
"When selected, mrv2 will apply a fit image operation on each video played.  "
"This effectively means the video will be resized automatically based on the "
"size of the window."
msgstr ""
"Wenn mrv2 ausgewählt wird, wird auf jedem gespielten Video eine passende "
"Bildoperation angewendet. Dies bedeutet, dass das Video automatisch nach der"
" Größe des Fensters verkleinert wird."

msgid "Raise on Enter"
msgstr "Beim Eintreten aufsteigen"

msgid ""
"When selected, mrv2 will raise the window to the front once you enter the "
"view window."
msgstr ""
"Wenn mrv2 ausgewhlt ist, wird das Fenster nach vorne angehoben, sobald Sie "
"das Ansichtsfenster eingeben."

msgid "When selected, mrv2 will resize its window to the first image."
msgstr ""
"Wenn mrv2 ausgewhlt wird, wird die Gre des Fensters auf das erste Bild "
"gendert."

msgid "Fullscreen"
msgstr "Vollbild"

msgid "When selected, mrv2 will start in full screen mode."
msgstr "Wenn ausgewhlt, startet mrv2 im Vollbildmodus."

msgid "Presentation"
msgstr "Prsentation"

msgid "When selected, mrv2 will start in presentation mode."
msgstr "Wenn ausgewhlt, startet mrv2 im Prsentationsmodus."

msgid "Maximized"
msgstr "Maximiert"

msgid "When selected, mrv2 will start in a maximized window."
msgstr "Wenn ausgewhlt, startet mrv2 in einem maximierten Fenster."

msgid "UI Elements"
msgstr "UM-Elemente"

msgid "Menu Bar"
msgstr "Menleiste"

msgid "When selected, mrv2 will start with the menu bar already shown."
msgstr "Wenn ausgewhlt, startet mrv2 mit der bereits angezeigten Menleiste."

msgid "Topbar"
msgstr "Oberleiste"

msgid ""
"When selected, mrv2 will start with its channel, gain, gamma toolbar "
"visible."
msgstr ""
"Wenn ausgewhlt, startet mrv2 mit seinem Kanal, Gain, Gamma-Symbolleiste "
"sichtbar."

msgid "Pixel Toolbar"
msgstr "Pixel-Werkzeugleiste"

msgid "When selected, mrv2 will start with the pixel toolbar shown."
msgstr "Wenn ausgewhlt, startet mrv2 mit der angezeigten Pixel-Symbolleiste."

msgid "When selected, mrv2 will start with the timeline shown."
msgstr "Wenn ausgewhlt, startet mrv2 mit der angezeigten Zeitachse."

msgid "Status Bar"
msgstr "Statusleiste"

msgid "When selected, mrv2 will start with the status bar visible."
msgstr "Wenn ausgewhlt, startet mrv2 mit der sichtbaren Statusleiste."

msgid "macOS Menus"
msgstr "macOS-Mens"

msgid ""
"This is a macOS setting only.  When selected the menus will appear on the "
"system toolbar instead of the mrv2 toolbar."
msgstr ""
"Dies ist nur eine macOS-Einstellung. Bei Auswahl erscheinen die Mens in der "
"System-Symbolleiste anstelle der mrv2-Symbolleiste."

msgid "Tool Dock"
msgstr "Werkzeug-Dock"

msgid "When selected, mrv2 will start with the action tool dock already open."
msgstr ""
"Wenn ausgewhlt, startet mrv2 mit dem bereits geffneten Action-Tool-Dock."

msgid "Only One Panel"
msgstr "Nur ein Panel"

msgid ""
"When selected, mrv2 will start with the only one panel option selected."
msgstr "Wenn ausgewhlt, startet mrv2 mit der einzigen gewhlten Paneloption."

msgid "View Window"
msgstr "Ansichtsfenster"

msgid "Defaults"
msgstr "Voreinstellungen"

msgid "Sets the default gain when mrv2 starts."
msgstr "Setzt den Standardgewinn, wenn mrv2 startet."

msgid "Sets the default gamma when mrv2 starts."
msgstr "Setzt die Standard-Gamma, wenn mrv2 startet."

msgid "Crop"
msgstr "Pflanzen"

msgid "Allows you to select a standard cropping area around image."
msgstr ""
"Ermglicht es Ihnen, eine Standard-Beschneidungsflche um das Bild zu whlen."

msgid "Auto Frame"
msgstr "Automatischer Rahmen"

msgid "When this is on, View/Auto Frame will be active."
msgstr "Wenn dies aktiviert ist, wird View/Auto Frame aktiv sein."

msgid "Safe Areas"
msgstr "Sicherheitsbereiche"

msgid "When mrv2 starts, the safe area display will be active by default."
msgstr ""
"Wenn mrv2 gestartet wird, wird die Anzeige des sicheren Bereichs standardmig"
" aktiv."

msgid "OCIO in Top Bar"
msgstr "OCIO in der oberen Leiste"

msgid ""
"When mrv2 starts, OCIO should start in the top bar instead of color "
"adjustments."
msgstr ""
"Wenn mrv2 startet, sollte OCIO in der oberen Leiste statt Farbanpassungen "
"starten."

msgid "Zoom Speed"
msgstr "Geschwindigkeit vergrern"

msgid "HUD"
msgstr "HUD"

msgid ""
"This area specifies which elements should be shown as a HUD overlay on the "
"view screen."
msgstr ""
"Dieser Bereich gibt an, welche Elemente als HUD-Overlay auf dem Bildschirm "
"angezeigt werden sollen."

msgid "Frame"
msgstr "Rahmen"

msgid "Frame Range"
msgstr "Rahmenbereich"

msgid "Frame Count"
msgstr "Bildanzahl"

msgid "Memory"
msgstr "Speicher"

msgid "Attributes"
msgstr "Attribute"

msgid "File Requester"
msgstr "Datei-Anfrager"

msgid "Single Click to Travel Drawers"
msgstr "Einzelklick auf Reiseschubladen"

msgid ""
"When using mrv2's file chooser, a single click on a folder will open it."
msgstr ""
"Bei der Verwendung von mrv2 Datei-Whler, ein einzelner Klick auf einen "
"Ordner wird es ffnen."

msgid "Thumbnails Active"
msgstr "Thumbnails aktiv"

msgid "Show thumbnails for known files."
msgstr "Thumbnails fr bekannte Dateien anzeigen."

msgid "USD Thumbnails"
msgstr "USD-Tumbnails"

msgid "Show Thumbnails for USD files (can be slow if they are big)"
msgstr ""
"Thumbnails fr USD-Dateien anzeigen (kann langsam sein, wenn sie gro sind)"

msgid "Use Native File Chooser"
msgstr "Native Datei auswhlen"

msgid ""
"If selected, the natlve file chooser will be used.  If unselected, mrv2's "
"standard file chooser will be used."
msgstr ""
"Wenn ausgewhlt, wird der natlve Dateiauswahler verwendet. Wenn nicht "
"ausgewhlt, wird der Standard-Dateiauswahler von mrv2 verwendet."

msgid "Fonts"
msgstr "Schriftarten"

msgid "Menus"
msgstr "Mens"

msgid "Sets the font to use in menus."
msgstr "Setzt die Schriftart, die in Mens verwendet werden soll."

msgid "Panels"
msgstr "Paneele"

msgid "Sets the font to use in panels. (Not yet working)"
msgstr ""
"Setzt die Schriftart, die in Panels verwendet werden soll. (noch nicht "
"funktioniert)"

msgid "HDR"
msgstr "HDR"

msgid "Chromaticities"
msgstr "Farbtemperatur"

msgid "HDR Data"
msgstr "HDR-Daten"

msgid "Tonemap Algorithm"
msgstr "Tonkartenalgorithmus"

msgid "Gamut Mapping"
msgstr "Farbraum-Abbildung"

msgid "Language and Colors"
msgstr "Sprache und Farben"

msgid "Scheme"
msgstr "Regelung"

msgid "Color Theme"
msgstr "Farb-Design"

msgid "Reload Theme"
msgstr "Thema neu laden"

msgid ""
"Reload color theme from mrv2.colors file again to refresh change in colors"
msgstr ""
"Reload Farbe Thema aus mrv2.colors Datei wieder, um nderung in Farben "
"aktualisieren"

msgid "Selects the background color of areas outside the current image."
msgstr ""
"Whlt die Hintergrundfarbe der Bereiche auerhalb des aktuellen Bildes aus."

msgid "Text Overlay"
msgstr "Textberlagerung"

msgid "Selects the color of text overlays printed over the current image."
msgstr ""
"Whlt die Farbe der ber das aktuelle Bild gedruckten Text-Overlays aus."

msgid "Selects the color of the selection rectangle over the current image."
msgstr "Whlt die Farbe des Auswahl-Rechtecks ber dem aktuellen Bild aus."

msgid "Selects the color of HUD overlays."
msgstr "Whlt die Farbe der HUD-Overlays aus."

msgid "RGBA Display"
msgstr "RGBA-Anzeige"

msgid "Pixel Values"
msgstr "Pixel-Werte"

msgid "Secondary Display"
msgstr "Sekundre Anzeige"

msgid "Luminance"
msgstr "Leuchtdichte"

msgid "Positioning"
msgstr "Positionierung"

msgid "Always Save on Exit"
msgstr "Immer beim Beenden speichern"

msgid ""
"When this option is set, mrv2 will save its position and size upon exiting "
"the program."
msgstr ""
"Wenn diese Option gesetzt ist, speichert mrv2 seine Position und Gre beim "
"Verlassen des Programms."

msgid "Fixed Position"
msgstr "Behobene Position"

msgid ""
"When this option is set, mrv2 will open in the position you set here (except"
" if the window goes out of the Desktop).  If Always Save on Exit is on, the "
"values are recakculated upon exiting the program."
msgstr ""
"Wenn diese Option gesetzt ist, ffnet sich mrv2 in der Position, die Sie hier"
" gesetzt haben (auer wenn das Fenster aus dem Desktop austritt). Wenn beim "
"Beenden immer Speichern eingeschaltet ist, werden die Werte beim Beenden des"
" Programms reakkuliert."

msgid "X:"
msgstr "X:"

msgid "Y:"
msgstr "Y:"

msgid "Fixed Size"
msgstr "Behobene Gre"

msgid ""
"When this option is on, mrv2 will always open to the size you set in W and "
"H.  If Always Save on Exit is on, the values are recalculated upon exiting "
"the program."
msgstr ""
"Wenn diese Option aktiviert ist, ffnet sich mrv2 immer fr die Gre, die Sie "
"in W und H gesetzt haben.Wenn Always Save on Exit eingeschaltet ist, werden "
"die Werte beim Verlassen des Programms neu berechnet."

msgid "W:"
msgstr "W:"

msgid "H:"
msgstr "H:"

msgid "Take Current Window Values"
msgstr "Aktuelle Fensterwerte nehmen"

msgid ""
"Fills the Fixed Position and and Fixed Size values with the current values "
"of the viewer.  Remember to also check the boxes for Fixed Position and/or "
"Fixed Size depending what you want to save."
msgstr ""
"Fills the Fixed Position and Fixed Size values with the current values of "
"the viewer. Remember to also check the boxes for Fixed Position and/or Fixed"
" Size depending what you want to save."

msgid "Render"
msgstr "Render"

msgid "Alpha Blend"
msgstr "Alpha-Mischung"

msgid "Minify Filter"
msgstr "Filter verkleinern"

msgid "Magnify Filter"
msgstr "Filter vergrern"

msgid "Thumbnails"
msgstr "Thumbnails"

msgid "Edit Viewport"
msgstr "Ansicht bearbeiten"

msgid "How to display timeline thumbnails by default."
msgstr "Wie werden standardmig Timeline-Vorschaubilder angezeigt?"

msgid "Preview Thumbnails above Timeline"
msgstr "Vorschau Thumbnails ber Timeline"

msgid "Preview Thumbnails in a rectangle above Timeline"
msgstr "Vorschau Thumbnails in einem Rechteck oberhalb der Timeline"

msgid "Refresh Thumbnails on Panels Manuallly"
msgstr "Miniaturansichten in Panels manuell aktualisieren"

msgid ""
"When this option is on, thumbnails in panels won't be refreshed "
"automatically.  You will have to use RMB->Update Thumbnail on the Thumbnail."
msgstr ""
"Wenn diese Option aktiviert ist, werden Miniaturansichten in Panels nicht "
"automatisch aktualisiert. Sie müssen Rechtsklick->Miniaturansicht "
"aktualisieren auf der Miniaturansicht verwenden."

msgid "Preview Thumbnails on Panels"
msgstr "Vorschau-Tumbnails auf Panels"

msgid "Preview Thumbnails in Panels"
msgstr "Vorschau Thumbnails in Panels"

msgid "Display"
msgstr "Anzeige"

msgid "How to display timeline by default."
msgstr "Wie man standardmig Zeitleiste anzeigt."

msgid "Start in Edit mode"
msgstr "Im Bearbeitungsmodus starten"

msgid "Editing viewport will be visible at start up."
msgstr "Das Bearbeiten des Ansichtsfensters wird beim Start sichtbar."

msgid "Remove EDLs in Temporary Folder on Exit"
msgstr "EDLs im temporren Ordner beim Beenden entfernen"

msgid ""
"When selected, temporary EDLs (Playlists) will be removed from the temporary"
" folder."
msgstr ""
"Wenn ausgewhlt, werden temporre EDLs (Playlists) aus dem temporren Ordner "
"entfernt."

msgid "Video Start Frame"
msgstr "Video Start Frame"

msgid "Start value in the timeline where video starts."
msgstr "Starten Sie den Wert in der Zeitleiste, in der Video startet."

msgid "Playback"
msgstr "Wiedergabe"

msgid "Auto Playback"
msgstr "Automatische Wiedergabe"

msgid "Start Playback when opening files."
msgstr "Starten Sie Wiedergabe beim ffnen von Dateien."

msgid "Single Click Playback"
msgstr "Einzelklick auf Wiedergabe"

msgid ""
"Start Playback when single clicking the left mouse button on the view window"
msgstr ""
"Playback starten, wenn Sie mit der linken Maustaste auf das Ansichtsfenster "
"klicken"

msgid "Auto Hide Pixel Bar"
msgstr "Pixelleiste automatisch ausblenden"

msgid "Sequences"
msgstr "Sequenzen"

msgid "Speed"
msgstr "Geschwindigkeit"

msgid "Frames Per Second value for sequences that don't have embedded speed."
msgstr ""
"Frames Pro Second Wert fr Sequenzen, die keine eingebettete Geschwindigkeit "
"haben."

msgid "Looping Mode"
msgstr "Looping-Modus"

msgid "Select default looping mode in timeline."
msgstr "Whlen Sie den Standard-Looping-Modus in der Timeline aus."

msgid "Sensitivity"
msgstr "Empfindlichkeit"

msgid ""
"This setting controls the sensitivity of scrubbing.  Smaller values make the"
" mouse move jump more frames while higher values does the opposite."
msgstr ""
"Diese Einstellung steuert die Empfindlichkeit des Scheuerns.  Kleinere Werte"
" lassen die Maus bewegen springen mehr Rahmen, whrend hhere Werte das "
"Gegenteil tun."

msgid ""
"Start playback when scrubbing so that audio can be heard.  Scrubbing can be "
"less smooth."
msgstr ""
"Starten Sie die Wiedergabe beim Scrubbing, so dass Audio gehrt werden kann. "
"Scrubbing kann weniger glatt sein."

msgid "Alt Sensitivity"
msgstr "Alt-Empfindlichkeit"

msgid ""
"When using ALT + Left Mouse Button, this setting controls the multiplier "
"used for slowing the scrubbing."
msgstr ""
"Wenn ALT + linke Maustaste verwendet wird, steuert diese Einstellung den "
"Multiplikator zur Verlangsamung des Wischens."

msgid "Default View"
msgstr "Standard Sicht"

msgid "Show Transitions"
msgstr "bergnge anzeigen"

msgid "Show Transitions in Edit Viewport"
msgstr "bergnge im Ansichtsfenster bearbeiten anzeigen"

msgid "Show Markers"
msgstr "Markierungen anzeigen"

msgid "Show Markers in Edit Viewport"
msgstr "Marker im Ansichtsfenster bearbeiten anzeigen"

msgid "Behavior"
msgstr "Verhalten"

msgid "Edit Associated Clips"
msgstr "Assoziierte Clips bearbeiten"

msgid "Edit Associated Clips."
msgstr "Zugehrige Clips bearbeiten."

msgid "Editable"
msgstr "Bearbeitbar"

msgid "Editable Timeline Viewport."
msgstr "Editierbarer Timeline Viewport."

msgid "OCIO"
msgstr "OCIO"

msgid "OCIO Config File"
msgstr "OCIO-Konfig-Datei"

msgid ""
"This is the path to your config.ocio file.  It can be set with the "
"environment variable OCIO, which takes precedence over any saved setting."
msgstr ""
"Dies ist der Pfad zu Ihrer config.ocio-Datei. Sie kann mit der "
"Umgebungsvariablen OCIO eingestellt werden, die Vorrang vor jeder "
"gespeicherten Einstellung hat."

msgid "Built-in Configs"
msgstr "Eingebaute Einbauten"

msgid "Pick a config.ocio file from disk."
msgstr "Whlen Sie eine config.ocio-Datei von der Festplatte aus."

msgid "Use Default Display and View"
msgstr "Standardanzeige und Ansicht verwenden"

msgid ""
"When this option is on, and your config.ocio has a default display and view,"
" it will be used to be set as default."
msgstr ""
"Wenn diese Option aktiviert ist und Ihre config.ocio eine Standardanzeige "
"und Ansicht hat, wird sie als Standardeinstellung verwendet."

msgid "Use Active Views and Active Displays"
msgstr "Aktive Ansichten und aktive Displays verwenden"

msgid ""
"When this option is off, OCIO files with active_views: and active_displays: "
"are not taken into account."
msgstr ""
"Wenn diese Option deaktiviert ist, werden OCIO-Dateien mit active_views: und"
" active_displays: nicht bercksichtigt."

msgid "OCIO Defaults"
msgstr "OCIO-Standards"

msgid "8-bits"
msgstr "8 Bit"

msgid ""
"The name of the OCIO default image color space for 8 bit images (jpg, bmp, "
"etc)."
msgstr ""
"Der Name des OCIO Standardbildfarbraums für 8 Bit Bilder (jpg, bmp, etc.)."

msgid "16-bits"
msgstr "16 Bit"

msgid ""
"The name of the OCIO default image color space for 16-bit images (cin, tiff,"
" etc.)"
msgstr ""
"Der Name des OCIO Standardbild-Farbraums für 16-Bit-Bilder (Zinn, Tiff, "
"etc.)"

msgid "32-bits"
msgstr "32 Bit"

msgid ""
"The name of the OCIO default image color space for 32-bit int images "
"(openexr integers, etc.)"
msgstr ""
"Der Name des OCIO-Standardbildfarbraums für 32-Bit-Int-Bilder (openexr-"
"Integer, etc.)"

msgid "half"
msgstr "Hlfte"

msgid ""
"The name of the OCIO default image color space for OpenEXR half images."
msgstr "Der Name des OCIO Standardbildfarbraums für OpenEXR Halbbilder."

msgid "float"
msgstr "float"

msgid ""
"The name of the OCIO default image color space for half and float images "
"(OpenEXR, hdr, dpx, etc.)"
msgstr ""
"Der Name des OCIO Standardbild-Farbraums für Halb- und Float-Bilder "
"(OpenEXR, hdr, dpx, etc.)"

msgid "Default Look"
msgstr "Standardansicht"

msgid "Display / View"
msgstr "Anzeige / Sicht"

msgid "Default Display / View"
msgstr "Standardanzeige / Sicht"

msgid "Loading"
msgstr "Laden"

msgid "Version Regex"
msgstr "Version Regex"

msgid ""
"Regular Expression used to match clip versions.  Must group three things "
"(prefix, number and suffix). If left on its default value (_v), it will "
<<<<<<< HEAD
"automatically be created a regular expression to match versions defined with "
"_v in the name of the file, directory or both. For example: "
=======
"automatically be created a regular expression to match versions defined with"
" _v in the name of the file, directory or both. For example: "
>>>>>>> 8a3f94c7
"gizmo_v001.0001.exr"
msgstr ""
"Regulärer Ausdruck, der verwendet wird, um Clip-Versionen zu erkennen. Muss "
"drei Dinge gruppieren (Präfix, Nummer und Suffix). Wenn der Standardwert "
"(_v) beibehalten wird, wird automatisch ein regulärer Ausdruck erstellt, der"
" Versionen erkennt, die mit _v im Namen der Datei, des Verzeichnisses oder "
"beidem definiert sind. Zum Beispiel: gizmo_v001.0001.exr"

msgid "Maximum Images Apart"
msgstr "Maximale Bilder getrennt"

msgid ""
"When searching for a version, this value is the maximum version apart from "
"each other when searching the first or last version."
msgstr ""
"Bei der Suche nach einer Version ist dieser Wert die maximale Version, die "
"bei der Suche nach der ersten oder letzten Version voneinander entfernt ist."

msgid "Missing Frame"
msgstr "Fehlender Rahmen"

msgid "Path Mappings"
msgstr "Pfad-Mappings"

msgid ""
"Use Up and Down arrows to move the selected line up and down.  Double click "
"to change item.  Click on an empty area to unselect."
msgstr ""
"Verwenden Sie Pfeile nach oben und unten, um die ausgewhlte Linie nach oben "
"und unten zu bewegen. Doppelklicken Sie, um den Eintrag zu ndern."

msgid "Add Paths"
msgstr "Pfade hinzufgen"

msgid "Add a new remote mapping."
msgstr "Fgen Sie ein neues Remote Mapping hinzu."

msgid "Remove Paths"
msgstr "Pfade entfernen"

msgid "Remove the currently selected path mapping."
msgstr "Entfernen Sie das aktuell ausgewhlte Pfad-Mapping."

msgid "Send"
msgstr "Senden"

msgid "Accept"
msgstr "Akzeptieren"

msgid "UI Control"
msgstr "UI-Kontrolle"

msgid "Pan and Zoom"
msgstr "Pan und Zoom"

msgid "Color Control"
msgstr "Farbregelung"

msgid "Audio Control"
msgstr "Audiosteuerung"

msgid "Monitor VSync"
msgstr "VSync berwachen"

msgid ""
"Turns on and off Monitor's Vsync.  VSync off can display movies faster, at "
"the cost of potential tearing in the image."
msgstr ""
"Schaltet den Vsync des Monitors ein und aus. VSync off kann Filme schneller "
"anzeigen, und zwar auf Kosten eines mglichen Risses im Bild."

msgid "Color Buffers' Accuracy"
msgstr "Genauigkeit der Farbpuffer"

msgid ""
"Color Buffers can be Float, Half Float, Fast or Automatic.  Float preserves "
"all float information, Half Float preserves most float information and Fast "
"works in 8-bits.  Automatic selects the accuracy based on image depth."
msgstr ""
"Farbpuffer können Float, Half Float, Fast oder Automatic sein. Float bewahrt"
" alle Float-Informationen, Half Float bewahrt die meisten Float-"
"Informationen und Fast arbeitet in 8-Bits. Automatisch wählt die Genauigkeit"
" basierend auf der Bildtiefe."

msgid "Main Viewport"
msgstr "Ventana Principal"

msgid "Blit"
msgstr "Blit"

msgid ""
"Viewports can be drawn with blitting or with shaders.  Depending on graphics"
" card and OS one can perform better then the other."
msgstr ""
"Ansichtsfenster können mit Blitting oder mit Shadern gezeichnet werden. Je "
"nach Grafikkarte und Betriebssystem kann die eine Methode besser als die "
"andere funktionieren."

msgid "GPU"
msgstr "GPU"

msgid "Secondary Viewport"
msgstr "Secondary Viewport"

msgid ""
"Timeline can be drawn with blitting or with shaders.  Depending on graphics "
"card and OS one can perform better than the other."
msgstr ""
"Die Zeitleiste kann mit Blitting oder mit Shadern gezeichnet werden. Je nach"
" Grafikkarte und Betriebssystem kann die eine Methode besser als die andere "
"funktionieren."

msgid ""
"For changes to take effect, you will need to re-open any movies already "
"playing or reload mrv2."
msgstr ""
"Damit nderungen wirksam werden, mssen Sie alle bereits abgespielten Filme "
"erneut ffnen oder mrv2 neu laden."

msgid "API"
msgstr "API"

msgid "Audio API to use for platforms that support multiple APIs (Linux only)"
msgstr "Audio-API fr Plattformen, die mehrere APIs untersttzen (nur Linux)"

msgid "Output Device"
msgstr "Ausgabegert"

msgid "Output Device to use for audio playback."
msgstr "Ausgabegert zur Audiowiedergabe."

msgid "Voice Annotations"
msgstr "Sprachkommentare"

msgid "Voice Annotation Preferences."
msgstr "Einstellungen für Sprachkommentare."

msgid "Save Path"
msgstr "Speicherpfad"

msgid "Pick a directory from disk to save voice overs.."
msgstr ""
"Wählen Sie ein Verzeichnis auf der Festplatte, um Voice-Overs zu speichern."

msgid "Playback Speed"
msgstr "Wiedergabegeschwindigkeit"

msgid "Microphone"
msgstr "Mikrofon"

msgid "Volume"
msgstr "Lautstärke"

msgid "ComfyUI"
msgstr "ComfyUI"

msgid ""
"Here are the current settings to interact with ComfyUI.  It requires "
"installation of mrv2's comfyUI nodes."
msgstr ""
"Hier sind die aktuellen Einstellungen, um mit ComfyUI zu interagieren. Es "
"erfordert die Installation von mrv2 comfyUI-Knoten."

msgid "Use ComfyUI Pipe"
msgstr "ComfyUI Pipe verwenden"

msgid ""
"This setting opens a pipe to communicate with ComfyUI's "
"mrv2_save_exr_node.py"
msgstr ""
"Diese Einstellung ffnet eine Pipe, um mit ComfyUIs mrv2_save_exr_node.py zu "
"kommunizieren."

msgid "Errors"
msgstr "Fehler"

msgid "On FFmpeg Error"
msgstr "Auf FFmpeg Fehler"

msgid "Adjusts how Log Window behaves in case of an FFmpeg error."
msgstr "Passt an, wie sich Log Window bei einem FFmpeg-Fehler verhlt."

msgid "On Error"
msgstr "Fehler"

msgid "Adjusts how Log Window behaves in case of error."
msgstr "Passt an, wie sich Log Window im Fehlerfall verhlt."

msgid "Check for Updates"
msgstr "Nach Updates suchen"

msgid ""
"Allows you to automatically download updates of mrv2 when it starts up."
msgstr ""
"Ermglicht es Ihnen, Updates von mrv2 automatisch herunterzuladen, wenn es "
"startet."

msgid "Allow Screen Saver"
msgstr "Bildschirmschoner erlauben"

msgid ""
"This setting controls whether mrv2 will block the screen saver when running."
msgstr ""
"Diese Einstellung legt fest, ob mrv2 den Bildschirmschoner beim Ausführen "
"blockiert."

msgid "Reset settings to the default."
msgstr "Einstellungen auf die Standardeinstellung zurcksetzen."

msgid "Revert"
msgstr "Umkehren"

msgid "Revert settings to last saved preferences."
msgstr "Einstellungen auf zuletzt gespeicherte Einstellungen umkehren."

msgid ""
"Accept settings but don't save.  They will get saved when exiting the "
"program."
msgstr ""
"Einstellungen akzeptieren, aber nicht speichern. Sie werden beim Beenden des"
" Programms gespeichert."

msgid "Module"
msgstr "Modul"

msgid "User Interface/View Window"
msgstr "Benutzeroberflche/Ansichtsfenster"

msgid "User Interface/File Requester"
msgstr "Benutzeroberflche/Datei-Anfrager"

msgid "User Interface/Fonts"
msgstr "Benutzeroberflche/Schriftarten"

msgid "User Interface/HDR"
msgstr "Benutzeroberfläche/HDR"

msgid "User Interface/Language and Colors"
msgstr "Benutzeroberflche/Sprache und Farben"

msgid "User Interface/Pixel Toolbar"
msgstr "Benutzeroberflche/Pixel-Werkzeugleiste"

msgid "User Interface/Positioning"
msgstr "Benutzeroberflche/Positionierung"

msgid "User Interface/Render"
msgstr "Benutzeroberflche/Render"

msgid "User Interface/Thumbnails"
msgstr "Benutzeroberflche/Thumbnails"

msgid "User Interface/Timeline"
msgstr "Benutzeroberflche/Zeitleiste"

msgid "No Audio was Compiled"
msgstr "Kein Audio wurde zusammengestellt"

msgid "No Audio Devices were Found"
msgstr "Es wurden keine Audiogerte gefunden"

msgid "Default API"
msgstr "Standard-API"

msgid "No Valid Devices found"
msgstr "Keine gltigen Gerte gefunden"

msgid "Default Device"
msgstr "Standardgert"

msgid "PDF Options"
msgstr "PDF-Optionen"

msgid "Page Size"
msgstr "Seitengröße"

msgid "Remote to Local Path Mapping"
msgstr "Entfernung zum lokalen Pfad Mapping"

msgid "Remote Path"
msgstr "Remote-Pfad"

msgid "Local Path"
msgstr "Lokale Pfade"

msgid "Okay"
msgstr "Okay"

msgid "OCIO Presets"
msgstr "OCIO-Voreinstellungen"

msgid "Click to switch to a stored preset."
msgstr "Klicken Sie, um zu einem gespeicherten Preset zu wechseln."

msgid "Click to add a new preset with the current settings."
msgstr ""
"Klicken Sie, um eine neue Voreinstellung mit den aktuellen Einstellungen "
"hinzuzufgen."

msgid "Click to delete the selected preset."
msgstr "Klicken Sie, um das ausgewhlte Preset zu lschen."

msgid ""
"Select, Add or Delete an OCIO Preset that stores: config filename, Input "
"Color Space, View, Look, LUT settings and Defaults for 8-bits, 16-bits, "
"32-bits, half and float images. "
msgstr ""
"Whlen, hinzufgen oder lschen Sie einen OCIO Preset, der speichert: config "
"filename, Input Color Space, View, Look, LUT-Einstellungen und Defaults fr "
"8-Bits, 16-Bits, 32-Bits, Halb- und Float-Bilder."

msgid "Summary"
msgstr "Zusammenfassung"

msgid "Preset Name"
msgstr "Voreingestellter Name"

msgid "Function"
msgstr "Funktion"

msgid "Key"
msgstr "Key"

msgid "Match Case"
msgstr "Anwendungsfall anpassen"

msgid "Reset hotkeys to mrv2's default configuration."
msgstr "Hotkeys auf die Standardkonfiguration von mrv2 zurcksetzen."

msgid "Reload"
msgstr "Neu laden"

msgid "Reload hotkeys to last saved file."
msgstr "Hotkeys in die zuletzt gespeicherte Datei laden."

msgid "Accept the current hotkeys."
msgstr "Akzeptieren Sie die aktuellen Hotkeys."

msgid "HW"
msgstr "HW"

msgid "CPU Information"
msgstr "Informationen ber die CPU"

msgid "GPU Information"
msgstr "Informationen zur GPU"

msgid "Formats"
msgstr "Formate"

msgid "Codecs"
msgstr "Codecs"

msgid "Subtitles"
msgstr "Untertitel"

msgid "Protocols"
msgstr "Protokolle"

msgid "Thanks"
msgstr "Vielen Dank."

msgid "Hotkey for..."
msgstr "Hotkey fr..."

msgid "Type Key"
msgstr "Schlssel eingeben"

msgid "Type a key."
msgstr "Geben Sie einen Schlssel ein."

msgid "Shift"
msgstr "Schicht"

msgid "Ctrl"
msgstr "Strg"

msgid "Alt"
msgstr "Alt"

msgid "Meta"
msgstr "Meta"

msgid "Clear"
msgstr "Lschen"

msgid "OCIO Browser"
msgstr "OCIO-Browser"

msgid "Select an OCIO Transform"
msgstr "Whlen Sie eine OCIO-Transformation"

msgid "Accept the selected OCIO file."
msgstr "Akzeptieren Sie die ausgewhlte OCIO-Datei."

msgid "Cancel the OCIO selection and don't change anything."
msgstr "Abbrechen Sie die OCIO-Auswahl und ndern Sie nichts."

msgid "Escape"
msgstr "Flucht"

msgid "BackSpace"
msgstr "Rckraum"

msgid "Tab"
msgstr "Tab"

msgid "Return"
msgstr "Rckgabe"

msgid "Print"
msgstr "Ausdrucken"

msgid "ScrollLock"
msgstr "ScrollLock"

msgid "Pause"
msgstr "Pause"

msgid "Insert"
msgstr "Einfgen"

msgid "PageUp"
msgstr "Seite nach oben"

msgid "End"
msgstr "End"

msgid "PageDown"
msgstr "SeiteAbwrts"

msgid "Left"
msgstr "Links"

msgid "Up"
msgstr "Up"

msgid "Right"
msgstr "Richtig."

msgid "Down"
msgstr "Nach unten"

msgid "LeftShift"
msgstr "Linksschiene"

msgid "RightShift"
msgstr "Rechtsverkehr"

msgid "LeftCtrl"
msgstr "LinksCtrl"

msgid "RightCtrl"
msgstr "RechtsCtrl"

msgid "CapsLock"
msgstr "VerschlusskappenLock"

msgid "LeftAlt"
msgstr "LinksAlt"

msgid "RightAlt"
msgstr "RechtsAlt"

msgid "LeftMeta"
msgstr "LinksMeta"

msgid "RightMeta"
msgstr "RechtsMeta"

msgid "Menu"
msgstr "Men"

msgid "NumLock"
msgstr "NumLock"

msgid "padEnter"
msgstr "padEnter"

msgid "pad0"
msgstr "pad0"

msgid "pad1"
msgstr "pad1"

msgid "pad2"
msgstr "pad2"

msgid "pad3"
msgstr "pad3"

msgid "pad4"
msgstr "pad4"

msgid "pad5"
msgstr "pad5"

msgid "pad6"
msgstr "pad6"

msgid "pad7"
msgstr "pad7"

msgid "pad8"
msgstr "pad8"

msgid "pad9"
msgstr "pad9"

msgid "Space (' ')"
msgstr "Raum (' ')"

msgid "Multiply"
msgstr "Multiplizieren"

msgid "Subtract"
msgstr "Subtrahieren"

msgid "Decimal"
msgstr "Entschlie ung"

msgid "Divide"
msgstr "Teilen"

msgid "@B12@C7@b@.Remote\t@B12@C7@b@.Local"
msgstr "@B12@C7@b@.Remote\t@B12@C7@b@.Local"

msgid "sysctl failed!"
msgstr "sysctl fehlgeschlagen!"

msgid "host_statistics64 failed"
msgstr "host_statistik64 fehlgeschlagen"

msgid "task info failed"
msgstr "Task-Info fehlgeschlagen"

msgid "Open Directory"
msgstr "Ordner ffnen"

msgid "Open Movie or Sequence"
msgstr "Film oder Sequenz ffnen"

msgid "Open Single Image"
msgstr "Einzelnes Bild ffnen"

msgid "Open New Program Instance"
msgstr "Neue Programm-Instanz öffnen"

msgid "Save Image"
msgstr "Bild speichern"

msgid "Save Frames To Folder"
msgstr "Frames in Ordner speichern"

msgid "Save OTIO Timeline"
msgstr "OTIO-Zeitleiste speichern"

msgid "Save Annotations Only"
msgstr "Nur Anmerkungen speichern"

msgid "Save Annotations as JSON"
msgstr "Anmerkungen als JSON speichern"

msgid "Save PDF Document"
msgstr "PDF-Dokument speichern"

msgid "Save Session As"
msgstr "Sitzung speichern unter"

msgid "Close Current"
msgstr "Strmung schlieen"

msgid "Close All"
msgstr "Alle schlieen"

msgid "Quit Program"
msgstr "Programm beenden"

msgid "Zoom Minimum"
msgstr "Minimum vergrern"

msgid "Zoom Maximum"
msgstr "Maximal vergrern"

msgid "Center Image"
msgstr "Bild zentrieren"

msgid "Fit Screen"
msgstr "Bildschirm anpassen"

msgid "Resize Main Window to Fit"
msgstr "Gre des Hauptfensters anpassen"

msgid "Fit All"
msgstr "Alle passen"

msgid "Toggle Minify Texture Filtering"
msgstr "Umschalten Vermindere Textur Filterung"

msgid "Toggle Magnify Texture Filtering"
msgstr "Umschalten Vergrerung der Textur Filterung"

msgid "Auto Frame View"
msgstr "Automatische Rahmenansicht"

msgid "Toggle Click Through"
msgstr "Durchklicken umschalten"

msgid "More UI Transparency"
msgstr "Mehr Transparenz der Benutzeroberfläche"

msgid "Less UI Transparency"
msgstr "Weniger Transparenz der Benutzeroberfläche"

msgid "Ignore Display Window"
msgstr "Anzeigefenster ignorieren"

msgid "Ignore Chromaticities"
msgstr "Chromatizitäten ignorieren"

msgid "Auto Normalize"
msgstr "Automatisch normalisieren"

msgid "Invalid Values"
msgstr "Ungltige Werte"

msgid "HDR Data From File"
msgstr "HDR-Daten aus Datei"

msgid "HDR Data Inactive"
msgstr "HDR-Daten Inaktiv"

msgid "HDR Data Active"
msgstr "HDR-Daten Aktiv"

msgid "Toggle HDR tonemap"
msgstr "HDR-Tonkarte umschalten"

msgid "Compare None"
msgstr "Vergleich Keine"

msgid "Compare Wipe"
msgstr "Vergleiche Wipe"

msgid "Compare Overlay"
msgstr "Overlay vergleichen"

msgid "Compare Difference"
msgstr "Vergleichsunterschied"

msgid "Compare Horizontal"
msgstr "Horizontale Vergleiche"

msgid "Compare Vertical"
msgstr "Vertikal vergleichen"

msgid "Compare Tile"
msgstr "Kachel vergleichen"

msgid "Color Channel"
msgstr "Farbkanal"

msgid "Red Channel"
msgstr "Roter Kanal"

msgid "Green Channel"
msgstr "Grner Kanal"

msgid "Blue Channel"
msgstr "Blauer Kanal"

msgid "Alpha Channel"
msgstr "Alpha-Kanal"

msgid "Lumma Channel"
msgstr "Lumma-Kanal"

msgid "Flip X"
msgstr "Drehen X"

msgid "Flip Y"
msgstr "Drehen Sie Y"

msgid "Rotate Images +90 Degrees"
msgstr "Drehen von Bildern +90 Grad"

msgid "Rotate Images -90 Degrees"
msgstr "Drehen von Bildern -90 Grad"

msgid "Video Levels from File"
msgstr "Video-Levels aus der Datei"

msgid "Video Levels Legal Range"
msgstr "Video-Levels Legaler Bereich"

msgid "Video Levels Full Range"
msgstr "Video-Levels Vollständiger Bereich"

msgid "Alpha Blend None"
msgstr "Alpha Blend Keine"

msgid "Alpha Blend Straight"
msgstr "Alpha-Mischung gerade"

msgid "Alpha Blend Premultiplied"
msgstr "Alpha Blend vorvervielfacht"

msgid "Annotation Clear Frame"
msgstr "Annotation Klarer Rahmen"

msgid "Annotation Clear All Frames"
msgstr "Annotation Alle Rahmen lschen"

msgid "Annotation Frame Step Backwards"
msgstr "Anmerkung Rahmen Schritt zurck"

msgid "Toggle Show Annotations"
msgstr "Anmerkungen anzeigen umschalten"

msgid "Frame Step Backwards"
msgstr "Rahmen Schritt nach hinten"

msgid "Frame Step FPS Backwards"
msgstr "Rahmen Schritt FPS nach hinten"

msgid "Annotation Frame Step Forwards"
msgstr "Anmerkung Rahmen Schritt vorwrts"

msgid "Frame Step Forwards"
msgstr "Rahmenschritte nach vorn"

msgid "Frame Step FPS Forwards"
msgstr "Rahmen Schritt FPS vorwrts"

msgid "Play Backwards"
msgstr "Nach hinten spielen"

msgid "Play Backwards / Change Speed"
msgstr "Nach hinten spielen/Geschwindigkeit ndern"

msgid "Play in Current Direction"
msgstr "In der aktuellen Richtung abspielen"

msgid "Play Forwards"
msgstr "Vorwrts abspielen"

msgid "Play Forwards / Change Speed"
msgstr "Vorwrts abspielen/Geschwindigkeit ndern"

msgid "Next Clip"
msgstr "Nchster Clip"

msgid "Previous Clip"
msgstr "Vorheriger Clip"

msgid "Loop Playback"
msgstr "Loop-Wiedergabe"

msgid "Playback Once"
msgstr "Einmalige Wiedergabe"

msgid "Playback Ping Pong"
msgstr "Wiedergabe Ping Pong"

msgid "First Image Version"
msgstr "Erste Bildversion"

msgid "Previous Image Version"
msgstr "Vorherige Bildversion"

msgid "Next Image Version"
msgstr "Nchste Bildversion"

msgid "Last Image Version"
msgstr "Letzte Bildversion"

msgid "Previous Image"
msgstr "Vorheriges Bild"

msgid "Next Image"
msgstr "Nchstes Bild"

msgid "Previous Image Limited"
msgstr "Vorheriges Bild begrenzt"

msgid "Next Image Limited"
msgstr "Nchstes Bild begrenzt"

msgid "Previous Channel"
msgstr "Vorheriger Kanal"

msgid "Next Channel"
msgstr "Nchster Kanal"

msgid "Clear Cache"
msgstr "Cache lschen"

msgid "Update Video Frame"
msgstr "VideoFrame aktualisieren"

msgid "Cut Frame"
msgstr "Rahmen ausschneiden"

msgid "Copy Frame"
msgstr "Rahmen kopieren"

msgid "Paste Frame"
msgstr "Rahmen einfgen"

msgid "Insert Frame"
msgstr "Rahmen einfgen"

msgid "Slice Clip"
msgstr "Schnitt-Clip"

msgid "Remove Clip"
msgstr "Clip entfernen"

msgid "Insert Audio Clip"
msgstr "Audioclip einfügen"

msgid "Remove Audio Clip"
msgstr "Audio Clip entfernen"

msgid "Insert Audio Gap"
msgstr "Audio Gap einfgen"

msgid "Remove Audio Gap"
msgstr "Audio Gap entfernen"

msgid "Edit Undo"
msgstr "Edit Undo"

msgid "Edit Redo"
msgstr "Bearbeiten Wiederherstellen"

msgid "Toggle Menu Bar"
msgstr "Menleiste umschalten"

msgid "Toggle Top Bar"
msgstr "Top Bar umschalten"

msgid "Toggle Pixel Bar"
msgstr "Pixelleiste umschalten"

msgid "Toggle Timeline"
msgstr "Zeitleiste umschalten"

msgid "Toggle Status Bar"
msgstr "Statusleiste umschalten"

msgid "Toggle Tool Dock"
msgstr "Werkzeug-Dock umschalten"

msgid "Toggle Full Screen"
msgstr "Vollbild umschalten"

msgid "Toggle Presentation"
msgstr "Darstellung umschalten"

msgid "Toggle Float On Top"
msgstr "Umschalten Float auf der Oberseite"

msgid "Toggle Secondary"
msgstr "Sekundr umschalten"

msgid "Toggle Secondary Float On Top"
msgstr "Sekundre Float auf der Oberseite umschalten"

msgid "Toggle NDI"
msgstr "NDI umschalten"

msgid "Toggle Network"
msgstr "Netzwerk umschalten"

msgid "Toggle USD"
msgstr "USD umschalten"

msgid "Toggle Stereo 3D"
msgstr "Stereo 3D umschalten"

msgid "Toggle Edit Mode"
msgstr "Bearbeitungsmodus umschalten"

msgid "Toggle Timeline Editable"
msgstr "Zeitleiste editierbar umschalten"

msgid "Toggle Edit Associated Clips"
msgstr "Zugehrige Clips umschalten"

msgid "Timeline Frame View"
msgstr "Zeitleisten-Rahmenansicht"

msgid "Toggle Timeline Scroll To Current Frame"
msgstr "Zeitleiste in den aktuellen Rahmen umschalten"

msgid "Toggle Timeline Track Info"
msgstr "Timeline-Track-Info umschalten"

msgid "Toggle Timeline Clip Info"
msgstr "Zeitleiste-Clip-Info umschalten"

msgid "Toggle Timeline Thumbnails"
msgstr "Zeitleisten-Tumbnails umschalten"

msgid "Toggle Timeline Transitions"
msgstr "Timeline-bergnge umschalten"

msgid "Toggle Timeline Markers"
msgstr "Zeitlinienmarkierer umschalten"

msgid "Reset Gain/Gamma"
msgstr "Gewinn zurcksetzen/Gamma"

msgid "Exposure More"
msgstr "Exposition mehr"

msgid "Exposure Less"
msgstr "Exposition Weniger"

msgid "Saturation More"
msgstr "Sättigung mehr"

msgid "Saturation Less"
msgstr "Sättigung weniger"

msgid "Gamma More"
msgstr "Gamma mehr"

msgid "Gamma Less"
msgstr "Gamma weniger"

msgid "OCIO In Top Bar"
msgstr "OCIO in der oberen Leiste"

msgid "OCIO Input Color Space"
msgstr "OCIO-Eingabe-Farbraum"

msgid "OCIO Display"
msgstr "OCIO-Anzeige"

msgid "OCIO View"
msgstr "OCIO Sicht"

msgid "OCIO Toggle"
msgstr "OCIO-Umschalten"

msgid "Scrub Mode"
msgstr "Scrub-Modus"

msgid "Area Selection Mode"
msgstr "Modus fr die Flchenauswahl"

msgid "Erase Mode"
msgstr "Lschmodus"

msgid "Polygon Mode"
msgstr "Polygonmodus"

msgid "Arrow Mode"
msgstr "Pfeilmodus"

msgid "Rectangle Mode"
msgstr "Rechteckmodus"

msgid "Circle Mode"
msgstr "Kreismodus"

msgid "Text Mode"
msgstr "Textmodus"

msgid "Voice Mode"
msgstr "Sprachmodus"

msgid "Pen Size More"
msgstr "Stiftgre mehr"

msgid "Pen Size Less"
msgstr "Stiftgre weniger"

msgid "Switch Pen Color"
msgstr "Stiftfarbe wechseln"

msgid "Hud Window"
msgstr "Hud-Fenster"

msgid "Toggle One Panel Only"
msgstr "Nur ein Panel einschalten"

msgid "Toggle Files Panel"
msgstr "Fenster Dateien umschalten"

msgid "Toggle Media Info Panel"
msgstr "Medien-Info-Panel umschalten"

msgid "Toggle Color Area Info Panel"
msgstr "Farbbereich-Info-Panel umschalten"

msgid "Toggle Color Controls Panel"
msgstr "Farbsteuerungs-Panel umschalten"

msgid "Toggle Playlist Panel"
msgstr "Wiedergabeliste umschalten"

msgid "Toggle Compare Panel"
msgstr "Schaltet Panel vergleichen um"

msgid "Toggle Devices Panel"
msgstr "Schalttafel fr Gerte umschalten"

msgid "Toggle Annotation Panel"
msgstr "Annotationsfeld umschalten"

msgid "Toggle Background Panel"
msgstr "Hintergrund-Panel umschalten"

msgid "Toggle Settings Panel"
msgstr "Einstellungsfeld umschalten"

msgid "Toggle Histogram Panel"
msgstr "Histogramm-Panel umschalten"

msgid "Toggle Vectorscope Panel"
msgstr "Vectorscope-Panel umschalten"

msgid "Toggle Waveform Panel"
msgstr "Waveform-Panel umschalten"

msgid "Toggle Environment Map Panel"
msgstr "Umgebungskarten-Panel umschalten"

msgid "Toggle Preferences Window"
msgstr "Fenster Einstellungen umschalten"

msgid "Toggle Python Panel"
msgstr "Python-Panel umschalten"

msgid "Toggle Log Panel"
msgstr "Log-Panel umschalten"

msgid "Toggle Hotkeys Window"
msgstr "Hotkeys-Fenster umschalten"

msgid "Toggle About Window"
msgstr "Fenster umschalten"

#~ msgid "HDR monitor found."
#~ msgstr "HDR-Monitor gefunden."
<<<<<<< HEAD
=======

#~ msgid "HDR monitor not found or not configured."
#~ msgstr "HDR-Monitor nicht gefunden oder nicht konfiguriert."

#~ msgid "Complexity"
#~ msgstr "Komplexitt"

#~ msgid "Stage Cache"
#~ msgstr "Zwischenspeicher"

#~ msgid "Disk Cache in GB"
#~ msgstr "Disk-Cache in GB"

#~ msgid "Rotated image info: {0}"
#~ msgstr "Drehte Bildinformation: {0}"

#~ msgid "Image too big for Save Annotations.  Will scale to the viewport size."
#~ msgstr ""
#~ "Bild zu groß für Annotationen speichern. Skaliert auf die Größe des "
#~ "Ansichtsfensters."

#~ msgid "{0}: Invalid OpenGL format and type"
#~ msgstr "{0}: Ungltiges OpenGL-Format und Typ"

#~ msgid "OpenGL info: {0}"
#~ msgstr "OpenGL Info: {0}"

#~ msgid "Unsupported output format"
#~ msgstr "Nicht unterstütztes Ausgabeformat"

#~ msgid "Image Layer '{0}' info: {1} {2}"
#~ msgstr "Bildschicht '{0}' Info: {1} {2}"

#~ msgid "Unsupported output format: "
#~ msgstr "Nicht unterstütztes Ausgabeformat: "
>>>>>>> 8a3f94c7

#~ msgid "HDR monitor not found or not configured."
#~ msgstr "HDR-Monitor nicht gefunden oder nicht konfiguriert."

#~ msgid "Could not read annotation image from view"
#~ msgstr "Konnte Anmerkungsbild aus der Ansicht nicht lesen"

#~ msgid "Returns true if the rate is valid for use with timecode."
#~ msgstr ""
#~ "Gibt true zurck, wenn die Rate fr die Verwendung mit Timecode gltig ist."

#~ msgid ""
#~ "The Pixel Bar can slow down playback at high resolutions.  When this option "
#~ "is on, the pixel toolbar will be hidden automatically."
#~ msgstr ""
#~ "Die Pixelleiste kann die Wiedergabe bei hohen Auflsungen verlangsamen. Wenn "
#~ "diese Option aktiviert ist, wird die Pixelleiste automatisch ausgeblendet."

#~ msgid "smpte2084"
#~ msgstr "smpte2084"

#~ msgid "arib-std-b67"
#~ msgstr "arib-std-b67"

#~ msgid "Vulkan info: {0}"
#~ msgstr "Vulkan Info: {0}"

#~ msgid "Scrub with Audio"
#~ msgstr "Scrub mit Audio"

#~ msgid "Blit Viewports"
#~ msgstr "Blit Viewports"

#~ msgid "Blit Timeline"
#~ msgstr "Blit Timeline"<|MERGE_RESOLUTION|>--- conflicted
+++ resolved
@@ -485,22 +485,11 @@
 
 msgid ""
 "\n"
-<<<<<<< HEAD
-"The RationalTime class represents a measure of time of :math:`rt.value/"
-"rt.rate` seconds.\n"
-"It can be rescaled into another :class:`~RationalTime`'s rate.\n"
-msgstr ""
-"\n"
-"Die RationalTime-Klasse stellt ein Ma fr die Zeit von :math:`rt.value/"
-"rt.rate` Sekunden dar. Sie kann in eine andere Rate "
-"von :class:`~RationalTime` umskaliert werden.\n"
-=======
 "The RationalTime class represents a measure of time of :math:`rt.value/rt.rate` seconds.\n"
 "It can be rescaled into another :class:`~RationalTime`'s rate.\n"
 msgstr ""
 "\n"
 "Die RationalTime-Klasse stellt ein Ma fr die Zeit von :math:`rt.value/rt.rate` Sekunden dar. Sie kann in eine andere Rate von :class:`~RationalTime` umskaliert werden.\n"
->>>>>>> 8a3f94c7
 
 msgid ""
 "\n"
@@ -564,13 +553,8 @@
 "Convert a timecode string (``HH:MM:SS;FRAME``) into a "
 ":class:`~RationalTime`."
 msgstr ""
-<<<<<<< HEAD
-"Konvertieren Sie einen Timecode-String (```HH:MM:SS;FRAME```) in "
-"eine :class:`~RationalTime`."
-=======
 "Konvertieren Sie einen Timecode-String (```HH:MM:SS;FRAME```) in eine "
 ":class:`~RationalTime`."
->>>>>>> 8a3f94c7
 
 msgid ""
 "Convert a time with microseconds string (``HH:MM:ss`` where ``ss`` is an "
@@ -635,13 +619,7 @@
 ":attr:`start_time`/:attr:`end_time_exclusive` and bound arguments.\n"
 msgstr ""
 "\n"
-<<<<<<< HEAD
-"Klemme 'andere' (:Klasse:`~RationalTime`) "
-"nach :attr:`start_time`/:attr:`end_time_exclusive` und gebundenen "
-"Argumenten.\n"
-=======
 "Klemme 'andere' (:Klasse:`~RationalTime`) nach :attr:`start_time`/:attr:`end_time_exclusive` und gebundenen Argumenten.\n"
->>>>>>> 8a3f94c7
 
 msgid ""
 "\n"
@@ -649,13 +627,7 @@
 ":attr:`start_time`/:attr:`end_time_exclusive` and bound arguments.\n"
 msgstr ""
 "\n"
-<<<<<<< HEAD
-"Klemme 'andere' (:Klasse:`~TimeRange`) "
-"nach :attr:`start_time`/:attr:`end_time_exclusive` und gebundenen "
-"Argumenten.\n"
-=======
 "Klemme 'andere' (:Klasse:`~TimeRange`) nach :attr:`start_time`/:attr:`end_time_exclusive` und gebundenen Argumenten.\n"
->>>>>>> 8a3f94c7
 
 msgid ""
 "\n"
@@ -878,13 +850,7 @@
 "For example, if start_time is 1 and end_time is 10, the returned will have a duration of 9.\n"
 msgstr ""
 "\n"
-<<<<<<< HEAD
-"Erstellt einen :class:`~TimeRange`-Objekt, das von einem angegebenen "
-"Anfangswert bis zu einem (nicht inklusiven) Endwert "
-"in :class:`~RationalTime`-Einheiten reicht.\n"
-=======
 "Erstellt einen :class:`~TimeRange`-Objekt, das von einem angegebenen Anfangswert bis zu einem (nicht inklusiven) Endwert in :class:`~RationalTime`-Einheiten reicht.\n"
->>>>>>> 8a3f94c7
 "\n"
 "Beispiel: Wenn start_time 1 und end_time 10 ist, beträgt die Dauer des resultierenden Zeitbereichs 9 Einheiten.\n"
 
@@ -895,12 +861,7 @@
 "For example, if start_time is 1 and end_time is 10, the returned will have a duration of 10.\n"
 msgstr ""
 "\n"
-<<<<<<< HEAD
-"Erstellt einen :class:`~TimeRange` aus Start- und "
-"End-:class:`~RationalTime`\\s (inklusive).\n"
-=======
 "Erstellt einen :class:`~TimeRange` aus Start- und End-:class:`~RationalTime`\\s (inklusive).\n"
->>>>>>> 8a3f94c7
 "\n"
 "Beispiel: Wenn start_time 1 ist und end_time 10, hat der Rückgabewert eine Dauer von 10.\n"
 
@@ -1907,17 +1868,7 @@
 
 msgid "Renderer"
 msgstr ""
-<<<<<<< HEAD
-"Renderer/Renderer/Renderer/Renderer/Renderer/Renderer/Renderer/Renderer/"
-"Renderer/Renderer/Renderer/Renderer/Renderer/Renderer/Renderer/Renderer/"
-"Renderer/Renderer/Renderer/Renderer/Renderer/Renderer/Renderer/Renderer/"
-"Renderer/Renderer/Renderer/Renderer/Renderer/Renderer/Renderer/Renderer/"
-"Renderer/Renderer/Renderer/Renderer/Renderer/Renderer/Renderer/Renderer/"
-"Renderer/Renderer/Renderer/Renderer/Renderer/Renderer/Renderer/Renderer/"
-"Renderer/Renderer/Renderer/Renderer/Renderer/Renderer/Renderer/Renderer"
-=======
 "Renderer/Renderer/Renderer/Renderer/Renderer/Renderer/Renderer/Renderer/Renderer/Renderer/Renderer/Renderer/Renderer/Renderer/Renderer/Renderer/Renderer/Renderer/Renderer/Renderer/Renderer/Renderer/Renderer/Renderer/Renderer/Renderer/Renderer/Renderer/Renderer/Renderer/Renderer/Renderer/Renderer/Renderer/Renderer/Renderer/Renderer/Renderer/Renderer/Renderer/Renderer/Renderer/Renderer/Renderer/Renderer/Renderer/Renderer/Renderer/Renderer/Renderer/Renderer/Renderer/Renderer/Renderer/Renderer/Renderer"
->>>>>>> 8a3f94c7
 
 msgid "Complexity"
 msgstr "Komplexitt"
@@ -2991,12 +2942,6 @@
 msgid "Audio only in timeline, but not trying to save audio."
 msgstr ""
 "Audio nur in der Zeitleiste, aber nicht versuchen, Audio zu speichern."
-
-msgid "{0}: Invalid OpenGL format and type"
-msgstr "{0}: Ungltiges OpenGL-Format und Typ"
-
-msgid "OpenGL info: {0}"
-msgstr "OpenGL Info: {0}"
 
 msgid "{0}: Invalid OpenGL format and type"
 msgstr "{0}: Ungltiges OpenGL-Format und Typ"
@@ -5338,12 +5283,7 @@
 " Die Vorgabedateien werden im Verzeichnis „presets/“ der \n"
 " mrv2-Installation gespeichert, Sie können das Verzeichnis jedoch mithilfe der Umgebungsvariable $STUDIOPATH/presets konfigurieren.\n"
 "\n"
-<<<<<<< HEAD
-" Die Benennung der Dateien erfolgt nach dem Namen der Datei profile-"
-"preset.pst.\n"
-=======
 " Die Benennung der Dateien erfolgt nach dem Namen der Datei profile-preset.pst.\n"
->>>>>>> 8a3f94c7
 "\n"
 " Das Format ist sehr einfach, mit Kommentaren und durch Doppelpunkte getrennten Optionen.\n"
 " "
@@ -6775,13 +6715,8 @@
 msgid ""
 "Regular Expression used to match clip versions.  Must group three things "
 "(prefix, number and suffix). If left on its default value (_v), it will "
-<<<<<<< HEAD
-"automatically be created a regular expression to match versions defined with "
-"_v in the name of the file, directory or both. For example: "
-=======
 "automatically be created a regular expression to match versions defined with"
 " _v in the name of the file, directory or both. For example: "
->>>>>>> 8a3f94c7
 "gizmo_v001.0001.exr"
 msgstr ""
 "Regulärer Ausdruck, der verwendet wird, um Clip-Versionen zu erkennen. Muss "
@@ -7830,8 +7765,6 @@
 
 #~ msgid "HDR monitor found."
 #~ msgstr "HDR-Monitor gefunden."
-<<<<<<< HEAD
-=======
 
 #~ msgid "HDR monitor not found or not configured."
 #~ msgstr "HDR-Monitor nicht gefunden oder nicht konfiguriert."
@@ -7867,10 +7800,9 @@
 
 #~ msgid "Unsupported output format: "
 #~ msgstr "Nicht unterstütztes Ausgabeformat: "
->>>>>>> 8a3f94c7
-
-#~ msgid "HDR monitor not found or not configured."
-#~ msgstr "HDR-Monitor nicht gefunden oder nicht konfiguriert."
+
+#~ msgid "Invalid font for text drawing"
+#~ msgstr "Ungültige Schriftart für das Zeichnen von Text"
 
 #~ msgid "Could not read annotation image from view"
 #~ msgstr "Konnte Anmerkungsbild aus der Ansicht nicht lesen"
