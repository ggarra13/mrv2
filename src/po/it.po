--- conflicted
+++ resolved
@@ -925,13 +925,8 @@
 "duration of 9.\n"
 msgstr ""
 "\n"
-<<<<<<< HEAD
-"Crea un :class:`~TimeRange` dall'inizio e dalla "
-"fine :class:`~RationalTime`\\s (esclusivo).\n"
-=======
 "Crea un :class:`~TimeRange` dall'inizio e dalla fine :class:`~RationalTime`"
 "\\s (esclusivo).\n"
->>>>>>> 6127910c
 "\n"
 "Per esempio, se start_time è 1 e end_time è 10, il ritorno avrà una durata "
 "di 9.\n"
@@ -945,13 +940,8 @@
 "duration of 10.\n"
 msgstr ""
 "\n"
-<<<<<<< HEAD
-"Crea un :class:`~TimeRange` dall'inizio e dalla "
-"fine :class:`~RationalTime`\\s (incluso).\n"
-=======
 "Crea un :class:`~TimeRange` dall'inizio e dalla fine :class:`~RationalTime`"
 "\\s (incluso).\n"
->>>>>>> 6127910c
 "\n"
 "Per esempio, se start_time è 1 e end_time è 10, il ritorno avrà una durata "
 "di 10.\n"
