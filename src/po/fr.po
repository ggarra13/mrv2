# French translations for mrv2 package
# This file is distributed under the same license as the mrv2 package.
# Gonzalo Garramuño <ggarra13@gmail.com>, 2023.
#
msgid ""
msgstr ""
"Project-Id-Version: mrv2 v1.2.6\n"
"Report-Msgid-Bugs-To: ggarra13@gmail.com\n"
"PO-Revision-Date: 2023-02-11 13:42-0300\n"
"Last-Translator: Gonzalo Garramuño <ggarra13@gmail.com>\n"
"Language: fr\n"
"MIME-Version: 1.0\n"
"Content-Type: text/plain; charset=UTF-8\n"
"Content-Transfer-Encoding: 8bit\n"
"Plural-Forms: nplurals=2; plural=(n != 1);\n"

msgid ""
"\n"
"USD module.\n"
"\n"
"Contains all classes and enums related to USD (Universal Scene Description). \n"
msgstr ""
"\n"
"Module USD. Contient toutes les classes et énumérations liées à USD (Universal Scene Description).\n"

msgid "Renderer Name"
msgstr "Nom du donneur"

msgid "Render Width"
msgstr "Largeur de rendu"

msgid "Models' complexity."
msgstr "La complexité des modèles."

msgid "Draw mode  :class:`mrv2.usd.DrawMode`."
msgstr "Mode de dessin :classe:`mrv2.usd.DrawMode`."

msgid "Enable Lighting"
msgstr "Activer l'éclairage"

msgid "Enable Scene Lights"
msgstr "Activer les lumières de scène"

msgid "Enable Scene Materials"
msgstr "Activer les matériaux de la scène"

msgid "Enable sRGB"
msgstr "Activer sRGB"

msgid "Stage Cache Count"
msgstr "Nombre de caches d'étape"

msgid "Disk Cache Byte Count"
msgstr "Compte d'octets de cache de disque"

msgid "USD Render Options."
msgstr "Options de rachat en USD."

msgid "Get USD Render Options."
msgstr "Obtenir des options de rendu USD."

msgid "Set USD Render Options."
msgstr "Définir les options de rendu en USD."

msgid ""
"\n"
"UI module.\n"
"\n"
"Contains all classes and enums related to UI (User Interface). \n"
msgstr ""
"\n"
"Module d'interface utilisateur. Contient toutes les classes et énumérations liées à l'interface utilisateur.\n"

msgid "Refresh menus."
msgstr "Rafraîchir les menus."

msgid ""
"\n"
"Timeline module.\n"
"\n"
"Contains all functions related to the timeline control.\n"
msgstr ""
"\n"
"Module chronologie. Contient toutes les fonctions liées au contrôle chronologique.\n"

msgid "Play forwards."
msgstr "Jouez à l'avant."

msgid "Play backwards."
msgstr "Jouez à l'envers."

msgid "Seek to a time in timeline."
msgstr "Cherchez un moment dans la chronologie."

msgid "Seek to a frame in timeline."
msgstr "Cherchez un cadre dans la chronologie."

msgid "Seek to a second in timeline."
msgstr "Cherchez une seconde dans la chronologie."

msgid "Time range of the timeline."
msgstr "Plage de temps de la chronologie."

msgid "Selected time range of the timeline."
msgstr "Plage de temps sélectionnée de la chronologie."

msgid "Set the selected time range of the timeline."
msgstr "Définissez la plage de temps sélectionnée de la timeline."

msgid "Set the in time of the selected time range of the timeline."
msgstr "Définissez le temps de la plage de temps sélectionnée de la timeline."

msgid "Set the in frame of the selected time range of the timeline."
msgstr "Définissez le cadre de la plage de temps sélectionnée de la timeline."

msgid "Set the in seconds of the selected time range of the timeline."
msgstr "Définissez en secondes la plage de temps sélectionnée de la timeline."

msgid "Set the out time of the selected time range of the timeline."
msgstr ""
"Définissez l'heure d'arrêt de la plage de temps sélectionnée de la timeline."

msgid "Set the out frame of the selected time range of the timeline."
msgstr "Set the out frame of the selected time range of the timeline."

msgid "Set the out seconds of the selected time range of the timeline."
msgstr ""
"Définissez les secondes de l'intervalle de temps sélectionné de la timeline."

msgid "Current time in timeline."
msgstr "Heure actuelle dans la chronologie."

msgid "Current frame in timeline."
msgstr "Cadre actuel dans la chronologie."

msgid "Current seconds in timeline."
msgstr "Secondes actuelles dans la chronologie."

msgid "Return current loop mode of timeline."
msgstr "Retourner le mode courant de boucle de la chronologie."

msgid "Set current loop mode of timeline."
msgstr "Définissez le mode courant de boucle de la chronologie."

msgid "Gets the current FPS of timeline."
msgstr "Obtent le FPS actuel de la chronologie."

msgid "Gets the default speed of the timeline."
msgstr "Obtient la vitesse par défaut de la timeline."

msgid "Set current FPS of timeline."
msgstr "Définissez le FPS actuel de la chronologie."

msgid "Value less than 0"
msgstr "Valeur inférieure à 0"

msgid ""
"\n"
"Settings module.\n"
"\n"
"Contains all settings functions.\n"
msgstr ""
"\n"
"Module de paramètres. Contient toutes les fonctions de paramètres.\n"

msgid "Returns whether to check for updates at start up."
msgstr "Retourne s'il faut vérifier les mises à jour au démarrage."

msgid "Retrieve the cache memory setting in gigabytes."
msgstr "Récupérer le réglage de la mémoire de cache en gigaoctets."

msgid "Set the cache memory setting in gigabytes."
msgstr "Définissez le réglage de la mémoire de cache en gigaoctets."

msgid "Retrieve Read Ahead cache in seconds."
msgstr "Récupérer le cache Read Ahead en quelques secondes."

msgid "Set Read Ahead cache in seconds."
msgstr "Définir le cache de lecture avant en quelques secondes."

msgid "Retrieve Read Behind cache in seconds."
msgstr "Récupérer le cache derrière en quelques secondes."

msgid "Set Read Behind cache in seconds."
msgstr "Définir Lire derrière cache en quelques secondes."

msgid "Set file sequence audio."
msgstr "Définir la séquence audio du fichier."

msgid "Get file sequence audio."
msgstr "Obtenez l'audio de séquence de fichier."

msgid "Set file sequence audio file name."
msgstr "Définir le nom du fichier audio de la séquence du fichier."

msgid "Get file sequence audio file name."
msgstr "Obtenir le nom de fichier audio de séquence de fichier."

msgid "Set file sequence audio directory."
msgstr "Définir le répertoire audio de la séquence de fichiers."

msgid "Get file sequence audio directory."
msgstr "Obtenir le répertoire audio de séquence de fichiers."

msgid "Set maximum file sequence digits."
msgstr "Définir des chiffres de séquence de fichier maximum."

msgid "Get maximum file sequence digits."
msgstr "Obtenir des chiffres de séquence de fichier maximum."

msgid "Set Timer Mode."
msgstr "Définir le mode minuteur."

msgid "Get Timer Mode."
msgstr "Obtenez le mode Timer."

msgid "Set Audio Buffer Frame Count."
msgstr "Définir le nombre de cadres de tampon audio."

msgid "Get Audio Buffer Frame Count."
msgstr "Obtenez le nombre de cadres de tampon audio."

msgid "Set Video Request Count."
msgstr "Définissez le nombre de demandes vidéo."

msgid "Get Video Request Count."
msgstr "Obtenez le nombre de demandes vidéo."

msgid "Set Audio Request Count."
msgstr "Définissez le nombre de demandes audio."

msgid "Get Audio Request Count."
msgstr "Obtenez le nombre de demandes audio."

msgid "Set Sequence Thread Count."
msgstr "Définir le nombre de fils de séquence."

msgid "Get Sequence Thread Count."
msgstr "Obtenir le nombre de fils de séquence."

msgid "Set FFmpeg YUV To RGB Conversion."
msgstr "Définir FFmpeg YUV en RGB Conversion."

msgid "Get FFmpeg YUV To RGB Conversion."
msgstr "Obtenez FFmpeg YUV en conversion RGB."

msgid "Set FFmpeg Color Accuracy."
msgstr "Définissez la précision de couleur FFmpeg."

msgid "Get FFmpeg Color Accuracy."
msgstr "Obtenez la précision de couleur FFmpeg."

msgid "Set FFmpeg Thread Count."
msgstr "Définissez le nombre de fils FFmpeg."

msgid "Get FFmpeg Thread Count."
msgstr "Obtenez le compte de filetage FFmpeg."

msgid "No session name established, cannot save."
msgstr "Aucun nom de session établi, ne peut être enregistré."

msgid ""
"\n"
"Session module.\n"
"\n"
"Used to manage everything related to sessions.\n"
msgstr ""
"\n"
"Module de session. Utilisé pour gérer tout ce qui concerne les sessions.\n"

msgid "Returns the current session metadata."
msgstr "Retourne les métadonnées de la session en cours."

msgid "Returns the current metadata for a key."
msgstr "Retourne les métadonnées actuelles pour une clé."

msgid "Sets all the session metadata for a session."
msgstr "Définit toutes les métadonnées de la session pour une session."

msgid "Sets the session metadata for a key."
msgstr "Définit les métadonnées de la session pour une clé."

msgid "Clears the current session metadata."
msgstr "Efface les métadonnées de la session en cours."

msgid "Returns current session file."
msgstr "Retourne le fichier de session en cours."

msgid "Sets the current session file."
msgstr "Définit le fichier de session en cours."

msgid "Open a session file."
msgstr "Ouvrez un fichier de session."

msgid "Save a session file."
msgstr "Enregistrer un fichier de session."

msgid "Duplicated Python plugin {0} in {1} and {2}."
msgstr "Plugin Python en double {0} dans {1} et {2}."

msgid ""
"Expected a tuple containing a Python function and a string with menu options"
" in it."
msgstr ""
"On attendait une tuple contenant une fonction Python et une chaîne avec des "
"options de menu."

msgid ""
"Expected a handle to a Python function or to a tuple containing a Python "
"function and a string with menu options in it."
msgstr ""
"Expected a handle to a Python function or to a tuple containing a Python "
"function and a string with menu options in it."

msgid ""
"Please override the menus method by returning a valid dict of key menus, "
"values methods."
msgstr ""
"Veuillez surcharger la méthode des menus en renvoyant un dict valide des "
"menus clés, des méthodes de valeurs."

msgid ""
"\n"
"Plugin module.\n"
"\n"
"Contains all classes related to python plugins.\n"
"\n"
msgstr ""
"\n"
"Module Plugin. Contient toutes les classes liées aux plugins python.\n"

msgid ""
"Whether a plugin is active or not.  If not overriden, the default is True."
msgstr ""
"Que le plugin soit actif ou non. Si ce n'est pas annulé, la valeur par "
"défaut est True."

msgid ""
"\n"
"Dictionary of menu entries with callbacks, like:\n"
"\n"
"def menus(self):\n"
"    menus = { \"New Menu/Hello\" : self.run }\n"
"    return menus\n"
"\n"
msgstr ""
"\n"
"Dictionnaire des entrées de menu avec callbacks, comme:\n"
"\n"
"def menus(self):\n"
"    menus = { \"New Menu/Hello\" : self.run }\n"
"    return menus\n"
"\n"

msgid ""
"\n"
"\n"
"import mrv2\n"
"from mrv2 import plugin\n"
"\n"
"class DemoPlugin(plugin.Plugin):\n"
"    def __init__(self):\n"
"        \"\"\"\n"
"        Constructor for DemoPlugin.\n"
"\n"
"        Define your own variables here.\n"
"        \"\"\"\n"
"        super().__init__()\n"
"\n"
"    def run(self):\n"
"        \"\"\"\n"
"        Example method used for the callback.\n"
"        \"\"\"\n"
"        print(\"Hello from Python plugin\")\n"
"\n"
"    def active(self):\n"
"        \"\"\"\n"
"        Optional method to return whether the plug-in is active or not.\n"
"\n"
"\n"
"        :return: True if the plug-in is active, False otherwise.\n"
"        :rtype: bool\n"
"\n"
"        \"\"\"\n"
"        return True\n"
"\n"
"    def menus(self):\n"
"        \"\"\"\n"
"        Dictionary of menu entries as keys with callbacks as values.\n"
"\n"
"\n"
"        :return: A dictionary of menu entries and their corresponding callbacks.\n"
"        :rtype: dict\n"
"\n"
"        \"\"\"\n"
"        menus = {\"New Menu/Hello\": self.run}\n"
"        return menus\n"
"\n"
msgstr ""
"\n"
"\n"
"import mrv2\n"
"from mrv2 import plugin\n"
"\n"
"class DemoPlugin(plugin.Plugin):\n"
"    def __init__(self):\n"
"        \"\"\"\n"
"        Constructeur pour DemoPlugin.\n"
"\n"
"        Définissez vos propres variables ici.\n"
"        \"\"\"\n"
"        super().__init__()\n"
"\n"
"    def run(self):\n"
"        \"\"\"\n"
"        Méthode d'exemple utilisée pour le rappel.\n"
"        \"\"\"\n"
"        print(\"Bonjour depuis le plugin Python\")\n"
"\n"
"    def active(self):\n"
"        \"\"\"\n"
"        Méthode optionnelle pour indiquer si le plugin est actif ou non.\n"
"\n"
"\n"
"        :return: True si le plugin est actif, False sinon.\n"
"        :rtype: bool\n"
"\n"
"        \"\"\"\n"
"        return True\n"
"\n"
"    def menus(self):\n"
"        \"\"\"\n"
"        Dictionnaire des entrées de menu comme clés avec des rappels comme valeurs.\n"
"\n"
"\n"
"        :return: Un dictionnaire des entrées de menu et de leurs rappels correspondants.\n"
"        :rtype: dict\n"
"\n"
"        \"\"\"\n"
"        menus = {\"New Menu/Hello\": self.run}\n"
"        return menus\n"
"\n"

msgid "No playlist matched item."
msgstr "Pas d'élément correspondant à la liste de lecture."

msgid "No playlist matched file name."
msgstr "Aucune liste de lecture n'a correspondu au nom du fichier."

msgid "No playlist loaded."
msgstr "Pas de liste de lecture chargée."

msgid "No playlist selected."
msgstr "Aucune liste de lecture sélectionnée."

msgid "Not an EDL playlist to add clips to."
msgstr "Pas une liste de lecture EDL à laquelle ajouter des clips."

msgid "Could not find clip in loaded clips."
msgstr "Impossible de trouver le clip dans les clips chargés."

msgid ""
"\n"
"Playlist module.\n"
"\n"
"Contains all functions and classes related to the playlists.\n"
msgstr ""
"\n"
"Module Liste de lecture. Contient toutes les fonctions et classes liées aux listes de lecture.\n"

msgid "List playlist items."
msgstr "Listez les éléments de la liste de lecture."

msgid "Select a playlist by FileModelItem."
msgstr "Sélectionnez une liste de lecture par FileModelItem."

msgid "Select a playlist by fileName."
msgstr "Sélectionnez une liste de lecture par fichierName."

msgid "Select a playlist by index."
msgstr "Sélectionnez une liste de lecture par index."

msgid "Add a clip to currently selected Playlist EDL."
msgstr "Ajoutez un clip à Playlist EDL actuellement sélectionné."

msgid "Save current .otio file with relative paths."
msgstr "Enregistrer le fichier.otio actuel avec les chemins relatifs."

msgid "unsupported operand type(s) for {0}: RationalTime and {1}"
msgstr "type(s) d'opérande non supporté(s) pour {0}: RationalTime et {1}"

msgid ""
"\n"
<<<<<<< HEAD
"The RationalTime class represents a measure of time of :math:`rt.value/"
"rt.rate` seconds.\n"
"It can be rescaled into another :class:`~RationalTime`'s rate.\n"
msgstr ""
"\n"
"La classe RationalTime représente une mesure du temps de :math:`rt.value/"
"rt.rate` secondes. Elle peut être redimensionnée en un "
"autre :class:`~RationalTime`.\n"
=======
"The RationalTime class represents a measure of time of :math:`rt.value/rt.rate` seconds.\n"
"It can be rescaled into another :class:`~RationalTime`'s rate.\n"
msgstr ""
"\n"
"La classe RationalTime représente une mesure du temps de :math:`rt.value/rt.rate` secondes. Elle peut être redimensionnée en un autre :class:`~RationalTime`.\n"
>>>>>>> ee739d80

msgid ""
"\n"
"Returns true if the time is invalid. The time is considered invalid if the value or the rate are a NaN value\n"
"or if the rate is less than or equal to zero.\n"
msgstr ""
"\n"
"Returns true if the time is invalid. The time is considered invalid if the value or the rate are a NaN value or if the rate is less than or equal to zero.\n"

msgid "Returns the time value for time converted to new_rate."
msgstr "Retourne la valeur du temps pour le temps converti en new_rate."

msgid "Returns the time for time converted to new_rate."
msgstr "Retourne le temps pour le temps converti en new_rate."

msgid "Returns the time value for \"self\" converted to new_rate."
msgstr "Retourne la valeur temporelle de \"self\" convertie en new_rate."

msgid ""
"\n"
"Compute the duration of samples from first to last (excluding last). This is not the same as distance.\n"
"\n"
"For example, the duration of a clip from frame 10 to frame 15 is 5 frames. Result will be in the rate of start_time.\n"
msgstr ""
"\n"
"Compute the duration of samples from first to last (excluding last). This is not the same as distance. For example, the duration of a clip from frame 10 to frame 15 is 5 frames. Result will be in the rate of start_time.\n"

msgid ""
"\n"
"Compute the duration of samples from first to last (including last). This is not the same as distance.\n"
"\n"
"For example, the duration of a clip from frame 10 to frame 15 is 6 frames. Result will be in the rate of start_time.\n"
msgstr ""
"\n"
"Compute the duration of samples from first to last (including last). This is not the same as distance. For example, the duration of a clip from frame 10 to frame 15 is 6 frames. Result will be in the rate of start_time.\n"

msgid "Returns true if the rate is valid for use with timecode."
msgstr ""
"Renvoie true si le taux est valide pour l'utilisation avec le code de temps."

msgid ""
"Returns the first valid timecode rate that has the least difference from the"
" given value."
msgstr ""
"Retourne le premier taux de code-temps valide qui a la moindre différence "
"par rapport à la valeur donnée."

msgid "Turn a frame number and rate into a :class:`~RationalTime` object."
msgstr ""
"Transformer un numéro de cadre et le taux en un objet "
":class:`~RationalTime`."

msgid "Returns the frame number based on the current rate."
msgstr "Retourne le numéro de cadre en fonction du taux actuel."

msgid "Returns the frame number based on the given rate."
msgstr "Retourne le numéro de cadre en fonction du taux donné."

msgid "Convert to timecode (``HH:MM:SS;FRAME``)"
msgstr "Convertir en code-temps (``HH:MM:SS;FRAME``)"

msgid ""
"Convert a timecode string (``HH:MM:SS;FRAME``) into a "
":class:`~RationalTime`."
msgstr ""
<<<<<<< HEAD
"Convertir une chaîne de code-temps (``HH:MM:SS;FRAME``) "
"en :class:`~RationalTime`."
=======
"Convertir une chaîne de code-temps (``HH:MM:SS;FRAME``) en "
":class:`~RationalTime`."
>>>>>>> ee739d80

msgid ""
"Convert a time with microseconds string (``HH:MM:ss`` where ``ss`` is an "
"integer or a decimal number) into a :class:`~RationalTime`."
msgstr ""
"Convert a time with microseconds string (``HH:MM:ss`` where ``ss`` is an "
"integer or a decimal number) into a :class:`~RationalTime`."

msgid ""
"\n"
"The TimeRange class represents a range in time. It encodes the start time and the duration,\n"
"meaning that :meth:`end_time_inclusive` (last portion of a sample in the time range) and\n"
":meth:`end_time_exclusive` can be computed.\n"
msgstr ""
"\n"
<<<<<<< HEAD
"La classe TimeRange représente une plage de temps. Elle code l'heure de "
"début et la durée, ce qui signifie que :meth:`end_time_inclusive` (dernière "
"partie d'un échantillon dans la plage de temps) "
"et :meth:`end_time_exclusive` peuvent être calculés.\n"
=======
"La classe TimeRange représente une plage de temps. Elle code l'heure de début et la durée, ce qui signifie que :meth:`end_time_inclusive` (dernière partie d'un échantillon dans la plage de temps) et :meth:`end_time_exclusive` peuvent être calculés.\n"
>>>>>>> ee739d80

msgid ""
"\n"
"The time of the last sample containing data in the time range.\n"
"\n"
"If the time range starts at (0, 24) with duration (10, 24), this will be\n"
"(9, 24)\n"
"\n"
"If the time range starts at (0, 24) with duration (10.5, 24):\n"
"(10, 24)\n"
"\n"
"In other words, the last frame with data, even if the last frame is fractional.\n"
msgstr ""
"\n"
"The time of the last sample containing data in the time range. If the time range starts at (0, 24) with duration (10, 24), this will be (9, 24) If the time range starts at (0, 24) with duration (10.5, 24): (10, 24) In other words, the last frame with data, even if the last frame is fractional.\n"

msgid ""
"\n"
"Time of the first sample outside the time range.\n"
"\n"
"If start frame is 10 and duration is 5, then end_time_exclusive is 15,\n"
"because the last time with data in this range is 14.\n"
"\n"
"If start frame is 10 and duration is 5.5, then end_time_exclusive is\n"
"15.5, because the last time with data in this range is 15.\n"
msgstr ""
"\n"
"Time of the first sample outside the time range. If start frame is 10 and duration is 5, then end_time_exclusive is 15, because the last time with data in this range is 14. If start frame is 10 and duration is 5.5, then end_time_exclusive is 15.5, because the last time with data in this range is 15.\n"

msgid ""
"Construct a new :class:`~TimeRange` that is this one extended by other."
msgstr ""
"Construire un nouveau :class:`~TimeRange` qui est celui-ci étendu par un "
"autre."

msgid ""
"\n"
"Clamp 'other' (:class:`~RationalTime`) according to\n"
":attr:`start_time`/:attr:`end_time_exclusive` and bound arguments.\n"
msgstr ""
"\n"
<<<<<<< HEAD
"Clamp «autre» (:classe:`~RationalTime`) "
"selon :attr:`start_time`/:attr:`end_time_exclusive` et arguments liés.\n"
=======
"Clamp «autre» (:classe:`~RationalTime`) selon :attr:`start_time`/:attr:`end_time_exclusive` et arguments liés.\n"
>>>>>>> ee739d80

msgid ""
"\n"
"Clamp 'other' (:class:`~TimeRange`) according to\n"
":attr:`start_time`/:attr:`end_time_exclusive` and bound arguments.\n"
msgstr ""
"\n"
<<<<<<< HEAD
"Clamp «autre» (:classe:`~TimeRange`) "
"selon :attr:`start_time`/:attr:`end_time_exclusive` et arguments liés.\n"
=======
"Clamp «autre» (:classe:`~TimeRange`) selon :attr:`start_time`/:attr:`end_time_exclusive` et arguments liés.\n"
>>>>>>> ee739d80

msgid ""
"\n"
"The start of `this` precedes `other`.\n"
"`other` precedes the end of `this`.\n"
"::\n"
"\n"
"         other\n"
"           |\n"
"           *\n"
"   [      this      ]\n"
"\n"
msgstr ""
"\n"
"Le début de `this` précède `other`.\n"
"`other` précède la fin de `this`.\n"
"::\n"
"\n"
"         autre\n"
"           |\n"
"           *\n"
"   [      ceci      ]\n"
"\n"

msgid ""
"\n"
"The start of `this` precedes start of `other`.\n"
"The end of `this` antecedes end of `other`.\n"
"::\n"
"\n"
"        [ other ]\n"
"   [      this      ]\n"
"\n"
"The converse would be ``other.contains(this)``\n"
msgstr ""
"\n"
"Le début de `this` précède le début de `other`.\n"
"La fin de `this` précède la fin de `other`.\n"
"::\n"
"\n"
"        [ autre ]\n"
"   [      ceci      ]\n"
"\n"
"L'inverse serait ``other.contains(this)``\n"

msgid ""
"\n"
"`this` contains `other`.\n"
"::\n"
"\n"
"        other\n"
"         |\n"
"         *\n"
"   [    this    ]\n"
"\n"
msgstr ""
"\n"
"`this` contient `other`.\n"
"::\n"
"\n"
"        autre\n"
"         |\n"
"         *\n"
"   [    ceci    ]\n"
"\n"

msgid ""
"\n"
"The start of `this` strictly precedes end of `other` by a value >= `epsilon_s`.\n"
"The end of `this` strictly antecedes start of `other` by a value >= `epsilon_s`.\n"
"::\n"
"\n"
"   [ this ]\n"
"       [ other ]\n"
"\n"
"The converse would be ``other.overlaps(this)``\n"
msgstr ""
"\n"
"Le début de `this` précède strictement la fin de `other` d'une valeur >= `epsilon_s`.\n"
"La fin de `this` précède strictement le début de `other` d'une valeur >= `epsilon_s`.\n"
"::\n"
"\n"
"   [ ceci ]\n"
"       [ autre ]\n"
"\n"
"L'inverse serait ``other.overlaps(this)``\n"

msgid ""
"\n"
"The end of `this` strictly precedes `other` by a value >= `epsilon_s`.\n"
"::\n"
"\n"
"             other\n"
"               |\n"
"   [ this ]    *\n"
"\n"
msgstr ""
"\n"
"La fin de `this` précède strictement `other` d'une valeur >= `epsilon_s`.\n"
"::\n"
"\n"
"             autre\n"
"               |\n"
"   [ ceci ]    *\n"
"\n"

msgid ""
"\n"
"The end of `this` strictly equals the start of `other` and\n"
"the start of `this` strictly equals the end of `other`.\n"
"::\n"
"\n"
"   [this][other]\n"
"\n"
"The converse would be ``other.meets(this)``\n"
msgstr ""
"\n"
"La fin de `this` est strictement égale au début de `other` et\n"
"le début de `this` est strictement égal à la fin de `other`.\n"
"::\n"
"\n"
"   [this][other]\n"
"\n"
"Le contraire serait ``other.meets(this)``\n"

msgid ""
"\n"
"The start of `this` strictly equals `other`.\n"
"::\n"
"\n"
"   other\n"
"     |\n"
"     *\n"
"     [ this ]\n"
"\n"
msgstr ""
"\n"
"Le début de `this` est strictement égal à `other`.\n"
"::\n"
"\n"
"   other\n"
"     |\n"
"     *\n"
"     [ this ]\n"
"\n"

msgid ""
"\n"
"The start of `this` strictly equals the start of `other`.\n"
"The end of `this` strictly precedes the end of `other` by a value >= `epsilon_s`.\n"
"::\n"
"\n"
"   [ this ]\n"
"   [    other    ]\n"
"\n"
"The converse would be ``other.begins(this)``\n"
msgstr ""
"\n"
"Le début de `this` est strictement égal au début de `other`.\n"
"La fin de `this` précède strictement la fin de `other` d'une valeur >= `epsilon_s`.\n"
"::\n"
"\n"
"   [ this ]\n"
"   [    other    ]\n"
"\n"
"Le contraire serait ``other.begins(this)``\n"

msgid ""
"\n"
"The end of `this` strictly equals `other`.\n"
"::\n"
"\n"
"        other\n"
"          |\n"
"          *\n"
"   [ this ]\n"
"\n"
msgstr ""
"\n"
"La fin de `this` est strictement égale à `other`.\n"
"::\n"
"\n"
"        other\n"
"          |\n"
"          *\n"
"   [ this ]\n"

msgid ""
"\n"
"The start of `this` strictly antecedes the start of `other` by a value >= `epsilon_s`.\n"
"The end of `this` strictly equals the end of `other`.\n"
"::\n"
"\n"
"           [ this ]\n"
"   [     other    ]\n"
"\n"
"The converse would be ``other.finishes(this)``\n"
msgstr ""
"\n"
"Le début de `this` précède strictement le début de `other` par une valeur >= `epsilon_s`.\n"
"La fin de `this` est strictement égale à la fin de `other`.\n"
"::\n"
"\n"
"           [ this ]\n"
"   [     other    ]\n"
"\n"
"L'inverse serait ``other.finishes(this)``\n"

msgid ""
"\n"
"The start of `this` precedes or equals the end of `other` by a value >= `epsilon_s`.\n"
"The end of `this` antecedes or equals the start of `other` by a value >= `epsilon_s`.\n"
"::\n"
"\n"
"   [    this    ]           OR      [    other    ]\n"
"        [     other    ]                    [     this    ]\n"
"\n"
"The converse would be ``other.finishes(this)``\n"
msgstr ""
"\n"
"Le début de `this` précède ou est égal à la fin de `other` par une valeur >= `epsilon_s`.\n"
"La fin de `this` est antérieure ou égale au début de `other` par une valeur >= `epsilon_s`.\n"
"::\n"
"\n"
"   [    this    ]           OU      [    other    ]\n"
"        [     other    ]                    [     this    ]\n"
"\n"
"L'inverse serait ``other.finishes(this)``\n"

msgid ""
"\n"
"Creates a :class:`~TimeRange` from start and end :class:`~RationalTime`\\s (exclusive).\n"
"\n"
"For example, if start_time is 1 and end_time is 10, the returned will have a duration of 9.\n"
msgstr ""
"\n"
"Crée un :class:`~TimeRange` du début et de la fin :class:`~RationalTime`\\s (exclusif).\n"
"\n"
"Par exemple, si start_time est 1 et end_time est 10, le retour aura une durée de 9.\n"

msgid ""
"\n"
"Creates a :class:`~TimeRange` from start and end :class:`~RationalTime`\\s (inclusive).\n"
"\n"
"For example, if start_time is 1 and end_time is 10, the returned will have a duration of 10.\n"
msgstr ""
"\n"
"Crée un :class:`~TimeRange` du début et de la fin :class:`~RationalTime`\\s (inclus).\n"
"\n"
"Par exemple, si start_time est 1 et end_time est 10, le retour aura une durée de 10.\n"

msgid ""
"\n"
"Media module.\n"
"\n"
"Contains all classes and enums related to media. \n"
msgstr ""
"\n"
"Contient toutes les classes et énumérations liées aux médias.\n"

msgid "Compare mode :class:`mrv2.media.CompareMode`."
msgstr "Comparer le mode :classe:`mrv2.media.CompareMode`."

msgid "Wipe center in X and Y :class:`mrv2.math.Vector2f`."
msgstr "Centre d'essuie-glace à X et Y :classe:`mrv2.math.Vector2f`."

msgid "Wipe Rotation."
msgstr "Essuyez la rotation."

msgid "Overlay ( A over B )"
msgstr "Superposition ( A sur B )"

msgid "Comparison options."
msgstr "Options de comparaison."

msgid ""
"\n"
"Math module.\n"
"\n"
"Contains all math classes.\n"
msgstr ""
"\n"
"Contient tous les cours de mathématiques.\n"

msgid "Vector of 2 integers."
msgstr "Vecteur de 2 entiers."

msgid "Vector of 2 floats."
msgstr "Vecteur de 2 flotteurs."

msgid "Vector of 3 floats."
msgstr "Vecteur de 3 flotteurs."

msgid "Vector of 4 floats."
msgstr "Vecteur de 4 flotteurs."

msgid "Size of 2 integers."
msgstr "Taille de 2 entiers."

msgid ""
"\n"
"Image module.\n"
"\n"
"Contains all classes and enums related to image controls. \n"
msgstr ""
"\n"
"Module image. Contient toutes les classes et énumérations liées aux commandes d'image.\n"

msgid "Red Channel."
msgstr "Chaîne Rouge."

msgid "Green Channel."
msgstr "Chaîne verte."

msgid "Blue Channel."
msgstr "Chaîne bleue."

msgid "Alpha Channel."
msgstr "Chaîne Alpha."

msgid "Image mirroring."
msgstr "Miroir d'image."

msgid "Flip image on X."
msgstr "Retournez l'image sur X."

msgid "Flip image on Y."
msgstr "Retournez l'image sur Y."

msgid "Enabled Levels."
msgstr "Niveaux activés."

msgid "Add a :class:`mrv2.math.Vector3f` to image."
msgstr "Ajouter un :class:`mrv2.math.Vector3f` à l'image."

msgid "Change a :class:`mrv2.math.Vector3f` of brightness to image."
msgstr "Changer un :class:`mrv2.math.Vector3f` de luminosité à l'image."

msgid "Change a :class:`mrv2.math.Vector3f` of contrast to image."
msgstr "Changer un :class:`mrv2.math.Vector3f` de contraste avec l'image."

msgid "Change a :class:`mrv2.math.Vector3f` of saturation to image."
msgstr "Changer un :class:`mrv2.math.Vector3f` de saturation à l'image."

msgid "Change tint of image to image between 0 and 1."
msgstr "Changer la teinte de l'image en image entre 0 et 1."

msgid "Invert the color values."
msgstr "Inverser les valeurs de couleur."

msgid "Color values."
msgstr "Valeurs de couleur."

msgid "In Low Level value."
msgstr "En valeur de niveau bas."

msgid "In High Level value."
msgstr "En valeur de haut niveau."

msgid "Gamma Level value."
msgstr "Valeur du niveau gamma."

msgid "Out Low Level value."
msgstr "Valeur de niveau bas."

msgid "Out High Level value."
msgstr "Valeur de haut niveau."

msgid "Levels values."
msgstr "Valeurs des niveaux."

msgid "Enabled EXR display."
msgstr "Affichage EXR activé."

msgid "Exposure value."
msgstr "Valeur de l'exposition."

msgid "Defog value."
msgstr "Valeur de débog."

msgid "kneeLow value."
msgstr "genouBonne valeur."

msgid "kneeHigh value."
msgstr "genou de grande valeur."

msgid "EXR display values."
msgstr "Valeurs d'affichage EXR."

msgid "Enabled Soft Clip."
msgstr "Clip doux activé."

msgid "Soft clip value."
msgstr "Valeur de clips souples."

msgid "Minify filter :class:`mrv2.image.ImageFilter`."
msgstr "Minify filter :class:`mrv2.image.ImageFilter`."

msgid "Magnify filter :class:`mrv2.image.ImageFilter`."
msgstr "Agrandir le filtre :classe:`mrv2.image.ImageFilter`."

msgid "Image filters."
msgstr "Filtres d'images."

msgid "Color channels :class:`mrv2.image.Channels`."
msgstr "Chaînes couleur :classe:`mrv2.image.Channels`."

msgid "Mirror on X, Y or both :class:`mrv2.image.Mirror`."
msgstr "Miroir sur X, Y ou les deux :classe:`mrv2.image.Miroir`."

msgid "Color options :class:`mrv2.image.Color`."
msgstr "Options de couleur :classe:`mrv2.image.Color`."

msgid "Levels options :class:`mrv2.image.Levels`."
msgstr "Options de niveaux :classe:`mrv2.image.Niveaux`."

msgid "EXR Display options :class:`mrv2.image.EXRDisplay`.."
msgstr "EXR Options d'affichage :classe:`mrv2.image.EXRDisplay`.."

msgid "Soft Clip options :class:`mrv2.image.SoftClip`.."
msgstr "Options de Clip Soft :classe:`mrv2.image.SoftClip`.."

msgid "Display options."
msgstr "Options d'affichage."

msgid "LUT enabled."
msgstr "LUT activé."

msgid "LUT filename."
msgstr "Nom du fichier LUT."

msgid "LUT transformation order."
msgstr "LUT ordre de transformation."

msgid "LUT options."
msgstr "Options LUT."

msgid "Video Levels."
msgstr "Niveaux vidéo."

msgid "Alpha blending algorithm"
msgstr "algorithme de mélange alpha"

msgid "Image Filters"
msgstr "Filtres d'images"

msgid "Image options."
msgstr "Options d'images."

msgid "Environment Map type."
msgstr "Type de carte de l'environnement."

msgid "Horizontal aperture"
msgstr "Ouverture horizontale"

msgid "Vertical aperture"
msgstr "Ouverture verticale"

msgid "Focal Length"
msgstr "Longueur focale"

msgid "Rotation on X"
msgstr "Rotation sur X"

msgid "Rotation on Y"
msgstr "Rotation sur Y"

msgid "Subdivision on X"
msgstr "Subdivision X"

msgid "Subdivision on Y"
msgstr "Subdivision sur Y"

msgid "Spin"
msgstr "Tourner"

msgid "EnvironmentMap options."
msgstr "Options EnvironmentMap."

msgid "Stereo 3d input :class:`mrv2.image.StereoInput`.."
msgstr "Entrée stéréo 3d :classe:`mrv2.image.StéréoInput`.."

msgid "Stereo 3d output :class:`mrv2.image.StereoOutput`.."
msgstr "Sortie stéréo 3d :class:`mrv2.image.StereoOutput`.."

msgid "Separation between left and right eye."
msgstr "Séparation entre l'œil gauche et l'œil droit."

msgid "Swap left and right eye"
msgstr "Inverser l'œil gauche et droit"

msgid "Stereo3D options."
msgstr "Options stéréo3D."

msgid "Background type :class:`mrv2.image.Background`.."
msgstr "Type d'arrière-plan :classe:`mrv2.image."

msgid "Checkers Color0 :class:`mrv2.image.Color4f`.."
msgstr "Dames Couleur0 :classe:`mrv2.image.Color4f`.."

msgid "Checkers Color1 :class:`mrv2.image.Color4f`.."
msgstr "Dames Couleur1 :classe:`mrv2.image.Color4f`.."

msgid "Checkers Size :class:`mrv2.math.Size2i`.."
msgstr "Taille des dames :`classe:`mrv2.math.Taille2i`.."

msgid "Background options."
msgstr "Options générales."

msgid "Gets the current background options."
msgstr "Obtenez les options de fond actuelles."

msgid "Sets the current background options."
msgstr "Définit les options d'arrière-plan actuelles."

msgid "Gets the current OCIO config file."
msgstr "Obtient le fichier de configuration OCIO actuel."

msgid "Sets the current OCIO config file."
msgstr "Définit le fichier de configuration OCIO actuel."

msgid "Gets the current input color space."
msgstr "Obtient l'espace de couleur d'entrée actuel."

msgid "Gets a list of all input color spaces."
msgstr "Obtent une liste de tous les espaces de couleur d'entrée."

msgid "Set the input color space."
msgstr "Définissez l'espace de couleur d'entrée."

msgid "Gets the current Display/View."
msgstr "Obtient l'Affichage actuel/Vue."

msgid "Gets the list of Displays/Views."
msgstr "Obtient la liste des Affichages/Vues."

msgid "Set an OCIO Display/View."
msgstr "Définir un affichage OCIO/Vue."

msgid "Gets the current OCIO look."
msgstr "C'est le look actuel de l'OCIO."

msgid "Gets a list of all OCIO looks."
msgstr "Obtenez une liste de tous les looks OCIO."

msgid "Set the OCIO look by name."
msgstr "Définissez le look OCIO par son nom."

msgid "Return all the files."
msgstr "Retournez tous les fichiers."

msgid "Return all the active files."
msgstr "Retourner tous les fichiers actifs."

msgid "Return the A file item."
msgstr "Retourner l'élément de fichier A."

msgid "Return the A file index."
msgstr "Retournez l'index des fichiers A."

msgid "Return the list of B files."
msgstr "Retourner la liste des fichiers B."

msgid "Return the list of B indexes."
msgstr "Retournez la liste des index B."

msgid "Close the current A file."
msgstr "Fermez le fichier A actuel."

msgid "Close all files."
msgstr "Fermez tous les fichiers."

msgid "Set the A file index."
msgstr "Définissez l'index de fichier A."

msgid "Set a new B file index."
msgstr "Définissez un nouvel index de fichier B."

msgid "Set a new stereo file index."
msgstr "Définissez un nouvel index de fichiers stéréo."

msgid "Toggle the B file index."
msgstr "Commutation de l'index de fichier B."

msgid "Clear the B indexes."
msgstr "Effacez les index B."

msgid "Return the list of layers."
msgstr "Retourner la liste des calques."

msgid "Set layer for file item."
msgstr "Définir le calque pour l'élément de fichier."

msgid "Set compare time."
msgstr "Définissez le temps de comparaison."

msgid "Get compare time."
msgstr "Comparez le temps."

msgid "Set the first version for current media."
msgstr "Définissez la première version pour les médias actuels."

msgid "Set the previous version for current media."
msgstr "Définissez la version précédente pour les médias courants."

msgid "Set the next version for current media."
msgstr "Définissez la prochaine version pour les médias actuels."

msgid "Set the last version for current media."
msgstr "Définissez la dernière version pour les médias actuels."

msgid "Path :class:`mrv2.Path` to the File Media."
msgstr "Path :class:`mrv2.Path` vers les médias de fichiers."

msgid "Audio path :class:`mrv2.Path` to the File Media if any."
msgstr ""
"Chemin audio :class:`mrv2.Path` vers les médias de fichiers s'il y en a."

msgid "Time range :class:`mrv2.TimeRange` of the File Media."
msgstr "Plage de temps :classe:`mrv2.TimeRange` du média Fichier."

msgid "Speed (FPS) of the File Media."
msgstr "Vitesse (FPS) des médias de fichiers."

msgid "Playback state :class:`mrv2.timeline.Playbacks` of the File Media."
msgstr ""
"État de lecture :classe:`mrv2.timeline.Replaybacks` des médias de fichiers."

msgid "Loop state :class:`mrv2.timeline.Loop` of the File Media."
msgstr ""
"État de la boucle :classe:`mrv2.timeline.Loop` des médias de fichiers."

msgid "Current time :class:`mrv2.RationalTime` of the File Media."
msgstr "Heure actuelle :class:`mrv2.RationalTime` des médias fichiers."

msgid "In/Out range :class:`mrv2.TimeRange` of the File Media."
msgstr "In/Out range :classe:`mrv2.TimeRange` du média Fichier."

msgid "Video layer of the File Media."
msgstr "Calque vidéo du fichier Media."

msgid "Volume of the File Media."
msgstr "Volume des médias de fichiers."

msgid "Mute state of the File Media."
msgstr "État muet des médias de fichiers."

msgid "Audio offset of the File Media."
msgstr "Décalage audio des fichiers multimédias."

msgid "Class used to hold a media item."
msgstr "Classe utilisée pour détenir un élément médiatique."

msgid "Save annotations."
msgstr "Sauvegardez les annotations."

msgid "Save resolution."
msgstr "Enregistrer la résolution."

msgid "FFmpeg Profile."
msgstr "Profil FFmpeg."

msgid "FFmpeg Preset."
msgstr "FFmpeg Preset."

msgid "FFmpeg Pixel Format."
msgstr "Format FFmpeg Pixel."

msgid "FFmpeg video encoding with hardware if possible."
msgstr "Encodage vidéo FFmpeg avec du matériel si possible."

msgid "FFmpeg Override color characteristics."
msgstr "FFmpeg Override caractéristiques de couleur."

msgid "FFmpeg Color Range."
msgstr "Gamme de couleurs FFmpeg."

msgid "FFmpeg Color Space."
msgstr "Espace couleur FFmpeg."

msgid "FFmpeg Color Primaries."
msgstr "FFmpeg Couleur Primaries."

msgid "FFmpeg Color Transfer Characteristics."
msgstr "FFmpeg Caractéristiques du transfert de couleurs."

msgid "FFmpeg Audio Codec."
msgstr "FFmpeg Audio Codec."

msgid "OpenEXR's Compression."
msgstr "La compression d'OpenEXR."

msgid "OpenEXR's Pixel Type."
msgstr "Type de pixel d'OpenEXR."

msgid "OpenEXR's Zip Compression Level."
msgstr "Niveau de compression zip d'OpenEXR."

msgid "OpenEXR's DWA Compression Level."
msgstr "Le niveau de compression DWA d'OpenEXR."

msgid ""
"\n"
"Command module.\n"
"\n"
"Used to run main commands and get arguments and set the display, image, compare, LUT options.\n"
msgstr ""
"\n"
"Module de commande. Utilisé pour exécuter les commandes principales et obtenir des arguments et définir l'affichage, l'image, comparer, LUT options.\n"

msgid ""
"Get command-line arguments passed as single quoted string to -pythonArgs."
msgstr ""
"Obtenez les arguments de la ligne de commande passés comme une seule chaîne "
"citée à -pythonArgs."

msgid "Open file with optional audio."
msgstr "Ouvrir le fichier avec audio en option."

msgid "Compare two file items with a compare mode."
msgstr "Comparez deux éléments de fichier avec un mode de comparaison."

msgid "Close the file item."
msgstr "Fermez l'élément du fichier."

msgid "Close all file items."
msgstr "Fermez tous les éléments du fichier."

msgid "Return the root path to the insallation of mrv2."
msgstr "Retourner le chemin racine vers l'insallation de mrv2."

msgid "Return the path to preferences of mrv2."
msgstr "Retourner le chemin vers les préférences de mrv2."

msgid "Return the display options."
msgstr "Retourner les options d'affichage."

msgid "Set the display options."
msgstr "Définissez les options d'affichage."

msgid "Return the LUT options."
msgstr "Retourner les options LUT."

msgid "Set the LUT options."
msgstr "Définissez les options LUT."

msgid "Return the image options."
msgstr "Retourner les options d'image."

msgid "Set the image options."
msgstr "Définissez les options d'image."

msgid "Return the environment map options."
msgstr "Retourner les options de carte d'environnement."

msgid "Set the environment map options."
msgstr "Définissez les options de la carte d'environnement."

msgid "Set the compare options."
msgstr "Définissez les options de comparaison."

msgid "Set the stereo 3D options."
msgstr "Définissez les options stéréo 3D."

msgid "Get the language of mrv2."
msgstr "Obtenez la langue de mrv2."

msgid "Get the layers of the timeline (GUI)."
msgstr "Obtenez les couches de la timeline (GUI)."

msgid "Get the version of mrv2."
msgstr "Obtenez la version de mrv2."

msgid ""
"Call Fl::check to update the GUI and return the number of seconds that "
"elapsed."
msgstr ""
"Appelez Fl::check pour mettre à jour l'interface graphique et retourner le "
"nombre de secondes écoulées."

msgid "Returns true if audio is muted."
msgstr "Renvoie true si l'audio est muet."

msgid "Runs the same or a new mrv2 with a session file."
msgstr "Exécute le même ou un nouveau mrv2 avec un fichier de session."

msgid "Set the muting of the audio."
msgstr "Réglez le mutisme de l'audio."

msgid "Toggle Image Auto Normalize."
msgstr "Commutation de l'image Normaliser automatiquement."

msgid "Toggle Data Window."
msgstr "Activer la fenêtre de données."

msgid "Toggle Display Window."
msgstr "Commutation de la fenêtre d'affichage."

msgid "Toggle Ignored Display Window on OpenEXRs."
msgstr "Commutation de la fenêtre d'affichage ignorée sur OpenEXRs."

msgid "Toggle Image invalid values."
msgstr "Commutation des valeurs de l'image non valides."

msgid "Toggle Safe Areas."
msgstr "Commutation des zones de sécurité."

msgid "Get the playback volume."
msgstr "Obtenez le volume de lecture."

msgid "Set the playback volume."
msgstr "Définissez le volume de lecture."

msgid "Save a movie or sequence from the front layer."
msgstr "Enregistrer un film ou une séquence à partir du calque frontal."

msgid "Save a single frame."
msgstr "Enregistrez un seul cadre."

msgid "Save multiple annotation frames."
msgstr "Enregistrer plusieurs cadres d'annotation."

msgid "Save multiple frames."
msgstr "Enregistrer plusieurs images."

msgid "Save an .otio file from the current selected image."
msgstr "Enregistrer un fichier.otio à partir de l'image sélectionnée."

msgid "Save a PDF document with all annotations and notes."
msgstr "Enregistrer un document PDF avec toutes les annotations et notes."

msgid ""
"\n"
"Annotations module.\n"
"\n"
"Contains all functions and classes related to the annotationss.\n"
msgstr ""
"\n"
"Module annotations. Contient toutes les fonctions et classes liées aux annotations.\n"

msgid "Add notes annotations to current clip at a certain time."
msgstr "Ajouter des annotations de notes au clip actuel à un certain moment."

msgid "Add notes annotations to current clip at a certain frame."
msgstr "Ajouter des annotations de notes au clip actuel à un certain cadre."

msgid "Add notes annotations to current clip at certain seconds."
msgstr "Ajouter des annotations de notes au clip actuel à certaines secondes."

msgid "Get all times for annotations."
msgstr "Obtenez tous les temps pour les annotations."

msgid "Open with Audio"
msgstr "Ouvrez avec l'audio"

msgid "Video"
msgstr "Vidéo"

msgid "Audio"
msgstr "Audio"

msgid "OK"
msgstr "OK"

msgid "Cancel"
msgstr "Annuler"

msgid "{0} - Channels: {1} {2} {3}"
msgstr "{0} - Chaînes: {1} {2} {3}"

msgid "Print the log to the console."
msgstr "Imprimez le journal sur la console."

msgid "Show this message."
msgstr "Montrez ce message."

msgid "Cannot parse option \"{0}\": {1}"
msgstr "Impossible d'analyser l'option « {0} »: {1}"

msgid "Cannot parse argument \"{0}\": {1}"
msgstr "Impossible d'analyser l'argument « {0} »: {1}"

msgid "Usage:\n"
msgstr "Utilisation :\n"

msgid " [option]..."
msgstr "[option]..."

msgid "Arguments:\n"
msgstr "Arguments:\n"

msgid "Options:\n"
msgstr "Options :\n"

msgid "Play timelines, movies, and image sequences."
msgstr "Jouez des chronologies, des films et des séquences d'images."

msgid "Timelines, movies, image sequences, USD assets or folders."
msgstr "Délais, films, séquences d'images, actifs ou dossiers en USD."

msgid "Debug verbosity."
msgstr "Déboguez la verbosité."

msgid "Log verbosity."
msgstr "Enregistrez la verbosité."

msgid "Audio file name."
msgstr "Nom du fichier audio."

msgid "A/B comparison \"B\" file name."
msgstr "A/B comparaison \"B\" nom du fichier."

msgid "A/B comparison mode."
msgstr "A/Mode de comparaison B."

msgid "A/B comparison wipe center."
msgstr "A/B centre de comparaison d'essuie-glace."

msgid "A/B comparison wipe rotation."
msgstr "A/Comparaison B rotation d'essuie-glace."

msgid "Create OpenTimelineIO EDL from the list of clips provided."
msgstr "Créez OpenTimelineIO EDL à partir de la liste des clips fournis."

msgid "OpenTimelineIO Edit mode."
msgstr "Mode d'édition OpenTimelineIO."

msgid "Load the images as still images not sequences."
msgstr "Chargez les images comme des images fixes et non comme des séquences."

msgid "Playback speed."
msgstr "Vitesse de retour."

msgid "Playback mode."
msgstr "Mode de lecture."

msgid "Playback loop mode."
msgstr "Mode boucle de lecture."

msgid "Seek to the given time, in value/fps format.  Example: 50/30."
msgstr "Cherchez le temps donné, en format valeur/fps. Exemple : 50/30."

msgid "Set the in/out points range in start/end/fps format, like 23/120/24."
msgstr ""
"Définissez la plage de points entrants/sortis au format start/end/fps, comme"
" 23/120/24."

msgid "OpenColorIO input color space."
msgstr "Espace de couleur d'entrée OpenColorIO."

msgid "OpenColorIO display name."
msgstr "Nom d'affichage OpenColorIO."

msgid "OpenColorIO view name."
msgstr "Nom de la vue OpenColorIO."

msgid "OpenColorIO look name."
msgstr "OpenColorIO nom de l'apparence."

msgid "LUT file name."
msgstr "Nom du fichier LUT."

msgid "LUT operation order."
msgstr "LUT ordre d'opération."

msgid "Python Script to run and exit."
msgstr "Python Script à exécuter et à sortir."

msgid ""
"Python Arguments to pass to the Python script as a single quoted string like"
" \"arg1 'arg2 asd' arg3\", stored in cmd.argv."
msgstr ""
"Arguments de Python pour passer au script de Python comme une chaîne de "
"caractères citée comme \"arg1 'arg2 asd' arg3\", stockée dans cmd.argv."

msgid "Reset settings to defaults."
msgstr "Réinitialiser les paramètres par défaut."

msgid "Reset hotkeys to defaults."
msgstr "Réinitialiser les hot-keys pour les défauts."

msgid "Start a server.  Use -port to specify a port number."
msgstr "Démarrez un serveur. Utilisez -port pour spécifier un numéro de port."

msgid "Connect to a server at <value>.  Use -port to specify a port number."
msgstr ""
"Connectez-vous à un serveur à <value>. Utilisez -port pour spécifier un "
"numéro de port."

msgid ""
"Port number for the server to listen to or for the client to connect to."
msgstr ""
"Numéro de port pour le serveur à écouter ou pour le client à se connecter."

msgid "Return the version and exit."
msgstr "Retourner la version et sortir."

msgid "Cannot create window"
msgstr "Impossible de créer une fenêtre"

msgid "About mrv2"
msgstr "À propos de mrv2"

msgid "Hide mrv2"
msgstr "Masquer mrv2"

msgid "Hide Others"
msgstr "Cacher d'autres"

msgid "Services"
msgstr "Services"

msgid "Show All"
msgstr "Tout afficher"

msgid "Quit mrv2"
msgstr "Quitter le mrv2"

msgid "Install Location: "
msgstr "Emplacement de l'installation :"

msgid "Preferences Location: "
msgstr "Localisation des préférences :"

msgid "Could not read python script '{0}'"
msgstr "Impossible de lire le script python « {0} »"

msgid "Running python script '{0}'"
msgstr "Exécution du script python « {0} »"

msgid "with Arguments:"
msgstr "avec arguments:"

msgid "Python Error: "
msgstr "Erreur de Python :"

msgid "Filename '{0}' does not exist or does not have read permissions."
msgstr ""
"Le nom de fichier '{0}' n'existe pas ou n'a pas de permission de lecture."

msgid "Files"
msgstr "Fichiers"

msgid "Compare"
msgstr "Comparer"

msgid "Playlist"
msgstr "Liste de lecture"

msgid "Network"
msgstr "Réseau"

msgid "Stereo 3D"
msgstr "Stereo 3D"

msgid "Type"
msgstr "Type"

msgid "Client"
msgstr "Client"

msgid "Server"
msgstr "Serveur"

msgid "Host"
msgstr "Hébergeur"

msgid "Host name or IP to connect to.  For example: 127.0.0.1"
msgstr "Nom de l'hôte ou IP à laquelle se connecter. Par exemple : 127.0.0.1"

msgid "Previously used Hosts"
msgstr "Hébergeurs précédemment utilisés"

msgid "Port"
msgstr "Port"

msgid ""
"Port to connect to.  Make sure your firewall and router allows read/write "
"through it."
msgstr ""
"Port à laquelle vous connecter. Assurez-vous que votre pare-feu et votre "
"routeur permettent de lire/écrire à travers lui."

msgid "Connect"
msgstr "Connexion"

msgid "Create"
msgstr "Créer"

msgid "Disconnect"
msgstr "Déconnecter"

msgid "Shutdown"
msgstr "Fermeture"

msgid "&File/&Open"
msgstr "Fichier/Ouvrir"

msgid "&File/&Save"
msgstr "Fichier/Enregistrer"

msgid "&Edit/&Undo"
msgstr "Modifier/Annuler"

msgid "&Edit/Cu&t"
msgstr "Modifier/Cut"

msgid "&Edit/&Copy"
msgstr "Modifier/Copier"

msgid "&Edit/&Paste"
msgstr "Modifier/Coller"

msgid "&Edit/&Delete"
msgstr "Modifier/Supprimer"

msgid "&Edit/&Comment Selection"
msgstr "Modifier/Sélection des commentaires"

msgid "&Edit/&Uncomment Selection"
msgstr "Modifier/Désactiver la sélection des commentaires"

msgid "&Search/&Find..."
msgstr "Recherche/Trouvez..."

msgid "&Search/F&ind Again"
msgstr "Recherche/Retrouvez"

msgid "&Search/&Replace"
msgstr "Recherche/Remplacer"

msgid "&Search/&Replace Again"
msgstr "Recherche/Remplacer à nouveau"

msgid "Clear/&Output"
msgstr "Effacer/Produit"

msgid "Clear/&Editor"
msgstr "Effacer/Éditeur"

msgid "Editor/&Run Code"
msgstr "Éditeur/Exécuter le code"

msgid "Editor/Toggle &Line Numbers"
msgstr "Éditeur/Commutation des nombres de lignes"

msgid "Editor/&Jump to Error"
msgstr "Éditeur/Aller à l'erreur"

msgid "Editor/&External Editor"
msgstr "Éditeur/Éditeur externe"

msgid "Scripts/Add To Script List"
msgstr "Scripts/Ajouter à la liste des scripts"

msgid "Scripts/%s"
msgstr "Scripts/%s"

msgid ""
"Type in your python code here.  Select an area to execute just a portion of "
"it.  Press Keypad Enter to run it."
msgstr ""
"Saisissez ici votre code python. Sélectionnez une zone pour n'exécuter "
"qu'une partie de celle-ci. Appuyez sur Entrée du clavier pour l'exécuter."

msgid "Python file {0} already exists.  Do you want to overwrite it?"
msgstr "Le fichier Python {0} existe déjà. Voulez-vous l'écraser?"

msgid "No"
msgstr "No"

msgid "Yes"
msgstr "Yes"

msgid "Failed to open the file for writing."
msgstr "Impossible d'ouvrir le fichier pour l'écriture."

msgid "Failed to write to the file."
msgstr "Impossible d'écrire dans le fichier."

msgid "The stream is in an unrecoverable error state."
msgstr "Le flux est dans un état d'erreur irrécupérable."

msgid "Type your editor command"
msgstr "Saisissez votre commande d'éditeur"

msgid "{0} will be replaced with the line number.  {1} with the file name"
msgstr "{0} sera remplacé par le numéro de ligne. {1} avec le nom du fichier"

msgid "Regular expression error: {0}"
msgstr "Erreur d'expression régulière : {0}"

msgid "Could not open python editor: {0}"
msgstr "Impossible d'ouvrir l'éditeur python : {0}"

msgid "Search String:"
msgstr "Chaîne de recherche :"

msgid "No occurrences of '%s' found!"
msgstr "Aucune occurrence de « %s » n'a été trouvée!"

msgid "Input"
msgstr "Entrées"

msgid "NDI Connection"
msgstr "Connexion NDI"

msgid "None"
msgstr "Aucun"

msgid "Fast Format"
msgstr "Format rapide"

msgid "Best Format"
msgstr "Meilleur format"

msgid "With Audio"
msgstr "Avec audio"

msgid "Without Audio"
msgstr "Sans audio"

msgid "Output"
msgstr "Produit"

msgid "Start streaming"
msgstr "Démarrer le streaming"

msgid "With Metadata"
msgstr "Avec les métadonnées"

msgid "Without Metadata"
msgstr "Sans métadonnées"

msgid "Streaming {0} {1}..."
msgstr "Flux {0} {1}..."

msgid "Stop streaming"
msgstr "Arrêter le streaming"

msgid "Renderer"
msgstr "Rendeur"

msgid "Complexity"
msgstr "Complexité"

msgid "Draw Mode"
msgstr "Mode de dessin"

msgid "Stage Cache"
msgstr "Cache d'étape"

msgid "Disk Cache in GB"
msgstr "Cache de disque en GB"

msgid "Toggle other eye stereo image."
msgstr "Commutation d'une autre image stéréo de l'œil."

msgid "Image"
msgstr "Image"

msgid "Anaglyph"
msgstr "Anaglyphe"

msgid "Scanlines"
msgstr "Lignes de balayage"

msgid "Columns"
msgstr "Colonnes"

msgid "Checkerboard"
msgstr "Tableau de contrôle"

msgid "OpenGL"
msgstr "OpenGL"

msgid "Adjustments"
msgstr "Ajustements"

msgid "Eye Separation"
msgstr "Séparation des yeux"

msgid "Separation of left and right eye."
msgstr "Séparation de l'œil gauche et droit."

msgid "Swap Eyes"
msgstr "Échanger les yeux"

msgid "Swap left and right eyes."
msgstr "Échauffez les yeux gauche et droit."

msgid "Cache"
msgstr "Cache"

msgid "      Gigabytes"
msgstr "Gigaoctets"

msgid "Cache in Gigabytes."
msgstr "Cache en Gigabytes."

msgid "   Read Ahead"
msgstr "Lire à l'avance"

msgid "Read Ahead in seconds"
msgstr "Lire en avant en quelques secondes"

msgid "Read Behind"
msgstr "Lisez derrière"

msgid "Read Behind in seconds"
msgstr "Lisez derrière en quelques secondes"

msgid "File Sequences"
msgstr "Séquences de fichiers"

msgid "Audio file name"
msgstr "Nom du fichier audio"

msgid "Maximum Digits"
msgstr "Numéros maximaux"

msgid "Performance"
msgstr "Exécution"

msgid "Changes force a reload of the current movie file."
msgstr "Les changements forcent un rechargement du fichier de film actuel."

msgid "Timer mode"
msgstr "Mode minuteur"

msgid "Audio buffer frames"
msgstr "Cadres tampons audio"

msgid "Video Requests"
msgstr "Demandes vidéo"

msgid "Audio Requests"
msgstr "Demandes audio"

msgid "Sequence I/O threads"
msgstr "Séquence I/O fils"

msgid "FFmpeg YUV to RGB conversion"
msgstr "FFmpeg YUV en RGB conversion"

msgid "FFmpeg Color Accuracy"
msgstr "Précision de couleur FFmpeg"

msgid ""
"When this setting is on, color accuracy is chosen when decoding YUV420_P8 "
"movies that have Color Space as 'unknown', at the cost of some performance."
msgstr ""
"Lorsque ce paramètre est activé, la précision des couleurs est choisie lors "
"du décodage des films YUV420_P8 qui ont l'espace couleur comme 'inconnu', au"
" prix d'une certaine performance."

msgid "FFmpeg I/O threads"
msgstr "FFmpeg I/O fils"

msgid ""
"This value controls the number of threads that FFmpeg uses.  For most "
"movies, it should be left at 0.  Some movies will show black frames.  For "
"any like that, you should set them to 1, press Enter and reload the movie "
"file."
msgstr ""
"Cette valeur contrôle le nombre de threads que FFmpeg utilise. Pour la "
"plupart des films, elle doit être laissée à 0. Certains films montreront des"
" images noires. Pour d'autres, vous devriez les définir à 1, appuyez sur "
"Entrée et recharger le fichier de film."

msgid "Default Settings"
msgstr "Paramètres par défaut"

msgid ""
"This will reset all your settings to their default.  Are you sure you want "
"to continue?"
msgstr ""
"Cela réinitialisera tous vos paramètres à leur valeur par défaut. Voulez-"
"vous vraiment continuer?"

msgid "Drop a clip here to create a playlist."
msgstr "Déposer un clip ici pour créer une playlist."

msgid "Create an empty timeline with a video and audio track."
msgstr "Créez une chronologie vide avec une piste vidéo et audio."

msgid "Create a timeline from the selected clip."
msgstr "Créez une timeline à partir du clip sélectionné."

msgid ""
"Save current EDL to a permanent location, making paths relative if possible."
msgstr ""
"Enregistrer l'EDL actuel à un emplacement permanent, rendant les chemins "
"relatifs si possible."

msgid "Close current EDL."
msgstr "Fermez l'EDL actuel."

msgid "Clear the messages"
msgstr "Effacer les messages"

msgid "Turn off image warping."
msgstr "Éteignez le déformage d'images."

msgid "Spherical"
msgstr "Sphérique"

msgid "Wrap the image or images onto a sphere."
msgstr "Enroulez l'image ou les images sur une sphère."

msgid "Cubic"
msgstr "Cubique"

msgid "Wrap the image or images onto a cube."
msgstr "Enveloppez l'image ou les images sur un cube."

msgid "Projection"
msgstr "Projection"

msgid "   H. Aperture"
msgstr "H. Ouverture"

msgid "Horizontal Aperture of the Projection."
msgstr "Ouverture horizontale de la projection."

msgid "    V. Aperture"
msgstr "V. Ouverture"

msgid "Vertical Aperture of the Projection."
msgstr "Ouverture verticale de la projection."

msgid ""
"Focal Length of the Projection. Use Shift + left mouse button to change or "
"the mousewheel."
msgstr ""
"Focal Length of the Projection. Use Shift + left mouse button to change or "
"the mousewheel."

msgid "Rotation"
msgstr "Rotation"

msgid "Spin with middle mouse instead of rotating with it."
msgstr "Tourner avec la souris centrale au lieu de tourner avec elle."

msgid ""
"Rotation in X of the projection.  Use middle mouse button to move around."
msgstr ""
"Rotation en X de la projection. Utilisez le bouton milieu de la souris pour "
"se déplacer."

msgid ""
"Rotation in Y of the projection.  Use middle mouse button to move around."
msgstr ""
"Rotation en Y de la projection. Utilisez le bouton milieu de la souris pour "
"se déplacer."

msgid "Subdivisions"
msgstr "Subdivisions"

msgid "Subdivision of the sphere when doing spherical projections"
msgstr "Subdivision de la sphère lors des projections sphériques"

msgid "Subdivision of the sphere in X."
msgstr "Subdivision de la sphère en X."

msgid "Subdivision of the sphere in Y."
msgstr "Subdivision de la sphère en Y."

msgid "Search"
msgstr "Recherche"

msgid "Both"
msgstr "Les deux"

msgid "Attribute"
msgstr "Attribut"

msgid "Value"
msgstr "Valeur"

msgid "Main"
msgstr "Principaux"

msgid "Subtitle"
msgstr "Sous-titre"

msgid "Metadata"
msgstr "Métadonnées"

msgid "PAL Video"
msgstr "Vidéo PAL"

msgid "NTSC Video"
msgstr "Vidéo NTSC"

msgid "35mm Academy"
msgstr "Académie de 35mm"

msgid "Widescreen (HDTV + STV)"
msgstr "Grand écran (HDTV + STV)"

msgid "35mm European Widescreen"
msgstr "35mm Grand écran européen"

msgid "Early 35mm"
msgstr "Début 35mm"

msgid "HDTV / Widescreen 16:9"
msgstr "HDTV / Écran large 16:9"

msgid "35mm Flat"
msgstr "35 mm plat"

msgid "70mm"
msgstr "70 mm"

msgid "35mm Anamorphic"
msgstr "35mm Anamorphique"

msgid "35mm Panavision"
msgstr "35mm Panavision"

msgid "Cinemascope"
msgstr "Cinémascope"

msgid "MGM Camera 65"
msgstr "MGM Caméra 65"

msgid "Load"
msgstr "Charger"

msgid "Reset"
msgstr "Réinitialiser"

msgid "1:1"
msgstr "1:1"

msgid "1:2"
msgstr "1:2"

msgid "1:4"
msgstr "1:4"

msgid "1:8"
msgstr "1:8"

msgid "1:16"
msgstr "1:16"

msgid "Pick"
msgstr "Choisissez"

msgid "%.3f seconds "
msgstr "%.3f secondes"

msgid "Video Stream #%d"
msgstr "Stream vidéo #%d"

msgid "Name"
msgstr "Nom"

msgid "Codec"
msgstr "Codeur"

msgid "Unknown"
msgstr "Inconnu"

msgid "Width"
msgstr "Largeur"

msgid "Width of clip"
msgstr "Largeur du clip"

msgid "Height"
msgstr "Hauteur"

msgid "Height of clip"
msgstr "Hauteur du clip"

msgid "Aspect Ratio"
msgstr "Ratio d'aspects"

msgid "Aspect ratio of clip"
msgstr "Rapport d'aspect du clip"

msgid "Pixel Ratio"
msgstr "Rapport pixel"

msgid "Pixel ratio of clip"
msgstr "Rapport pixel de clip"

msgid "Mipmap Level"
msgstr "Niveau Mipmap"

msgid "X Ripmap Level"
msgstr "X Niveau de la mappe"

msgid "Y Ripmap Level"
msgstr "Y Niveau de la carte de répartition"

msgid "DOWN"
msgstr "ABAISSEMENT"

msgid "UP"
msgstr "HAUT"

msgid "Rounding Mode"
msgstr "Mode arrondi"

msgid "Video Rotation"
msgstr "Rotation vidéo"

msgid "Compression"
msgstr "Compression"

msgid "Compression Num. Scanlines"
msgstr "Compression Num. Scanlines"

msgid "Number of Compression Scanlines"
msgstr "Nombre de lignes de balayage de compression"

msgid "Lossy Compression"
msgstr "Compression de la perte"

msgid "Deep Compression"
msgstr "Compression profonde"

msgid "unsigned byte (8-bits per channel)"
msgstr "octet non signé (8 bits par canal)"

msgid "(10-bits per channel)"
msgstr "(10 bits par canal)"

msgid "(12-bits per channel)"
msgstr "(12 bits par canal)"

msgid "unsigned short (16-bits per channel)"
msgstr "court-métrage non signé (16 bits par canal)"

msgid "half float (16-bits per channel)"
msgstr "demi-float (16 bits par canal)"

msgid "unsigned int (32-bits per channel)"
msgstr "int non signé (32 bits par canal)"

msgid "float (32-bits per channel)"
msgstr "flotteur (32 bits par canal)"

msgid "Unknown bit depth"
msgstr "Profondeur du bit inconnue"

msgid "Depth"
msgstr "Profondeur"

msgid "Bit depth of clip"
msgstr "Profondeur du clip"

msgid "Image Channels"
msgstr "Chaînes d'images"

msgid "Number of channels in clip"
msgstr "Nombre de canaux dans le clip"

msgid "YUV Coefficients"
msgstr "Coefficients YUV"

msgid "YUV Coefficients used for video conversion"
msgstr "Coefficients YUV utilisés pour la conversion vidéo"

msgid "Video Levels"
msgstr "Niveaux vidéo"

msgid "Color Primaries"
msgstr "Primaires de couleur"

msgid "Color TRC"
msgstr "Couleur TRC"

msgid "Color Transfer Characteristics"
msgstr "Caractéristiques du transfert de couleurs"

msgid "Color Space"
msgstr "Espace couleur"

msgid "Color Transfer Space"
msgstr "Espace de transfert de couleurs"

msgid "HDR Red Primaries"
msgstr "Primaires rouges HDR"

msgid "HDR Green Primaries"
msgstr "Primaires vertes HDR"

msgid "HDR Blue Primaries"
msgstr "Primaires bleues HDR"

msgid "HDR White Primaries"
msgstr "Primaires blancs HDR"

msgid "HDR Display Mastering Luminance"
msgstr "Display HDR Mastering Luminance"

msgid "HDR maxCLL"
msgstr "HDR maxCLL"

msgid "HDR maxFALL"
msgstr "HDR maxFALL"

msgid "FFmpeg Pixel Format"
msgstr "Format FFmpeg Pixel"

msgid "Render Pixel Format"
msgstr "Format de pixel de rendu"

msgid "Directory"
msgstr "Annuaire"

msgid "Directory where clip resides"
msgstr "Annuaire où réside le clip"

msgid "Filename"
msgstr "Nom du fichier"

msgid "Filename of the clip"
msgstr "Nom du fichier du clip"

msgid "Audio Directory"
msgstr "Répertoire audio"

msgid "Directory where audio clip resides"
msgstr "Annuaire où réside le clip audio"

msgid "Audio Filename"
msgstr "Nom du fichier audio"

msgid "Filename of the audio clip"
msgstr "Nom du fichier du clip audio"

msgid "Video Streams"
msgstr "Streams vidéo"

msgid "Number of video streams in file"
msgstr "Nombre de flux vidéo dans le fichier"

msgid "Audio Streams"
msgstr "Streams audio"

msgid "Number of audio streams in file"
msgstr "Nombre de flux audio dans le fichier"

msgid "Start Time"
msgstr "Heure de début"

msgid "Beginning frame of clip"
msgstr "Cadre de début du clip"

msgid "End Time"
msgstr "Heure de fin"

msgid "Ending frame of clip"
msgstr "Cadre de fin du clip"

msgid "First Frame"
msgstr "Premier cadre"

msgid "First frame of clip - User selected"
msgstr "Premier cadre du clip - Utilisateur sélectionné"

msgid "Last Frame"
msgstr "Dernier cadre"

msgid "Last frame of clip - User selected"
msgstr "Dernier cadre du clip - Utilisateur sélectionné"

msgid "(PAL Fields)"
msgstr "(Champs PAL)"

msgid "(NTSC Fields)"
msgstr "(Champs NTSC)"

msgid "Default Speed"
msgstr "Vitesse par défaut"

msgid "Default Speed in Frames per Second"
msgstr "Vitesse par défaut dans les cadres par seconde"

msgid "Current Speed"
msgstr "Vitesse actuelle"

msgid "Current Speed (Frames Per Second)"
msgstr "Vitesse actuelle (cadres par seconde)"

msgid "Disk space"
msgstr "Espace disque"

msgid "Creation Date"
msgstr "Date de création"

msgid "Creation date of file"
msgstr "Date de création du fichier"

msgid "Modified Date"
msgstr "Date de modification"

msgid "Last modified date of file"
msgstr "Date de dernière modification du fichier"

msgid "Load an image or movie file"
msgstr "Charger une image ou un fichier de film"

msgid "Audio Stream #%d"
msgstr "Flux audio #%d"

msgid "FourCC"
msgstr "FourCC"

msgid "Four letter ID"
msgstr "Identifiant de quatre lettres"

msgid "Channels"
msgstr "Chaînes"

msgid "Number of audio channels"
msgstr "Nombre de canaux audio"

msgid "Format"
msgstr "Format"

msgid "%d Hz."
msgstr "%d Hz."

msgid "Frequency"
msgstr "Fréquence"

msgid "Frequency of audio"
msgstr "Fréquence de l'audio"

msgid "%d kb/s"
msgstr "%d kb/s"

msgid "Max. Bitrate"
msgstr "Taux de bits max."

msgid "Disposition"
msgstr "Décision"

msgid "Disposition of Track"
msgstr "Disposition de la voie"

msgid "Start"
msgstr "Début"

msgid "Start of Audio"
msgstr "Début de l'audio"

msgid "Duration"
msgstr "Durée"

msgid "Duration of Audio"
msgstr "Durée de l'audio"

msgid "Subtitle Stream #%d"
msgstr "Sous-titre Stream #%d"

msgid "Codec Name"
msgstr "Nom du codec"

msgid "Closed Captions"
msgstr "Légendes fermées"

msgid "Video has Closed Captions"
msgstr "La vidéo a fermé les légendes"

msgid "Avg. Bitrate"
msgstr "Avg. Bitrate"

msgid "Language"
msgstr "Langue"

msgid "Language if known"
msgstr "Langue si elle est connue"

msgid "Start of Subtitle"
msgstr "Début du sous-titre"

msgid "Duration of Subtitle"
msgstr "Durée du sous-titre"

msgid "Linear"
msgstr "Linear"

msgid "Logarithmic"
msgstr "Logarithmique"

msgid "Square Root"
msgstr "Racine carrée"

msgid "Channel"
msgstr "Chaîne"

msgid "Red"
msgstr "Rouge"

msgid "Green"
msgstr "Vert"

msgid "Blue"
msgstr "Bleu"

msgid "Lumma"
msgstr "Lumma"

msgid "Select main A image."
msgstr "Sélectionnez l'image principale A."

msgid "Open a filename"
msgstr "Ouvrir un nom de fichier"

msgid "Open a filename with audio"
msgstr "Ouvrez un nom de fichier avec audio"

msgid "Close current filename"
msgstr "Fermer le nom de fichier actuel"

msgid "Close all filenames"
msgstr "Fermer tous les noms de fichiers"

msgid "Previous filename"
msgstr "Nom du fichier précédent"

msgid "Next filename"
msgstr "Nom du fichier suivant"

msgid "Filter EDLs"
msgstr "Filtre EDLs"

msgid "Select one or more B images."
msgstr "Sélectionnez une ou plusieurs images B."

msgid "Select between Relative or Absolute Compare Time Mode"
msgstr "Sélectionner entre le mode temps relatif ou absolu de comparaison"

msgid "Compare A"
msgstr "Comparer A"

msgid "Compare B"
msgstr "Comparer B"

msgid ""
"Wipe between the A and B files\n"
"\n"
"Use the Option key + left mouse button to move the wipe in X or in Y"
msgstr ""
"Essuyage entre les fichiers A et B Utilisez la touche Option + bouton gauche"
" de la souris pour déplacer l'essuyage dans X ou dans Y"

msgid ""
"Wipe between the A and B files\n"
"\n"
"Use the Alt key + left mouse button to move the wipe in X or in Y."
msgstr ""
"Essuyage entre les fichiers A et B Utilisez la touche Alt + bouton gauche de"
" la souris pour déplacer l'essuyage dans X ou dans Y."

msgid "Overlay the A and B files with optional transparencyy"
msgstr "Surcharger les fichiers A et B avec transparence facultative"

msgid "Difference the A and B files"
msgstr "Différence entre les fichiers A et B"

msgid "Compare the A and B files side by side"
msgstr "Comparez les fichiers A et B côte à côte"

msgid "Show the A file above the B file"
msgstr "Afficher le fichier A au-dessus du fichier B"

msgid "Tile the A and B files"
msgstr "Tile les fichiers A et B"

msgid "Wipe"
msgstr "Nettoyage"

msgid "Use the Option key + left mouse button to move the wipe in X."
msgstr ""
"Utilisez la touche Option + bouton gauche de la souris pour déplacer "
"l'effacement dans X."

msgid "Use the Alt key + left mouse button to move the wipe in X."
msgstr ""
"Utilisez la touche Alt + bouton gauche de la souris pour déplacer "
"l'effacement dans X."

msgid "Use the Option key + left mouse button to move the wipe in Y."
msgstr ""
"Utilisez la touche Option + bouton gauche de la souris pour déplacer "
"l'effacement dans Y."

msgid "Use the Alt key + left mouse button to move the wipe in Y."
msgstr ""
"Utilisez la touche Alt + bouton gauche de la souris pour déplacer "
"l'effacement dans Y."

msgid "Wipe Rotation.  Use Shift + left mouse button along X to rotate wipe."
msgstr ""
"Effacer la rotation. Utilisez le bouton Shift + gauche de la souris le long "
"de X pour faire tourner l'effacement."

msgid "Overlay"
msgstr "Revêtement"

msgid "Use the Option key + left mouse button to change transparency."
msgstr ""
"Utilisez la touche Option + bouton gauche de la souris pour changer la "
"transparence."

msgid "Use the Alt key + left mouse button to change transparency."
msgstr ""
"Utilisez la touche Alt + bouton gauche de la souris pour changer la "
"transparence."

msgid "LUT"
msgstr "LUT"

msgid "Enabled"
msgstr "Activé"

msgid "Order"
msgstr "Ordre"

msgid "Color Controls"
msgstr "Contrôles de couleur"

msgid "Add"
msgstr "Ajouter"

msgid "Contrast"
msgstr "Contraste"

msgid "Saturation"
msgstr "Saturation"

msgid "Tint"
msgstr "Teinture"

msgid "Invert"
msgstr "Inverser"

msgid "Levels"
msgstr "Niveaux"

msgid "In Low"
msgstr "Faible"

msgid "In High"
msgstr "En haut"

msgid "Gamma"
msgstr "Gamma"

msgid "Out Low"
msgstr "Faible"

msgid "Out High"
msgstr "Élevé"

msgid "Soft Clip"
msgstr "Clip souple"

msgid "Selects the current background type from the list"
msgstr "Sélectionne le type d'arrière-plan actuel dans la liste"

msgid "Solid Color:"
msgstr "Couleur solide :"

msgid "Selects the solid color."
msgstr "Sélectionne la couleur solide."

msgid "Size:"
msgstr "Taille :"

msgid "Selects the checker size."
msgstr "Sélectionne la taille de la dame."

msgid "First Color:"
msgstr "Première couleur :"

msgid "Selects the first color."
msgstr "Sélectionne la première couleur."

msgid "Second Color:"
msgstr "Deuxième couleur :"

msgid "Selects the second color in Checkers."
msgstr "Sélectionne la deuxième couleur dans Checkers."

msgid "Text"
msgstr "Texte"

msgid "Font"
msgstr "Police"

msgid "Selects the current font from the list"
msgstr "Sélectionne la police actuelle dans la liste"

msgid "Selects the current font size."
msgstr "Sélectionne la taille de police actuelle."

msgid "Pen"
msgstr "Stylo"

msgid "Laser"
msgstr "Laser"

msgid "Makes the following annotation dissapear a second after drawn."
msgstr "Fait que l'annotation suivante disparaît une seconde après le tirage."

msgid "Color:"
msgstr "Couleur & #160;:"

msgid "Selects the current pen color."
msgstr "Sélectionne la couleur actuelle du stylo."

msgid "Selects a hard brush."
msgstr "Sélectionne un pinceau dur."

msgid "Selects a soft brush."
msgstr "Sélectionne un pinceau doux."

msgid "Pen Size:"
msgstr "Taille du stylo :"

msgid "Selects the current pen size."
msgstr "Sélectionne la taille actuelle du stylo."

msgid "Ghosting"
msgstr "Effet fantôme"

msgid "Previous:"
msgstr "Précédent :"

msgid ""
"Selects the number of fading frames previous to the frame of the annotation."
msgstr ""
"Sélectionne le nombre de cadres éteints précédents au cadre de l'annotation."

msgid "Next:"
msgstr "Suivant:"

msgid ""
"Selects the number of fading frames following the frame of the annotation."
msgstr ""
"Sélectionne le nombre de cadres éteints suivant le cadre de l'annotation."

msgid "Frames"
msgstr "Cadres"

msgid "Current"
msgstr "Courant"

msgid "Makes the following annotation show on this frame only."
msgstr "Fait apparaître l'annotation suivante sur ce cadre seulement."

msgid "All"
msgstr "Tout"

msgid "Makes the following annotation show on all frames."
msgstr "Fait apparaître l'annotation suivante sur tous les cadres."

msgid "Notes"
msgstr "Notes"

msgid "Invalid index for add clip to timeline."
msgstr "Index non valide pour ajouter un clip à la chronologie."

msgid "Could not get current path."
msgstr "Impossible d'obtenir le chemin actuel."

msgid "EDL item '{0}' no longer loaded.  Cannot undo or redo."
msgstr ""
"L'élément EDL « {0} » n'est plus chargé. Impossible d'annuler ou de refaire."

msgid "Could not paste {0}.  Error {1}."
msgstr "Impossible de coller {0}. Erreur {1}."

msgid "Could not save .otio file: {0}"
msgstr "Impossible d'enregistrer le fichier.otio : {0}"

msgid "Error saving {0}. {1}"
msgstr "Erreur lors de l'enregistrement {0}. {1}"

msgid "Empty EDL file.  Not saving."
msgstr "Fichier EDL vide. Pas d'enregistrement."

msgid "Destination file is invalid."
msgstr "Le fichier de destination n'est pas valide."

msgid "You can only add clips to an .otio EDL playlist."
msgstr "Vous ne pouvez ajouter des clips qu'à une playlist.otio EDL."

msgid "Unknown media reference"
msgstr "Référence médiatique inconnue"

msgid "Track #{0} - {1}"
msgstr "Voie #{0} - {1}"

msgid "Cannot currently concatenate an .otio file."
msgstr "Impossible de concater un fichier.otio."

msgid "Cannot currently concatenate a directory."
msgstr "Impossible de concater un répertoire actuellement."

msgid "Could not append video track {0}"
msgstr "Impossible d'ajouter la piste vidéo {0}"

msgid "Could not append audio track {0}"
msgstr "Impossible d'ajouter la piste audio {0}"

msgid "Server started at port {0}."
msgstr "Le serveur a démarré au port {0}."

msgid "Server stopped."
msgstr "Le serveur s'est arrêté."

msgid "A client connected from {0}"
msgstr "Un client connecté depuis {0}"

msgid "Client at {0} disconnected."
msgstr "Client à {0} déconnecté."

msgid "Server protocol version is {0}.  Client protocol version is {1}"
msgstr ""
"La version du protocole du serveur est {0}. La version du protocole client "
"est {1}"

msgid "Remote file {0} does not exist on local filesystem."
msgstr "Le fichier distant {0} n'existe pas sur le système de fichiers local."

msgid "Remote files are less than local files."
msgstr "Les fichiers distants sont moins que les fichiers locaux."

msgid "Remote file {0} matches file name {1} but not path."
msgstr ""
"Le fichier distant {0} correspond au nom du fichier {1} mais pas au chemin."

msgid "Remote file {0} does not match local filename."
msgstr "Le fichier distant {0} ne correspond pas au nom de fichier local."

msgid "Removing {0} from message publisher."
msgstr "Enlever {0} de l'éditeur de messages."

msgid "Server listening on port "
msgstr "L'écoute du serveur sur le port"

msgid "ComfyUI listening on port "
msgstr "ComfyUI écoute sur le port"

msgid "Connected to server at {0}, port {1}"
msgstr "Connecté au serveur à {0}, port {1}"

msgid "Server connection lost."
msgstr "La connexion du serveur a été perdue."

msgid "Exception caught: "
msgstr "Exception prise:"

msgid "ERROR:\t"
msgstr "C'est pas vrai."

msgid "WARN:\t"
msgstr "C'est la première fois qu'on fait ça."

msgid ""
"Regular expression created from {0}.  It is:\n"
"{1}"
msgstr "Expression régulière créée à partir de {0}. C'est : {1}"

msgid "Iteration {0} will check version={1}"
msgstr "Iteration {0} va vérifier version={1}"

msgid ""
"No versioning in this clip.  Please create an image or directory named with "
"a versioning string."
msgstr ""
"Pas de version dans ce clip. S'il vous plaît créer une image ou un "
"répertoire nommé avec une chaîne de version."

msgid "Example:  gizmo_v003.0001.exr"
msgstr "Exemple : gizmo_v003.001.exr"

msgid "Could not replace {0} with {1}"
msgstr "Impossible de remplacer {0} par {1}"

msgid "Annotation already existed at this time"
msgstr "L'annotation existait déjà à ce moment-là"

msgid "Failed to open the file {0} for writing."
msgstr "Impossible d'ouvrir le fichier {0} pour l'écriture."

msgid "Failed to write to the file {0}."
msgstr "Impossible d'écrire dans le fichier {0}."

msgid "Session saved to \"{0}\"."
msgstr "Session enregistrée dans « {0} »."

msgid "Failed to open the file '{0}' for reading."
msgstr "Impossible d'ouvrir le fichier « {0} » pour la lecture."

msgid "Failed to load the file '{0}."
msgstr "Impossible de charger le fichier '{0}."

msgid "Cannot save an NDI stream"
msgstr "Impossible d'enregistrer un flux NDI"

msgid "Saving movie to {0}."
msgstr "Enregistrer le film en {0}."

msgid "Saving audio to {0}."
msgstr "Enregistrement audio vers {0}."

msgid "Saving pictures to {0}."
msgstr "Enregistrement des images en {0}."

msgid "ProRes profiles need a .mov movie extension.  Changing it to .mov."
msgstr "Les profils ProRes ont besoin d'une extension de film.mov."

msgid ""
"VP9 profile needs a .mp4, .mkv or .webm movie extension.  Changing it to "
".mp4"
msgstr "Le profil VP9 a besoin d'une extension de film.mp4,.mkv ou.webm."

msgid "AV1 profile needs a .mp4 or .mkv movie extension.  Changing it to .mp4"
msgstr "Le profil AV1 a besoin d'une extension de film.mp4 ou.mkv."

msgid ""
"GoPro Cineform profile needs a .mkv movie extension.  Changing it to .mkv"
msgstr "GoPro Le profil Cineform a besoin d'une extension de film.mkv."

msgid "HAP profile needs a .mov extension.  Changing it to .mov"
msgstr "Le profil HAP a besoin d'une extension.mov."

msgid "New file {0} already exist!  Cannot overwrite it."
msgstr "Un nouveau fichier {0} existe déjà! Impossible de l'écraser."

msgid "Rotated image info: {0}"
msgstr "Informations sur l'image rotative: {0}"

msgid "Scaled image info: {0}"
msgstr "Informations sur l'image à l'échelle: {0}"

msgid "{0}: Cannot open writer plugin."
msgstr "{0}: Impossible d'ouvrir le plugin d'écriture."

msgid "Image info: {0} {1}"
msgstr "Informations sur l'image: {0} {1}"

msgid "Image too big for Save Annotations.  Will scale to the viewport size."
msgstr ""
"Image trop grande pour enregistrer les annotations. L'échelle sera à la "
"taille du viseur."

msgid "Viewport Size: {0} - X={1}, Y={2}"
msgstr "Taille du point de vue : {0} - X={1}, Y={2}"

msgid "Writer plugin did not get output info.  Defaulting to {0}"
msgstr ""
"Le plugin Writer n'a pas obtenu les informations de sortie. Par défaut, {0}"

msgid "Output info: {0} {1}"
msgstr "Informations sur la sortie: {0} {1}"

msgid "Using profile {0}, pixel format {1}."
msgstr "En utilisant le profil {0}, le format pixel {1}."

msgid "Using preset {0}."
msgstr "Utiliser le préréglage {0}."

msgid "Saving Movie without Audio %<PRId64> - %<PRId64>"
msgstr "Enregistrer un film sans audio %<PRId64> - %<PRId64>"

msgid "Saving Movie with Audio %<PRId64> - %<PRId64>"
msgstr "Enregistrer un film avec de l'audio %<PRId64> - %<PRId64>"

msgid "Saving Audio %<PRId64> - %<PRId64>"
msgstr "Enregistrement audio %<PRId64> - %<PRId64>"

msgid "Saving Pictures without Audio %<PRId64> - %<PRId64>"
msgstr "Enregistrer des images sans audio %<PRId64> - %<PRId64>"

msgid "Audio only in timeline, but not trying to save audio."
msgstr ""
"Audio seulement dans la chronologie, mais pas en essayant d'enregistrer "
"l'audio."

msgid "{0}: Invalid OpenGL format and type"
msgstr "{0}: Format et type OpenGL non valide"

msgid "OpenGL info: {0}"
msgstr "Informations OpenGL: {0}"

msgid "Saving... {0}"
msgstr "Enregistrement... {0}"

msgid "Unsupported output format"
msgstr "Format de sortie non supporté"

msgid "Empty video data at time {0}.  Repeating frame."
msgstr "Données vidéo vides au moment {0}. Cadre répétitif."

msgid "Unsupported output format: "
msgstr "Format de sortie non supporté: "

msgid "Reading preferences from \"{0}{1}\"."
msgstr "Préférences de lecture de \"{0}{1}\"."

msgid "Failed to retrieve {0}."
msgstr "Impossible de récupérer {0}."

msgid ""
"FFmpeg YUV to RGB Conversion is on in Settings Panel.  mrv2 will play back "
"movies slower."
msgstr ""
"FFmpeg YUV to RGB Conversion est activé dans le panneau de configurations. "
"mrv2 va jouer les films plus lentement."

msgid "Could not open color theme from \"{0}\"."
msgstr "Impossible d'ouvrir le thème couleur à partir de « {0} »."

msgid "Loaded color themes from \"{0}\"."
msgstr "Les thèmes de couleur chargés de « {0} »."

msgid "Setting OCIO config from preferences."
msgstr "Configuration de la configuration OCIO à partir des préférences."

msgid "Setting OCIO config from OCIO environment variable."
msgstr ""
"Configuration de la configuration OCIO à partir de la variable "
"d'environnement OCIO."

msgid "Path mappings have been loaded from \"{0}{1}\"."
msgstr "Les cartes des chemins ont été chargées à partir de « {0}{1} »."

msgid "Loading hotkeys from \"{0}{1}.prefs\"."
msgstr "Chargement des touches raccourcies depuis \"{0}{1}.prefs\"."

msgid "Reseting hotkeys to default."
msgstr "Réinitialiser les hot-keys par défaut."

msgid "Path mappings have been saved to \"{0}{1}\"."
msgstr "Les cartes des chemins ont été sauvegardées dans « {0}{1} »."

msgid "Hotkeys have been saved to \"{0}{1}.prefs\"."
msgstr "Les hot-keys ont été sauvegardés dans « {0}{1}.prefs »."

msgid "Preferences have been saved to: \"{0}{1}\"."
msgstr "Les préférences ont été sauvegardées dans : « {0} {1} »."

msgid "Removing "
msgstr "Élimination"

msgid "OCIO config is now:"
msgstr "La configuration OCIO est maintenant :"

msgid "OCIO file \"{0}\" not found or not readable."
msgstr "Fichier OCIO « {0} » non trouvé ou non lisible."

msgid "Setting OCIO config to default:"
msgstr "Réglage par défaut de la configuration OCIO & #160;:"

msgid "Setting OCIO config to built-in:"
msgstr "Configuration de la configuration OCIO à l'intérieur :"

msgid "Path mapping for {0} already exists!"
msgstr "La cartographie du chemin {0} existe déjà!"

msgid "Comparing {0} to prefix {1}"
msgstr "Comparaison {0} avec le préfixe {1}"

msgid "Found a match.  File is now {0}"
msgstr "Trouvé une correspondance. Le fichier est maintenant {0}"

msgid "OCIO config file cannot be empty."
msgstr "Le fichier de configuration OCIO ne peut pas être vide."

msgid "OCIO config '{0}' does not exist or is not readable."
msgstr "La configuration OCIO '{0}' n'existe pas ou n'est pas lisible."

msgid "Invalid OCIO Ics '{0}'."
msgstr "Ics OCIO non valides « {0} »."

msgid "Invalid OCIO Look '{0}'."
msgstr "Look OCIO non valide « {0} »."

msgid "Invalid OCIO Display/View '{0}'."
msgstr "Affichage OCIO non valide/Voir « {0} »."

msgid "Could not split '{0}' into display and view."
msgstr "Impossible de diviser « {0} » dans l'affichage et la vue."

msgid "No default view for display '{0}'.  Does display exist?"
msgstr "Aucune vue par défaut pour afficher '{0}'. L'affichage existe-t-il?"

msgid "Setting OCIO Preset '{0}'."
msgstr "Réglage OCIO Préréglé « {0} »."

msgid "Preset '{0}' not found."
msgstr "Présélectionner « {0} » pas trouvé."

msgid "OCIO Preset '{0}' already exists!"
msgstr "OCIO Prédéfini '{0}' existe déjà!"

msgid "Failed to load the file '{0}'."
msgstr "Impossible de charger le fichier « {0} »."

msgid "Loaded {0} ocio presets from \"{1}\"."
msgstr "Chargement des préréglages ocio {0} à partir de « {1} »."

msgid "Failed to open the file '{0}' for saving."
msgstr "Impossible d'ouvrir le fichier « {0} » pour l'enregistrement."

msgid "Failed to save the file '{0}'."
msgstr "Impossible d'enregistrer le fichier « {0} »."

msgid "OCIO presets have been saved to \"{0}\"."
msgstr "Les préréglages OCIO ont été enregistrés dans « {0} »."

msgid "English"
msgstr "Anglais"

msgid "Spanish"
msgstr "Espagnol"

msgid "German"
msgstr "Allemand"

msgid "Hindi"
msgstr "Hindi"

msgid "Chinese Simplified"
msgstr "Chinois simplifié"

msgid "Portuguese"
msgstr "Portugais"

msgid "French"
msgstr "Français"

msgid "Russian"
msgstr "Russe"

msgid "Japanese"
msgstr "Japonais"

msgid ""
"Need to reboot mrv2 to change language to {0}.  Are you sure you want to "
"continue?"
msgstr ""
"Besoin de redémarrer mrv2 pour changer de langue en {0}. Êtes-vous sûr de "
"vouloir continuer?"

msgid "Set Language to {0}, Numbers to {1}"
msgstr "Définir la langue à {0}, les nombres à {1}"

msgid "Arabic"
msgstr "Arabe"

msgid "Armenian"
msgstr "Arménien"

msgid "Basque"
msgstr "Basque"

msgid "Belarusian"
msgstr "Biélorussien"

msgid "Bengali"
msgstr "Bengali"

msgid "Bulgarian"
msgstr "Bulgare"

msgid "Catalan"
msgstr "Catalan"

msgid "Chinese"
msgstr "Chinois"

msgid "Czech"
msgstr "Tchèque"

msgid "Danish"
msgstr "Danois"

msgid "Dutch"
msgstr "Néerlandais"

msgid "Finnish"
msgstr "Finlandais"

msgid "Galician"
msgstr "Galicien"

msgid "Greek"
msgstr "Grec"

msgid "Hebrew"
msgstr "Hébreu"

msgid "Icelandic"
msgstr "Islandais"

msgid "Indonesian"
msgstr "Indonésien"

msgid "Italian"
msgstr "Italien"

msgid "Irish"
msgstr "Irlande"

msgid "Korean"
msgstr "Coréen"

msgid "Norwegan"
msgstr "Norwegan"

msgid "Persian"
msgstr "Persan"

msgid "Polish"
msgstr "Polonais"

msgid "Tibetan"
msgstr "Tibétain"

msgid "Romanian"
msgstr "Roumain"

msgid "Serbian"
msgstr "Serbe"

msgid "Slovenian"
msgstr "Slovène"

msgid "Swedish"
msgstr "Suédois"

msgid "Thai"
msgstr "Thaïlandais"

msgid "Turkish"
msgstr "Turquie"

msgid "Vietnamese"
msgstr "Vietnamiens"

msgid "Welsh"
msgstr "Gallois"

msgid "Yiddish"
msgstr "Yiddish"

msgid "Zulu"
msgstr "Zoulou"

msgid ""
"\n"
"Hotkeys:   "
msgstr ""
"\n"
"Raccourci claviers:   "

msgid "   and   "
msgstr "    et    "

msgid ""
"\n"
"Reset:   "
msgstr ""
"\n"
"Réinitialiser:   "

msgid ""
"\n"
"Hotkey: "
msgstr ""
"\n"
"Raccourci clavier: "

msgid "@B12@C7@b@.Function\t@B12@C7@b@.Hotkey"
msgstr "@B12@C7@b@.Fonction\t@B12@C7@b@.Hotkey"

msgid ""
"Hotkey \"%s\" already used in \"%s\".\n"
"Do you want to override it?"
msgstr "Hotkey « %s » déjà utilisé dans « %s ». Voulez-vous l'annuler?"

msgid ""
"Corruption in hotkeys preferences. Hotkey '{0}' for {1} will not be "
"available.  Already used in {2}."
msgstr ""
"La corruption dans les préférences des hot-keys. La touche « {0} » pour {1} "
"ne sera pas disponible. Déjà utilisée dans {2}."

msgid "Allows you to select different image channels or layers."
msgstr "Permet de sélectionner différents canaux d'image ou calques."

msgid "Reduce gain 1/4 stop (divide by sqrt(sqrt(2)))."
msgstr "Réduire le gain de 1/4 d'arrêt (diviser par sqrt(sqrt(2)))."

msgid "Increase gain 1/4 stop (multiply by sqrt(sqrt(2)))."
msgstr "Augmenter le gain de 1/4 stop (multiplier par sqrt(sqrt(2)))."

msgid "Allows you to adjust the gain or exposure of the image."
msgstr "Permet d'ajuster le gain ou l'exposition de l'image."

msgid "Allows you to adjust the saturation of the image."
msgstr "Permet d'ajuster la saturation de l'image."

msgid ""
"Allows you to adjust gamma curve for display.\n"
"Value is:  pow( 2, 1/x )."
msgstr ""
"Permet d'ajuster la courbe gamma pour l'affichage. La valeur est : pow( 2, "
"1/x )."

msgid "Toggle Edit Mode."
msgstr "Commutation du mode d'édition."

msgid "Scrubbing Tool"
msgstr "Outil de frottement"

msgid "Area Select Tool"
msgstr "Outil de sélection de zone"

msgid "Freehand Drawing Tool"
msgstr "Outil de dessin à main libre"

msgid "Eraser Tool"
msgstr "Outil d'effacement"

msgid "Polygon Tool"
msgstr "Outil Polygone."

msgid "Circle Tool"
msgstr "Outil de cercle"

msgid "Rectangle Tool"
msgstr "Outil rectangulaire"

msgid "Arrow Tool"
msgstr "Outil flèche"

msgid "Text Tool.   Right click to edit previously stamped text."
msgstr ""
"Outil de texte. Cliquez avec le bouton droit pour modifier le texte "
"précédemment estampillé."

msgid "Undo Draw"
msgstr "Annuler le dessin"

msgid "Redo Draw"
msgstr "Refaire le dessin"

msgid "Go to the beginning of the sequence."
msgstr "Allez au début de la séquence."

msgid "Play sequence backwards."
msgstr "Jouez la séquence à l'envers."

msgid "Go back one frame."
msgstr "Retourne dans un cadre."

msgid "Stop playback."
msgstr "Arrêtez la lecture."

msgid "Play sequence forwards."
msgstr "Jouez les séquences en avant."

msgid "Go to the end of the sequence."
msgstr "Allez à la fin de la séquence."

msgid "Set In Point"
msgstr "Définir le point"

msgid "Set Out Point"
msgstr "Définir le point"

msgid "Image zoom setting."
msgstr "Paramètre de zoom d'image."

msgid ""
"\n"
"\n"
"Mousewheel to zoom in and out."
msgstr ""
"\n"
"\n"
"Roue de souris pour zoomer dans et hors."

msgid ""
"\n"
"Alt + Right Mouse Button to zoom in and out."
msgstr ""
"\n"
"Alt + bouton droit de la souris pour zoomer."

msgid ""
"\n"
"\n"
"0 to 9 to zoom to a specific level."
msgstr ""
"\n"
"\n"
"0 à 9 pour zoomer à un niveau spécifique."

msgid "Load Directory"
msgstr "Charger l'annuaire"

msgid "Reels (*.{"
msgstr "Enrouleurs (*.{"

msgid "Images (*.{"
msgstr "Images (*.{"

msgid "Sessions (*."
msgstr "Sessions (*."

msgid "All (*.{"
msgstr "Tous (*.{"

msgid "Movies (*.{"
msgstr "Films (*.{"

msgid "Load Image(s)"
msgstr "Charger l'image(s)"

msgid "Load Movie or Sequence"
msgstr "Charger le film ou la séquence"

msgid "Save OTIO timeline"
msgstr "Enregistrer la chronologie OTIO"

msgid "Save Python Script"
msgstr "Enregistrer le script Python"

msgid "Load Python Script"
msgstr "Charger le script Python"

msgid "LUTS (*.{"
msgstr "LUTS (*.{"

msgid "Load LUT"
msgstr "Charger LUT"

msgid "Subtitles (*.{"
msgstr "Sous-titres (*.{"

msgid "Load Subtitle"
msgstr "Charger le sous-titre"

msgid "Audios (*.{"
msgstr "Audios (*.{"

msgid "Load Audio"
msgstr "Charger l'audio"

msgid "Save Single Frame"
msgstr "Enregistrer un seul cadre"

msgid "Save Audio"
msgstr "Enregistrer l'audio"

msgid "Save Movie or Sequence"
msgstr "Enregistrer le film ou la séquence"

msgid "Annotations (*.{json})"
msgstr "Annotations (*.{json})"

msgid "Save Annotations to JSON"
msgstr "Enregistrer les annotations à JSON"

msgid "Acrobat PDF (*.{pdf})"
msgstr "Acrobat PDF (*.{pdf})"

msgid "Save Annotations to PDF"
msgstr "Enregistrer les annotations dans le PDF"

msgid "Session"
msgstr "Session"

msgid "Open Session"
msgstr "Séance ouverte"

msgid "Save Session"
msgstr "Enregistrer la session"

msgid "OCIO config (*.{"
msgstr "Configuration OCIO (*.{"

msgid "Load OCIO Config"
msgstr "Charger la configuration OCIO"

msgid "Default"
msgstr "Par défaut"

msgid "Annotations"
msgstr "Annotations"

msgid "Background"
msgstr "Historique"

msgid "Color"
msgstr "Couleur"

msgid "Color Area"
msgstr "Zone de couleur"

msgid "Devices"
msgstr "Dispositifs"

msgid "Environment Map"
msgstr "Carte de l'environnement"

msgid "Histogram"
msgstr "Histogramme"

msgid "Logs"
msgstr "Registres"

msgid "Media Information"
msgstr "Information sur les médias"

msgid "NDI"
msgstr "NDI"

msgid "Python"
msgstr "Python"

msgid "Settings"
msgstr "Paramètres"

msgid "USD"
msgstr "USD"

msgid "Vectorscope"
msgstr "Vectorscope"

msgid "Hotkeys"
msgstr "Hot-keys"

msgid "Preferences"
msgstr "Préférences"

msgid "About"
msgstr "À propos de"

msgid "File extension cannot be empty."
msgstr "L'extension de fichier ne peut pas être vide."

msgid "Saving audio but not with an audio extension."
msgstr "Enregistrement audio mais pas avec une extension audio."

msgid "Saving audio but current clip does not have audio."
msgstr "Enregistrer l'audio mais le clip courant n'a pas d'audio."

msgid "Saving video but with an audio extension."
msgstr "Enregistrement vidéo mais avec une extension audio."

msgid "Cannot save annotations to .otio file"
msgstr "Impossible d'enregistrer les annotations dans le fichier.otio"

msgid "View/Mask"
msgstr "Affichage/Masque"

msgid "OCIO/     Input Color Space"
msgstr "OCIO/Espace couleur d'entrée"

msgid "OCIO/     Look"
msgstr "OCIO/Regarde."

msgid "All Monitors"
msgstr "Tous les moniteurs"

msgid "Pick Color"
msgstr "Choisissez la couleur"

msgid "Pick Draw Color and Alpha"
msgstr "Choisissez Dessiner la couleur et l'alpha"

msgid "Media"
msgstr "Médias"

msgid "UI"
msgstr "IU"

msgid "Pan And Zoom"
msgstr "Pan et zoom"

msgid "Timeline"
msgstr "Échéancier"

msgid ""
"You have EDLs in the current session.  These will not be saved in the "
"session file.  Do you want to continue?"
msgstr ""
"Vous avez des EDL dans la session en cours. Celles-ci ne seront pas "
"sauvegardées dans le fichier de session. Voulez-vous continuer?"

msgid "Edit Text Annotation"
msgstr "Modifier l'annotation texte"

msgid "No item selected"
msgstr "Aucun élément sélectionné"

msgid "%s - Page %d"
msgstr "%s - Page %d"

msgid "Frame {0} - TC: {1} - S: {2}"
msgstr "Cadre {0} - CT: {1} - S: {2}"

msgid "Image too big.  Will save the viewport size."
msgstr "Image trop grande. Enregistrera la taille du viseur."

msgid "Scrub"
msgstr "Arrosage"

msgid "Selection"
msgstr "Sélection"

msgid "Draw"
msgstr "Tirer"

msgid "Erase"
msgstr "Effacer"

msgid "Circle"
msgstr "Cercle"

msgid "Filled Circle"
msgstr "Cercle rempli"

msgid "Rectangle"
msgstr "Rectangle"

msgid "Filled Rectangle"
msgstr "Rectangle rempli"

msgid "Arrow"
msgstr "Flèche"

msgid "Rotate"
msgstr "Rotation"

msgid "Polygon"
msgstr "Polygone"

msgid "Filled Polygon"
msgstr "Polygone rempli"

msgid "Trim"
msgstr "Découpe"

msgid "Slip"
msgstr "Glisse"

msgid "Slide"
msgstr "Diapositive"

msgid "Ripple"
msgstr "Courbure"

msgid "Roll"
msgstr "Rouleau"

msgid "(no image)"
msgstr "(pas d'image)"

msgid "Unknown action mode in "
msgstr "Mode d'action inconnu dans"

msgid ""
"Cannot create an annotation here for all frames.  A current frame annotation"
" already exists."
msgstr ""
"Impossible de créer une annotation ici pour tous les cadres. Une annotation "
"actuelle existe déjà."

msgid ""
"Cannot create an annotation here for current frame.  An all frames "
"annotation already exists."
msgstr ""
"Impossible de créer une annotation ici pour le cadre actuel. Une annotation "
"de tous les cadres existe déjà."

msgid "Play"
msgstr "Jouer"

msgid "Stop"
msgstr "Arrêtez-vous."

msgid "2.35"
msgstr "2.35"

msgid "1.85"
msgstr "1.85"

msgid "1.66"
msgstr "1.66"

msgid "PMem: %<PRIu64> / %<PRIu64> MB  VMem: %<PRIu64> / %<PRIu64> MB"
msgstr "PMem: %<PRIu64> / %<PRIu64> MB VMem: %<PRIu64> / %<PRIu64> MB"

msgid "Cache:"
msgstr "Cache :"

msgid "    Used: %.2g of %zu Gb (%.2g %%)"
msgstr "Utilisé : %.2g de %zu Gb (%.2g %%)"

msgid "    Ahead    V: % 4<PRIu64>    A: % 4<PRIu64>"
msgstr "Avant V: % 4<PRIu64> A: % 4<PRIu64>"

msgid "    Behind   V: % 4<PRIu64>    A: % 4<PRIu64>"
msgstr "Derrière V: % 4<PRIu64> A: % 4<PRIu64>"

msgid "Edit Text"
msgstr "Modifier le texte"

msgid "Invalid font for text drawing"
msgstr "Police non valide pour le dessin de texte"

msgid "Could not convert message to shape: "
msgstr "Impossible de convertir le message en forme :"

msgid "File/Open/Movie or Sequence"
msgstr "Fichier/Ouvrir/Film ou séquence"

msgid "File/Open/With Separate Audio"
msgstr "Fichier/Ouvrir/Avec audio séparé"

msgid "File/Open/Single Image"
msgstr "Fichier/Ouvrir/Image unique"

msgid "File/Open/Directory"
msgstr "Fichier/Ouvrir/Annuaire"

msgid "File/Open/Session"
msgstr "Fichier/Ouvrir/Session"

msgid "File/Save/Movie or Sequence"
msgstr "Fichier/Enregistrer/Film ou séquence"

msgid "File/Save/Audio"
msgstr "Fichier/Enregistrer/Audio"

msgid "File/Save/Single Frame"
msgstr "Fichier/Enregistrer/Cadre unique"

msgid "File/Save/Frames to Folder"
msgstr "Fichier/Enregistrer/Cadres dans le dossier"

msgid "File/Save/OTIO EDL Timeline"
msgstr "Fichier/Enregistrer/Échéancier OTIO EDL"

msgid "File/Save/Annotations Only"
msgstr "Fichier/Enregistrer/Annotations seulement"

msgid "File/Save/Annotations as JSON"
msgstr "Fichier/Enregistrer/Annotations en tant que JSON"

msgid "File/Save/PDF Document"
msgstr "Fichier/Enregistrer/Document PDF"

msgid "File/Save/Session"
msgstr "Fichier/Enregistrer/Session"

msgid "File/Save/Session As"
msgstr "Fichier/Enregistrer/Session en tant que"

msgid "File/Close Current"
msgstr "Fichier/Fermer le courant"

msgid "File/Close All"
msgstr "Fichier/Fermer tout"

msgid "File/Recent/%s"
msgstr "Fichier/Récent/%s"

msgid "File/Quit"
msgstr "Fichier/Quitter"

msgid "Window/Presentation"
msgstr "Fenêtre/Présentation"

msgid "Window/Full Screen"
msgstr "Fenêtre/Plein écran"

msgid "Window/Float On Top"
msgstr "Fenêtre/Flotte sur le dessus"

msgid "Window/Secondary"
msgstr "Fenêtre/Secondaire"

msgid "Window/Secondary Float On Top"
msgstr "Fenêtre/Flotte secondaire en haut"

msgid "Window/Toggle Click Through"
msgstr "Fenêtre/Commutation de clic par l'intermédiaire"

msgid "Window/More UI Transparency"
msgstr "Fenêtre/Plus de transparence de l'assurance-chômage"

msgid "Window/Less UI Transparency"
msgstr "Fenêtre/Moins de transparence de l'assurance-chômage"

msgid "View/Tool Bars/Toggle Menu Bar"
msgstr "Affichage/Barres d'outils/Commutation de la barre de menu"

msgid "View/Tool Bars/Toggle Top Bar"
msgstr "Affichage/Barres d'outils/Commutation de la barre supérieure"

msgid "View/Tool Bars/Toggle Pixel Bar"
msgstr "Affichage/Barres d'outils/Commutation de la barre des pixels"

msgid "View/Tool Bars/Toggle Timeline Bar"
msgstr ""
"Affichage/Barres d'outils/Commutation de la barre de la ligne de temps"

msgid "View/Tool Bars/Toggle Status Bar"
msgstr "Affichage/Barres d'outils/Commutation de la barre d'état"

msgid "View/Tool Bars/Toggle Action Dock"
msgstr "Affichage/Barres d'outils/Commutateur d'action"

msgid "View/Auto Frame"
msgstr "Affichage/Cadre automatique"

msgid "View/Safe Areas"
msgstr "Affichage/Zones de sécurité"

msgid "View/OpenEXR/Data Window"
msgstr "Affichage/OpenEXR/Fenêtre de données"

msgid "View/OpenEXR/Display Window"
msgstr "Affichage/OpenEXR/Affiche la fenêtre"

msgid "View/OpenEXR/Ignore Display Window"
msgstr "Affichage/OpenEXR/Ignorer la fenêtre d'affichage"

msgid "Panel/One Panel Only"
msgstr "Panel/Un seul panel"

msgid "Panel/"
msgstr "Panneau/"

msgid "Window/"
msgstr "Fenêtre/"

msgid "Unknown menu entry "
msgstr "Entrée de menu inconnue"

msgid "Render/Color Channel"
msgstr "Rendre/Chaîne de couleurs"

msgid "Render/Red Channel"
msgstr "Rendre/Chaîne rouge"

msgid "Render/Green Channel "
msgstr "Rendre/Chaîne verte"

msgid "Render/Blue Channel"
msgstr "Rendre/Chaîne bleue"

msgid "Render/Alpha Channel"
msgstr "Rendre/Chaîne Alpha"

msgid "Render/Lumma"
msgstr "Rendu/Lumma"

msgid "Render/Mirror X"
msgstr "Rendre/Miroir X"

msgid "Render/Mirror Y"
msgstr "Rendre/Miroir Y"

msgid "Render/Rotate/-90 Degrees"
msgstr "Rendre/Rotation/-90 Degrés"

msgid "Render/Rotate/+90 Degrees"
msgstr "Rendre/Rotation/+90 Degrés"

msgid "Render/Video Levels/From File"
msgstr "Rendre/Niveaux vidéo/À partir du fichier"

msgid "Render/Video Levels/Legal Range"
msgstr "Rendre/Niveaux vidéo/Plage Légale"

msgid "Render/Video Levels/Full Range"
msgstr "Rendre/Niveaux vidéo/Plage complète"

msgid "Render/Alpha Blend/None"
msgstr "Rendre/Mélange Alpha/Aucun"

msgid "Render/Alpha Blend/Straight"
msgstr "Rendre/Mélange Alpha/Droite"

msgid "Render/Alpha Blend/Premultiplied"
msgstr "Rendre/Mélange Alpha/Prémultiplication"

msgid "Render/Minify Filter/Nearest"
msgstr "Rendre/Minimiser le filtre/Le plus proche"

msgid "Render/Minify Filter/Linear"
msgstr "Rendre/Minimiser le filtre/Linear"

msgid "Render/Magnify Filter/Nearest"
msgstr "Rendre/Amplifier le filtre/Le plus proche"

msgid "Render/Magnify Filter/Linear"
msgstr "Rendre/Amplifier le filtre/Linear"

msgid "Render/HDR/Auto Normalize"
msgstr "Rendre/HDR/Normaliser automatiquement"

msgid "Render/HDR/Invalid Values"
msgstr "Rendre/HDR/Valeurs non valides"

msgid "Render/HDR/Ignore Chromaticities"
msgstr "Rendre/HDR/Ignorer les chromatismes"

msgid "Render/HDR/Toggle Tonemap"
msgstr "Rendre/HDR/Carte des tons"

msgid "Render/HDR/Tonemap"
msgstr "Rendre/HDR/Carte des tons"

msgid "Playback/Stop"
msgstr "Remise en ligne/Arrêtez-vous."

msgid "Playback/Forwards"
msgstr "Remise en ligne/Avant"

msgid "Playback/Backwards"
msgstr "Remise en ligne/Retour vers l'arrière"

msgid "Playback/Toggle Playback"
msgstr "Remise en ligne/Commutation de la lecture"

msgid "Playback/Toggle In Point"
msgstr "Remise en ligne/Commutation en point"

msgid "Playback/Toggle Out Point"
msgstr "Remise en ligne/Commutation du point de sortie"

msgid "Playback/Toggle In\\/Out Otio Clip"
msgstr "Remise en ligne/Commutation dans\\/Sortie du clip Otio"

msgid "Playback/Loop Playback"
msgstr "Remise en ligne/Lecture des boucles"

msgid "Playback/Playback Once"
msgstr "Remise en ligne/Reproduire une fois"

msgid "Playback/Playback Ping Pong"
msgstr "Remise en ligne/Playback Ping Pong"

msgid "Playback/Go to/Start"
msgstr "Remise en ligne/Allez-y./Début"

msgid "Playback/Go to/End"
msgstr "Remise en ligne/Allez-y./End"

msgid "Playback/Go to/Previous Frame"
msgstr "Remise en ligne/Allez-y./Cadre précédent"

msgid "Playback/Go to/Next Frame"
msgstr "Remise en ligne/Allez-y./Cadre suivant"

msgid "Playback/Go to/Previous Clip"
msgstr "Remise en ligne/Allez-y./Clip précédent"

msgid "Playback/Go to/Next Clip"
msgstr "Remise en ligne/Allez-y./Prochain clip"

msgid "Playback/Go to/Previous Annotation"
msgstr "Remise en ligne/Allez-y./Annotation précédente"

msgid "Playback/Go to/Next Annotation"
msgstr "Remise en ligne/Allez-y./Prochaine annotation"

msgid "Playback/Annotation/Clear"
msgstr "Remise en ligne/Annotation/Effacer"

msgid "Playback/Annotation/Clear All"
msgstr "Remise en ligne/Annotation/Tout effacer"

msgid "View/Mask/%s"
msgstr "Affichage/Masque/%s"

msgid "View/Hud"
msgstr "Affichage/Hud"

msgid "View/Compare/None"
msgstr "Vue/Comparer/Aucune"

msgid "View/Compare/Overlay"
msgstr "Vue/Comparer/Superposition"

msgid "View/Compare/Wipe"
msgstr "Vue/Comparer/Essuyer "

msgid "View/Compare/Difference"
msgstr "Vue/Comparer/Différence"

msgid "View/Compare/Horizontal"
msgstr "Vue/Comparer/Horizontal"

msgid "View/Compare/Vertical"
msgstr "Vue/Comparer/Vertical"

msgid "View/Compare/Tile"
msgstr "Vue/Comparer/Tile"

msgid "Timeline/Cache/Clear"
msgstr "Échéancier/Cache/Effacer"

msgid "Timeline/Cache/Update Frame"
msgstr "Échéancier/Cache/Mise à jour du cadre"

msgid "Timeline/Editable"
msgstr "Échéancier/Éditable"

msgid "Timeline/Edit Associated Clips"
msgstr "Échéancier/Modifier les clips associés"

msgid "Timeline/Frame View"
msgstr "Échéancier/Affichage du cadre"

msgid "Timeline/Scroll To Current Frame"
msgstr "Échéancier/Faites défiler vers le cadre actuel"

msgid "Timeline/Track Info"
msgstr "Échéancier/Informations sur la piste"

msgid "Timeline/Clip Info"
msgstr "Échéancier/Informations sur le clip"

msgid "Timeline/Thumbnails/None"
msgstr "Échéancier/Thumbnails/Aucun"

msgid "Timeline/Thumbnails/Small"
msgstr "Échéancier/Thumbnails/Petite"

msgid "Timeline/Thumbnails/Medium"
msgstr "Échéancier/Thumbnails/Moyenne"

msgid "Timeline/Thumbnails/Large"
msgstr "Échéancier/Thumbnails/Grandes"

msgid "Timeline/Transitions"
msgstr "Échéancier/Transitions"

msgid "Timeline/Markers"
msgstr "Échéancier/Marqueurs"

msgid "Timeline/Visible Tracks/{0}"
msgstr "Échéancier/Voies visibles/{0}"

msgid "Image/Next"
msgstr "Image/Suivant"

msgid "Image/Next Limited"
msgstr "Image/Prochaine Limitée"

msgid "Image/Previous"
msgstr "Image/Précédent"

msgid "Image/Previous Limited"
msgstr "Image/Précédent Limité"

msgid "Image/Version/First"
msgstr "Image/Version/Première"

msgid "Image/Version/Last"
msgstr "Image/Version/Dernier"

msgid "Image/Version/Previous"
msgstr "Image/Version/Précédent"

msgid "Image/Version/Next"
msgstr "Image/Version/Suivant"

msgid "Image/Compare Mode/A"
msgstr "Image/Comparer le mode/A"

msgid "Image/Compare Mode/B"
msgstr "Image/Comparer le mode/B"

msgid "Image/Compare Mode/Wipe"
msgstr "Image/Comparer le mode/Nettoyage"

msgid "Image/Compare Mode/Overlay"
msgstr "Image/Comparer le mode/Revêtement"

msgid "Image/Compare Mode/Difference"
msgstr "Image/Comparer le mode/Différence"

msgid "Image/Compare Mode/Horizontal"
msgstr "Image/Comparer le mode/horizontaux"

msgid "Image/Compare Mode/Vertical"
msgstr "Image/Comparer le mode/Vertical"

msgid "Image/Compare Mode/Tile"
msgstr "Image/Comparer le mode/Carrelage"

msgid "Image/Go to/%s"
msgstr "Image/Allez-y./%s"

msgid "Image/Compare/%s"
msgstr "Image/Comparer/%s"

msgid "Edit/Frame/Cut"
msgstr "Modifier/Cadre/Cut"

msgid "Edit/Frame/Copy"
msgstr "Modifier/Cadre/Copier"

msgid "Edit/Frame/Paste"
msgstr "Modifier/Cadre/Coller"

msgid "Edit/Frame/Insert"
msgstr "Modifier/Cadre/Insérer"

msgid "Edit/Audio Clip/Insert"
msgstr "Modifier/Clip audio/Insérer"

msgid "Edit/Audio Clip/Remove"
msgstr "Modifier/Clip audio/Supprimer"

msgid "Edit/Audio Gap/Insert"
msgstr "Modifier/Écart sonore/Insérer"

msgid "Edit/Audio Gap/Remove"
msgstr "Modifier/Écart sonore/Supprimer"

msgid "Edit/Slice"
msgstr "Modifier/Tranche"

msgid "Edit/Remove"
msgstr "Modifier/Supprimer"

msgid "Edit/Undo"
msgstr "Modifier/Annuler"

msgid "Edit/Redo"
msgstr "Modifier/Refaire"

msgid "OCIO/Presets"
msgstr "OCIO/Préréglages"

msgid "OCIO/In Top Bar"
msgstr "OCIO/Dans la barre supérieure"

msgid "OCIO/Current"
msgstr "OCIO/Courant"

msgid "OCIO/         ICS: %s"
msgstr "OCIO/         ICS : %s"

msgid "OCIO/     Display: %s"
msgstr "OCIO/     Display: %s"

msgid "OCIO/        View: %s"
msgstr "OCIO/        View: %s"

msgid "OCIO/  Monitor #%d Display: %s"
msgstr "OCIO/  Monitor #%d Display: %s"

msgid "OCIO/  Monitor #%d    View: %s"
msgstr "OCIO/  Monitor #%d    View: %s"

msgid "OCIO/        Look: %s"
msgstr "OCIO/        Look : %s"

msgid "OCIO/        LUT: %s"
msgstr "OCIO/        LUT : %s"

msgid "OCIO/Change Current File"
msgstr "OCIO/Modifier le fichier actuel"

msgid "OCIO/Displays"
msgstr "OCIO/Affichages"

msgid "Sync/Send/Media"
msgstr "Synchroniser/Envoyer/Médias"

msgid "Sync/Send/UI"
msgstr "Synchroniser/Envoyer/UI"

msgid "Sync/Send/Pan And Zoom"
msgstr "Synchroniser/Envoyer/Pan et zoom"

msgid "Sync/Send/Color"
msgstr "Synchroniser/Envoyer/Couleur"

msgid "Sync/Send/Timeline"
msgstr "Synchroniser/Envoyer/Échéancier"

msgid "Sync/Send/Annotations"
msgstr "Synchroniser/Envoyer/Annotations"

msgid "Sync/Send/Audio"
msgstr "Synchroniser/Envoyer/Audio"

msgid "Sync/Accept/Media"
msgstr "Synchroniser/Accepter/Médias"

msgid "Sync/Accept/UI"
msgstr "Synchroniser/Accepter/UI"

msgid "Sync/Accept/Pan And Zoom"
msgstr "Synchroniser/Accepter/Pan et zoom"

msgid "Sync/Accept/Color"
msgstr "Synchroniser/Accepter/Couleur"

msgid "Sync/Accept/Timeline"
msgstr "Synchroniser/Accepter/Échéancier"

msgid "Sync/Accept/Annotations"
msgstr "Synchroniser/Accepter/Annotations"

msgid "Sync/Accept/Audio"
msgstr "Synchroniser/Accepter/Audio"

msgid ""
"In '{0}' expected a function as a value or a tuple containing a Python "
"function and a string with menu options in it."
msgstr ""
"Dans '{0}' s'attendait à une fonction en tant que valeur ou tuple contenant "
"une fonction Python et une chaîne avec des options de menu."

msgid ""
"In '{0}' expected a function a tuple containing a Python function and a "
"string with menu options in it."
msgstr ""
"Dans '{0}' s'attendait à une fonction un tuple contenant une fonction Python"
" et une chaîne avec des options de menu."

msgid "Help/Documentation"
msgstr "Aide/Documentation"

msgid "Help/About"
msgstr "Aide/À propos de"

msgid "Monitor "
msgstr "Surveiller"

msgid "Favorites"
msgstr "Favoris"

msgid "My Computer"
msgstr "Mon ordinateur"

msgid "My Documents"
msgstr "Mes documents"

msgid "Desktop"
msgstr "Bureau"

msgid "Home"
msgstr "Sommaire"

msgid "Temporary"
msgstr "Temporaire"

msgid "Size"
msgstr "Taille"

msgid "Date"
msgstr "Date"

msgid "Owner"
msgstr "Propriétaire"

msgid "Permissions"
msgstr "Autorisations"

msgid "New Folder"
msgstr "Nouveau dossier"

msgid "Rename"
msgstr "Renommer"

msgid "Delete"
msgstr "Supprimer"

msgid "Ok"
msgstr "OK"

msgid "Location"
msgstr "Lieu"

msgid "Show Hidden Files"
msgstr "Afficher les fichiers cachés"

msgid "File Types"
msgstr "Types de fichiers"

msgid "All Files (*)"
msgstr "Tous les fichiers (*)"

msgid "Go back one directory in the history"
msgstr "Retourner un répertoire dans l'historique"

msgid "Go forward one directory in the history"
msgstr "Aller en avant un répertoire dans l'historique"

msgid "Go to the parent directory"
msgstr "Aller dans le répertoire parent"

msgid "Refresh this directory"
msgstr "Rafraîchir ce répertoire"

msgid "Delete file(s)"
msgstr "Supprimer le(s) fichier(s)"

msgid "Create new directory"
msgstr "Créer un nouveau répertoire"

msgid "Add this directory to my favorites"
msgstr "Ajouter ce répertoire à mes favoris"

msgid "Preview files"
msgstr "Prévisualiser les fichiers"

msgid "List mode"
msgstr "Mode de liste"

msgid "Wide list mode"
msgstr "Mode liste large"

msgid "Detail mode"
msgstr "Mode de détail"

msgid ""
"Could not create directory '%s'. You may not have permission to perform this"
" operation."
msgstr ""
"Impossible de créer le répertoire « %s ». Vous n'avez peut-être pas la "
"permission d'effectuer cette opération."

msgid "An error ocurred while trying to delete '%s'. %s"
msgstr "Une erreur survenue lors de l'essai de supprimer « %s ». %s"

msgid "File '%s' already exists!"
msgstr "Le fichier « %s » existe déjà!"

msgid "Unable to rename '%s' to '%s'"
msgstr "Impossible de renommer « %s » en « %s »"

msgid "3GP Movie"
msgstr "Film 3GP"

msgid "Advanced Systems Format Media"
msgstr "Médias de format de systèmes avancés"

msgid "AVCHD Video"
msgstr "Vidéo AVCHD"

msgid "AVI Movie"
msgstr "Film AVI"

msgid "DIVX Movie"
msgstr "Film DIVX"

msgid "Digital Video"
msgstr "Vidéo numérique"

msgid "Flash Movie"
msgstr "Film Flash"

msgid "Apple's M4V Movie"
msgstr "Le film M4V d'Apple"

msgid "Matroska Movie"
msgstr "Film Matroska"

msgid "Quicktime Movie"
msgstr "Film rapide"

msgid "MP4 Movie"
msgstr "Film MP4"

msgid "MPEG Movie"
msgstr "Film MPEG"

msgid "MXF Movie"
msgstr "Film MXF"

msgid "Ogg Movie"
msgstr "Film Ogg"

msgid "Ogg Video"
msgstr "Vidéo Ogg"

msgid "OpenTimelineIO EDL"
msgstr "OpenTimelineIO EDL"

msgid "OpenTimelineIO Zipped EDL"
msgstr "OpenTimelineIO EDL compressé"

msgid "Real Media Movie"
msgstr "Film de vrais médias"

msgid "VOB Movie"
msgstr "Film VOB"

msgid "WebM Movie"
msgstr "Film WebM"

msgid "WMV Movie"
msgstr "Film WMV"

msgid "RAW Picture"
msgstr "Image RAW"

msgid "Bitmap Picture"
msgstr "Image de la carte de bits"

msgid "Cineon Picture"
msgstr "Photo cinématographique"

msgid "Canon Raw Picture"
msgstr "Image brute de Canon"

msgid "Kodak Digital Negative"
msgstr "Négatif numérique Kodak"

msgid "DPX Picture"
msgstr "Image DPX"

msgid "EXR Picture"
msgstr "Image EXR"

msgid "GIF Picture"
msgstr "Image GIF"

msgid "HDRI Picture"
msgstr "Image HDRI"

msgid "JPEG Picture"
msgstr "Image JPEG"

msgid "Softimage Picture"
msgstr "Image softimage"

msgid "Portable Network Graphics Picture"
msgstr "Image graphique du réseau portable"

msgid "Portable Pixmap"
msgstr "Carte Pix portable"

msgid "Photoshop Picture"
msgstr "Photo Photoshop"

msgid "SGI Picture"
msgstr "Image SIG"

msgid "Stereo OpenEXR Picture"
msgstr "Image stéréo OpenEXR"

msgid "TGA Picture"
msgstr "Image TGA"

msgid "TIFF Picture"
msgstr "Image TIFF"

msgid "MP3 music"
msgstr "Musique MP3"

msgid "OGG Vorbis music"
msgstr "Musique OGG Vorbis"

msgid "Wave music"
msgstr "Musique d'ondes"

msgid "OpenUSD Asset"
msgstr "Activo OpenUSD"

msgid "OpenUSD Zipped Asset"
msgstr "Activo zippé OpenUSD"

msgid "OpenUSD Compressed Asset"
msgstr "Actif compressé OpenUSD"

msgid "OpenUSD ASCII Asset"
msgstr "Activo OpenUSD ASCII"

msgid "Another process using the file."
msgstr "Un autre processus utilisant le fichier."

msgid "Jan"
msgstr "Jan"

msgid "Feb"
msgstr "Fév"

msgid "Mar"
msgstr "Mar"

msgid "Apr"
msgstr "Avr"

msgid "May"
msgstr "Mai"

msgid "Jun"
msgstr "Juin"

msgid "Jul"
msgstr "Juil"

msgid "Aug"
msgstr "Août"

msgid "Sep"
msgstr "Sep"

msgid "Oct"
msgstr "Oct"

msgid "Nov"
msgstr "Nov"

msgid "Dec"
msgstr "Déc"

msgid "Replace"
msgstr "Remplacer"

msgid "Find:"
msgstr "Recherche :"

msgid "Replace:"
msgstr "Remplacer :"

msgid "Replace All"
msgstr "Remplacer tout"

msgid "Replace Next"
msgstr "Remplacer Suivant"

msgid "Build Environment:"
msgstr "Construire l'environnement :"

msgid "\tDistribution: "
msgstr "\tRépartition: "

msgid "\tDesktop Environment: "
msgstr "\tEnvironnement de bureau: "

msgid "\tKernel Info: "
msgstr "\tRenseignements sur le noyau: "

msgid "Running Environment:"
msgstr "Environnement d'exécution:"

msgid "D\t\t\t\t\t=\tDecoding supported"
msgstr "D\t\t\t\t\t=\tDécodage pris en charge"

msgid "\tE\t\t\t\t=\tEncoding supported"
msgstr "\tE\t\t\t\t=\tCodage pris en charge"

msgid "\t\tI\t\t\t=\tIntra frame-only codec"
msgstr "\t\tI\t\t\t=\tCodec intra frame uniquement"

msgid "\t\t\tL\t\t=\tLossy compression"
msgstr "\t\t\tL\t\t=\tCompression par perte"

msgid "\t\t\t\tS\t=\tLossless compression"
msgstr "\t\t\t\tS\t=\tCompression sans perte"

msgid "With clang "
msgstr "Avec clang"

msgid "With gcc "
msgstr "Avec gcc"

msgid "With msvc "
msgstr "Avec msvc"

msgid "mrv2 depends on:"
msgstr "Le mrv2 dépend de:"

msgid "Vendor:\t"
msgstr "Fournisseur :"

msgid "Renderer:\t"
msgstr "C'est ce que j'ai dit."

msgid "Version:\t"
msgstr "Version :"

msgid "Max. Texture Size:\t"
msgstr "Taille maximale de la texture :"

msgid "This is a list of contributors to the mrv2 project:"
msgstr "Voici une liste des contributeurs au projet mrv2 :"

msgid "Mark an area in the image with SHIFT + the left mouse button"
msgstr ""
"Marquer une zone dans l'image avec SHIFT + le bouton gauche de la souris"

msgid "&Copy"
msgstr "Copier"

msgid "Everything OK. "
msgstr "Tout va bien."

msgid "GPU: Unknown"
msgstr "GPU : Inconnu"

msgid "Elapsed"
msgstr "Échéance"

msgid "Remaining"
msgstr "Résultants"

msgid "FPS"
msgstr "FPS"

msgid "Undock"
msgstr "Désactiver"

msgid "Dock"
msgstr "Dock"

msgid "Dismiss"
msgstr "Rejet"

msgid "Drag Box"
msgstr "Boîte à glisser"

msgid "Unknown type for mrvOCIOBrowser"
msgstr "Type inconnu pour mrvocioBrowser"

msgid "Wayland supports Float on Top only through hotkeys.  Press {0}."
msgstr ""
"Wayland supporte Float on Top uniquement par des touches d'ouverture. "
"Appuyez sur {0}."

msgid ""
"Wayland does not support Float on Top.  Use your Window Manager to set a "
"hotkey for it."
msgstr ""
"Wayland ne supporte pas Float on Top. Utilisez votre gestionnaire de "
"fenêtres pour définir une clé de démarrage pour elle."

msgid "Session: "
msgstr "Session :"

msgid "No GNOME Shell Hotkey for Float On Top.  Setting it globally to '{0}'"
msgstr ""
"Aucun hot-key GNOME Shell pour Float On Top. Régler globalement sur « {0} »"

msgid ""
"This will disable events for mrv2, allowing them to pass through to windows below it.\n"
"\n"
"Give window focus to disable."
msgstr ""
"Cela désactivera les événements pour mrv2, leur permettant de passer à des fenêtres en dessous.\n"
"\n"
"Donnez le focus de la fenêtre à désactiver."

msgid "Continue"
msgstr "Continuer"

msgid ""
"This will disable events for mrv2, allowing them to pass through to windows below it.\n"
"\n"
"Give window focus (click on the taskbar icon)\n"
"to disable."
msgstr ""
"Cela désactivera les événements pour mrv2, leur permettant de passer à des fenêtres en dessous.\n"
"\n"
"Donner la mise au point de la fenêtre (cliquez sur l'icône de la barre de tâches)\n"
"à désactiver."

msgid "Window click through ON"
msgstr "Cliquer sur la fenêtre ON"

msgid "Window click through OFF"
msgstr "Cliquer sur la fenêtre à travers OFF"

msgid "Edit/&Copy"
msgstr "Modifier/Copier"

msgid "Reset to default value"
msgstr "Réinitialiser à la valeur par défaut"

msgid "&File/&Clone"
msgstr "Fichier/Clone"

msgid "&File/&Refresh Cache"
msgstr "Fichier/Rafraîchir le cache"

msgid "&Copy/&Filename"
msgstr "Copier/Nom du fichier"

msgid "&Show/In &File Manager"
msgstr "Afficher/Dans le gestionnaire de fichiers"

msgid "Maximum:"
msgstr "Maximum:"

msgid "Copy/Color"
msgstr "Copier/Couleur"

msgid "Area"
msgstr "Superficie"

msgid "pixel"
msgstr "pixel"

msgid "pixels"
msgstr "pixels"

msgid "Maximum"
msgstr "Maximum"

msgid "Minimum"
msgstr "Minimum"

msgid "Range"
msgstr "Gamme"

msgid "Mean"
msgstr "Moyenne"

msgid "Track #%d - %s"
msgstr "Voie #%d - %s"

msgid "Same Size"
msgstr "Même taille"

msgid "Half Size"
msgstr "Demi-dimension"

msgid "Quarter Size"
msgstr "Taille trimestrielle"

msgid "TV (Legal Range)"
msgstr "TV (Plage Légale)"

msgid "PC (Full Range)"
msgstr "PC (Plage complète)"

msgid "BGR"
msgstr "BGR"

msgid "bt709"
msgstr "bt709"

msgid "FCC"
msgstr "FCC"

msgid "SMPTE240m"
msgstr "SMPTE240m"

msgid "bt601"
msgstr "bt601"

msgid "bt2020"
msgstr "bt2020"

msgid "unspecified"
msgstr "non spécifié"

msgid "reserved"
msgstr "réservé"

msgid "bt470m"
msgstr "bt470m"

msgid "SMPTE170m"
msgstr "SMPTE170m"

msgid "Film"
msgstr "Film"

msgid "SMPTE428"
msgstr "SMPTE428"

msgid "SMPTE431"
msgstr "SMPTE431"

msgid "SMPTE432"
msgstr "SMPTE432"

msgid "EBU3213"
msgstr "EBU3213"

msgid "gamma22"
msgstr "gamma22"

msgid "gamma28"
msgstr "gamma28"

msgid "smpte240m"
msgstr "smpte240m"

msgid "linear"
msgstr "linear"

msgid "log"
msgstr "log"

msgid "logsqrt"
msgstr "logsqrt"

msgid "iec61966-2-4"
msgstr "iec61966-2-4"

msgid "bt1361"
msgstr "bt1361"

msgid "iec61966-2-1"
msgstr "iec61966-2-1"

msgid "bt2020-10"
msgstr "bt2020-10"

msgid "bt2020-12"
msgstr "bt2020-12"

msgid "smpte2084"
msgstr "smpte2084"

msgid "arib-std-b67"
msgstr "arib-std-b67"

msgid "Save Movie Options"
msgstr "Enregistrer les options du film"

msgid "Common Settings"
msgstr "Paramètres communs"

msgid "Save Annotations"
msgstr "Enregistrer les annotations"

msgid ""
"Save Annotations burned into the movie or sequence.\n"
"It also allows saving OpenEXRs from an 8-bit movie and changing OpenEXR's pixel type.\n"
"\n"
"Furthermore, it allows saving A/B or Tiled comparisons and baking OCIO.\n"
"\n"
"However, it is limited to the size of your screen."
msgstr ""
"Enregistrer les annotations incrustées dans le film ou la séquence.\n"
"Il permet également de sauvegarder des OpenEXR à partir d'un film en 8 bits et de changer le type de pixel d'OpenEXR.\n"
"\n"
"De plus, il permet de sauvegarder des comparaisons A/B ou en mosaïque et d'appliquer OCIO.\n"
"\n"
"Cependant, cela est limité à la taille de votre écran."

msgid "Video Options"
msgstr "Options vidéo"

msgid "Resolution"
msgstr "Résolution"

msgid "Resolution of movie to save."
msgstr "Résolution du film à sauver."

msgid "Hardware Codec"
msgstr "Codec matériel"

msgid "Profile"
msgstr "Profil"

msgid "FFMpeg's Profile settings."
msgstr "Paramètres du profil de FFMpeg."

msgid "?"
msgstr "?"

msgid "Help on Profile"
msgstr "Aide sur le profil"

msgid "Pixel Format"
msgstr "Format des pixels"

msgid "FFMpeg's Pixel Format for the codec selected"
msgstr "Format Pixel de FFMpeg pour le codec sélectionné"

msgid "Help on Pixel Format"
msgstr "Aide sur le format Pixel"

msgid "Preset"
msgstr "Préréglé"

msgid "FFMpeg's Preset setting for the codec selected."
msgstr "Paramètre de prédéfinition de FFMpeg pour le codec sélectionné."

msgid "Help on Preset"
msgstr "Aide sur le préréglage"

msgid "Advanced Settings"
msgstr "Paramètres avancés"

msgid "Help on Advance Settings"
msgstr "Aide sur les paramètres avancés"

msgid "Audio Options"
msgstr "Options audio"

msgid "FFMpeg's Audio Codec settings."
msgstr "Paramètres de codec audio de FFMpeg."

msgid "Note that while saving with audio, the audio will not be heard."
msgstr ""
"Notez que lors de l'enregistrement avec audio, l'audio ne sera pas entendu."

msgid "Help Window"
msgstr "Fenêtre d'aide"

msgid "Override"
msgstr "Dépassement"

msgid "Select this to override all the parameters below."
msgstr "Sélectionnez ceci pour surcharger tous les paramètres ci-dessous."

msgid "Color Range"
msgstr "Gamme de couleurs"

msgid "FFMpeg's Color Range for the codec selected"
msgstr "Gamme de couleurs de FFMpeg pour le codec sélectionné"

msgid "FFMpeg's Color Space for the codec selected"
msgstr "Espace couleur de FFMpeg pour le codec sélectionné"

msgid "FFMpeg's Color Primaries setting for the codec selected."
msgstr "Paramètre des Primaires Couleurs de FFMpeg pour le codec sélectionné."

msgid "FFMpeg's Color Transfer Function settings for the codec selected."
msgstr "FFMpeg's Color Transfer Function settings for the codec selected."

msgid "Profile Help"
msgstr "Aide du profil"

msgid ""
"\n"
"  The Profile setting allows you to select\n"
"  the codec and profile for video saving.\n"
"\n"
"  Each profile has its benefits and drawbacks.\n"
"\n"
"  None - This is mpeg4 compatible with DVD movies.\n"
"  H264 - Only if mrv2 has been compiled as GPL.  One\n"
"         of the most popular codecs, but it is now\n"
"         becoming obsolete.\n"
"  ProRes - ProRes is a family of codecs developed by \n"
"           Apple.\n"
"           The Normal version strikes a balance \n"
"           between quality and file size.  \n"
"  ProRes_Proxy - Most compressed ProRes, offering the\n"
"                 smallest file size.  \n"
"                 Good for offline editing.\n"
"  ProRes_LT - More compressed than normal ProRes but \n"
"              less than Proxy.  Good for offline \n"
"              editing.\n"
"  ProRes_HQ - Less compressed then normal ProRes.  \n"
"              Often used for mastering and final \n"
"              delivery.\n"
"  ProRes_4444 - Highest quality ProRes format, \n"
"                offering full 4:4:4\n"
"                chroma sampling (color information \n"
"                for each pixel).\n"
"                Preserves the most detail and color \n"
"                accuracy, ideal for high-end workflows \n"
"                like color grading and visual effects.\n"
"                Supports alpha channels for \n"
"                compositing graphics with \n"
"                transparency.\n"
"  ProRes_XQ - Highest quality version of ProRes 4444, \n"
"              designed for high-dynamic-range (HDR) \n"
"              imagery.\n"
"  VP9 - Codec developed by Google.  High compression \n"
"        ratio.\n"
"        It supports a whole range of pixel formats to\n"
"        balance disk space vs. quality.\n"
"        Good for high-end delivery for either Web or \n"
"        online review.\n"
"  Cineform - codec developed by GoPro, that rivals \n"
"             ProRes in features, except for HDR.  \n"
"             It was discontinued in 2021, but most \n"
"             packages may support it.\n"
"             It does not compress as well as ProRes \n"
"             or VP9.\n"
"             It supports alpha channels for \n"
"             compositing graphics with transparency.\n"
"  AV1 - New generation codec which is gaining support from\n"
"        Google, Netflix and Amazon.  Compresses better than VP9 \n"
"        or H264 for the same quality but requires more computer\n"
"        resources.  Optimal for video reviews.\n"
"  HAP - RGB/A codec which is optimized for fast playback with\n"
"        CPU decoding.  It does not compress that well.\n"
"        It needs hap-alpha* presets to save alpha channel.\n"
"\n"
"  Hardware encoding is only supported on newer MacBook\n"
"  Pro with M1 or newer chips.  H264, Prores, VP9 and\n"
"  AV1 are supported or soon will be.\n"
"  "
msgstr ""
"\n"
"  Le paramètre Profil vous permet de sélectionner\n"
"  le codec et le profil pour l'enregistrement vidéo.\n"
"\n"
"  Chaque profil a ses avantages et inconvénients.\n"
"\n"
"  Aucun - Ceci est compatible mpeg4 avec les films DVD.\n"
"  H264 - Seulement si mrv2 a été compilé en GPL.  Un\n"
"         des codecs les plus populaires, mais il devient\n"
"         maintenant obsolète.\n"
"  ProRes - ProRes est une famille de codecs développés par \n"
"           Apple.\n"
"           La version Normale offre un équilibre \n"
"           entre qualité et taille de fichier.  \n"
"  ProRes_Proxy - ProRes le plus compressé, offrant la\n"
"                 plus petite taille de fichier.  \n"
"                 Bon pour le montage hors ligne.\n"
"  ProRes_LT - Plus compressé que le ProRes normal mais \n"
"              moins que le Proxy.  Bon pour le montage \n"
"              hors ligne.\n"
"  ProRes_HQ - Moins compressé que le ProRes normal.  \n"
"              Souvent utilisé pour le mastering et la \n"
"              livraison finale.\n"
"  ProRes_4444 - Format ProRes de la plus haute qualité, \n"
"                offrant un échantillonnage chromatique 4:4:4\n"
"                (informations de couleur pour chaque pixel).\n"
"                Préserve le plus de détails et la précision des couleurs,\n"
"                idéal pour les flux de travail haut de gamme \n"
"                comme l'étalonnage des couleurs et les effets visuels.\n"
"                Supporte les canaux alpha pour \n"
"                le compositing de graphiques avec \n"
"                transparence.\n"
"  ProRes_XQ - Version la plus haute qualité de ProRes 4444, \n"
"              conçue pour les images à gamme dynamique étendue (HDR).\n"
"  VP9 - Codec développé par Google.  Ratio de compression élevé.\n"
"        Il supporte toute une gamme de formats de pixels pour\n"
"        équilibrer espace disque et qualité.\n"
"        Bon pour la livraison haut de gamme pour le Web ou \n"
"        la révision en ligne.\n"
"  Cineform - Codec développé par GoPro, rivalisant avec \n"
"             ProRes en fonctionnalités, sauf pour le HDR.  \n"
"             Il a été discontinué en 2021, mais la plupart des \n"
"             packages peuvent encore le supporter.\n"
"             Il ne compresse pas aussi bien que ProRes \n"
"             ou VP9.\n"
"             Il supporte les canaux alpha pour \n"
"             le compositing de graphiques avec transparence.\n"
"  AV1 - Codec de nouvelle génération qui reçoit le soutien de\n"
"        Google, Netflix et Amazon.  Compresse mieux que VP9 \n"
"        ou H264 pour la même qualité mais nécessite plus de ressources\n"
"        informatiques.  Optimal pour les revues vidéo.\n"
"  HAP - Codec RGB/A optimisé pour une lecture rapide avec\n"
"        décodage CPU.  Il ne compresse pas très bien.\n"
"        Il nécessite des préréglages hap-alpha* pour enregistrer le canal alpha.\n"
"\n"
"  L'encodage matériel est uniquement supporté sur les MacBook\n"
"  Pro plus récents avec puces M1 ou plus récentes.  H264, Prores, VP9 et\n"
"  AV1 sont supportés ou le seront bientôt.\n"
"  "

msgid "Pixel Format Help"
msgstr "Aide sur le format de pixels"

msgid ""
"\n"
"  The Pixel Format specifies how the video is encoded in the\n"
"  file.  Each codec and profile has a number of pixel formats \n"
"  it supports.\n"
"  There are two main types of pixel formats supported:\n"
"\n"
"      - YUV (Luminance, Cr, Cb)\n"
"      - BGR (RGB with reversed channels)\n"
"      - RGB\n"
"\n"
"  In addition, some codecs support alpha channel (transparency),\n"
"  like BGRA.\n"
"\n"
"  The other element of the codec is the 'P' which indicates the\n"
"  channels are stored in planar order, instead of each component\n"
"  interleaved.\n"
"\n"
"  Finally, the number in the pixel format name indicates the\n"
"  number of bits the pixel format uses to encode.  \n"
"  Normal values for that are 8, 10, 12 and 16.\n"
"\n"
"  "
msgstr ""
"\n"
" Le format de pixel spécifie comment la vidéo est encodée dans le\n"
" fichier. Chaque codec et profil possède un certain nombre de formats de pixels \n"
" qu'il prend en charge.\n"
" Il existe deux principaux types de formats de pixels pris en charge :\n"
"\n"
" - YUV (Luminance, Cr, Cb)\n"
" - BGR (RVB avec canaux inversés)\n"
" - RVB\n"
"\n"
" De plus, certains codecs prennent en charge le canal alpha (transparence),\n"
" comme BGRA.\n"
"\n"
" L'autre élément du codec est le « P » qui indique que les\n"
" canaux sont stockés dans l'ordre planaire, au lieu que chaque composant\n"
" soit entrelacé.\n"
"\n"
" Enfin, le nombre dans le nom du format de pixel indique le\n"
" nombre de bits que le format de pixel utilise pour encoder. \n"
" Les valeurs normales pour cela sont 8, 10, 12 et 16.\n"
"\n"
" "

msgid "Preset Help"
msgstr "Prédéfinir l'aide"

msgid ""
"\n"
"\n"
"  The Preset setting allows you to store and pass\n"
"  flags to FFmpeg (the video engine that mrv2 uses) to \n"
"  easily control the quality and size of the video besides\n"
"  the pixel format.\n"
"\n"
"  When choosing the quality you should set in this order:\n"
"    - Profile\n"
"    - Pixel Format\n"
"    - Preset\n"
"\n"
"  The preset files are stored in the presets/ directory of the \n"
"  mrv2 install but you can configure the directory by using the\n"
"  environment variable $STUDIOPATH/presets.\n"
"\n"
"  The naming of the files is the name of the profile-preset.pst.\n"
"\n"
"  The format is very simple, with comments and colon separated \n"
"  options.\n"
"  "
msgstr ""
"\n"
"\n"
" Le paramètre Préréglage vous permet de stocker et de transmettre des indicateurs à FFmpeg (le moteur vidéo utilisé par mrv2) pour contrôler facilement la qualité et la taille de la vidéo en plus du format de pixel.\n"
"\n"
" Lorsque vous choisissez la qualité, vous devez définir cet ordre :\n"
" - Profil\n"
" - Format de pixel\n"
" - Préréglage\n"
"\n"
" Les fichiers de préréglage sont stockés dans le répertoire presets/ de l'installation \n"
" de mrv2, mais vous pouvez configurer le répertoire en utilisant la variable d'environnement $STUDIOPATH/presets.\n"
"\n"
" Le nom des fichiers est le nom du fichier profile-preset.pst.\n"
"\n"
" Le format est très simple, avec des commentaires et des options séparées par des deux points.\n"
" "

msgid "Advanced Settings Help"
msgstr "Aide pour les paramètres avancés"

msgid ""
"\n"
"\n"
"  The Advanced Settings allows you store \n"
"  metadata in the movie file to determine where \n"
"  and how it was created.  Useful to indicate, \n"
"  for example, if a set of 8-bit images were \n"
"  bt709 or some other color space.\n"
"\n"
"  If you don't know what those settings do, \n"
"  DON'T MESS WITH THEM!\n"
"  "
msgstr ""
"\n"
"\n"
"Les paramètres avancés vous permettent de stocker\n"
"métadonnées dans le fichier de film pour déterminer où\n"
"et comment il a été créé. utile pour indiquer,\n"
"par exemple, si un ensemble d'images de 8 bits étaient\n"
"bt709 ou un autre espace de couleur.\n"
"\n"
"Si vous ne savez pas ce que ces paramètres font,\n"
"Ne vous mêlez pas d'eux!\n"
"  "

msgid "1/9"
msgstr "1/9"

msgid "1/8"
msgstr "1/8"

msgid "1/7"
msgstr "1/7"

msgid "1/6"
msgstr "1/6"

msgid "1/5"
msgstr "1/5"

msgid "1/4"
msgstr "1/4"

msgid "1/3"
msgstr "1/3"

msgid "1/2"
msgstr "1/2"

msgid "x1"
msgstr "x1"

msgid "x2"
msgstr "x2"

msgid "x3"
msgstr "x3"

msgid "x4"
msgstr "x4"

msgid "x5"
msgstr "x5"

msgid "x6"
msgstr "x6"

msgid "x7"
msgstr "x7"

msgid "x8"
msgstr "x8"

msgid "x9"
msgstr "x9"

msgid "FIT"
msgstr "FIT"

msgid "RGBA"
msgstr "RGBA"

msgid "Hex"
msgstr "Hex"

msgid "8bit"
msgstr "8bit"

msgid "HSV"
msgstr "HSV"

msgid "HSL"
msgstr "HSL"

msgid "XYZ CIE XYZ"
msgstr "XYZ CIE XYZ"

msgid "xyY CIE xyY"
msgstr "xyY CIE xyY"

msgid "Lab CIELAB (L*a*b*)"
msgstr "Laboratoire CIELAB (L*a*b*)"

msgid "Luv CIELUV (L*u*v*)"
msgstr "Luv CIELUV (L*u*v*)"

msgid "YUV (Analog PAL)"
msgstr "YUV (Analog PAL)"

msgid "YDbDr (Analog SECAM/PAL-N)"
msgstr "YDbDr (Analog SECAM)/PAL-N)"

msgid "YIQ (Analog NTSC)"
msgstr "YIQ (Analog NTSC)"

msgid "ITU-601 (Digital PAL/NTSC YCbCr)"
msgstr "UIT-601 (PAL numérique)/NTSC YCbCr)"

msgid "ITU-709 (Digital HDTV YCbCr)"
msgstr "UIT-709 (Digital HDTV YCbCr)"

msgid "Full"
msgstr "Complète"

msgid "Original"
msgstr "Original"

msgid "Y (Luminance)"
msgstr "Y (Luminance)"

msgid "Y' (Lumma)"
msgstr "Y' (Lumme)"

msgid "L (Lightness)"
msgstr "L (Lumière)"

msgid "XY"
msgstr "XY"

msgid "Image coordinate of pixel under mouse."
msgstr "Coordonnée d'image du pixel sous la souris."

msgid ""
"Switch RGBA display between floating point, hexadecimal (0..0xff) and "
"decimal (0..255)."
msgstr ""
"Affichage RGBA entre le point flottant, l'hexadécimal (0.0xff) et la "
"décimale (0.255)."

msgid "Red value of image pixel under mouse."
msgstr "Valeur rouge du pixel de l'image sous la souris."

msgid "Green value of image pixel under mouse."
msgstr "Valeur verte du pixel de l'image sous la souris."

msgid "Blue value of image pixel under mouse."
msgstr "Valeur bleue du pixel de l'image sous la souris."

msgid "Alpha value of image pixel under mouse."
msgstr "Valeur alpha du pixel de l'image sous la souris."

msgid "8-bit sample of image pixel under mouse."
msgstr "Échantillon 8 bits de pixel d'image sous la souris."

msgid ""
"Switch pixel color space information display for the pixel under the cursor."
msgstr ""
"Changer l'affichage des informations de l'espace de couleur du pixel sous le"
" curseur."

msgid "Hue value of image pixel under mouse."
msgstr "Valeur de teinte du pixel de l'image sous la souris."

msgid "Saturation value of image pixel under mouse."
msgstr "Valeur de saturation du pixel de l'image sous la souris."

msgid "Value (Intensity) of image pixel under mouse."
msgstr "Valeur (intensité) du pixel de l'image sous la souris."

msgid "F"
msgstr "F"

msgid ""
"Displays:\n"
"* Full Pixel Values (Gamma, Gain and LUT)\n"
"* Original (No Gamma, No Gain, No Lut)"
msgstr ""
"Affichages : * Valeurs pixel complètes (Gamma, Gain et LUT) * Original (Pas "
"de Gamma, Pas de Gain, Pas de Lut)"

msgid "Y"
msgstr "Y"

msgid ""
"Switch brightness calculation.\n"
"Y (Luminance) is the pixel value according to Rec709:\n"
"      Y = 0.2126 R + 0.7152 G + 0.0722 B\n"
"Y' (Lumma) is the weighted pixel value according to:\n"
"      Y' = ( R + G + B ) / 3.0\n"
"L (Lightness) is the human perception of luminance of the image which is non linear.\n"
"According to CIE No.15.2:\n"
"      L = (116 * Y ^ 1/3 - 16) / 100\n"
"A pixel of Y = 0.18 (L = 0.5) will appear about half as bright as Y = L = 1.0 (white)."
msgstr ""
"Calcul de la luminosité du commutateur.\n"
"Y (Luminance) est la valeur du pixel selon la Rec709 :\n"
" Y = 0,2126 R + 0,7152 G + 0,0722 B\n"
"Y' (Lumma) est la valeur du pixel pondérée selon :\n"
" Y' = ( R + G + B ) / 3,0\n"
"L (Lightness) est la perception humaine de la luminance de l'image qui n'est pas linéaire.\n"
"Selon la norme CIE n°15.2 :\n"
" L = (116 * Y ^ 1/3 - 16) / 100\n"
"Un pixel de Y = 0,18 (L = 0,5) apparaîtra environ deux fois moins brillant que Y = L = 1,0 (blanc)."

msgid "Luminance of image pixel under mouse."
msgstr "Luminance du pixel de l'image sous la souris."

msgid "Seconds"
msgstr "Secondes"

msgid "Timecode"
msgstr "Code horaire"

msgid "120"
msgstr "120"

msgid "60"
msgstr "60"

msgid "59.94"
msgstr "59,94"

msgid "50"
msgstr "50"

msgid "48"
msgstr "48"

msgid "47.952"
msgstr "47,952"

msgid "30"
msgstr "30"

msgid "29.976"
msgstr "29,976"

msgid "25"
msgstr "25"

msgid "24"
msgstr "24"

msgid "23.976"
msgstr "23,976"

msgid "15"
msgstr "15"

msgid "14.988"
msgstr "14,988"

msgid "12.5"
msgstr "12,5"

msgid "12"
msgstr "12"

msgid "11.988"
msgstr "11,988"

msgid "F:"
msgstr "F:"

msgid "Switch between Frame, Seconds and Timecode display"
msgstr "Changer entre Frame, Seconds et affichage de Timecode"

msgid "Current frame."
msgstr "Cadre actuel."

msgid "@|<"
msgstr "@|<"

msgid "@<"
msgstr "@<"

msgid "@<|"
msgstr "@<|"

msgid "@||"
msgstr "@||"

msgid "@|>"
msgstr "@|>"

msgid "Advance one frame."
msgstr "Avancez un cadre."

msgid "@>"
msgstr "@>"

msgid "Play sequence forward."
msgstr "Jouez la séquence vers l'avant."

msgid "@>|"
msgstr "@>|"

msgid "Looping mode (Loop, Once, Ping-Pong)"
msgstr "Mode Looping (Loop, Once, Ping-Pong)"

msgid "Some default frame rate settings."
msgstr "Quelques paramètres par défaut du taux de frame."

msgid "Allows you to adjust frame rate playback."
msgstr "Permet d'ajuster le taux de lecture des images."

msgid "Mute audio or switch audio tracks with the right mouse button."
msgstr ""
"Mutez les pistes audio ou commutez les pistes audio avec le bouton droit de "
"la souris."

msgid "Audio Volume"
msgstr "Volume audio"

msgid "S"
msgstr "S"

msgid "Allows you to set starting frame for timeline."
msgstr "Permet de définir le cadre de départ pour la chronologie."

msgid "E"
msgstr "E"

msgid "Allows you to set the ending frame for timeline."
msgstr "Permet de définir le cadre de fin pour la chronologie."

msgid "mrv2"
msgstr "mrv2"

msgid "MenuBar"
msgstr "Barre de menus"

msgid "Edit"
msgstr "Modifier"

msgid "Fit Window to Image"
msgstr "Fixer la fenêtre à l'image"

msgid "TopBar"
msgstr "Barre supérieure"

msgid "Layers"
msgstr "Calques"

msgid "Exposure, Saturation, and Gamma"
msgstr "Exposition, saturation et gamma"

msgid "Exposure and Gain"
msgstr "Exposition et gain"

msgid "Exposure"
msgstr "Exposition"

msgid "f/8"
msgstr "f/8"

msgid "Toggle gain between 1 and the previous setting."
msgstr "Commutation du gain entre 1 et le réglage précédent."

msgid "Gain"
msgstr "Gain"

msgid "Gain image value.  A simple multiplier of the image pixel values."
msgstr ""
"Gagnez une valeur d'image. Un simple multiplicateur des valeurs de pixels "
"d'image."

msgid "Toggle Saturation between current and previous setting."
msgstr ""
"Commutation de la saturation entre le réglage actuel et le réglage "
"précédent."

msgid "Saturation Input"
msgstr "Saturation"

msgid "Saturation value."
msgstr "Valeur de saturation."

msgid "Toggle gamma between 1 and the previous setting."
msgstr "Commutation gamma entre 1 et le réglage précédent."

msgid "Gamma Input"
msgstr "Entrée Gamma"

msgid ""
"Allows you to adjust gamma curve for display.\n"
"Value is:  pow( 2, 1/x );"
msgstr ""
"Permet de régler la courbe gamma pour l'affichage. La valeur est : pow( 2, "
"1/x );"

msgid "ICS, View, Look"
msgstr "ICS, vue, regarde"

msgid "Input Color Space"
msgstr "Espace couleur d'entrée"

msgid "OCIO input color space for the image"
msgstr "Espace couleur d'entrée OCIO pour l'image"

msgid "View"
msgstr "Affichage"

msgid "OCIO Display/View"
msgstr "Affichage OCIO/Affichage"

msgid "Look"
msgstr "Regarde."

msgid "OCIO Looks"
msgstr "OCIO regarde"

msgid "TileGroup"
msgstr "Groupe des carreaux"

msgid "Polygon Tool."
msgstr "Outil Polygone."

msgid "Opacity of pen stroke"
msgstr "Opacité de l'accident vasculaire cérébral du stylo"

msgid "Switch Colors"
msgstr "Changer les couleurs"

msgid "Old Color Used.  Click on the Arrow to alternate."
msgstr "Old Color Utilisé. Cliquez sur la flèche pour alterner."

msgid "Undo Last Shape Drawn in Current Frame."
msgstr "Annuler la dernière forme dessinée dans le cadre actuel."

msgid "Redo Previous Shape Drawn in Current Frame."
msgstr "Refaire la forme précédente dessinée dans le cadre actuel."

msgid "DockGroup"
msgstr "Groupe Dock"

msgid "BottomBar"
msgstr "Barre inférieure"

msgid "PixelBar"
msgstr "Barre à pixels"

msgid "StatusBar"
msgstr "Barre d'état"

msgid "Current tool being used."
msgstr "L'outil actuel est utilisé."

msgid "Half"
msgstr "Demi"

msgid "Float"
msgstr "Flux flottants"

msgid "Save Image Options"
msgstr "Enregistrer les options d'image"

msgid "Annotation Frames Only"
msgstr "Cadres d'annotation seulement"

msgid "Save only the annotation frames, not the whole sequence."
msgstr "Enregistrez seulement les images annotées, pas toute la séquence."

msgid "OpenEXR Options"
msgstr "Options OpenEXR"

msgid "OpenEXR's Compression Type"
msgstr "Type de compression d'OpenEXR"

msgid "Pixel Type"
msgstr "Type de pixel"

msgid "OpenEXR's Pixel Type"
msgstr "Type de pixel d'OpenEXR"

msgid "ZIP Compression"
msgstr "Compression ZIP"

msgid "DWA Compression"
msgstr "Compression DWA"

msgid "0.00 None"
msgstr "0,00 Aucun"

msgid "1.00 Square"
msgstr "1,00 carré"

msgid "1.19 Movietone"
msgstr "1.19 Cinéma"

msgid "1.37 Academy (Full Frame)"
msgstr "1.37 Académie (cadre complet)"

msgid "1.50 Still Photo"
msgstr "1.50 Encore photo"

msgid "1.56 STV - HDTV (14:9)"
msgstr "1.56 STV − HDTV (14:9)"

msgid "1.66 European Widescreen"
msgstr "1.66 Grand écran européen"

msgid "1.77 HDTV (16:9)"
msgstr "1,77 HDTV (16:9)"

msgid "1.85 Widescreen (3-perf)"
msgstr "1.85 Grand écran (3-perf)"

msgid "2.00 Univisium"
msgstr "2.00 Univisium"

msgid "2.10 VistaVision"
msgstr "2.10 VistaVision"

msgid "2.20 70mm"
msgstr "2.20 70 mm"

msgid "2.35 CinemaScope (old 2.35)"
msgstr "2.35 CinémaScope (ancien 2.35)"

msgid "2.39 Panavision (new 2.35)"
msgstr "2.39 Panavision (nouveau 2.35)"

msgid "4.00 Polyvision"
msgstr "4.00 Polyvision"

msgid "Slow"
msgstr "Lent"

msgid "Medium"
msgstr "Moyenne"

msgid "Fast"
msgstr "Rapide"

msgid "base"
msgstr "base"

msgid "plastic"
msgstr "plastic"

msgid "gtk+"
msgstr "gtk+"

msgid "gleam"
msgstr "l'éclat"

msgid "oxy"
msgstr "oxy"

msgid "Float Values"
msgstr "Valeurs flottantes"

msgid "Hex Values"
msgstr "Valeurs hexagonales"

msgid "8-bit Values"
msgstr "Valeurs 8 bits"

msgid "Full Lut, Gamma and Gain"
msgstr "Pleine luth, gamma et gain"

msgid "Original without Gamma, Gain or Lut"
msgstr "Original sans Gamma, Gain ou Lut"

msgid "CIE XYZ"
msgstr "CIE XYZ"

msgid "CIE xyY"
msgstr "CIE xyY"

msgid "From File"
msgstr "À partir du fichier"

msgid "Full Range"
msgstr "Plage complète"

msgid "Legal Range"
msgstr "Plage Légale"

msgid "Straight"
msgstr "Droite"

msgid "Premultiplied"
msgstr "Prémultiplication"

msgid "Nearest"
msgstr "Le plus proche"

msgid "Ignore"
msgstr "Ignorer"

msgid "Apply"
msgstr "Appliquer"

msgid "Never"
msgstr "Jamais"

msgid "ST2094_40"
msgstr "ST2094_40"

msgid "ST2094_10"
msgstr "ST2094_10"

msgid "Clip"
msgstr "Découper"

msgid "BT2390"
msgstr "BT2390"

msgid "BT2446A"
msgstr "BT2446A"

msgid "Spline"
msgstr "Spline"

msgid "Reinhard"
msgstr "Reinhard"

msgid "Mobius"
msgstr "Mobius"

msgid "Linear Light"
msgstr "Lumière linéaire"

msgid "Small"
msgstr "Petite"

msgid "Large"
msgstr "Grandes"

msgid "29.97"
msgstr "29.97"

msgid "14.985"
msgstr "14.985"

msgid "Loop"
msgstr "Boucle"

msgid "Ping Pong"
msgstr "Ping Pong"

msgid "Video Only"
msgstr "Vidéo seulement"

msgid "Video and Audio"
msgstr "Vidéo et audio"

msgid "CG"
msgstr "CG"

msgid "Studio"
msgstr "Studio"

msgid "Black Frame"
msgstr "Cadre noir"

msgid "Repeat  Frame"
msgstr "Répéter le cadre"

msgid "Scratched  Frame"
msgstr "Cadre écrasé"

msgid "Always"
msgstr "Toujours"

msgid "Presentation Mode"
msgstr "Mode de présentation"

msgid "Automatic"
msgstr "Automatique"

msgid "Half Float"
msgstr "La moitié flottante"

msgid "Full Float (Accurate)"
msgstr "Flûte totale (Accurate)"

msgid "Do Nothing"
msgstr "Ne rien faire"

msgid "Open Logs on Dock"
msgstr "Ouvrir les registres sur le dock"

msgid "Open Logs on Window"
msgstr "Ouvrir les journaux sur la fenêtre"

msgid "On Demand From Help Menu"
msgstr "Sur demande du menu d'aide"

msgid "At Start Up"
msgstr "Au démarrage"

msgid ""
"This will reset all your preferences to their default values.  Are you sure "
"you want to continue?"
msgstr ""
"Cela réinitialisera toutes vos préférences à leurs valeurs par défaut. "
"Voulez-vous vraiment continuer?"

msgid "User Interface"
msgstr "Interface utilisateur"

msgid "Window Behavior"
msgstr "Comportement de la fenêtre"

msgid "Always on Top"
msgstr "Toujours en haut"

msgid ""
"When selected, mrv2's window will always show up on top of other windows on "
"the desktop."
msgstr ""
"Une fois sélectionnée, la fenêtre de mrv2 apparaîtra toujours sur les autres"
" fenêtres du bureau."

msgid "Secondary on Top"
msgstr "Secondaire en haut"

msgid "Single Instance"
msgstr "Instance unique"

msgid ""
"When selected, only a single mrv2 instance is allowed.\n"
"If you try to open several mrv2s with different images, all these images will be sent to the already open mrv2."
msgstr ""
"Une fois sélectionnée, seule une seule instance mrv2 est autorisée. Si vous "
"essayez d'ouvrir plusieurs mrv2s avec des images différentes, toutes ces "
"images seront envoyées au mrv2 déjà ouvert."

msgid "Auto Refit Image"
msgstr "Image de refit automatique"

msgid ""
"When selected, mrv2 will apply a fit image operation on each video played.  "
"This effectively means the video will be resized automatically based on the "
"size of the window."
msgstr ""
"Une fois sélectionné, mrv2 appliquera une opération d'image adaptée à chaque"
" vidéo lue. Cela signifie que la vidéo sera redimensionnée automatiquement "
"en fonction de la taille de la fenêtre."

msgid "Raise on Enter"
msgstr "Lever à l'entrée"

msgid ""
"When selected, mrv2 will raise the window to the front once you enter the "
"view window."
msgstr ""
"Lorsqu'il est sélectionné, mrv2 soulève la fenêtre vers l'avant une fois que"
" vous entrez la fenêtre de vue."

msgid "Normal"
msgstr "Normal"

msgid "When selected, mrv2 will resize its window to the first image."
msgstr ""
"Une fois sélectionné, mrv2 redimensionnera sa fenêtre à la première image."

msgid "Fullscreen"
msgstr "Plein écran"

msgid "When selected, mrv2 will start in full screen mode."
msgstr "Une fois sélectionné, mrv2 démarre en mode plein écran."

msgid "Presentation"
msgstr "Présentation"

msgid "When selected, mrv2 will start in presentation mode."
msgstr "Une fois sélectionné, mrv2 démarrera en mode de présentation."

msgid "Maximized"
msgstr "Maximisé"

msgid "When selected, mrv2 will start in a maximized window."
msgstr "Une fois sélectionné, mrv2 démarrera dans une fenêtre maximisée."

msgid "UI Elements"
msgstr "Éléments de l'interface utilisateur"

msgid "Menu Bar"
msgstr "Barre de menus"

msgid "When selected, mrv2 will start with the menu bar already shown."
msgstr ""
"Une fois sélectionné, mrv2 commencera avec la barre de menus déjà affichée."

msgid "Topbar"
msgstr "Barre supérieure"

msgid ""
"When selected, mrv2 will start with its channel, gain, gamma toolbar "
"visible."
msgstr ""
"Une fois sélectionné, mrv2 commencera par son canal, gain, barre d'outils "
"gamma visible."

msgid "Pixel Toolbar"
msgstr "Barre d'outils Pixel"

msgid "When selected, mrv2 will start with the pixel toolbar shown."
msgstr ""
"Une fois sélectionné, mrv2 commencera avec la barre d'outils de pixels "
"affichée."

msgid "When selected, mrv2 will start with the timeline shown."
msgstr "Une fois sélectionné, mrv2 commencera par la chronologie affichée."

msgid "Status Bar"
msgstr "Barre d'état"

msgid "When selected, mrv2 will start with the status bar visible."
msgstr "Une fois sélectionné, mrv2 commencera avec la barre d'état visible."

msgid "macOS Menus"
msgstr "Menus macOS"

msgid ""
"This is a macOS setting only.  When selected the menus will appear on the "
"system toolbar instead of the mrv2 toolbar."
msgstr ""
"Il s'agit d'un paramètre macOS seulement. Lorsqu'ils sont sélectionnés, les "
"menus apparaîtront sur la barre d'outils du système au lieu de la barre "
"d'outils mrv2."

msgid "Tool Dock"
msgstr "Dock de l'outil"

msgid "When selected, mrv2 will start with the action tool dock already open."
msgstr ""
"Une fois sélectionné, mrv2 commencera avec le dock de l'outil d'action déjà "
"ouvert."

msgid "Only One Panel"
msgstr "Un seul groupe d'experts"

msgid ""
"When selected, mrv2 will start with the only one panel option selected."
msgstr ""
"Une fois sélectionné, mrv2 commencera avec la seule option de panneau "
"sélectionnée."

msgid "View Window"
msgstr "Affichage de la fenêtre"

msgid "Defaults"
msgstr "Défauts"

msgid "Sets the default gain when mrv2 starts."
msgstr "Définit le gain par défaut lorsque mrv2 démarre."

msgid "Sets the default gamma when mrv2 starts."
msgstr "Définit le gamma par défaut lorsque mrv2 démarre."

msgid "Crop"
msgstr "Croissance"

msgid "Allows you to select a standard cropping area around image."
msgstr ""
"Permet de sélectionner une zone de recoupement standard autour de l'image."

msgid "Auto Frame"
msgstr "Cadre automatique"

msgid "When this is on, View/Auto Frame will be active."
msgstr "Lorsque cela est activé, View/Auto Frame sera actif."

msgid "Safe Areas"
msgstr "Zones de sécurité"

msgid "When mrv2 starts, the safe area display will be active by default."
msgstr ""
"Lorsque mrv2 démarre, l'affichage de la zone de sécurité sera actif par "
"défaut."

msgid "OCIO in Top Bar"
msgstr "OCIO dans la barre supérieure"

msgid ""
"When mrv2 starts, OCIO should start in the top bar instead of color "
"adjustments."
msgstr ""
"Lorsque mrv2 démarre, OCIO doit démarrer dans la barre supérieure au lieu "
"des réglages de couleur."

msgid "Zoom Speed"
msgstr "Vitesse de zoom"

msgid "HUD"
msgstr "HUD"

msgid ""
"This area specifies which elements should be shown as a HUD overlay on the "
"view screen."
msgstr ""
"Cette zone spécifie quels éléments doivent être affichés comme une "
"superposition HUD sur l'écran de vue."

msgid "Frame"
msgstr "Cadre"

msgid "Frame Range"
msgstr "Gamme de cadre"

msgid "Frame Count"
msgstr "Nombre de cadres"

msgid "Memory"
msgstr "Mémoire"

msgid "Attributes"
msgstr "Attributs"

msgid "File Requester"
msgstr "Demandeur de fichier"

msgid "Single Click to Travel Drawers"
msgstr "Un seul clic pour les tiroirs de voyage"

msgid ""
"When using mrv2's file chooser, a single click on a folder will open it."
msgstr ""
"Lors de l'utilisation du sélectionneur de fichiers mrv2, un simple clic sur "
"un dossier l'ouvrira."

msgid "Thumbnails Active"
msgstr "Thumbnails actifs"

msgid "Show thumbnails for known files."
msgstr "Afficher les vignettes pour les fichiers connus."

msgid "USD Thumbnails"
msgstr "Thumbnails en dollars des États-Unis"

msgid "Show Thumbnails for USD files (can be slow if they are big)"
msgstr ""
"Afficher les miniatures pour les fichiers USD (peut être lent s'ils sont "
"grands)"

msgid "Use Native File Chooser"
msgstr "Utiliser le sélectionneur de fichiers natif"

msgid ""
"If selected, the natlve file chooser will be used.  If unselected, mrv2's "
"standard file chooser will be used."
msgstr ""
"S'il est sélectionné, le choix du fichier natlve sera utilisé. Si le fichier"
" n'est pas sélectionné, le choix du fichier standard de mrv2 sera utilisé."

msgid "Fonts"
msgstr "Polices"

msgid "Menus"
msgstr "Menus"

msgid "Sets the font to use in menus."
msgstr "Définit la police à utiliser dans les menus."

msgid "Panels"
msgstr "Tables rondes"

msgid "Sets the font to use in panels. (Not yet working)"
msgstr ""
"Définit la police à utiliser dans les panneaux. (Pas encore de travail)"

msgid "Language and Colors"
msgstr "Langue et couleurs"

msgid "Scheme"
msgstr "Régime"

msgid "Color Theme"
msgstr "Thème couleur"

msgid "Reload Theme"
msgstr "Recharger le thème"

msgid ""
"Reload color theme from mrv2.colors file again to refresh change in colors"
msgstr ""
"Recharger le thème des couleurs à partir du fichier mrv2.colors pour "
"rafraîchir le changement de couleurs"

msgid "Selects the background color of areas outside the current image."
msgstr ""
"Sélectionne la couleur d'arrière-plan des zones en dehors de l'image "
"actuelle."

msgid "Text Overlay"
msgstr "Revêtement du texte"

msgid "Selects the color of text overlays printed over the current image."
msgstr ""
"Sélectionne la couleur des superpositions de texte imprimées sur l'image "
"actuelle."

msgid "Selects the color of the selection rectangle over the current image."
msgstr ""
"Sélectionne la couleur du rectangle de sélection sur l'image actuelle."

msgid "Selects the color of HUD overlays."
msgstr "Sélectionne la couleur des superpositions HUD."

msgid "RGBA Display"
msgstr "Affichage RGBA"

msgid "Pixel Values"
msgstr "Valeurs des pixels"

msgid "Secondary Display"
msgstr "Affichage secondaire"

msgid "Luminance"
msgstr "Luminance"

msgid "Positioning"
msgstr "Positionnement"

msgid "Always Save on Exit"
msgstr "Économisez toujours à la sortie"

msgid ""
"When this option is set, mrv2 will save its position and size upon exiting "
"the program."
msgstr ""
"Lorsque cette option est définie, mrv2 enregistrera sa position et sa taille"
" lors de la sortie du programme."

msgid "Fixed Position"
msgstr "Position fixe"

msgid ""
"When this option is set, mrv2 will open in the position you set here (except"
" if the window goes out of the Desktop).  If Always Save on Exit is on, the "
"values are recakculated upon exiting the program."
msgstr ""
"Lorsque cette option est définie, mrv2 s'ouvrira dans la position que vous "
"avez définie ici (sauf si la fenêtre sort du bureau). Si Toujours "
"Enregistrer sur Exit est activée, les valeurs sont recalculées à la sortie "
"du programme."

msgid "X:"
msgstr "X:"

msgid "Y:"
msgstr "Y:"

msgid "Fixed Size"
msgstr "Taille fixe"

msgid ""
"When this option is on, mrv2 will always open to the size you set in W and "
"H.  If Always Save on Exit is on, the values are recalculated upon exiting "
"the program."
msgstr ""
"Lorsque cette option est activée, mrv2 s'ouvrira toujours à la taille que "
"vous avez définie dans W et H. Si Always Save on Exit est activée, les "
"valeurs seront recalculées à la sortie du programme."

msgid "W:"
msgstr "W:"

msgid "H:"
msgstr "H:"

msgid "Take Current Window Values"
msgstr "Prendre les valeurs actuelles de la fenêtre"

msgid ""
"Fills the Fixed Position and and Fixed Size values with the current values "
"of the viewer.  Remember to also check the boxes for Fixed Position and/or "
"Fixed Size depending what you want to save."
msgstr ""
"Fills the Fixed Position and Fixed Size values with the current values of "
"the viewer. Remember to also check the boxes for Fixed Position and/or Fixed"
" Size depending what you want to save."

msgid "Render"
msgstr "Rendre"

msgid "Alpha Blend"
msgstr "Mélange Alpha"

msgid "Minify Filter"
msgstr "Minimiser le filtre"

msgid "Magnify Filter"
msgstr "Amplifier le filtre"

msgid "HDR"
msgstr "HDR"

msgid "Chromaticities"
msgstr "Chromaticités"

msgid "Tonemap"
msgstr "Tonemap"

msgid "Tonemap Algorithm"
msgstr "Algorithme de tonemap"

msgid "Thumbnails"
msgstr "Thumbnails"

msgid "Preview Thumbnails above Timeline"
msgstr "Aperçu des miniatures ci-dessus Chronologie"

msgid "Preview Thumbnails in a rectangle above Timeline"
msgstr ""
"Aperçu des miniatures dans un rectangle au-dessus de la ligne de temps"

msgid "Preview Thumbnails on Panels"
msgstr "Aperçu des miniatures sur les panneaux"

msgid "Preview Thumbnails in Panels"
msgstr "Aperçu des miniatures dans les panneaux"

msgid "Edit Viewport"
msgstr "Modifier le point de vue"

msgid "How to display timeline thumbnails by default."
msgstr "Comment afficher les miniatures de la chronologie par défaut."

msgid "Display"
msgstr "Affichage"

msgid "How to display timeline by default."
msgstr "Comment afficher la chronologie par défaut."

msgid "Start in Edit mode"
msgstr "Démarrer en mode Édition"

msgid "Editing viewport will be visible at start up."
msgstr "L'édition de la vue sera visible au démarrage."

msgid "Remove EDLs in Temporary Folder on Exit"
msgstr "Supprimer les EDL dans le dossier temporaire à la sortie"

msgid ""
"When selected, temporary EDLs (Playlists) will be removed from the temporary"
" folder."
msgstr ""
"Une fois sélectionnés, les EDL temporaires (Playlists) seront supprimés du "
"dossier temporaire."

msgid "Video Start Frame"
msgstr "Cadre de démarrage vidéo"

msgid "Start value in the timeline where video starts."
msgstr "Démarrer la valeur dans la chronologie où la vidéo démarre."

msgid "Playback"
msgstr "Remise en ligne"

msgid "Auto Playback"
msgstr "Lecture automatique"

msgid "Start Playback when opening files."
msgstr "Démarrer la lecture lors de l'ouverture des fichiers."

msgid "Scrub with Audio"
msgstr "Scrub avec l'audio"

msgid ""
"Start playback when scrubbing so that audio can be heard.  Scrubbing can be "
"less smooth."
msgstr ""
"Commencez la lecture lors du nettoyage afin que l'audio puisse être entendu."
" Le frottement peut être moins lisse."

msgid "Single Click Playback"
msgstr "Un seul clic de lecture"

msgid ""
"Start Playback when single clicking the left mouse button on the view window"
msgstr ""
"Démarrer la lecture en cliquant sur le bouton gauche de la souris sur la "
"fenêtre de vue"

msgid "Auto Hide Pixel Bar"
msgstr "Masquer automatiquement la barre des pixels"

msgid ""
"The Pixel Bar can slow down playback at high resolutions.  When this option "
"is on, the pixel toolbar will be hidden automatically."
msgstr ""
"La barre Pixel peut ralentir la lecture à haute résolution. Lorsque cette "
"option est activée, la barre d'outils pixel sera cachée automatiquement."

msgid "Sequences"
msgstr "Séquences"

msgid "Speed"
msgstr "Vitesse"

msgid "Frames Per Second value for sequences that don't have embedded speed."
msgstr ""
"Frames Par seconde valeur pour les séquences qui n'ont pas de vitesse "
"intégrée."

msgid "Looping Mode"
msgstr "Mode de braquage"

msgid "Select default looping mode in timeline."
msgstr "Sélectionnez le mode de boucle par défaut dans la timeline."

msgid "Scrub Sensitivity"
msgstr "Scrub Sensibilité"

msgid ""
"This setting controls the sensitivity of scrubbing (SHIFT and then the mouse"
" right and left).  Smaller values make the mouse move jump more frames while"
" higher values does the opposite."
msgstr ""
"Ce réglage contrôle la sensibilité du nettoyage (SHIFT puis la souris à "
"droite et à gauche). Des valeurs plus petites font que la souris se déplace "
"sauter plus de cadres tandis que des valeurs plus élevées font le contraire."

msgid "Default View"
msgstr "Vue par défaut"

msgid "Show Transitions"
msgstr "Afficher les transitions"

msgid "Show Transitions in Edit Viewport"
msgstr "Afficher les transitions dans le viewport d'édition"

msgid "Show Markers"
msgstr "Afficher les marqueurs"

msgid "Show Markers in Edit Viewport"
msgstr "Afficher les marqueurs dans la fenêtre d'édition"

msgid "Behavior"
msgstr "Comportement"

msgid "Edit Associated Clips"
msgstr "Modifier les clips associés"

msgid "Edit Associated Clips."
msgstr "Modifier les clips associés."

msgid "Editable"
msgstr "Éditable"

msgid "Editable Timeline Viewport."
msgstr "Affichage de la ligne chronologique éditable."

msgid "OCIO"
msgstr "OCIO"

msgid "OCIO Config File"
msgstr "Fichier de configuration OCIO"

msgid ""
"This is the path to your config.ocio file.  It can be set with the "
"environment variable OCIO, which takes precedence over any saved setting."
msgstr ""
"C'est le chemin vers votre fichier config.ocio. Il peut être défini avec la "
"variable d'environnement OCIO, qui a priorité sur n'importe quel paramètre "
"sauvegardé."

msgid "Built-in Configs"
msgstr "Configs intégrés"

msgid "Pick a config.ocio file from disk."
msgstr "Choisissez un fichier config.ocio sur le disque."

msgid "Use Default Display and View"
msgstr "Utiliser l'affichage et la vue par défaut"

msgid ""
"When this option is on, and your config.ocio has a default display and view,"
" it will be used to be set as default."
msgstr ""
"Lorsque cette option est activée, et que votre config.ocio a un affichage et"
" une vue par défaut, elle sera utilisée pour être définie par défaut."

msgid "Use Active Views and Active Displays"
msgstr "Utiliser les Vues actives et les Affichages actifs"

msgid ""
"When this option is off, OCIO files with active_views: and active_displays: "
"are not taken into account."
msgstr ""
"Lorsque cette option est désactivée, les fichiers OCIO avec active_views: et"
" active_displays: ne sont pas pris en compte."

msgid "OCIO Defaults"
msgstr "Défauts OCIO"

msgid "8-bits"
msgstr "8 bits"

msgid ""
"The name of the OCIO default image color space for 8 bit images (jpg, bmp, "
"etc)."
msgstr ""
"Le nom de l'espace de couleur d'image OCIO par défaut pour les images de 8 "
"bits (jpg, bmp, etc)."

msgid "16-bits"
msgstr "16 bits"

msgid ""
"The name of the OCIO default image color space for 16-bit images (cin, tiff,"
" etc.)"
msgstr ""
"Le nom de l'espace de couleur d'image OCIO par défaut pour les images 16 "
"bits (cin, tiff, etc.)"

msgid "32-bits"
msgstr "32 bits"

msgid ""
"The name of the OCIO default image color space for 32-bit int images "
"(openexr integers, etc.)"
msgstr ""
"Le nom de l'espace de couleur d'image OCIO par défaut pour les images int 32"
" bits (openexr entiers, etc.)"

msgid "half"
msgstr "moitié"

msgid ""
"The name of the OCIO default image color space for OpenEXR half images."
msgstr ""
"Le nom de l'espace de couleur d'image par défaut OCIO pour les images demi "
"OpenEXR."

msgid "float"
msgstr "point flottant"

msgid ""
"The name of the OCIO default image color space for half and float images "
"(OpenEXR, hdr, dpx, etc.)"
msgstr ""
"Le nom de l'espace de couleur d'image OCIO par défaut pour la moitié et les "
"images flottantes (OpenEXR, hdr, dpx, etc.)"

msgid "Default Look"
msgstr "Recherche par défaut"

msgid "Display / View"
msgstr "Affichage/Affichage"

msgid "Default Display / View"
msgstr "Affichage par défaut/Affichage"

msgid "Loading"
msgstr "Chargement"

msgid "Version Regex"
msgstr "Version Regex"

msgid ""
"Regular Expression used to match clip versions.  Must group three things "
"(prefix, number and suffix). If left on its default value (_v), it will "
<<<<<<< HEAD
"automatically be created a regular expression to match versions defined with "
"_v in the name of the file, directory or both. For example: "
=======
"automatically be created a regular expression to match versions defined with"
" _v in the name of the file, directory or both. For example: "
>>>>>>> ee739d80
"gizmo_v001.0001.exr"
msgstr ""
"Expression régulière utilisée pour correspondre aux versions de clip. Il "
"faut grouper trois choses (préfixe, numéro et suffixe). Si elle est laissée "
"sur sa valeur par défaut (_v), elle sera automatiquement créée une "
"expression régulière pour correspondre aux versions définies avec _v dans le"
" nom du fichier, répertoire ou les deux. Par exemple: gizmo_v001.001.exr"

msgid "Maximum Images Apart"
msgstr "Images maximales à part"

msgid ""
"When searching for a version, this value is the maximum version apart from "
"each other when searching the first or last version."
msgstr ""
"Lorsque vous recherchez une version, cette valeur est la version maximale à "
"part l'une de l'autre lorsque vous recherchez la première ou la dernière "
"version."

msgid "Missing Frame"
msgstr "Cadre manquant"

msgid "Path Mappings"
msgstr "Cartographie des chemins"

msgid ""
"Use Up and Down arrows to move the selected line up and down.  Double click "
"to change item.  Click on an empty area to unselect."
msgstr ""
"Use Up and Down arrows to move the selected line up and down. Double click "
"to change item. Click on an empty area to unselect."

msgid "Add Paths"
msgstr "Ajouter des chemins"

msgid "Add a new remote mapping."
msgstr "Ajoutez une nouvelle cartographie à distance."

msgid "Remove Paths"
msgstr "Supprimer les chemins"

msgid "Remove the currently selected path mapping."
msgstr "Supprimer la cartographie de chemin actuellement sélectionnée."

msgid "Send"
msgstr "Envoyer"

msgid "Accept"
msgstr "Accepter"

msgid "UI Control"
msgstr "Contrôle de l'interface utilisateur"

msgid "Pan and Zoom"
msgstr "Pan et zoom"

msgid "Color Control"
msgstr "Contrôle des couleurs"

msgid "Audio Control"
msgstr "Contrôle audio"

msgid "Monitor VSync"
msgstr "Surveillez VSync"

msgid ""
"Turns on and off Monitor's Vsync.  VSync off can display movies faster, at "
"the cost of potential tearing in the image."
msgstr ""
"Active et désactive le Vsync de Moniteur. VSync peut afficher des films plus"
" rapidement, au prix d'un déchirement potentiel de l'image."

msgid "Color Buffers' Accuracy"
msgstr "Exactitude des tampons de couleur"

msgid ""
"Color Buffers can be Float, Half Float, Fast or Automatic.  Float preserves "
"all float information, Half Float preserves most float information and Fast "
"works in 8-bits.  Automatic selects the accuracy based on image depth."
msgstr ""
"Color Buffers can be Float, Half Float, Fast or Automatic. Float preserves "
"all float information, Half Float preserves most float information and Fast "
"works in 8-bits. Automatic selects the accuracy based on image depth."

msgid "Blit Viewports"
msgstr "Affiner les affichages"

msgid ""
"Viewports can be drawn with blitting or with OpenGL shaders.  Depending on "
"graphics card and OS one can perform better then the other."
msgstr ""
"Les affichages peuvent être dessinés avec des brouillards ou avec des "
"shaders OpenGL. Selon la carte graphique et le système d'exploitation, l'un "
"peut fonctionner mieux que l'autre."

msgid "Blit Timeline"
msgstr "Délai de fermeture"

msgid ""
"Timeline can be drawn with blitting or with OpenGL shaders.  Depending on "
"graphics card and OS one can perform better then the other."
msgstr ""
"La ligne de temps peut être dessinée avec des brouillages ou avec des "
"shaders OpenGL. Selon la carte graphique et le système d'exploitation l'un "
"peut fonctionner mieux que l'autre."

msgid ""
"For changes to take effect, you will need to re-open any movies already "
"playing or reload mrv2."
msgstr ""
"Pour que les changements entrent en vigueur, vous devrez ré-ouvrir tous les "
"films déjà joués ou recharger mrv2."

msgid "API"
msgstr "API"

msgid "Audio API to use for platforms that support multiple APIs (Linux only)"
msgstr ""
"Audio API à utiliser pour les plates-formes qui prennent en charge plusieurs"
" API (Linux seulement)"

msgid "Output Device"
msgstr "Dispositif de sortie"

msgid "Output Device to use for audio playback."
msgstr "Dispositif de sortie à utiliser pour la lecture audio."

msgid "ComfyUI"
msgstr "ComfyUI"

msgid ""
"Here are the current settings to interact with ComfyUI.  It requires "
"installation of mrv2's comfyUI nodes."
msgstr ""
"Voici les paramètres actuels pour interagir avec ComfyUI. Il nécessite "
"l'installation des nœuds comfyUI de mrv2."

msgid "Use ComfyUI Pipe"
msgstr "Utiliser le tuyau ComfyUI"

msgid ""
"This setting opens a pipe to communicate with ComfyUI's "
"mrv2_save_exr_node.py"
msgstr ""
"Ce réglage ouvre un tuyau pour communiquer avec le mrv2_save_exr_node.py de "
"ComfyUI"

msgid "Errors"
msgstr "Erreurs"

msgid "On FFmpeg Error"
msgstr "Erreur sur FFmpeg"

msgid "Adjusts how Log Window behaves in case of an FFmpeg error."
msgstr "Ajuste le comportement de Log Window en cas d'erreur FFmpeg."

msgid "On Error"
msgstr "Erreur"

msgid "Adjusts how Log Window behaves in case of error."
msgstr "Ajuste le comportement de Log Window en cas d'erreur."

msgid "Check for Updates"
msgstr "Vérifier les mises à jour"

msgid ""
"Allows you to automatically download updates of mrv2 when it starts up."
msgstr ""
"Vous permet de télécharger automatiquement les mises à jour de mrv2 "
"lorsqu'il démarre."

msgid "Reset settings to the default."
msgstr "Réinitialiser les paramètres à la valeur par défaut."

msgid "Revert"
msgstr "Refuser"

msgid "Revert settings to last saved preferences."
msgstr ""
"Renouveler les paramètres pour les dernières préférences enregistrées."

msgid ""
"Accept settings but don't save.  They will get saved when exiting the "
"program."
msgstr ""
"Acceptez les paramètres mais ne les enregistrez pas. Ils seront enregistrés "
"lors de la sortie du programme."

msgid "Module"
msgstr "Module"

msgid "User Interface/View Window"
msgstr "Interface utilisateur/Affichage de la fenêtre"

msgid "User Interface/File Requester"
msgstr "Interface utilisateur/Demandeur de fichier"

msgid "User Interface/Fonts"
msgstr "Interface utilisateur/Polices"

msgid "User Interface/Language and Colors"
msgstr "Interface utilisateur/Langue et couleurs"

msgid "User Interface/Pixel Toolbar"
msgstr "Interface utilisateur/Barre d'outils Pixel"

msgid "User Interface/Positioning"
msgstr "Interface utilisateur/Positionnement"

msgid "User Interface/Render"
msgstr "Interface utilisateur/Rendre"

msgid "User Interface/Thumbnails"
msgstr "Interface utilisateur/Thumbnails"

msgid "User Interface/Timeline"
msgstr "Interface utilisateur/Échéancier"

msgid "No Audio was Compiled"
msgstr "Aucun audio n'a été compilé"

msgid "No Audio Devices were Found"
msgstr "Aucun appareil audio n'a été trouvé"

msgid "Default API"
msgstr "API par défaut"

msgid "No Valid Devices found"
msgstr "Aucun périphérique valide n'a été trouvé"

msgid "Default Device"
msgstr "Périphérique par défaut"

msgid "PDF Options"
msgstr "Options PDF"

msgid "Page Size"
msgstr "Taille de la page"

msgid "Remote to Local Path Mapping"
msgstr "Cartographie des chemins de distance vers les localités"

msgid "Remote Path"
msgstr "Chemin distant"

msgid "Local Path"
msgstr "Chemin local"

msgid "Okay"
msgstr "C'est bon."

msgid "OCIO Presets"
msgstr "OCIO Présélections"

msgid "Click to switch to a stored preset."
msgstr "Cliquez pour passer à un préréglage stocké."

msgid "Click to add a new preset with the current settings."
msgstr ""
"Cliquez pour ajouter un nouveau préréglage avec les paramètres actuels."

msgid "Click to delete the selected preset."
msgstr "Cliquez pour supprimer le préréglage sélectionné."

msgid ""
"Select, Add or Delete an OCIO Preset that stores: config filename, Input "
"Color Space, View, Look, LUT settings and Defaults for 8-bits, 16-bits, "
"32-bits, half and float images. "
msgstr ""
"Sélectionnez, Ajoutez ou Supprimez un preset OCIO qui stocke : nom de "
"fichier de configuration, espace de couleur d'entrée, vue, look, paramètres "
"LUT et par défaut pour 8 bits, 16 bits, 32 bits, demi et des images "
"flottantes."

msgid "Summary"
msgstr "Résumé"

msgid "Preset Name"
msgstr "Nom prédéfini"

msgid "Active"
msgstr "Active"

msgid "Function"
msgstr "Fonction"

msgid "Key"
msgstr "Key"

msgid "Match Case"
msgstr "Cas de correspondance"

msgid "Reset hotkeys to mrv2's default configuration."
msgstr "Réinitialiser les hot-keys à la configuration par défaut de mrv2."

msgid "Reload"
msgstr "Recharger"

msgid "Reload hotkeys to last saved file."
msgstr "Recharger les touches raccourcies dans le dernier fichier enregistré."

msgid "Accept the current hotkeys."
msgstr "Acceptez les hot-keys actuels."

msgid "HW"
msgstr "HW"

msgid "CPU Information"
msgstr "Informations du processeur"

msgid "GPU Information"
msgstr "Informations sur la GPU"

msgid "Formats"
msgstr "Formats"

msgid "Codecs"
msgstr "Codecs"

msgid "Subtitles"
msgstr "Sous-titres"

msgid "Protocols"
msgstr "Protocoles"

msgid "Thanks"
msgstr "Merci."

msgid "Hotkey for..."
msgstr "Hotkey pour..."

msgid "Type Key"
msgstr "Clé de type"

msgid "Type a key."
msgstr "Tapez une clé."

msgid "Shift"
msgstr "Décalage"

msgid "Ctrl"
msgstr "Ctrl"

msgid "Alt"
msgstr "Alt"

msgid "Meta"
msgstr "Meta"

msgid "Clear"
msgstr "Effacer"

msgid "OCIO Browser"
msgstr "Navigateur OCIO"

msgid "Select an OCIO Transform"
msgstr "Sélectionner une transformation OCIO"

msgid "Accept the selected OCIO file."
msgstr "Accepter le fichier OCIO sélectionné."

msgid "Cancel the OCIO selection and don't change anything."
msgstr "Annulez la sélection OCIO et ne changez rien."

msgid "Escape"
msgstr "Évasion"

msgid "BackSpace"
msgstr "BackSpace"

msgid "Tab"
msgstr "Tab"

msgid "Return"
msgstr "Retour"

msgid "Print"
msgstr "Imprimer"

msgid "ScrollLock"
msgstr "Bloc de défilement"

msgid "Pause"
msgstr "Pause"

msgid "Insert"
msgstr "Insérer"

msgid "PageUp"
msgstr "Page vers le haut"

msgid "End"
msgstr "End"

msgid "PageDown"
msgstr "Page en bas"

msgid "Left"
msgstr "Gauche"

msgid "Up"
msgstr "Up"

msgid "Right"
msgstr "C'est vrai."

msgid "Down"
msgstr "En bas"

msgid "LeftShift"
msgstr "Voie gauche"

msgid "RightShift"
msgstr "Voie droite"

msgid "LeftCtrl"
msgstr "Ctrl gauche"

msgid "RightCtrl"
msgstr "DroitCtrl"

msgid "CapsLock"
msgstr "BouchonsLock"

msgid "LeftAlt"
msgstr "GaucheAlt"

msgid "RightAlt"
msgstr "Droite"

msgid "LeftMeta"
msgstr "Méta Gauche"

msgid "RightMeta"
msgstr "DroiteMéta"

msgid "Menu"
msgstr "Menu"

msgid "NumLock"
msgstr "Noyau"

msgid "padEnter"
msgstr "pdEnter"

msgid "pad0"
msgstr ""
"pour les produits de la sous-catégorie 1 et les produits de la sous-"
"catégorie 1 et de la sous-catégorie 1"

msgid "pad1"
msgstr "bâtiment 1"

msgid "pad2"
msgstr "bâtiment 2"

msgid "pad3"
msgstr "bâtiment 3"

msgid "pad4"
msgstr ""
"pour les produits de la sous-catégorie 1 et pour les produits de la sous-"
"catégorie 1 et de la sous-catégorie 2"

msgid "pad5"
msgstr ""
"pour les produits de la sous-catégorie 1 et pour les produits de la sous-"
"catégorie 1 et de la sous-catégorie 2"

msgid "pad6"
msgstr "pour les produits de la sous-catégorie 6"

msgid "pad7"
msgstr "pour les produits de la sous-catégorie 7"

msgid "pad8"
msgstr "pour les produits de la sous-catégorie 1"

msgid "pad9"
msgstr ""
"pour les produits de la sous-catégorie 1 et pour les produits de la sous-"
"catégorie 1 et de la sous-catégorie 2"

msgid "Space (' ')"
msgstr "Espace ('')"

msgid "Multiply"
msgstr "Multiplier"

msgid "Subtract"
msgstr "Soustraire"

msgid "Decimal"
msgstr "Décimale"

msgid "Divide"
msgstr "Diviser"

msgid "@B12@C7@b@.Remote\t@B12@C7@b@.Local"
msgstr "@B12@C7@b@.Remote @B12@C7@b@.Local"

msgid "sysctl failed!"
msgstr "sysctl a échoué!"

msgid "host_statistics64 failed"
msgstr "host_statistics64 a échoué"

msgid "task info failed"
msgstr "l'information de la tâche a échoué"

msgid "Open Directory"
msgstr "Ouvrir l'annuaire"

msgid "Open Movie or Sequence"
msgstr "Ouvrez le film ou la séquence"

msgid "Open Single Image"
msgstr "Ouvrir une image unique"

msgid "Save Image"
msgstr "Enregistrer l'image"

msgid "Save Frames To Folder"
msgstr "Enregistrer les cadres dans le dossier"

msgid "Save OTIO Timeline"
msgstr "Enregistrer la chronologie OTIO"

msgid "Save Annotations Only"
msgstr "Enregistrer les annotations uniquement"

msgid "Save Annotations as JSON"
msgstr "Enregistrer les annotations comme JSON"

msgid "Save PDF Document"
msgstr "Enregistrer le document PDF"

msgid "Save Session As"
msgstr "Enregistrer la session sous"

msgid "Close Current"
msgstr "Fermer le courant"

msgid "Close All"
msgstr "Fermer tout"

msgid "Quit Program"
msgstr "Programme d'abandon"

msgid "Zoom Minimum"
msgstr "Zoom Minimum"

msgid "Zoom Maximum"
msgstr "Zoom maximum"

msgid "Center Image"
msgstr "Image du centre"

msgid "Fit Screen"
msgstr "Fixer l'écran"

msgid "Resize Main Window to Fit"
msgstr "Redimensionner la fenêtre principale pour s'adapter"

msgid "Fit All"
msgstr "Convient à tous"

msgid "Toggle Minify Texture Filtering"
msgstr "Commutation Minimiser le filtre de texture"

msgid "Toggle Magnify Texture Filtering"
msgstr "Commutation du filtre d'agrandissement de la texture"

msgid "Auto Frame View"
msgstr "Affichage automatique du cadre"

msgid "Toggle Click Through"
msgstr "Commutation de clic par l'intermédiaire"

msgid "More UI Transparency"
msgstr "Plus de transparence de l'assurance-chômage"

msgid "Less UI Transparency"
msgstr "Moins de transparence de l'assurance-chômage"

msgid "Ignore Display Window"
msgstr "Ignorer la fenêtre d'affichage"

msgid "Ignore Chromaticities"
msgstr "Ignorer les chromatismes"

msgid "Auto Normalize"
msgstr "Normaliser automatiquement"

msgid "Invalid Values"
msgstr "Valeurs non valides"

msgid "Toggle HDR tonemap"
msgstr "Commutation de la carte de tons HDR"

msgid "Display Window"
msgstr "Affiche la fenêtre"

msgid "Data Window"
msgstr "Fenêtre de données"

msgid "Compare Wipe"
msgstr "Comparer Essuie-glace"

msgid "Compare Overlay"
msgstr "Comparer Superposition"

msgid "Compare Difference"
msgstr "Comparer la différence"

msgid "Compare Horizontal"
msgstr "Comparer horizontalement"

msgid "Compare Vertical"
msgstr "Comparer Vertical"

msgid "Compare Tile"
msgstr "Comparer le carrelage"

msgid "Color Channel"
msgstr "Chaîne de couleurs"

msgid "Red Channel"
msgstr "Chaîne rouge"

msgid "Green Channel"
msgstr "Chaîne verte"

msgid "Blue Channel"
msgstr "Chaîne bleue"

msgid "Alpha Channel"
msgstr "Chaîne Alpha"

msgid "Lumma Channel"
msgstr "Chaîne Lumma"

msgid "Flip X"
msgstr "Retour X"

msgid "Flip Y"
msgstr "Retour Y"

msgid "Rotate Images +90 Degrees"
msgstr "Tourner les images +90 Degrés"

msgid "Rotate Images -90 Degrees"
msgstr "Tourner les images -90 Degrés"

msgid "Video Levels from File"
msgstr "Niveaux vidéo à partir du fichier"

msgid "Video Levels Legal Range"
msgstr "Niveaux vidéo Plage Légale"

msgid "Video Levels Full Range"
msgstr "Niveaux vidéo Gamme complète"

msgid "Alpha Blend None"
msgstr "Mélange alphabétique Aucun"

msgid "Alpha Blend Straight"
msgstr "Mélange Alpha droit"

msgid "Alpha Blend Premultiplied"
msgstr "Mélange Alpha Prémultiplié"

msgid "Annotation Clear Frame"
msgstr "Cadre d'Annotation Effacer"

msgid "Annotation Clear All Frames"
msgstr "Annulation Effacer tous les cadres"

msgid "Annotation Frame Step Backwards"
msgstr "Cadre d'annotation marche vers l'arrière"

msgid "Frame Step Backwards"
msgstr "Frame marche vers l'arrière"

msgid "Frame Step FPS Backwards"
msgstr "Cadre Étape FPS vers l'arrière"

msgid "Annotation Frame Step Forwards"
msgstr "Cadre d'annotation Étape vers l'avant"

msgid "Frame Step Forwards"
msgstr "Étape du cadre vers l'avant"

msgid "Frame Step FPS Forwards"
msgstr "Cadre Étape FPS vers l'avant"

msgid "Play Backwards"
msgstr "Jouer à l'arrière"

msgid "Play Backwards / Change Speed"
msgstr "Jouer à l'arrière/Modification de la vitesse"

msgid "Play in Current Direction"
msgstr "Jouer dans la direction actuelle"

msgid "Play Forwards"
msgstr "Jouer vers l'avant"

msgid "Play Forwards / Change Speed"
msgstr "Jouer vers l'avant/Modification de la vitesse"

msgid "Next Clip"
msgstr "Prochain clip"

msgid "Previous Clip"
msgstr "Clip précédent"

msgid "Loop Playback"
msgstr "Lecture des boucles"

msgid "Playback Once"
msgstr "Reproduire une fois"

msgid "Playback Ping Pong"
msgstr "Playback Ping Pong"

msgid "First Image Version"
msgstr "Première version de l'image"

msgid "Previous Image Version"
msgstr "Version précédente de l'image"

msgid "Next Image Version"
msgstr "Version de l'image suivante"

msgid "Last Image Version"
msgstr "Dernière version de l'image"

msgid "Previous Image"
msgstr "Image précédente"

msgid "Next Image"
msgstr "Image suivante"

msgid "Previous Image Limited"
msgstr "Image précédente limitée"

msgid "Next Image Limited"
msgstr "Image suivante limitée"

msgid "Previous Channel"
msgstr "Chaîne précédente"

msgid "Next Channel"
msgstr "Chaîne suivante"

msgid "Clear Cache"
msgstr "Effacer la cachette"

msgid "Update Video Frame"
msgstr "Mise à jour du cadre vidéo"

msgid "Cut Frame"
msgstr "Frame découpée"

msgid "Copy Frame"
msgstr "Copier le cadre"

msgid "Paste Frame"
msgstr "Coller le cadre"

msgid "Insert Frame"
msgstr "Insérer le cadre"

msgid "Slice Clip"
msgstr "Couper le clip"

msgid "Remove Clip"
msgstr "Supprimer le clip"

msgid "Insert Audio Clip"
msgstr "Insérer le clip audio"

msgid "Remove Audio Clip"
msgstr "Supprimer le clip audio"

msgid "Insert Audio Gap"
msgstr "Insérer l'écart audio"

msgid "Remove Audio Gap"
msgstr "Supprimer l'écart audio"

msgid "Edit Undo"
msgstr "Modifier Annuler"

msgid "Edit Redo"
msgstr "Modifier Refaire"

msgid "Toggle Menu Bar"
msgstr "Commutation de la barre de menu"

msgid "Toggle Top Bar"
msgstr "Commutation de la barre supérieure"

msgid "Toggle Pixel Bar"
msgstr "Commutation de la barre des pixels"

msgid "Toggle Timeline"
msgstr "Commutation de la ligne de temps"

msgid "Toggle Status Bar"
msgstr "Commutation de la barre d'état"

msgid "Toggle Tool Dock"
msgstr "Commutation de l'outil Dock"

msgid "Toggle Full Screen"
msgstr "Commutation de l'écran complet"

msgid "Toggle Presentation"
msgstr "Commutation de la présentation"

msgid "Toggle Float On Top"
msgstr "Allumer le flot sur le dessus"

msgid "Toggle Secondary"
msgstr "Commutation secondaire"

msgid "Toggle Secondary Float On Top"
msgstr "Allumer le flot secondaire sur le haut"

msgid "Toggle NDI"
msgstr "Commutation NDI"

msgid "Toggle Network"
msgstr "Commutation du réseau"

msgid "Toggle USD"
msgstr "Commutation en dollars des États-Unis"

msgid "Toggle Stereo 3D"
msgstr "Commutation stéréo 3D"

msgid "Toggle Edit Mode"
msgstr "Commutation du mode d'édition"

msgid "Toggle Timeline Editable"
msgstr "Commutation de la ligne de temps modifiable"

msgid "Toggle Edit Associated Clips"
msgstr "Commutation de l'édition des clips associés"

msgid "Timeline Frame View"
msgstr "Affichage de la chronologie"

msgid "Toggle Timeline Scroll To Current Frame"
msgstr "Commutation de la ligne de temps défiler vers le cadre actuel"

msgid "Toggle Timeline Track Info"
msgstr "Toggle Timeline Track Info"

msgid "Toggle Timeline Clip Info"
msgstr "Commutation de l'information sur le clip de la ligne de temps"

msgid "Toggle Timeline Thumbnails"
msgstr "Commutation des miniatures de la ligne de temps"

msgid "Toggle Timeline Transitions"
msgstr "Commutation des transitions temporelles"

msgid "Toggle Timeline Markers"
msgstr "Commutation des marqueurs de la ligne temporelle"

msgid "Reset Gain/Gamma"
msgstr "Réinitialiser le gain/Gamma"

msgid "Exposure More"
msgstr "En savoir plus sur l'exposition"

msgid "Exposure Less"
msgstr "Exposition Moins"

msgid "Saturation More"
msgstr "Saturation Plus"

msgid "Saturation Less"
msgstr "Saturation Moins"

msgid "Gamma More"
msgstr "Gamma Plus"

msgid "Gamma Less"
msgstr "Gamma Moins"

msgid "OCIO In Top Bar"
msgstr "OCIO dans la barre supérieure"

msgid "OCIO Input Color Space"
msgstr "Espace de couleur d'entrée OCIO"

msgid "OCIO Display"
msgstr "Affichage OCIO"

msgid "OCIO View"
msgstr "Vue OCIO"

msgid "Scrub Mode"
msgstr "Mode d'écrasement"

msgid "Area Selection Mode"
msgstr "Mode de sélection des zones"

msgid "Erase Mode"
msgstr "Mode d'effacement"

msgid "Polygon Mode"
msgstr "Mode Polygone"

msgid "Arrow Mode"
msgstr "Mode flèche"

msgid "Rectangle Mode"
msgstr "Mode rectangulaire"

msgid "Circle Mode"
msgstr "Mode cercle"

msgid "Text Mode"
msgstr "Mode texte"

msgid "Pen Size More"
msgstr "Taille du stylo Plus"

msgid "Pen Size Less"
msgstr "Taille du stylo Moins"

msgid "Switch Pen Color"
msgstr "Changer la couleur du stylo"

msgid "Hud Window"
msgstr "Fenêtre d'encombrement"

msgid "Toggle One Panel Only"
msgstr "Commutation d'un seul panneau"

msgid "Toggle Files Panel"
msgstr "Commutation du panneau Fichiers"

msgid "Toggle Media Info Panel"
msgstr "Activer le panneau d'information multimédia"

msgid "Toggle Color Area Info Panel"
msgstr "Commutation du panneau d'information de la zone de couleur"

msgid "Toggle Color Controls Panel"
msgstr "Activer le panneau de contrôle des couleurs"

msgid "Toggle Playlist Panel"
msgstr "Commutation du panneau de liste de lecture"

msgid "Toggle Compare Panel"
msgstr "Commutation du panneau Comparer"

msgid "Toggle Devices Panel"
msgstr "Panneau de commutation des périphériques"

msgid "Toggle Annotation Panel"
msgstr "Commutation du panneau d'annotation"

msgid "Toggle Background Panel"
msgstr "Commutation du panneau d'arrière-plan"

msgid "Toggle Settings Panel"
msgstr "Commutation du panneau de paramètres"

msgid "Toggle Histogram Panel"
msgstr "Activer le panneau d'histogramme"

msgid "Toggle Vectorscope Panel"
msgstr "Commutation du panneau Vectorscope"

msgid "Toggle Waveform Panel"
msgstr "Commutation du panneau de forme d'onde"

msgid "Toggle Environment Map Panel"
msgstr "Commutation du panneau de carte de l'environnement"

msgid "Toggle Preferences Window"
msgstr "Activer la fenêtre de préférences"

msgid "Toggle Python Panel"
msgstr "Commutation du panneau Python"

msgid "Toggle Log Panel"
msgstr "Commutation du panneau de journal"

msgid "Toggle Hotkeys Window"
msgstr "Activer la fenêtre des touches d'amorçage"

msgid "Toggle About Window"
msgstr "Commutation à propos de la fenêtre"

#~ msgid "Could not initialize NDI"
#~ msgstr "Impossible d'initialisation de NDI"

#~ msgid "You cannot set Window click through with a totally opaque window."
#~ msgstr ""
#~ "Vous ne pouvez pas paramétrer Fenêtre cliquer à travers avec une fenêtre "
#~ "totalement opaque."

#~ msgid "Linux Distribution: "
#~ msgstr "Distribution Linux :"

#~ msgid "Running from "
#~ msgstr "Fuyant de"

#~ msgid "Desktop: "
#~ msgstr "Bureau & #160;:"

#~ msgid "RLE"
#~ msgstr "RLE"

#~ msgid "ZIPS"
#~ msgstr "ZIPS"

#~ msgid "ZIP"
#~ msgstr "ZIP"

#~ msgid "PIZ"
#~ msgstr "PIZ"

#~ msgid "PXR24"
#~ msgstr "PXR24"

#~ msgid "B44"
#~ msgstr "B44"

#~ msgid "B44A"
#~ msgstr "B44A"

#~ msgid "DWAA"
#~ msgstr "DWAA"

#~ msgid "DWAB"
#~ msgstr "DWAB"

#~ msgid "File {0} is a network file.  Cannot do versioning."
#~ msgstr "Le fichier {0} est un fichier réseau. Impossible de faire la version."

#~ msgid "Found new versioned file {0}."
#~ msgstr "Trouvé un nouveau fichier {0}."

#~ msgid "File {0} found but is not readable."
#~ msgstr "Le fichier {0} a été trouvé mais n'est pas lisible."

#~ msgid "Did not find new versioned file {0}."
#~ msgstr "Il n'a pas trouvé de nouveau fichier {0}."

#~ msgid "Iteration {0} matched prefix={1}"
#~ msgstr "Itération {0} correspondant au préfixe={1}"

#~ msgid "Iteration {0} matched version={1}"
#~ msgstr "Itération {0} correspondant à la version={1}"

#~ msgid "Iteration {0} matched suffix={1}"
#~ msgstr "Itération {0} correspondant au suffixe={1}"

#~ msgid "TV"
#~ msgstr "TV"

#~ msgid "PC"
#~ msgstr "PC"

#~ msgid "sRGB"
#~ msgstr "sRGB"

#~ msgid "Page Size: {0} x {1}"
#~ msgstr "Taille de la page : {0} x {1}"

#~ msgid "A0"
#~ msgstr "A0"

#~ msgid "A1"
#~ msgstr "A1"

#~ msgid "A2"
#~ msgstr "A2"

#~ msgid "A3"
#~ msgstr "A3"

#~ msgid "A4"
#~ msgstr "A4"

#~ msgid "A5"
#~ msgstr "A5"

#~ msgid "A6"
#~ msgstr "A6"

#~ msgid "A7"
#~ msgstr "A7"

#~ msgid "A8"
#~ msgstr "A8"

#~ msgid "A9"
#~ msgstr "A9"

#~ msgid "B0"
#~ msgstr "B0"

#~ msgid "B1"
#~ msgstr "B1"

#~ msgid "B2"
#~ msgstr "B2"

#~ msgid "B3"
#~ msgstr "B3"

#~ msgid "B4"
#~ msgstr "B4"

#~ msgid "B5"
#~ msgstr "B5"

#~ msgid "B6"
#~ msgstr "B6"

#~ msgid "B7"
#~ msgstr "B7"

#~ msgid "B8"
#~ msgstr "B8"

#~ msgid "B9"
#~ msgstr "B9"

#~ msgid "B10"
#~ msgstr "B10"

#~ msgid "C5E"
#~ msgstr "C5E"

#~ msgid "DLE"
#~ msgstr "DLE"

#~ msgid "Executive"
#~ msgstr "Exécutif"

#~ msgid "Folio"
#~ msgstr "Folio"

#~ msgid "Ledger"
#~ msgstr "Livre-livre"

#~ msgid "Legal"
#~ msgstr "Jurisprudence"

#~ msgid "Letter"
#~ msgstr "Lettre"

#~ msgid "Tabloid"
#~ msgstr "Tabloïd"

#~ msgid "Viewport Size: {0}  Render Size: {1}"
#~ msgstr "Taille du point de vue : {0} Taille du rendu : {1}"

#~ msgid "Font not found.  Will not use UTF-8."
#~ msgstr "Police non trouvée. N'utilisera pas UTF-8."<|MERGE_RESOLUTION|>--- conflicted
+++ resolved
@@ -491,22 +491,11 @@
 
 msgid ""
 "\n"
-<<<<<<< HEAD
-"The RationalTime class represents a measure of time of :math:`rt.value/"
-"rt.rate` seconds.\n"
-"It can be rescaled into another :class:`~RationalTime`'s rate.\n"
-msgstr ""
-"\n"
-"La classe RationalTime représente une mesure du temps de :math:`rt.value/"
-"rt.rate` secondes. Elle peut être redimensionnée en un "
-"autre :class:`~RationalTime`.\n"
-=======
 "The RationalTime class represents a measure of time of :math:`rt.value/rt.rate` seconds.\n"
 "It can be rescaled into another :class:`~RationalTime`'s rate.\n"
 msgstr ""
 "\n"
 "La classe RationalTime représente une mesure du temps de :math:`rt.value/rt.rate` secondes. Elle peut être redimensionnée en un autre :class:`~RationalTime`.\n"
->>>>>>> ee739d80
 
 msgid ""
 "\n"
@@ -572,13 +561,8 @@
 "Convert a timecode string (``HH:MM:SS;FRAME``) into a "
 ":class:`~RationalTime`."
 msgstr ""
-<<<<<<< HEAD
-"Convertir une chaîne de code-temps (``HH:MM:SS;FRAME``) "
-"en :class:`~RationalTime`."
-=======
 "Convertir une chaîne de code-temps (``HH:MM:SS;FRAME``) en "
 ":class:`~RationalTime`."
->>>>>>> ee739d80
 
 msgid ""
 "Convert a time with microseconds string (``HH:MM:ss`` where ``ss`` is an "
@@ -594,14 +578,7 @@
 ":meth:`end_time_exclusive` can be computed.\n"
 msgstr ""
 "\n"
-<<<<<<< HEAD
-"La classe TimeRange représente une plage de temps. Elle code l'heure de "
-"début et la durée, ce qui signifie que :meth:`end_time_inclusive` (dernière "
-"partie d'un échantillon dans la plage de temps) "
-"et :meth:`end_time_exclusive` peuvent être calculés.\n"
-=======
 "La classe TimeRange représente une plage de temps. Elle code l'heure de début et la durée, ce qui signifie que :meth:`end_time_inclusive` (dernière partie d'un échantillon dans la plage de temps) et :meth:`end_time_exclusive` peuvent être calculés.\n"
->>>>>>> ee739d80
 
 msgid ""
 "\n"
@@ -643,12 +620,7 @@
 ":attr:`start_time`/:attr:`end_time_exclusive` and bound arguments.\n"
 msgstr ""
 "\n"
-<<<<<<< HEAD
-"Clamp «autre» (:classe:`~RationalTime`) "
-"selon :attr:`start_time`/:attr:`end_time_exclusive` et arguments liés.\n"
-=======
 "Clamp «autre» (:classe:`~RationalTime`) selon :attr:`start_time`/:attr:`end_time_exclusive` et arguments liés.\n"
->>>>>>> ee739d80
 
 msgid ""
 "\n"
@@ -656,12 +628,7 @@
 ":attr:`start_time`/:attr:`end_time_exclusive` and bound arguments.\n"
 msgstr ""
 "\n"
-<<<<<<< HEAD
-"Clamp «autre» (:classe:`~TimeRange`) "
-"selon :attr:`start_time`/:attr:`end_time_exclusive` et arguments liés.\n"
-=======
 "Clamp «autre» (:classe:`~TimeRange`) selon :attr:`start_time`/:attr:`end_time_exclusive` et arguments liés.\n"
->>>>>>> ee739d80
 
 msgid ""
 "\n"
@@ -6602,13 +6569,8 @@
 msgid ""
 "Regular Expression used to match clip versions.  Must group three things "
 "(prefix, number and suffix). If left on its default value (_v), it will "
-<<<<<<< HEAD
-"automatically be created a regular expression to match versions defined with "
-"_v in the name of the file, directory or both. For example: "
-=======
 "automatically be created a regular expression to match versions defined with"
 " _v in the name of the file, directory or both. For example: "
->>>>>>> ee739d80
 "gizmo_v001.0001.exr"
 msgstr ""
 "Expression régulière utilisée pour correspondre aux versions de clip. Il "
