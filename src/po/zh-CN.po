--- conflicted
+++ resolved
@@ -495,21 +495,11 @@
 
 msgid ""
 "\n"
-<<<<<<< HEAD
-"The RationalTime class represents a measure of time of :math:`rt.value/"
-"rt.rate` seconds.\n"
-"It can be rescaled into another :class:`~RationalTime`'s rate.\n"
-msgstr ""
-"\n"
-"The RationalTime class represents a measure of time of :math:`rt.value/"
-"rt.rate` seconds.\n"
-=======
 "The RationalTime class represents a measure of time of :math:`rt.value/rt.rate` seconds.\n"
 "It can be rescaled into another :class:`~RationalTime`'s rate.\n"
 msgstr ""
 "\n"
 "The RationalTime class represents a measure of time of :math:`rt.value/rt.rate` seconds.\n"
->>>>>>> ee739d80
 "It can be rescaled into another :class:`~RationalTime`'s rate.\n"
 
 msgid ""
@@ -646,12 +636,7 @@
 msgstr ""
 "\n"
 "根据\n"
-<<<<<<< HEAD
-":attr:`start_time`/:attr:`end_time_exclusive` 和绑定参数限制‘其"
-"他’(:class:`~RationalTime`)。\n"
-=======
 ":attr:`start_time`/:attr:`end_time_exclusive` 和绑定参数限制‘其他’(:class:`~RationalTime`)。\n"
->>>>>>> ee739d80
 
 msgid ""
 "\n"
@@ -660,12 +645,7 @@
 msgstr ""
 "\n"
 "根据\n"
-<<<<<<< HEAD
-":attr:`start_time`/:attr:`end_time_exclusive` 和绑定参数限制‘其"
-"他’(:class:`~TimeRange`)。\n"
-=======
 ":attr:`start_time`/:attr:`end_time_exclusive` 和绑定参数限制‘其他’(:class:`~TimeRange`)。\n"
->>>>>>> ee739d80
 
 msgid ""
 "\n"
@@ -902,12 +882,7 @@
 "For example, if start_time is 1 and end_time is 10, the returned will have a duration of 9.\n"
 msgstr ""
 "\n"
-<<<<<<< HEAD
-"从开始和结束 :class:`~RationalTime`\\s（不包括）创建一"
-"个 :class:`~TimeRange`。\n"
-=======
 "从开始和结束 :class:`~RationalTime`\\s（不包括）创建一个 :class:`~TimeRange`。\n"
->>>>>>> ee739d80
 "\n"
 "例如，如果 start_time 为 1 且 end_time 为 10，则返回的持续时间为 9。\n"
 
@@ -6440,13 +6415,8 @@
 msgid ""
 "Regular Expression used to match clip versions.  Must group three things "
 "(prefix, number and suffix). If left on its default value (_v), it will "
-<<<<<<< HEAD
-"automatically be created a regular expression to match versions defined with "
-"_v in the name of the file, directory or both. For example: "
-=======
 "automatically be created a regular expression to match versions defined with"
 " _v in the name of the file, directory or both. For example: "
->>>>>>> ee739d80
 "gizmo_v001.0001.exr"
 msgstr ""
 "用于匹配剪辑版本的正则表达式。必须分组三部分（前缀、数字和后缀）。如果保持默认值(_v)，它会自动创建一个正则表达式来匹配文件、目录或两者名称中带有_v定义的版本。例如：gizmo_v001.0001.exr"
