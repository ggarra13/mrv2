v1.3.7
======

- Fixed Ghost Previous and Ghost Next not being in sync on the Secondary 
  viewport.
- Made stepping with Next Annotation and Previous Annotation loop once they 
  reach the final and first annotation respectively.
- Fixed opening Secondary Window not displaying the video when the video was
  stopped.
- Fixed Render->Minify Filter and Render->Magnify Filter toggling from the
  menu entries (Shift + F was working fine).
- Added 'hdr' stand-alone utility based on NDI and Vulkan.
- Fixed Render->Minify and Magnify filter toggling.
- Fixed Render->Minify and Magnify saving in preferences.
- Added full support for Japanese language in the UI.
- Fixed some warnings when starting mrv2 with PYTHONHOME set on Linux.
- Removed the "export FLTK_BACKEND=x11" line as Wayland now is mature enough.
- Fixed tonemapping not turning off when switching from an HDR movie to aces
  SDR one.
- Fixed playing movies that have frames of 0 duration.
- Added Preferences->Render->HDR to control chromaticities and tonemapping.
- Fixed tags not getting saved when using save image or save movie.
<<<<<<< HEAD
=======
- Made OpenEXRs keep the Data Window and Display Window when saving.
- Fixed OpenEXR saving when channel count was different than 4.
>>>>>>> b96aae6b

  
v1.3.6
======

- Fixed a serious OpenEXR crash on multipart files.
- Dramatically improved NDI input stream playback performance.  If playing with no audio, it is immediate.  If playing with audio, it will play with a 4 seconds delay.
- Fixed a hanging when playing NDI with audio.
- Fixed a zombie process when playing NDI upon program exit.
- Fixed locale (Internationalization) issues on Windows, which would make it impossible to switch to a different language if your Windows was not set up as English.
- Revamped locale on start up the first time you install mrv2 (or remove the preferences) on Windows and macOS to start with the System's locale.
- Moved building of dav1d, lcms2, vpx and SvtAV1 on Windows to the tlRender repository to avoid dealing with shell scripts.  This makes the build on Windows faster too and consistant on all platforms.
- Ported stack trace in debug and reldeb builds to use cpptrace on Windows and Linux.  The advantage is that it can give us stack traces of threads other than the main one.  Not as good as the traces of macOS, but it is a start.
- Fixed installation of NDI Advanced DLL being with the wrong name.
- Fixed builds when not building Python.
- Made building faster by using NPROCS.
- Made building faster by removing tlRender libraries we don't use, as Darby's code is diverging from the one used in mrv2.
- Fixed several locale issues.
- Fixed problem on Windows making the executable not run.
- Fixed command-line arguments not showing up when the application was used
  from Powershell or cmd.exe.
- Fixed python's cmd.getLanguage() call potentially crashing.  This would make
  the update-mrv2.py plugin fail.
- Fixed Window's _wexecv call with CreateProcessW to attach stderr/stdout
properly.
- Fixed Window's set_fonts() returning font names longer than 32 characters leading to problems of some users starting the program.


v1.3.5
======

- Updated to NDI's Advanced SDK.  The only limitation is that you can only stream content for a max. of 30 mins.  Note that NDI is currently not available on macOS arm64.
- Updated documentation to follow the NDI guidelines.

v1.3.4
======

- Updated default OpenColorIO configs to use their latest names instead of the versioned ones.
- Fixed disting libselinux on Linux.
- Added Ignore Chromaticities in Render/HDR menu.
- Fixed -v flag being used in -logLevel as well as version.  For backwards compatibility -v will refer to -version and -l to -logLevel.
- Added NDI Video Output to non-beta builds.
- Added NDI Audio Output to non-beta builds.
- Added NDI's HDR support to non-beta builds.  Albeit it is untested as I don't
  have an HDR monitor for it.  However HDR metadata is tonemapped correctly.
- Refactored Darby's broken BMD code to make it more generic to different devices.
- Refactored Background options to be controlled from MainControl.
- Major code clean up of audio code.
- Fixed antialiasing of text menus on Wayland.
- Fixed transparency on Wayland to be like X11.
- Fixed a Wayland crash when changing the scaling factor interactively from FLTK's <Ctrl>+ and <Ctrl>- shortcuts.
- Fixed a precision problem when drawing Text as an annotation.
- Fixed an issue with a bad optimization of annotations.
- Minor optimization of annotations drawing.
- Added annotations support to NDI video output.  The only thing that does not work yet is text annotations.
- Added NDI panels saving to sessions file.
- Made text annotations for NDI work on all platforms.
- Fixed annotations when set to all frames.
- Improved performance of annotations drawing.
- Made session files store the frame view, view position and view zoom settings.
- Fixed resizeWindow button not working any more as it should.
- Fixed a number of buggy OpenGL that were mostly responsible for mrv2's bad
  behavior under Wayland with NVidia graphics cards.
- NDI libraries can be loaded on demand instead of being shipped with mrv2.  However, Vizr is not shipping .h files compatible with NDI SDK 6.
- Made NDI sources be detected more cleanly by using Darby's observer class (observer pattern).
- Windows installer now opens the Firewall for mrv2 (and the version will show
  in the list of Firewall applications).
- Fixed a zombie process sometimes appearing when playing NDI.
- Improved log reporting by using TABs instead of spaces.
- Added support for HDR metadata for NDI Input reader.  Needs NDI's Advanced SDK.
- Sped up annotations drawing.
- Fixed a problem with annotations being kept with a slow macOS Intel.
- Added all tonemapping algorithms that libplacebo supports.  They are listed
  under Render/HDR/Tonemap.
- Fixed a potential installation issue on Windows.
- Updated to NDI 6.1.1.
- Fixed some potential libraries incompatibilities on macOS.


v1.3.3
======

- Fixed AC3 bitrate (saving audio using the AC3 codec).
- Improved saving audio bitrates for all formats.
- Fixed the sourceforge_defaults.sh script to work on all platforms.
- Fixed some potential rounding errors on saving frames or movies with
  annotations.
- Minor UI improvement.  Added small space between Gain/Saturation/Gamma
  sliders.
- Added upcoming (not yet released) HT256 OpenEXR compressor.
- Fixed update-mrv2.py script typo which would not allow updating mrv2.
- Updated OCIO default configs to v2.2 ones.  They are still based on ACES 1.3 though, as ACES 2 ones have yet to be released.
- Changed tlRender's use of exr::Compression to Imf::Compression to support current and future OpenEXR compressors.
- Changed SaveImageOptionsUI to use Imf::getCompressionNameFromId().
- Updated Python code to also use Imf::Compression instead of exr::Compression.
- Removed internal otioClipName and otioClipTime attributes from metadata.
- Added Annotation Frames Only to Save Image Options to save only the frames
  that have annotations when saving either annotations only or sequences with
  annotations.
- Added new Python command: cmd.saveMultipleAnnotationFrames() to save multiple
  annotation frames with either video or without video.
- Removed trailing newline from desktop information on status bar present on
Rocky Linux's **XDG_SESSION_TYPE** environment variable.
- Changed mrvTimelineViewport's resizeWindow() to use maximize() when the image will not fit on the screen.  This seems to fix some Wayland NVidia OpenGL issues.
- Made "Invalid EDID data" not appear when running under XWayland.
- Fixed Play buttons sometimes appearing in the middle of the viewport under
  Wayland.
- Made macOS OpenGL captures (Save Images/Movies with Annotations) use RGBA.
- Fixed macOS OpenGL captures with annotations reporting window is not in full screen when saving a single frame.
- Fixed resizing of main window under Wayland by using maximize instead of resize.
- Fixed resizing of main window when dealing with two monitors under X11.
- Added hotkeys to control the User Interface's transparency under Windows,
  macOS and Linux.  By default, they are assigned to **Ctrl + .** and
  **Ctrl + ,**.
- Added hotkey to control click (pass) through of window position and clicking.  Works on all platforms.  The hotkey by default is **Ctrl + t**.
- Added Wayland GNOME-Shell hotkey control for Float on Top.  It is Ctrl + w
  by default.  Note, however, that pass through will not automatically set
  Float on Top as in X11, macOS or Windows.  This is a limitation of Wayland.
- Fixed pip.sh script to call pip on the local mrv2 install.
- Added information about environment (desktop, os and kernel) of the machine that was used to build it.
- Made Build and Running log information tidier.
- Cleaned up log messages a bit and added a -logLevel flag.
- Added case matching to Hotkey searches.
- Hotkey names are now listed alphabetically in all languages.
- Hotkeys are now listed using GNOME's keyboard conventions in the Hotkey window, which are cleaner.
- Added Window/Toggle Click Through to menus.
- Added Window/More UI Transparency and Window/Less UI Transparency to menus.
- Added git branch and short hash of build to the About window.
- Improved build times on successive runme.sh runs.
- Improved translations.


v1.3.2
======

- Added support for Chromaticities attribute in OpenEXR files.
- Added support for Y, RY, BY OpenEXR images.
- Made YC OpenEXR conversion use file chromaticities.
- Hiding an audio track in an .otio timeline now turns off audio for that track.
- Added support for OpenEXR's ripmaps and mipmaps.
- Made Mipmap and Ripmaps' rounding mode show as "UP" or "DOWN".
- Made Line Order in Media Info Panel show as Increasing Y, Decreasing Y or Random instead of a number.
- Added Python functions: annotations.getTimes() to get the times where there are annotations.
- Added Python function: cmd.saveSingleFrame() to save the current frame.
- Added Python function: cmd.saveMultipleFrames() to save multiple frames from a list of times, like those returned from annotations.getTimes().
- Fixed instantiation of mrv2.io.SaveOptions().
- Made Page Up/Page Down change images always, instead of scrolling the panel
  sidebar.
- Fixed color refreshing in timeline panel when switching color themes.
- Fixed text annotations saving in PDF, movies or sequences on macOS Sonoma and Sequoia.
- Fixed zoom factor capture on high DPI displays on macOS Sonoma and Sequoia.
- Removed printing of profile when not saving a movie.
- Fixed opening a session file from the command-line when the Python panel was open.
- Improved Python Editor's highlighting of keywords.
- Fixed OpenGL capture of viewport on macOS, leading to offsets after some frames.


v1.3.1
======

- Updated docs.
- Fixed Image/Version/Next and Image/Version/Previous always going to the last
  clips.  The routines are also faster now.
- Fixed Image/Version menu not appearing when some directories had dashes and
  numbers in them.
- Made versioning regex get escaped, like Python's re.escape() function.
- Added support for version switching of clips in .otio timeline.   You need
  to be stopped at a certain clip with a proper version name to change it.
- Fixed showing of timelines that had the "enabled" set to false on them.
- Added 'm' hotkey to mark the in and out points of a clip in the .otio
  timeline.
- Added toggling visible state of tracks in Timeline Viewport.
- Upgraded to OpenEXR v3.3.2.
- Added OpenEXR's headers Compression, Compression Num. Scanlines,
  and Is Deep, Is Lossy.
- Added support for Flame's .otio files using OTIO's SerializableContainer in
  them.
- Updated libvpx compilation to MSVC2022.
- Updated to FLTK's release 1.4.1.
- Updated pyFTLK to official 1.4 release.

  ** COMPATIBILITY NOTE **

  Note that this pyFLTK update changes the namespace from fltk14 to fltk.
  If you are using:

``
  from fltk14 import *
``

  in your scripts, you will need to change it to:

``
  from fltk import *
``
  
- Improved build reporting swig version used.
- Made tlRender compile after FLTK so that preferences can be read from
  tlRender.
- Made Path Mappings to work on .otio files.  If building from source, you may
  need to do a:

       $ runme.sh clean
	   
- Added displaying of clip names in the otio files in the HUD.
- Improved performance of Data Window and Display Window when reading 
  multipart OpenEXRs.
- Fixed crashes of PlaylistButton when there were no tracks or stack.
- Updated AI translations.
- Fixed opening of sequences with Open Directory or dragging an actual
  directory to mrv2.
- Updated pyFLTK to use Git in sourceforge.
- Fixed Python compilation on new macOS that is no longer passing neither
  DYLD_LIBRARY_PATH nor DYLD_FALLBACK_LIBRARY_PATH to subshells.
- Fixed "Always Save on Exit" getting confused about the monitor where to open
  the window.
- Fixed libplacebo compilation linking in unneeded libshaderc.dylib.
- Added support for .m4a audio files used in Quicktime.
- Sped up building by removing yasm dependency.
- Added Preferences->Timeline->Video Start Frame to set the start frame of video
  files.  By default it is 0.  This setting does not effect sequences nor .otio
  timelines.
- Fixed thumbnails of movie files not showing the right frame when Video Start
  Frame was different than 0. 
- Added "File/Save Audio" to save only the audio track disregarding video.
- Constrained Save Audio Formats/Containers to those supported by LGPL mrv2.
- Fixed File/Save Audio for 48KHZ audios.
- Fixed pixel aspect ratio reading from movie files.
- Added changing pixel aspect ratio interactively from the Media Information
  Panel.
- Added comparison modes with their possible shortcuts to mrv2's View/Compare
  menu.
  

v1.3.0
======

One major new feature and one important bug fix.

- Added tone-mapping of HDR videos.  Note that FFmpeg seems to be buggy when
  reading the frame metadata, so we must rely on the stream metadata only.
  Note that to compile this on Windows, you must install MSVC's shipped clang
  compiler.
  
- Fixed tiling behavior (dragging of timeline bar not making view window
  smaller) which got broken in v1.2.9.
  

v1.2.9
======

- Handle **AV_DISPOSITION_ATTACHED_PIC** properly, instead of skipping it.
- Added PNG decoder so attached png pictures in .wav files are decoded properly.
- Added a File->Save Annotations Only.  This allows you to export the annotations as a movie or file sequence.
- Added a File->Save Annotations as JSON.  This allows you to export the annotations as a .json file.
- Fixed a crashing bug when drawing freehand.
- Fixed disappearing cursor when selecting a drawing tool.
- Added polygon drawing to the drawing tools.
- Polygon, Circle and Rectangle have two modes (outline or filled now). You select the mode by clicking on each triangle edge of the button.
- When saving a single frame, the file name is automatically filled on the file
  requester to save over the same file.
- Fixed Float on Top on start up on Linux X11.
- Added pip.sh for Unix systems to easily install pip libraries inside mrv2's 
  python library directory.
- Moved mrv2's ComfyUI directory to its own repository at:
	https://github.com/ggarra13/ComfyUI-mrv2
  so that it can be listed more easily in ComfyUI's Node Manager *AND* we
  make it more clear that that project is GPL compatible, not BSD one.
- Fixed selecting montior's Display/View to None from the Menus.
- Updated OpenColorIO to v2.3.4.
- Updated to OpenUSD v0.24.8.


v1.2.8
======

- Automated sourceforge OS automatic file selection for a release (default, the
  last git release).
- Gain, Saturation and Gamma now effect all videos in a comparison when in
  Compare Mode.
- A/B Wipe Comparison now properly follows the cursor when zoomed in.
- A/B Wipe Comparison now properly follows the cursor on Y (it was reversed
  previously).
- Fixed and simplified bakeOCIO.py demo script.  Now, you can bake OCIO
  from the command-line by just doing something like:
  ```
  mrv2 <INPUT_FILE> -ics ACEScg -od 'sRGB - Display' -pythonScript bakeOCIO.py -pythonArgs <BAKED.mov>
  ```
  Note that this script bakes without annotations support so if saving a float
  EXR to an 8 or 16-bit image, you will get banding.
- Fixed changing displayOptions through python not reflecting the changes in
  the UI.
- Fixed cmd.compare() to refresh the comparison immediately.
- Fixed Python Output showing icorrectly in panels when loading a session from
  the command-line.
- Fixed ICS pulldown not showing None when switching to a clip with no
  Input Color Space stored.
- Fixed viewport/image rescaling calculation in Save Move/Save Single Frame.
- Fixed Save Resolution setting being set to Half Size when Save Annotations
  was on.
- Made Status Bar error/warnings remain longer (8 seconds instead of 5).
- Fixed a precision issue on Windows with arbitrary scalings like 115%.
- Added Image/Previous Limited and Image/Next Limited to go from previous to
  next images, without looping.
- Added "Image/Go to/<Clip>" to switch from one clip to the next without having
  to bring up the Files Panel.
- Added "Image/Compare/<Clip>" and "Image/Compare Mode" to compare images 
  without bringing up the Compare Panel.
- Made UI at start up wider to account for new menus and new language 
  translations.
- Added HDR metadata to Media Information Panel.
- Very minor playback improvement for non HDR videos.
- Made "Advanced Settings" in Save Movie options store its settings.
- Made tlRender FFmpeg's write always print out the color space, color TRC
  and color primaries used when saving.
- Preferences->Render->Video Levels had Full Range and Legal Range reversed.
- Added first pass at Russian AI translation.
- Added Edit/Audio Clip/Insert.  It allows inserting an audio clip at the point
  in time for the video clip.
- Added Edit/Audio Clip/Remove.  It allows removing audio clip(s) at the point
  in time for the video clip.
- Fixed potential export issues when using Save Movie not exporting from the
  first frame.
- Clarified the name of TV (Legal Range) and PC (Full Range) in Advanced
  Options of Save Movie Options.
- tlRender now skips video streams with **AV_DISPOSITION_ATTACHED_PIC** or
  **AV_DISPOSITION_STILL_IMAGE**.
- Fixed Darby tlRender's BT.2020 coefficients. 


v1.2.7
======

- Better German, Portuguese, Chinese, French, Italian and Hindi translations.
- Added Selection of Page Size when saving out a PDF.
- Updated FAQ to cover X11 settings and FFmpeg Color Accuracy as a cause of
  slowness when playing YUV420P_U8 movies.
- Updated FAQ to cover X11 tearing due to bad graphics card configuration.
- Fixed session files with no panels open, leaving the dock group open if it
  was previously open.
- Fixed crash of HDR->Auto Normalize with OpenEXR files that had a smaller
  display window.
- Fixed FPS display not respecting the decimal separator on numeric locales
  that use commas.
- Fixed numeric locale for all languages.
- Made CTRL + r (Reset Colors) reset also saturation changes.
- Added Hotkeys display to all button and slider tooltips, which will change
  if you modify any shortcuts.
- Added hotkeys entries for saturation more and saturation less.  By default,
  they are assigned to '<' and '>'.
- Fixed tooltip in Gain slider not showing up.
- Fixed an OCIO bug when setting from the command-line the display/view with
  nuke-default's config.ocio.
- Fixed Menu Entry "Playback/Go to/Start" and "Playback/Go to/End" not showing
  their keyboard shortcuts.
- Fixed Darby's DPX reading code.
- Fixed dockgroup not getting highlited when dragging and the panel could dock.
- Allowed saving comparisons (Tiles, for example) to a movie file if Save
  Annotations is turned on.
- Improved dramatically the speed of packaging mrv2 on Linux and macOS.
- Made ICS, View and Look not translate "None" as that was causing trouble when
  switching languages in session files.
- Fixed "None" getting saved translated in several panels and OCIO settings,
  causing problems when loading the same session file on a different language.
- Dramatically improved the performance of playback of SolLevante Netflix demo
  clip by using YUV420P_U16 instead of RGB48.
- Improved hotkey selection/display when using shift on some international
  keyboards.
- Added explanation when FFmpeg Color Accuracy is on to explain slow conversion.
- Wayland crashing fix.
- Wayland now uses FLTK's own built-in libdecor to avoid warnings in GTK-3.
  If you compile from source, you can change this, albeit you will still get
  a minor warning due to a conflict between FLTK and GLFW calling GTK-3's
  functions twice.
  

v1.2.6
======

- Added Preferences->User Interface->View Window->OCIO In Top Bar to turn on
  OCIO at start of UI.
- Build fixes and directory clean-up.  If building from source, you should run
  a full rebuild with "runme.sh clean", as the whole directory structure of
  the mrv2 repository was changed.
- Added Portuguese, Italian and French translations done with AI.
- Better Chinese, German and Hindi translations.
- Added top bar OCIO / Color toggle (Hotkey 't' by default).
- Added lumma channel (Hotkey 'l' by default).
- Allowed saving .otio movie files as .mp4, .mov, etc. files.  This allows
  turning an .otio file into a new movie file.  Useful when concatenating
  movies with the Playlist panel or with the -edl command-line switch.
- Fixed cancelling of language switch.
- Added showing name of language that will be changed to.
- Allowed saving a picture with no audio and then a movie with audio as a
  standard movie file (not .otio).
- Fixed cursor when entering text.
- Improved port and monitor detection on Windows.
- Improved performance of redraws when using multiple monitors with OCIO.
- Fixed some update issues in Top Bar's OCIO View display when using multiple
  monitors and OCIO was changed from the menus.
- Fixed view getting reset if a monitor's view was selected previous to
  selecting an image ics.
- Added option to use default ocio/view saved in config.ocio.
- Added command-line option to just set the display only and it will use its
  default view for it.
- Added warning about variable frame rate movies, like Ubuntu's screen captures.
  They are played at 12 FPS.
- Added Darby's and my own Windows' sequence fix.
- Made python scripts run AFTER ocio settings, so that OCIO can be easily baked.
- Fixed and simplified bakeOCIO.py script.
- Made python script be searched in $STUDIOPATH/python/ directory and
  in mrv2's python/demos directory if it cannot be found directly.
- Sped up monitor look up on X11 which was slowing down channel switching or
  image mirroring.
- Made File->Save PDF save out international characters properly.  You can now
  save annotations written in Chinese, for example.
- Made File->Save PDF work properly on Wayland.
- Made File->Save PDF refresh properly, as it was buggy.
- Fixed drawn annotations disappearing when a text note in the same frame was 
  cleared.
- Removed LibHaru dependency, as PDF creation is now handled by FLTK.
- Added OCIO options and LUT options to timeline, using Darby's new code.
- Fixed page creation when creating PDFs.
- Fixed PDFs' time information going outside the page on macOS.
- Fixed PDF creation drawing annotations on the wrong frames on large movies.


v1.2.5
======

- RE-RELEASE: v1.2.5 in English had a serious bug in OCIO selection through the
              menus.
- SECOND RE-RELEASE: Added toggle between showing OCIO or COLOR information in
  	 	     topbar in OCIO menu.
- Input Color Space and Look setting are now stored with each clip.  However, 
  you cannot compare two clips (say in a wipe) with different OCIO settings.
- Made Image/Previous and Image/Next not appear when a single image or movie
  was loaded.
- Fixed typo when saving session files which would prevent them from being
  loaded which had gotten broken in v1.2.3.
- OCIO configuration can now be selected from the menus.
- OCIO Display/View can now be applied on a monitor per monitor basis.
- Removed OCIO from the Color Panel.
- Removed OCIO from the Top bar.  This change hopefully won't be controversial.
  Now OCIO is all managed through the OCIO menu which can be easily accessed
  with the Right Mouse Button or from the Main menu bar.
- Major refactoring of convoluted OCIO code.
- Allowed Chaging OCIO Input Color Space from the OCIO menu.
- Fixed OCIO ICS when set to None and changing languages. 
- Fixed annotation markers in timeline showing even when switching clips.
- Fixed Wayland PNG incompatibility on older Linux OSes.  Tested to work on
  Rocky Linux 8.10, Ubuntu 22.04.4 LTS and Ubuntu 24.04.4 LTS.
- Fixed saving annotations leading to black or stopping playback when there
  were no annotations on Windows.
- Added session pattern to Open Movie or Sequence.
- Moved View/OCIO Presets to OCIO/Presets.
- Added OCIO/Current File/Look to new OCIO menu.
- Added -otio or -edl command-line option to automatically create an .otio 
  timeline from a list of clips (movies or sequences) provided in the 
  command-line.  Note that FPS is taken to be that of the one with highest 
  FPS, so sequences may leave gaps if video clips bigger than their FPS are
  used.
- Made -otio or -edl command-line option work with relative paths.
- Fixed .otio, .otioz and -edl flags when concatenation videos with different
  rotations.
- Changed name of "Reproducción" to "Reproducir" in Spanish translation.
- Added Chinese (Simplified) Translation done with AI.
- Added German Translation done with AI.
- Added Hindi Translation done with AI.
- Made Languages display their English name in parenthesis to help if switching
  to an unknown language by mistake.


v1.2.4
======

- Fixed mrv::Tile behavior on Windows not dragging when the mouse was kept
  pressed.
- Made Edit button toggle active if you drag the timeline viewport separator.
- Made FFmpeg settings which were marked that the movie file had to be reloaded
  automatically reload upon a change.
- Made deprecated yuvj420p movie files decode fast by default.
- Changed mrv2 Windows icon to a bigger size.
  If you installed betas, you might need to refresh the cache.

  See:
  https://superuser.com/questions/499078/refresh-icon-cache-without-rebooting

- Fixed thumbnail creation on Files Panel upon redraws not respecting the
  OpenEXR layer.
- Made Desktop icon on Windows and Linux bigger.
- Fixed Loop behavior on new loaded movies to respect the Preferences setting.
- Updated to USD v24.08.
- Fixed gamma correction not ocurring in linear space, when reading
  log images.
- Fixed gain and color corrections not ocurring in linear space, when reading
  log images.
- Added documentation about mrv2's OCIO color pipeline in the Interface section
  of the on-line docs.
- Made Input Color Space and Display/View allowed to be applied individually
  by selecting None.
  This helps with checking the linear color space, as used in Nuke.
- Fixed some Display/Views in studio config that have parenthesis in them
  getting misinterpreted.
- Fixed cursor when in some drawing mode and leaving the view area to the color
  channel tool bar.
- Added Compare Time Mode to Compare Panel to select between Relative or
  Absolute timeline comparisons.
- Added media.setCompareTime() and media.getCompareTime() to get the
  comparison modes.
  

v1.2.3
======

- Fixed loading of movies with multiple audio tracks which had gotten
  broken.  Also it fixes an incorrect use of C++ that could lead to
  undefined behavior on compilers.
- Added "Render/HDR/Auto Normalize" to normalize HDR (OpenEXR and HDR images).
- Added "Render/HDR/Invalid Values" to show HDR images' invalid values.
- Added toggleSafeAreas, toggleDisplayWindow, toggleDataWindow,
  toggleIgnoreDisplayWindow, toggleAutoNormalize, toggleInvalidValues
  python commands in cmd module.
- Upgraded to NDI 6.0.
- Added support for NDI's PA216 format.
- Added NDI Panel's pulldown to support either fast or best format.
- Added NDI Panel's pulldown to support audio or not.
- Fixed a memory leak and slowdown in NDI streams.
- Fixed loading of the same frame several times from the command-line.
- Improved switching of clips.  There's no longer a flickering of black when 
  you switch clips.
- Slight improvements on playback performance.
- Fixed reverse playback seeking when cache was not filled on movies smaller
  than 4K.
- Fixed a memory leak on reverse playback seeking.
- Fixed area selection when switching to a clip of different size.
- Fixed thumbnail icons not showing the current layer in the Panels.
- Fixed reverse seeking not respecting the reverse playback action and 
  reverting to stopping.
- Re-arranging of View menu into submenus.
- Added small margin between thumbnail picture and labels on all Panel clips.
- Added credit for the icons used in mrv2 when possible.
- Changed mrv2 icon to a great new design of Thane5.
  On Windows, you might need to refresh the cache or manually set the file
  association again.

  See:
  https://superuser.com/questions/499078/refresh-icon-cache-without-rebooting
  
- Made icons on Linux follow the Freedesktop.org guidelines.
- Made UnReal movies with .avi and mjpeg codecs play properly in mrv2.
- Made mrv2 report "Unknown video codec" when a codec is unknown.
- Fixed pyFLTK compilation on newer FLTK branches as fltk-config would return
  includes quoted.
- Build fixes to remove relative paths on packaging.
- Code clean-up.


v1.2.2
======

- Updated FFmpeg build to support .webm muxer which was missing.
- Made OpenEXR tag for Compression show its actual name instead of a number.
- Added OpenEXR compression per layer instead of a global tag.
- Added Channel (Layer) stepping hotkeys ({ and } by default).
- Made exposure buttons (and the hotkeys) increment and decrement by 1/4 stop
  instead of 1/2 stop.
- Made single images not start playing even if auto playback is on.
- Improved hiding of the pixel bar to only do it when duration is not 1.
- Upgraded to FFmpeg 7.0.1.
- Fixed auto playback when started from the command-line with multiple videos.
  Now they all respect the auto playback setting instead of just the first
  video.
- Added Preferences->User Interface->Raise on Enter to set how the window
  should behave once the mouse enters the view window.  By default, now
  it is off, instead of on; meaning you will have to click on the window to
  bring it to the front and activate keyboard focus.
- Fixed overwriting of data in Darby's original FFmpegReadVideo code.
- Added support for HAP and HAP with Alpha decoders.
- Added support for HAP encoder.
- Fixed mrv2's custom file requester starting with no icons in the current
  directory.
- Fixed Open Separate Audio dialog to be non-modal.
- Fixed sequence loading on macOS sometimes returning a wrong sequence when
  sequence was like 0999-1001.
- Fixed loading of separate audio track for image sequences.
- Added a work-around to support loading audio tracks with embedded PNG files
  when FFmpeg was compiled as minimal.
- Fixed -playback command-line flag to start playback when set even if
  autoPlayback is off.
- Made reverse playback at start not leak an observable item pointer or be
  slower.
- FLTK fixes to OpenGL 3 for Debian 12+ and AMD/Mesa systems under X11.
- Added libsnappy version and copyright to About window.
- Made path mapping reject two identical remote paths.
- Updated SVT-AV1 library for MSVC 2019 and MSVC 2022 (v2.1.2).
- Moved Windows building of SVT-AV1 library to tlRender and removed the hack
  of creating a .pc manually.
- Fixed looping to stop at start/end when scrubbing and Loop is off.
- Fixed primary screen resizing on second monitor moving to first monitor.
  This might also fix crashes due to different monitor resolutions.
- Fixed secondary screen hiding timeline when going to presentation mode.
- Added Window->Preferences->User Interface->Maximized option.
- Fixed saving of OpenUSD settings.
- Added a ComfyUI directory with a mrv2 a custom node to allow saving
  EXR images in full half/float precision.  For those that believe in AI,
  see the instructions on how to install it in the ComfyUI directory.


v1.2.1
======

- Fixed codec support (libvpx, dav1d and Svt-Av1) which had gotten broken due
  to new way of building FFmpeg.
- Fixed scrubbing behavior to be smooth when there's no audio.  If there's
  audio the default behavior is to play the movie while scrubbing so audio
  can be heard, unless Preferences->Playback->Scrub With Audio is off.
- Fixed Settings->Gigabytes display resetting to the maximum memory even if the
  setting was actually using much less.
- Improved scrubbing behavior when audio is played and the mouse button is not
  released.
- Fixed Python ocioIcs(), ocioIcsList(), ocioView(), ocioViewList() to not
  return paths with '/' at the beginning.
- Made session (.mrv2s) files use OCIO names for default OCIO ics, view and
  look.
- Fixed HUD when saving images or movies not being correctly turned off.
- Added View->OCIO Presets to store and retrieve OCIO configurations.
- Fixed Background in OCIO Presets window on Windows 10.
- Fixed VP9 encoder to use .mp4 muxer instead of .webm as it was failing.
- Fixes STUDIOPATH variable so that it is used only with OCIO presets and
  Path Mapping.
- Fixed command-line seek value when starting a video.
- Fixed reverse playback when starting the video from the middle.
- Fixed rounding errors on reverse playback.
- Fixed .zip packaging on Windows being twice the size.
- Added Previous and Next image shortcuts (PgUp/PgDown) that were missing.
- Fixed crashing bug when saving Movie files.
  

v1.2.0
======

- Fixed Wayland support again on Linux which had broken in v1.1.9 due to
  Darby's update of glfw3.
- Fixed Wayland resizing due to a bad FLTK commit.
- Fixed libvpx compilation on Windows which had broken due to an upgrade in
  MSys2's yasm assembler.
- Made compiling FFmpeg on Windows be done in tlRender with MSys2, instead
  of the pre-flight script, so that we can use --enable-zlib and share all
  flags.
- Fixed Repeat Frame not respecting the pixel depth of the previous frame
  when Preferences->Loading->Missing Frames was set to Repeat or Scratched.
- Fixed Missing Frame when Autoplay was Off.
- Fixed Caching starting from behind when Autoplay was Off.
- Fixed Docking and Docking attempts to happen once the corner of the Window
  enters the docking area.
- Added support for VP8 decoding so that Ubuntu's screen capture videos can
  be played.
- Added support for macOS Sequoia (beta).


v1.1.9
======

- Made undocking of panels with the dragbar always position them close to the
  panel.
- Added a visual indicator when a panel would dock if released.
- Fixed a potential crashing bug with panels upon exit.
- Fixed Panel docking on Wayland which was broken.
- Made switching between single images (non-sequences) faster when showing the
  thumbnails for them.
- Added missing .CRW format to the list of supported RAW formats in mrv2's
  custom file requester.
- Fixed a random incorrect displaying of sequences as single frames on
  Flu_File_Chooser.
- Fixed Panel undocking with the Yellow undock button not respecting the saved
  Y coordinate of the panel and using X instead.
- Improved UI behavior when docking, undocking and showing/hiding the
  scrollbars.
- Fixed Playlist creation on Wayland and simplified code.
- Fixed Panel Windows under Wayland.  Now they respect their position, albeit
  they are parented to the main window.
- Fixed a random crash when opening the Flmm_ColorA_Chooser for the first time
  due to incomplete menu items (Windows compiler issue?).
- Fixed Background->Solid Color not getting read properly from the preferences.
- mrv2's custom file requester can now toggle between image previews with the
  preview button (Monalisa).
- Made building FFmpeg on Windows more solid by relying on any of its two
  repositories and if that fails, read it from a tar.gz file.
- Updated About->Update mrv2 to list the changes from the version in a text
  display.
- Improved -pythonScript functionality.  It is now possible to change OCIO
  settings, load clips and save out a new movie file with baked OCIO, all
  from a Python script.
- Fixed building mrv2 without TLRENDER_NET and with BUILD_PYTHON ON on macOS.
- Consolidated Python commands to all use "fileName" instead of "file" or
  "filename".
- Added bakeOCIO.py demo script with arguments.
- Added -pythonArgs command-line string to pass a string of separated arguments
  with spaces, like:

  ```
  mrv2 -pythonScript mrv2/python/demos/bakeOCIO.py -pythonArgs "/D/pictures/Mantaflow_v09/Fluid.0001.exr 'ACEScg' 'ACES 1.0 - SDR Video' test.mov"
  ```
  
- Fixed drag and drop of http:// and similar URLs to mrv2 for network
  playback.
- Added file::isNetwork().
- Added "on_open_file" method callback to Python plugin system that gets
  called when a file is opened.
- Fixed a bug when docking the Python Panel and exiting.  The Python Panel
  would get reset to just the menus' size.
- Fixed OCIO color LUTs not getting activated when selected.
- Added a check button to the Color Panel to turn on/off LUTs.
- Added OCIO color LUTs per clips.
- Fixed typo in LUTOptions "enable" instead of "enabled".
- Fixed drag and drop to work with URIs coming from Google's Chrome when they
  don't have https:// prefixed into them under X11. 
- It is now possible to update a single frame of a sequence instead of the
  full cache, by pressing SHIFT+u (Default hotkey).
- Fixed refreshing of thumbnails when cache refresh was requested.
- Fixed Text annotation rendering disappearing after it was entered.
- Consolidated Darby's ui::Style::ColorRole with FLTK's color schemes.  Now
  changing from one of the preset color schemes should result on a nicer look
  for the timeline viewport.
- Sped up Thumbnail creation in Panels.  Fixed Darby's .otio/.otioz thumbnail
  creation.
- Sped up Thumbnail creation above Timeline.
- Sped up Thumbnail creation on mrv2's custom file requester.
- Made mousewheel not have any effect on the view window, timeline viewport nor
  volume slider unless the mouse is directly above them.
- Fixed mousewheel not scrolling sometimes on panel dockbar.
- Fixed Media Info Panel's search box not resizing when docked and scrollbar
  appeared.
- Made Preferences' window non-modal as it was conflicting with OCIO Pick's
  File Requester.
- Fixed Wayland's Text tool showing the colors semi-transparent.
- Fixed compiler error under g++13.
- Fixed Linux and macOS binary distribution crashing on loading USD files.


v1.1.8
======

- Added the ability to load single images from File->Open->Single Image.  You
  can select multiple images but they won't be loaded as a sequence, only as
  stills.
- Added a command-line setting (--single or -s) to also load single images.
- Removed the 1 pixel padding that was added when first loading a clip full
  screen.
- Fixed cursor disappearing when going to the action tool dock while a drawing
  tool was active.
- Fixed libglib-2.0 being bundled in the distribution.
- Added step to check Wayland compatibility for the binary (.deb or .rpm)
  installers compiled under Rocky Linux 8.9 and fix configuration file if
  needed.
- Made CMake documentation target (-t doc) not fail if no Python is found.
- Fixed a potential crash when mrv2 was compiled without Python support and
  a python file was passed as a parameter to the viewer.
- Fixed a potential misdetection of Linux flavor when updating version with	
  Help->Update mrv2 on a system that had both rpm and dpkg installed.
- Added displaying of the icon on the Taskbar under Wayland.
- Made both Python and Log Window start in Windowed mode as defaults.
- Added missing RtAudio's information to About window which was missing.
- Added Preferences->Audio to allow selecting the Audio API to use as
  well as the Output Device to use.
- Fixed a minor redraw issue on the right side of the pixel bar.
- Fixed "Fixed Position" and "Fixed Size" not working when there was no image
  loaded (the usual on Window's and macOS' users).
- Fixed "Fixed Position" and "Fixed Size" rescaling the window bigger every
  time the preference was changed.
- Fixed Y pixel coordinate in Pixel Bar when showing environment maps.
- Fixed X and Y coordinates displaying large negative numbers when no image
  was loaded.
- Made Preferences->Playback->Auto Playback not activate playback when a clip
  is dragged for the first time to an EDL playlist.
- Color accuracy for YUV420P movies introduced a minor speed penalty which
  can make some movies' performance playback stall, so a new boolean check box
  setting was added to Panel->Settings to toggle that setting.  The default is
  to have it on.
- Fixed an additional bug in resizing window code when loading movies without
  fixed size.
- Improved resizing window code to try to use the less space possible based on
  panel bars open and size of image.
- Made binary distribution smaller on Linux and macOS by removing the useless
  python.a config library.
- Fixed Presentation mode on Wayland having colored (gray) borders instead of
  black ones.
- Worked around an FLTK bug in its CMakeLists.txt files creating problems when 
  the API changed and the install/include/FL directory was not cleared.


v1.1.7
======

- Made mrv2's custom file requester create thumbnails on demand when they are
  on view.  This helps for large files like many big USD files on disk or with
  RAW files which are also slow to load.
- Fixed mrv2's custom file requester thumbnails being too high.
- Made mrv2's custom file requester display the name of the files below the
  pictures, except on WideList view.
- Changed Music icon in custom file requester to an .svg icon.
- Added custom RAW and several image missing formats to mrv2's custom file
  requester.
- Started cleaning up FLU's code (mrv2 custom file requester).
- mrv2's v1.1.6 was not respecting the hidden pixel bar on the Preferences
  Window, always showing it stopping.
- Fixed session files starting playback automatically even when the original
  timeline was stopped.
- Fixed a color discrepancy on YUV420 movies being too saturated.
- Rewrote the algorithm for the scaling of the window when the first image is
  loaded (or run from the command-line).
- Fixed a terrible bug on Linux X11 which would sometimes would make the X11
  server reboot on some Linux distros like Rocky Linux 8.9.
- Added OpenRV's license to mrv2 as I took inspiration for their reverse
  playback.  I was doing the same on mrViewer, but I had forgotten about it.
- Update tlRender to use OTIO v0.16.0.
- Added what each contributor did so far for the mrv2 project.
  If you don't want to be listed as contributor, not list your email address,
  or something else, please let me know.
- Updated update_mrv2.py script.  Tested on macOS, Windows, Rocky Linux 8.9
  and Ubuntu 22.04.4 LTS.  From now on, you can rely on automatic upgrades
  if you go to Window->Preferences->Behavior->Upgrades and set them at Startup.
  When you start mrv2, it will check to see if there is an upgrade after 5 days
  of the actual release (so any portential early bugs are squashed).
- Improved translation CMake scripts.
- Added documentation on how to get Wayland working almost flawlessly on Ubuntu
  22.04.4 LTS.
- Added 120 FPS, which drops frames but it is still nice to quickly browse a
  movie.
- Darby's Rec709 coefficients and YUV shader were incorrect leading to subtle
  color shifts.  Now they are fixed.
- Fixed shifting clips with annotations when transitions were present.
  

v1.1.6
======

This is a release full of goodies and bug fixes.

- **ATTENTION**:
  This version introduces a change in the way Cache Settings are used for
  movie files.
  The Settings->Gigabytes and the pair of "Settings->Read Ahead" and
  "Settings->Read Behind" are now decoupled.
  In the case of sequences, the Read Ahea and Read Behind will be automatically
  calculated from the Gigabytes settings as before.
  However, for movie files the timeline will only display the settings for
  Read Ahead/Behind, not the actual Gigabytes cache (which can be bigger than
  the read ahead/behind setting).  The small Read Ahead and Read Behind is to
  allow playing 4K movies backwards.
  The Gigabytes setting of 0 is **NO LONGER USED** and will revert to
  4 Gb if set to 0.

- Fixed slow seeking on 4K movies.  Now we beat OpenRV on **all** movies,
  seeking and reverse playback too.
- Improved performance of dragging Tile like the main divider between the
  view and timeline viewport, particularly on macOS.
- Made switching languages keep the UI preferences.
- Fixed cross cursor when entering the view area and coming from the draw
  tools or the drag bar.
- Made drag bar change color besides changing cursor to indicate you can
  drag it.
- Fixed NDI playback with audio which had gotten broken on v1.1.1.
- Improved .githook to run dos2unix to avoid dummy commits due to Windows'
  CR returns.
- Fixed window resizing calculation that had two ugly bugs in it (thanks
  to ManoloFLTK for having dealt with my ugly code!!!).  Now resizing of
  the main window takes the dock properly into account.
- Fixed auto hiding of the pixel bar from the preferences switched is changed
  and okay'ed while the movie is still playing.
- Fixed seeking on the timeline on Linux sometimes getting the event
  incorrectly on X.
- Fixed starting a movie with loop on and playing stopped and then start
  playing it backwards.
- Refactored playback code and fixed playback buttons sometimes getting out of
  sync compared to the command-line flags passed.
- Created Preferences->User Interface/Thumbnails to select the places
  where thumbnails appear.  Currently can be above the Timeline and in the
  Panels.
- Made the thumbnail above the thumbnail a tad smaller and more polished.
- Fixed a potentially nullptr pointer de-referencing when OpenGL accuracy was
  set to Automatic.
- Worked around an UI redraw issue on Wayland.
- Fixed timeline interaction (dragging clips in .otio timeline) in 1.1.5
  re-release.
- Fixed macOS issues when showing and hiding the timeline bar.
- Made View Window / Timeline Viewport divider highlight in a grayish color
  when it can be dragged.
- Made Panel divider highlight in a grayish color when it can be dragged.
- Fixed cursor when dragging on the Panel divider bar.
- Fixed cursor sometimes switching to the Arrow instead of the Cross cursor.
  This was maily a Linux issue.
- Fixed background transparent color being lighter on Wayland.
- Added Cache Use and Cache Percentage to HUD's Cache display.
- Made Edit button turn on/off automatically according to the size of the
  timeline viewport.
- Added default sensible Window settings for UI panels when in window mode.
- Made Window settings for UI panels get saved even if they were in panel mode.
- Fixed .otio markers display in timeline viewport.
- Fixed size of Timeline Viewport when in Edit mode on macOS.  Now it resizes
  properly.


v1.1.5
======

This is a critical update for Windows and more importantly Linux users.
It is a bug fix release for the regressions in v1.1.4 which was rushed:

- Added a FAQ on the documentation about Linux XWayland and Wayland on
  why it could make playback slow if your OS was not configured properly.
- This is the first version that supports Wayland and XWayland.
  For instructions on how to set XWayland and Wayland on Ubuntu 22.04.4 LTS
  with NVidia drivers, please see Help->Documentation the FAQ section.
- Fixed annotations not showing when Blit Viewports was on.
- Fixed hiding of pixel bar sometimes failing even when:
      Playback->Auto Hide Pixel Bar
  and:
      Playback->Auto Playback was on.
- Fixed not hiding of the pixel bar when the image was open from the
  recent menus or from the command-line.
- Fixed color buffers not taking full advantage of OpenGL improvements on
  Windows mainly.
- Fixed incorrect positioning and resizing of the images on loading
  which would crash Wayland.
- mrv2 can now be built with the pre-installed python, without having to
  build python itself.  Of course, in that case, mrv2 cannot be re-distributed.
- Added a python translating system for plug-ins.
- Translated all update-mrv2.py strings into Spanish.
- If using blit for the viewports, automatically switches to shaders if
  Background is transparent and image has transparency, as glBlitFrameBuffers
  does not support alpha blending.
- Panel->Settings->Default Settings now warns the user about it and asks
  for confirmation.
- Moved Panel->Settings->Default Hotkeys to Window->Hotkeys.
- Added Window->Preferences->Default to reset the user preferences to their
  default.
- Cleaned up source code of passing ui pointer to several classes, using
  App::ui instead.
- Removed .po python plug-in files from package distribution.
- Improved missing_translate.py script and added searching for plug-in
  translations too.
- Removed unused FLU XPM icons from the code, as most have been replaced by
  .svg icons.
- Fixed Edit Viewport Clip Info and Device Info not respecting the device
  pixel ratio when the Edit button was pressed.
- Fixed macOS crashes with preview thumbnail.
- Respect last configuration of Timeline/ClipInfo and Timeline/TrackInfo.


v1.1.4
======

This is a major release with big speed improvements and fixes to the color pipeline.

- Simplified build scripts.
- Fixed macOS build issues (fixed in v1.1.3 re-release actually).
- Prevented a macOS python plug-in issue with Python 3.11.
- Fixed Wayland support on Ubuntu 22.04.3 LTS and later.
- Improved performance of OpenGL drawing between 20% and 150%. macOS has seen the most benefit going from playing videos at 4K at 15FPS to 60FPS.
- Added Preferences->OpenGL->Color Buffer Accuracy to select between automatic,
  float or 8-bit buffers for speeding up movies or getting more accurate color
  precision.
- Added option to select blitting of main viewports for potentially
  faster OpenGL drawing.
- Added Windows' stack traces with line numbers for easy debugging.
- Added Windows' stack traces to be saved into tmppath().  That is:
     %TMP%/mrv2.crash.log.
- Allowed pyFLTK be able to compile in Debug.
- Fixed floating values not respecting float values below 0 or higher than 1.
- Improved the performance of OpenGL by avoiding OpenGL context switching when
  not needed (you don't have a text input widget, nor a text annotations
  showing).
- Added Linux's stack traces with line numbers by relying on libbacktrace.
- Improved performance of OpenGL dramatically, particularly on macOS.
- Improved performance of drawing OpenGL annotations (drawings).
- Renamed skipped frames as drop frames.
- Fixed Preview thumbnails above the Timeline crashing the viewer on all
  platforms.
- Hide Preview thumbnails when going fullscreen or presentation.
- Fixed Playlist creation showing an empty view for the first clip loaded.
  (regression of v1.1.2).
- Several fixes to Presentation Mode.
- On a re-release of v1.1.4 improved OpenGL performance as soon as a clip is
  loaded and starts playing, when
  Window->Preferences->Playback->Auto Playback and
  Window->Preferences->Playback->Auto Hide Pixel Bar are active.

v1.1.3
======

- pyFLTK build improvements (removal of warnings).
- Made Windows .zip file smaller by removing unit tests.
- Added Linux Desktop name to About Window.
- Fixed update-mrv2.py plug-in for Windows.  The install location is now
  retrieved from the registry.  Only if not found it looks in hard-coded
  paths.
- Install update-mrv2.py always, instead of removing it when python demos
  was not installed.
- Added instructions on Windows on how to retrieve the Explorer thumbnails.
- Darby has been busy!  He added automatic scrolling of the timeline when
  playing and ability to toggle track and clip info.
- Added Darby's new options to Network connections.
- New action icons, which should display properly at high resolutions.
- Sped up comparison wipes with Alt and Shift dragging.
- Sped up color corrections from the Color Panel.
- Fixed libdecor incompatibility with older libdecor plug-ins.
- Fixed + and - signs rotating the image when using one of the draw tools and
  not just the pencil tool.  With all of them now the pencil size is changed.


v1.1.2
======

- Windows version of mrv2 is now compiled with MSVC 2022.
- Fixed opening directories from within the command-line.
- Fixed stopping of playback when playing and selecting an area with
  Shift + Left Mouse Button drag or panning with Ctrl + Drag.
- Made status bar report "Everything OK." after 10 seconds without further
  errors.
- Removed -debug flag from command-line as it only works on debug builds.
- Made Metadata tab not appear if all metadata is shown in video/audio 
- Fixed a compilation issue between FLTK's JPEG libraries and those of
  libjpeg-turbo on Linux.
- Fixed Right Mouse Button toggling off the audio when there had been a drag
  action with some other button before.
- Fixed a precision problem when shifting annotations at the beginning of a
  clip due to a following clip being dragged to the same place as the
  annotation.
- Improved performance of timeline drawing when annotations are present.
- Fixed refreshing of image sequences
  (ie. Files Panel->Select Image->RMB->File/Refresh Cache) when there were
  missing frames and later they were added.  It used to work in v1.0.0 but a
  change in tlRender broke it.
- Updated mrv2 to Python 3.11 to conform to the VFX 2024 Platform.
- Python 3.11 on Windows is now built with optimizations on.
- Updated mrv2's glfw3 to 3.4.
- Updated mrv2's FLTK build to use the system libdecor
  (needs v0.2.2 at least).


v1.1.1
======

- Added keyboard shortcuts for Render/Video Levels and Render/Alpha Blend.
- Added support for multiple audio tracks.  You can switch from one to the
  other by selecting the Audio button (the speaker icon) with the
  Right Mouse Button and selecting a track.
- Fixed audio metadata in audio section of Media Info Panel for each audio
  stream.
- Added missing video metadata in video section of Media Info Panel.
- Improved speed of refreshing of a clip (when switching audio tracks or using
  View->Ignore Display Window).
- Made movies longer than 30 minutes with multiple audio tracks, use a short
  read ahead / read behind or switching audio would be too slow.
- Fixed saving movies with annotations and with an alpha channel.
- Fixed saving movies with annotations at half or quarter resolution.
- Fixed an ugly bug on Linux when saving movies with annotations repeating
  every other frame (ie. saving on two's).
- Fixed line error reporting in Python's Output (pybind11 bug).
- Added Editor/Jump to Error to Python Panel.  You can select the line of the
  error in the Python output and the Editor will jump to the offending line.
  If you don't select anything in the Python output, it will jump to the last
  error counting from the bottom.
  It will skip errors from files that are <frozen ...>, like importlib.
  If the error is on a file and not from the Python Editor, mrv2 will try to
  open an external editor and jump to the line of it.
  The editor to use is taken from the EDITOR environment variable first.
  If not set, mrv2 will try to use one of the popular editors.  Its defaults
  supports the syntax for emacs, gvim, vim, VS Code, notepad++ and nano.
  The preferred editor is checked at start up based on what you have installed
  on your PATH and whether you are running interactively or also have a
  terminal.
  Visual editors are given preference over terminal editors.
  Of course, you can edit the editor with Python Panel->Editor/External Editor.
- Fixed Python error reporting in the Python Output of the Python Panel for
  mrv2 python plug-ins.
- Fixed message that said it was saving a movie without audio when saving
  a sequence of frames.
- Fixed reading of FPS from OpenEXR images as they are now rational instead of
  a double.
- Fixed thumbnail of image sequences in mrv2's custom file requester when the
  sequence did not start at 0.
- Fixed a minor bug using snprintf of int64_t with an int specifier.
- Improved the main web page for mrv2.
- Fixed translation of "Color" in Panels.  Of course, since English and
  Spanish use the same word, this still makes no difference :D!
- Fixed the name of the video stream in the Media Info Panel to be like the
  layer name listed in the Panels and in the Color Channel pull down.
- Added back truehd decoder and encoder which were removed from
  TLRENDER_FFMPEG_MINIMAL compilations.
- Sped up redrawing when the Media Info Panel was open, as we now refresh
  only the tabs that change.
- Fixed changing the first and last frames from the Media Info Panel.
- Modified int sliders to use HorSlider instead to make it consistant.
- Fixed (very slow) changing speed from the Media Info Panel.
- Fixed HorSlider resizing improperly when values were bigger than 10000 or
  smaller than -10000.
- Improved precision when accepting or editing text with a zoom factor or
  pixels_per_unit different than 1.
 


v1.1.0
======

- Build fixes.
- Made mrv2's custom file requester list presumed sequences of a single frame
  as a file instead of a custom sequence name display.
- Matched NDI colors.
- Made NDI streams not display thumbnails in any of the panels, as it would
  look like mrv2 had hanged.
- Made installed size and installer smaller, by removing some unneeded python
  libraries used for documenting mrv2.
- Made installed size and installer smaller, by removing Python's unittests.
- Made default Windows' installer not install Python's Tk libraries by default.
- Made default Windows' installer not install IDLE nor turtledemo.
- Overall, the Windows installed size is now almost 150Mb smaller, now at 325Mb.
- Made Windows installer create a registry entry backup for the file
  associations, instead of using an .ini file which was worse.  On uninstall,
  the original file association is restored or the registry entry is deleted.
- Added a friendlier name to Windows' Open With RMB menu.  Now the version is
  listed, instead of just "mrv2.exe".  Also the name in English is provided.
- Added a latest version to Windows' Open With RMB menu.  If used, it will
  associate the latest version installed with the file.  Upgrading won't
  require you to reset file associations like before.
- Fixed rotations not framing the image even when View->Auto Frame was on.
- Added symbolic links on Windows .exe installer, so that it works more like
  Unix.
  You can use mrv2-v1.1.0.exe to call a specific version of the viewer for
  example.
- Split Timeline into "Timeline" and "Edit" Preferences in Preferences Window.
- Added Default View to "Edit" to select what gets displayed when you hit the
  Edit button ("Video Only" or "Video and Audio").
- Fixed Edit Viewport size when transitions were present.
- Fixed a potential crash when switching to nuke's ocio config.
- Made Python's setOcioConfig accept ocio::// configurations.
- Fixed colors on Python commands being orange instead of dark yellow as before.
- Fixed a redraw issue on Python's Panel output, at least on Linux.
- Made View pull-down menu display the full name of the display / view.
- Made UI topbar resize a tad nicer.
- Fixed Python Output in Python Panel which was not refreshing at all due to
  my misuse of the FLTK API since v0.9.3.
- Fixed a stray menu bar on Python Panel on closing it.
- Improved performance of package creation using multithreading when possible
  with cpack's generators.
- Added support for NDI's BT601 and BT2020.
- Added support for NDI's alpha channel.
- Added support for saving PNG and TIFF with alpha channel when saving a half
  or float OpenEXR image.  TIFFs will get saved in float.  PNG in 16-bits.
- Eliminated duplicated error and warning messages from the logs.
- Improved start up time and sync issues with NDI streams.
- Simplified all parameters in NDI stream to just selecting the source.
- Allowed NDI streams to change size, pixel aspect or color space.
- You currently cannot mix two NDI streams, one with audio and one without.
  Only the first one information will be used.
- You also cannot stream two clips through NDI with different audio
  frequencies or channels.
- Streaming two clips through the same connection after stopping for a while
  can lead to audio stuttering.  Either stream them one after the other or
  open a new connection.


v1.0.9
======

- Added a preference setting on Preferences->Errors to control what to do
  on FFmpeg errors.
- Made the panel drag bar a tad more grey, for a nicer look and more clear
  distinction when several panels are stacked on the dockbar.
- Fixed a thumbnail refresh issue on mrv2's custom file requester which would
  show when we save over a previous file.  tlRender would cache the file and
  would display the previous thumbnail before saving.  Now it is fixed.
- Removed mrvSequence.cpp which was empty.
- Added Global USD Render Option parameters which were missing.
- Fixed overlapping of audio labels in Edit window.
- Fixed rotation inverting the coordinates of the annotations.
- Fixed the pixel coordinate information when flipped or rotated.
- Fixed the pixel color bar display and information when rotated.
- Fixed text tool incorrect positioning when image was rotated.
- Made arrow head size be proportional to the line size.
- Made drawing cursor be drawn with float coordinates.
- Made circle's center also be drawn with float coordinates.
- Added back .wmv/a decoders and asf demuxer in TLRENDER_FFMPEG_MINIMAL.
- Added Video Color Primaries, Color TRC and Color Space FFmpeg information
  to Media Info Panel's video.
- Fixed FFmpeg reader to take color coefficients.  Now the gray ramp of
  Sam Richards is the same.
- Fixed a bug in session loading when there was no Input Color Space specified
  in the image, which got introduced in v1.0.8.
- Made pen size be able to be 1 pixel making the cursor one line only.
- Made prores_ks (FFmpeg's native encoder) match Apple's ProRes one at
  4444p10le.  It is now possible to take ProRes4444 encoded files to video
  editors.
- Upgraded to FFmpeg v6.1.1.
- Improved rotation speed of movies from cell phones, by doing it in OpenGL
  with metadata instead of with a C++ function.
- Added Creation, Modified Date and Disk Space to Media Info Panel.
- Removed Frame information from Start/End Time in Image Tab of Media Info
  Panel.
- Made Start/End Time in Image Tab of Media Info Panel not use scientific
  notation for seconds.
- Fixed changing frame rate from the Timeline toolbar not updating the FPS
  indicator in the Image Tab of the Media Info Panel.
- Improved the performance of Media Info Panel when playing a sequence and
  the Image tab was closed.
- Removed Default Speed information from Video Tab and moved it to Image Tab.
- Improved colors of deactivated enums showing too dark to read the black
  text by default.
- It is now possible to use OpenColorIO's built-in configs.  That is, those
  stating with ocio://.
- Added a Choice menu in Preferences->OCIO to select any of the three built-in
  OCIO configs.
- Set ocio default config to the built-in:
      ocio://default
- Fixed a focus issue on Linux when using a draw tool, then typing into one
  input widget in the toolbar and going back to the view window not ending the
  draw tool, but continue its trace.
- Fixed Text annotations when image was rotated jumping to the wrong location
  on confirmation.
- Entering a Text annotation on the viewport can be confirmed by doing
  SHIFT + Enter.
- Added FFmpeg's actual version information, not just each library.
- Fixed listing of codecs in the About Window.
- Added missing .gif decoder and encoder.
- Added mrv::TextBrowser to allow copying the text in them with a RMB context
  menu. This is useful, for example, in the About Window for the GPU or codec
  information, as the full lines get copied, unlike a Fl_Text_Display in which
  a line can be cut in half.
- Fixed gcc version information in mrv2's About Window.  It was showing the
  __GLIBCXX__ instead.
- Darby simplified and fixed the A/B comparison sometimes getting out of sync.
- Improved the look of HorSlider widget.  Now the X to reset to defaults is
  a tad to the right.
- Fixed selection of Wipe mode which would not work after scrolling in the
  docker (FLTK bug?).
- Made Compare options automatically frame the view if View->Auto Frame is
  on.
- Improved the playback performance of the viewer a tad.
- Fixed an OpenGL flickering of the timeline and sometimes of the main viewport
  when the secondary window was opened and then closed.
- Fixed cursor not showing in panels when drawing was enabled.
- Improved the performance of adding clips to an EDL Playlist.  There's no more
  flickering.
- Fixed thumbnails in the Files and Stereo panels resetting to their
  start time, instead of showing their current time.


v1.0.8
======

- Added rotation of the images +90 and -90 with automatic framing if
  "View->Auto Frame" is on.
- I have enabled TLRENDER_FFMPEG_MINIMAL as a default to compile FFmpeg with
  less muxers, demuxers, parsers and protocols, for smaller file sizes and
  a faster compilation and program start up.
- Made Help->Documentation point to the online docs if the local docs are not
  installed.
- Made H264 entry in Save Movie Options panel not show when FFmpeg was built
  as LGPL.
- Updated OpenUSD to v24.03.
- Fixed <| (go to start) and |> (go to end) buttons not refreshing the button
  status on playback.
 - Added -ics (-ocioInput), -od (ocioDisplay), -ov (-ocioView) and
   -ol (-ocioLook) command-line flags to override the default settings.
   Note that -ocioDisplay and -ocioView must be used together.
 - Made OCIO Input Color Space be stored with the image, except when doing
   comparisons in which the first image's Input Color Space is used.
 - Made OCIO Input Color Space for each image be stored in session files.
 - Made FFmpeg's repeated warnings and errors only show up once in the status
   bar and the logs.
 - Added a Resolution parameter to the Save Movie options.  You can save:
   	 * Same Size
	 * Half Size
	 * Quarter Size
   

v1.0.7
======

- Slow code clean up.
- Faster windows minimal compilations for quickly checking on GitHub.
- Added optional component installation on Windows's .exe installer.  Currently,
  you can install:
  
      * mrv2 application (obviously)
      * mrv2 documentation
      * mrv2 Python TK libraries
      * mrv2 Python demos

- Changed name of install directory of mrv2 on Windows from "mrv2 vX.X.X" to
  "mrv2-vX.X.X" to avoid spaces for easier scripting.
- Fixed image sequence detection that could happen randomly depending on how
  the filesystem returned the order of files.
- Added listing the OS and distro versions at the start and in About of mrv2
  for debugging purposes.
- Made panels be listed alphabetically, regardless of Natural Language.
- Automated version update in docs.
- Removed view sources from html docs to save space on disk.
- Cleaned up docs directory before building docs.
- Sped up creation of docs in build system.
- Updated Python API with FFmpeg and Background changes.
- Fixed reading permissions on files as they were broken!  I did not notice
  as I was using an NTFS drive which sets umask 0022 by default.
- Made reading session more robust to handle missing files or wrong settings.
- Made checking for readable files faster.
- Fixed saving large images/movies with annotations on work properly.
- Improved memory consumption of saving movies, particularly large ones like
  4K.
- Improved logging system logging the tlRender warnings.
- Improved logging system adding a Status mode to report information right
  away.
- FFmpeg's logging now prints out the codec/module where the error was
  generated.
- Improved movie save reporting of parameters.
- Fixed saving a movie with annotations when the movie is bigger than the
  viewport.
- Added GBR8/9/10/12 reading support for VPX.
- Fixed start and end timeline buttons not refreshing thumbnails in the Panels.
- Fixed seeking not updating the thumbnails in the Panels.
- Fixed image panel not refreshing its information when changing images and
  the playback was stopped.
- Fixed Preferences->Positioning->Position/Size when both were used.
- Saving of .otio files as movies when the first clip did not start at 0 now
  works properly.
- Upgraded to RtAudio v5.2.0 on all platforms.
- Added a "View/Auto Frame" to turn off auto framing of the view when changing
  from one clip to another.
- Added User Interface->View->Auto Frame to preferences. 
- Made saving a VP9 or AV1 with the wrong extension not fail.  Instead, they
  are renamed to .mp4.
- Made mrv2's file requester favorites listing automatically remove
  non-existent directories.
- When saving a sequence of OpenEXR, we encode the speed in the actual
  image file, as taken from the playback tool bar.  This value will take
  precedence over the Sequence Default speed as set in Preferences->Playback.
- Made warnings also show up in the status bar, but with an orange background.
- Improved HUD Attributes.  They are now listed alphabetically and they are not
  repeated.  Also, they refresh properly.
- Fixed Media Information panel not refreshing properly when changing images.
- mrv2's tlRender library now reads the video and audio stream metadata.
- When there's no audio metadata there's no longer the titles of
  Attribute/Value used at the end of the Metadata tab in the Media Info Panel.
- Metadata in Media Info Panel is now sorted and stripped of repeated data.
- Media Info Panel's tabs now remember whether they were opened and closed.
- Added GoPro Cineform codec to the list of profiles you can use to encode.
  The biggest benefit is that it can encode at GBRP_12LE and GBRAP_12LE (ie.
  RGB and RGBA at 12 bits with alpha) for a replacement to Apple's proprietary
  ProRes4444 codec.
- Removed the GoPro prefix name from Cineform when saving.
- Fixed saving of EXR movies to movie files being just RGBA_U8 instead of
  RGBA_U16.


v1.0.6
======

- Darby fixed Render->Alpha Blend modes which were partially broken.
- Darby fixed macOS checkers drawing.
- Darby added gradient background and moved it to draw video.
- Made Background colors use Flmm's color chooser with alpha (alpha is
  current discarded, thou).
- Added printing out of audio and video codec names when saving with FFmpeg.
- Fixed presets names.  Instead of using '_' we now use '-'.
- Added last successful saved movie to recent files for easy checking it back.
- Fixed pixel format selection in VP9 codec not working properly due to
  profile being set to 0, which would prevent saving with 10 or 12 bits.
- Fixed Prores color shifting due to bad unneeded use of libswscale API.
- Added options for color_range, colorspace, color_primaries and color_trc in
  tlRender's source code.  mrv2 can set them if you open the window called
  Advanced Settings in the Save Movie dialog.
- Made mrv2 remember the save movie and image settings for easy saving of
  multiple movie or image files.
- Made FFmpeg errors be reported to the console immediately.
- Fixed macOS VideoToolbox's hardware encoding not working.
- Fixed Windows' presets not being read due to spaces in the installed
  directory.
- Fixed a long standing bug of gamma (when changed in the top bar slider)
  not being reapplied when changing from one clip to another.


v1.0.5
======

- Code clean up.
- Build system clean up and consolidation with environment variables.
- Fixed building pyFLTK on Linux which could fail if LD_LIBRARY_PATH was not
  set.
- Improved building speed on all platforms.
- Fixed Windows' Python compilation screwing up if some other Python version
  was installed.
- Fixed pyFLTK compilation on macOS and Linux having swig not use the right
  path includes.
- Fixed NDI compilation which had gotten broken.
- Fixed listing of movie files when they were named as sequences. 
- Allowed saving movie files with the speed (FPS) as set in the playback
  toolbar as long as you are not saving audio.
- Updated version in web page docs.
- Added FFmpeg presets for saving codecs.  Currently we ship mjpeg (none),
  h264, vp9 and av1 presets, but you are free to create your own.
- Switched to building with gcc-12 on Rocky Linux 8.9 (not in Dockerfile or
  Github builds).
- Fixed encoding of movie files' YUV conversion.  Now the movie file is much
  more accurate.
- Added pixel formats currently supported for each codec.
- Added saving alpha channel in ProRes_4444 and ProRes_XQ when YUVA_4444P_16LE
  pixel format is selected.
- Added saving alpha channel in VP9 when YUVA_420P is selected and the container
  is a Matroska file.
- Added HISTORY.md file to the Web docs.
- Added reporting of FFmpeg module that raised the callback.


v1.0.4
======

- Code clean up.
- Made Environment Map spin and rotation take into account zoom speed for a
  more controlable rotation.
- Made spin and rotation of environment maps much more controlable, regardless
  of zoom speed.
- Fixed spin/rotation of environment map not stop playback of video on middle
  button release.
- Mostly avoided gimbal lock on environment map rotations.
- Added VP9 Profile for saving in FFmpeg.  The VP9 codec is supported by most
  browsers nowadays and offers a better compression ratio than H264, without
  any patents or license issues.
- Improved remaining time calculation when saving movie files.
- Fixed message in saving movie of sequences without audio reporting that audio
  was getting saved.
- Added support for AV1 codec decoding (libdav1d codec).
- Added AV1 Profile for saving with AV1 codec in FFmpeg (SVT-AV1 encoder).
- Fixed a number of movies which would not play in mrv2 due to the number of
  threads and codec.


v1.0.3
======

- Added Darwin arm64 beta builds (ie. M1 architecture) but without NDI® support.
- Fixed a problem when saving OpenEXR not setting the format to RGB_F16, but
  trying to use RGB_U8 instead.
- Added the options to show OpenEXRs with data windows bigger than their display windows.  You activate it with View->Ignore Display Window and it will reload the exr image or sequence.
- Improved drawing of Data and Display Window at high resolutions.
- Fixed zooming when Media Information was active on an image sequence.
- Fixed a refresh of mrv2's custom file requester when saving a single image
  over a previous image file.  The icon would not get refreshed previously.


v1.0.2
======

- Added a Gigabytes setting to NDI® Panel to allow reproducing 4K and higher
  movie files with synced audio.
- Fixed NDI® streams playing with audio sometimes hanging at start up.
- Added a "No Source" to disconnect from NDI®.
- Made "Remote Connection" not be a valid NDI® connection.
- Fixed closing and reopening panel not showing the selected source.
- Fixed hang ups when switching sources in NDI® panel with videos with audio.
  Videos without audio were fine.
- Removed references to NDI/Source Index.
- Improved startup times of NDI® Sources with Audio.


v1.0.1
======

- Fixed relative paths function on Windows returning an empty path when the
  path could not be made relative.
- Made ALT + RMB zooming a tad less sensitive.
- Fixed ALT + RMB zooming sliding incorrectly.
- Improved speed on exiting the application.
- Made zooming with RMB + Alt slower for users with tablets.  
- Added an options to Preferences->Playback called Auto Scrub Playback, which
  when turned off will turn off the audio playback while scrubbing, like
  on previous versions of mrv2 (v0.8.2 and earlier).
- Added NDI® support in source code.  You need to compile mrv2 against the
  NDI® SDK for now.


v1.0.0
======

- Improved performance of scrubbing when audio is turned off in the timeline
  section of the main UI.  Helps in scrubbing 4K movies.
- Made readBehind cache expand freely when using Gigabytes in Settings
  to improve the performance of scrubbing 4K movies.
- Fixed a crash when showing an .otio timeline with markers at start or when
  dragging a clip with .otio markers.
- Added display of transitions (Dissolves) to Timeline Viewport.  If you edit
  a clip that has transitions, those will be removed before the move.
  Currently, there's no way to add transitions again (you need to edit the
  .otio file manually, or convert it from a Non-Linear Editor format).
- You can also not currently move or scale the transitions.
- Fixed default versioning regex for '_v' to match UNC paths on Windows.
- Fixed version of USD which showed MaterialX version instead.
- Updated USD to v23.11.


v0.9.4
======

v1.0.0 of mrv2 will be released on January 1st, 2024.  Therefore, it is of
utmost importance that you report any bugs you find before that.

- Improved Help/Update mrv2 Python script to work fine at start up on beta
  builds.
- Added the option to Update mrv2 even if you are already using the same
  version.  Useful to upgrade from a beta build to a release build.
- Improved performance of Python Panel by not having it wrap at bounds.  This
  allows faster resizing of the panel on Linux mainly.
- Fixed cursor shape in Python Panel when entering the divider between the
  output and the editor.
- Prevented resizing of the Python Panel to very small sizes when in window
  mode.
- Added $HOME/.local/lib/python${PYTHON_VERSION}/site-packages to the default
  search path of PYTHONPATH in environment.sh.
- Fixed Pixel Bar showing up when set to auto hide pixel bar on playback and
  in presentation mode.
- Made the command-line -p (-playback) switch override the default Auto
  Playback preference setting.
- Switched the default hotkeys of the Pixel Bar (was F2, now F3) and timeline
  (was F3, now F2) to make them consistent to the order on the view window.
  For that new hotkey assignment to take effect, you need to reset the hotkeys
  in Windows->Hotkeys or remove $HOME/.filmaura/mrv2.prefs.
  Note that that means you will loose any custom hotkeys you may have.
- Added support for .ts movies.
- Fixed OCIO support on network connections, changing both the pulldown menus
  as the OCIO color panel, which had gotten broken on the OCIO optimization and
  the OCIO looks addition.
- Added option to File->Save->Frames to Folder.  First, you will be asked
  to save an image and settings as usual.  However, after you save the first
  image, every time you invoke this function, it will save the image with the
  name and frame number without asking for confirmation.
  If you want to reset saving the image name, go to File/Save/Single Frame
  as usual.
- Some minor speed optimizations from Darby Johnston.


v0.9.3
======

v1.0.0 of mrv2 will be released on January 1st, 2024.  Therefore it is of most
importance you report any bugs you find before that.

- Made calculation of Actual Frame Rate more robust by averaging it over
  multiple frames.
- Added OCIO looks to the GUI, to Python API and to OpenGL display.
- Added OCIO to Color Panel, so that it becomes clearer what you have selected.
- Removed deprecated OCIO scene_linear space.
- Corrected popup-menu pulldown changing label even when enable label was
  disabled.
- Fixed OCIO view pull-down menu value being selected from the last display
  instead of the actual selected and used display at start-up.
- Made pixel bar not show up after going to Preferences if video clip is
  playing and Auto Hide Pixel Bar is on.
- Added OCIO Looks loading/saving to mrv2.prefs file.
- Added rotation and flipping for YUV formats to handle movie files taken from
  a phone like an IPhone.
- Removed setting OCIO ICS, View and Look by index as they were not taking into
  account the submenus.
- Solidified OCIO ICS return and set functions to support submenus.
- Made Panels appear in the same order that they were when exiting the
  application, instead of showing alphabetically.
- Documentation is now online at:
  		English: https://mrv2.sourceforge.io/docs/en
		Spanish: https://mrv2.sourceforge.io/docs/es

v0.9.2
======

- Added .otioz to Windows file associations installer and uninstaller.
- Fixed Hotkeys not working.
- Fixed dead hotkeys Shift 1 to 9 and 0.
- Made Hotkey entry work on just pressing a key, without having to type or
  having to select a special key from the awkward Special pull down menu.
- Fixed Meta (Windows) hotkey shortcuts on Linux.
- Added Zoom Minimum and Zoom Maximum to hotkeys, so you can turn them off.
- Caught Escape hotkey on Window callback to prevent it from exiting the
  application if it is not set to do so.
- Increased performance of playback on Linux when the timeline is visible at
  high frame rates (60 FPS).
- Increased performance of playback on Windows when the timeline is visible.
- Actual Frame Rate display in the HUD when FPS is selected (it shows
  Skipped Frames, Actual Frame Rate and Target Frame Rate).
- Made cursor disappear on Presentation mode after three seconds of inactivity.
- Added OpenGL controls for blitting the timeline or using shaders.  Blitting
  the timeline can improve performance on some graphic cards and OS.  In my
  tests Windows and Linux benefit from blitting while macOS benefits from
  using shaders.
- Added OpenGL control for Vsync.  Currently it works on Linux and macOS.
- Fixed default value of Minify / Magnify filters from the preferences to
  be Linear instead of Nearest.
- For programmers using VSCode, added .vscode directory with tasks to:
    * Build All mrv2 Project with all Dependencies (main compile -- runme.sh)
    * Build tlRender, FLTK and mrv2 (runmet.sh)
    * Build mrv2 only (runmeq.sh)


v0.9.1
======

- Fixed In / Out ranges when loading session files for clips that were not
  the one in playback.
- Fixed editing clips that had a timecode in them.
- Fixed an OpenGL issue mainly on Windows which would flip the video on Y when
  dragging it to create a playlist.  It could also lead to a crash.
- If OCIO config cannot be found, like when it is loaded from a session file,
  defaults to previous config.  Previously it could crash mrv2.
- Made internal checks for files that are not found and for replacing paths in
  path mapping deal with empty filenames properly.
- Fixed a random crash on Windows when loading a session file with
  Auto Playback set to on.
- Fixed an OpenGL flipping/flickering when Timeline Viewport was open and the
  user switched media items.
- Fixed Python's setOcioView() and ocioView() just returning the view name.
  Now both the display and view name are returned.
- Added ocioViewList() Python function to list all Displays / Views available.
- Added a setting for Display / View to Preferences->OCIO Defaults.  It will
  get used whenever the application opens or the user access the Preferences,
  overriding the setting set in the OCIO config file.
- Made panning work with CTRL + Left Mouse Button, besides the Middle Mouse
  Button on both the view and timeline viewport.
- Added Preferences->Playback->Single Click Playback to turn off playing by
  clicking on the main viewport, which was very annoying.
- Added Preferences->User Interface->Render->Minify and Magnify Filters.
  Moved Video Levels and Alpha Blend to this new preferences panel.
- Fixed color display (in both pixel bar and area color panel) not updating
  properly when single stepping through a file.
- Corrected handling of wstring characters on command-line and file associations
  on Windows start up.
- Improved Skipped Frame HUD display (SF:) when FPS is set to active so that it
  does not get confused when scrubbing.
- Fixed Skipped Frame HUD display not resetting itself when going to the first
  or last frame of the movie.
- Added Preferences->Playback->Auto Hide Pixel Bar, which when set, hides the
  pixel bar when playback is started.  This is to prevent slow-downs and
  skipped frames of clips at high resolutions.


v0.9.0
======

- Fixed issues with python library dependencies not copying the dependant DSOs
  on Linux.  This would lead to issues with libssl and libcrypto, for example.
- Fixed cmake's function get_runtime_dependencies() and
  get_macos_runtime_dependencies() only working for one element instead of a
  list.
- Created a python plug-in to automatically check the latest released version
  of mrv2 on github, allow to download it and install it, asking for a password
  if sudo permissions are needed.
  The plug-in is installed by default.  In order to have mrv2 automatically
  check for updates on start-up, you must set Preferences->Behavior and select
  Check for Updates at start up.
- Fixed a minor memory leak when saving movies with audio.
- Made Saving Audio only pop up its own file requester window.
- Thanks to the great Darby Johnston, it is now possible to edit the video and
  audio clips of an otio timeline in the timeline viewport.
- Added Preferences->Timeline the options to start in editing mode and start
  with Edit Associated Clips.
- Added the code and callback to edit the annotations when editing the clips.
- Added Edit/Audio Gap/Insert and Edit/Audio Gap/Remove to insert or remove
  audio gaps matching the length of the video clip at the current time.
- Fixed adding a clip without audio to a timeline with audio that ends before
  the video.  Now a gap is added before the new clip.
- Fixed changing of Timeline->Markers or Timeline->Transitions leaving too
  little or too much space.
- mrv2 now supports audio fading of clips.  Previously, only video would
  dissolve and audio would suddenly stop/start.
- Thanks to Darby Johnston, we now support playing back non-streaming movies
  directly from the http:// and https::// protocols.
- Fixed redraw issues under Wayland.
- Fixed muting of audio not working.
- It is now possible to change the font of the menus in:
     Preferences->User Interface->Fonts.
- Fixed Wayland support on modern platforms like Ubuntu 22.04.3.  Under Rocky
  Linux 8.1 builds, running with more modern distros under Wayland you may
  encounter an error about missing "antialising".

  To fix it:
    
```
$ sudo cp /usr/share/glib-2.0/schemas/org.gnome.settings-daemon.plugins.xsettings.gschema.xml /usr/share/glib-2.0/schemas/org.gnome.settings-daemon.plugins.xsettings.gschema.xml.bad
$ sudo nano /usr/share/glib-2.0/schemas/org.gnome.settings-daemon.plugins.xsettings.gschema.xml
       	    (remove lines 19 and 20)
	 <   </schema>
	 <   <schema id="org.gnome.settings-daemon.plugins.xsettings.deprecated">
$ sudo glib-compile-schemas /usr/share/glib-2.0/schemas
```


v0.8.3
======

- Fixed saving of L_U16, LA_U16, RGB_U16 and RGBA_U16 movies which were
  flipped on Y.
- Sorted Panels in the Panel menu alphabetically instead of by shortcut.
- Fixed Alpha Channel saving images on Annotations when movie was RGBA_U16.
- Now you can concatenate .otio clips into the EDL Playlist.  Just drag the
  .otio clip to the Playlist Panel where you have the temporary EDL
  or to the Timeline Viewport while selecting the EDL and it will
  be added to any previous clips in the timeline.
  The .otio clips support in and out points and annotations.  Transitions are
  supported, but you cannot cut a transition in half with the in and out
  points.
- Fixed a crash when trying to load an inexistent clip from the command-line.
- Made dragging of a clip show the dragged clip in cyan in the Files Panel, to
  distinguish it from the selected one.
- Fixed the dragged clip being also selected after an unsuccessful drag when
  there was a clip selected.
- Made Panel shortcut keys in the menu be more separated from the actual name
  of panel.  Small UI improvement.
- Added shortcuts to Environment Map Panel (Ctrl + e) and
  Playlist Panel (Ctrl + p).
- Improved .otio Playlist creation. Now the audio channel is created only when
  needed.
- Fixed creation of .otio Playlist with a sequence that had the audio on disk
  with the same base name.
- Fixed frame stepping when there were in/out points in the timeline.
- Fixed text input color when creating a new folder in mrv2's custom file
  requester.
- Fixed scrollbar when creating a new directory in mrv2's custom file
  requester.
- When creating a directory in mrv2's custom file directory, the entry widget
  is placed at the end of all directories instead of at the end of all files.
- After creating a new directory, it is sorted back into the list of
  directories.
- Fixed Saving remaining time progress being incorrect.
- Made mrv2's file chooser recognize .otio and .otioz as OpenTimelineIO EDLs.
- Refactored and simplified code.
- Fixed clearing of cache resulting in cache starting again from the beginning.
- Fixed seek and timeline thumbnail preview being incorrect after an Edit/Cut
  or Edit/Insert on a movie with timecode.
- Improved interactivity of editing tools (cut, insert, slice and remove)
  due to cache no longer starting from the beginning but from the current
  position.
- Added license to all fltk demos.
- Made Save->Movie files optionally save with audio.  Note that while saving
  audio is not heard.
- Fix saving of additional frames when video is shorter than audio.
- Split Saving options between saving movies and saving images.
- Added saving of player's In/Out Ranges to session files.
- Fixed an OpenGL issue on Linux when saving a movie and dragging the window
  partially outside the screen.
- Split the Save Options popup into a Save Movie Options and a Save Image
  Options.
- Added a Cancel button to both Save Movie Options and Save Image Options.
- Turned off audio (as it would stutter) while saving movies with annotations.
- Added a different message to the Save Movie Progress Report to indicate
  whether you are saving with audio or not.
- Added a check when saving audio and there's no audio in the current clip.

  
v0.8.2
======

- Python commands to set the ocio config have been added to the image module.
  image.setOcioConfig() and image.ocioConfig().
- Python documentation has been updated.
- Python's Editor bug that would concatenate the last two lines together
  incorrectly has been fixed.
- Fixed playlist of adding a sequence when it had no audio at the beginning of
  the EDL.
- Fixed adding a sequence with audio to the EDL Playlist.
- Fixed parsing command-line audio files.  Now only the first sequence added in
  the command-line receives the audio file, instead of all files.
- Fixed most issues when mixing clips of different frame rates and different
  audio sample rates in an EDL.  Some precision issues seem unavoidable, thou.
- Synchronized menu items to python changes as some were not being taken into
  account.
- Added imageOptions to session loading and saving.
- Fixed swallowing of last character in Python Editor.
- Fixed nested parenthesis in last expression in Python Editor.
- Fixed Python Editor sometimes not running a multi-line expression.
- Added keyword constructors to all Python classes.
- Added support for YUVA formats in FFmpeg through RGBA conversion.
  This means both ProRes444 and webm (vpx) videos now support alpha channels.
- Fixed Preferences for Safe Areas not doing anything.
- Added Video Levels and Alpha Blend to:
     Preferences->User Interface->View Window.
- Made scrubbing automatically switch to playback with audio.
- Fixed coloring of Python functions when they were typed at the start of a
  line.
- There's a new 'session' module to handle everything related to sessions,
  including saving, loading and setting the metadata.
- The metadata for sessions has changed API.  Now it is a Python dict.
- Added libvpx on Linux and macOS which was missing.
- Added support for decoding webm (vpx) videos with alpha channel.
- Fixed crashing issues on macOS at start up due to brew libraries being
  loaded instead of the mrv2 shipped libraries.
- Fixed sequence detection when the sequence would reach the number of padded
  digits.
- Fixed Auto Playback working only for the first clip loaded.
- Fixed playback buttons when switching clips not showing playback.
- Fixed a random OpenGL error when creating the color texture in the main
  viewport.
- Fixed EDL creation for movies that did not have audio.
- Fixed selecting the wrong clip when loading a session from the command-line.
- Added Background panel to change solid color, checker size and checker colors.
- Made session files try to store relative paths to clips and OCIO config so
  as to be able to use them on different platforms.
- Made routine for relative paths return the original path if the path could not
  be translated into a relative path.
- Fixed the annoying macOS bug where the timeline viewport elements would not
  get drawn sometimes.
- Fixed adding a movie with no audio, which created an audio gap of sample
  rate of 1, leading to precision issues.
- Fixed Annotations shifting when moving clips around in the Timeline Viewport
  (feature of v0.9.0 not yet released by Darby).
- Added support for HDR Radiance (.hdr) format, both loading and saving.
- Fixed a crash when deleting the last clip from the Files Panel.
- Added a Go to/Previous Clip and Go to/Next Clip for .otio files, using
  Ctrl + Right Arrow and Ctrl + Left Arrow.


v0.8.1
======

- This is a quick bug fix release to the Playlist creation which got broken.

v0.8.0
======

- Fixed mrv2's file requester not selecting files with [] in them.
- Fixed mrv2's file requester not changing directories if you had typed the
  full name of the directory in the filename field and pressed Enter,
- Fixed a crash when loading a session with no files.
- Added session name to the window's title bar.
- Fixed a typo in Python's binding to session (oepenSession instead of
  openSession).
- Made Save Session not save temporary EDLs in the session file.
- Added a '\_\_divider\_\_' tuple entry to Plug-in menus to add a divider line
  between menu entries.
- Made Python's output and errors automatically be sent to the Python editor,
  instead of waiting until the commands finish, like in v0.7.9 and previous
  ones.
- Added a cmd.getVersion() to get the version of mrv2 from Python.
- Made playback play with audio when changing frame rate (slower or faster).
- Made audio play when stepping through frames.  It is currently a hack and
  not a proper fix yet.  Also, the stepping buttons are not updated properly.
- Fixed a locale change when using the FPS pull-down and there were thumbnails
  present.
- Fixed macOS menu bar font size when switching from macOS menus back to
  normal ones.
- Made saving of .otio files also work from File/Save/Movie or Sequence if the
  extension given is .otio.
- Added user metadata to save in the session file as "metadata".  This can be
  set with the Python commands setSessionMetadata and retrieved with
  sessionMetadata.
- Added a warning check when saving a session with temporary EDLs in it.
- Added timeline.speed(), timeline.defaultSpeed() and timeline.setSpeed() to
  retrieve and manipulate the FPS.
- Added image.ocioIcs() and image.setOcioIcs() and image.ocioIcsList() to
  Python to set the input color space of the image.
- Added image.ocioView(), image.setOcioView() and image.ocioViewList() to
  Python to set the Display/View color space and to retrieve a list of all
  Display/Views.
- Fixed reading of OCIO file name in network connections.
- Color channels (layers) are now kept with the file so that switching between
  media will not revert to the rgba channel if there isn't an equivalent one.
- USD Panel is now interactive.  You can change the parameters and it will
  show the change.  The only parameter not recommended to change (except for
  very simple scenes) is the complexity.
- USD Panel visibility is now saved in the Preferences.
- Refreshing of cache is now done in seconds, without re-loading and
  switching an image as before.
- Creating a timeline in the Playlist Panel is also done in seconds.
- Fixed a crash when creating an empty timeline or a timeline from a clip in
  the Playlist Panel.
- Fixed missing frames (Repeat Last and Repeat Scratched) when the user was
  reading a different layer and he was playing backwards or stepping through
  the frames.
- Added drawing background as transparent, solid or checkers.
- Made dragging a clip from the Files Panel not loose the selection.
- Fixed a network error (harmless) about edit mode.
- Fixed Creation of EDL Playlist with image sequences.
- Fixed annotations copying from source clip to EDL Playlist when adding the
  clip to the playlist.
- Adding a clip to an EDL playlist will now positiong the current time at the
  frame of the new clip, instead of resetting it to 0.
- Session files also save and load the timeline viewport options (ie. Edit mode,
  size of thumbnails, transitions and markers).
- Thumbnail above the timeline no longer appears when there's no clip loaded
  after it was shown once.
- Fixed pixel zooming and panning on timeline viewport on network connections
  when the pixels per unit was not 1 (like macOS Retina).
- Added a Reset Hotkeys to default in the Hotkeys Window.  This will reset
  *all* your hotkeys to the default values of mrv2 (no need to mess with
  mrv2.keys.prefs).
- Added a Reload Hotkeys to the Hotkeys Window.  This will reload the last saved
  hotkeys (ie. $HOME/.filmaura/mrv2.keys.prefs).
- Fixed Annotations Clear Frame and Annotations Clear All Frames hotkeys being
  the same.
- Hotkeys are now compared properly when they are uppercase and shift was not
  used while another hotkey had shift and a the same lowercase letter.
- Some UI fixes and improvements:
    * The Zoom factor in the Pixel Toolbar keeps its value when selecting
      it from the pulldown.
    * All buttons and displays have the same size on both the timeline and
      pixel toolbar.
    * Cursor in all input fields is now red for easier reading.
    * The FPS input widget now displays the FPS with different number of
      digits to fit the value as best it can on the limited width.



v0.7.9
======

- Fixed sequence of images detection when there was an image with the same
  basename, directory and prefix but no number.
- Fixed the RAW image reader to handle images that are smaller once decoded.
- Fixed RAW reader not supporting LCMS2 nor jasper.  Now they are supported on
  all platforms.
- Added Sigma .X3F RAW support to RAW Reader.
- The RAW Reader properly reads all files but two from:
      https://www.rawsamples.ch
- Fixed an OpenGL refresh/redraw issue when going to the Preferences
  Window and returning with new settings.  It could also provoke a crash on
  Windows.
- Made the Log Panel not save its visibility upon program exit.  This prevents
  the Log Panel Window from opening on a new start up of mrv2 as it is usually
  not wanted, but happens once there had been an error in the previous instance.
- Linux uninstall with DEB and RPM has been improved.  Now, instead of just
  removing the symlink of /usr/bin/mrv2, the symlink is changed to point to the
  latest version installed if any.
- You can now open only one instance of the viewer and new images opened will
  be sent to the already opened viewer, instead of opening multiple instances
  of the viewer.  You set the behavior in:
```  
Preferences->User Interface->Single Instance.
```	
- Removed all warnings and errors from the Sphinx documentation generation.
- Fixed positioning of text editing when re-editing a text annotaion.
  Previously, it could be offset quite a bit if the zoom was not 1.
- A lot of source code clean up from mrViewer's bad and old source code.
- Windows installer now will remove the file association first before replacing
  it with the one of mrv2.
- Made executable smaller on all platforms by using dead-code elimination.
- Added pyFLTK bindings to the distribution.  It is now possible to create
  FLTK windows with Python and control and access mrv2's windows with it.
- Added Find and Replace to Python Editor in the Python Panel.
- Added Comment and Uncomment region to Python Editor in the Python Panel.
- Made focus selection on the main view window not work upon just entering.
  This solves the issues with losing focus on the Frame, Start Frame and End
  Frame widgets.  It also fixes problems when showing a Python window which
  would otherwise not stay on top.
- Added Save/OTIO EDL Timeline to the menus.
- Allowed Saving OTIO Timelines of single clips and other .otio files.
- Build system changes and fixes:
   	* Renamed runme.sh script to runme_nolog.sh.
   	* Added a new runme.sh script that calls runme_nolog.sh but saves the compile log into BUILD-KERNEL-ARCH/CMAKE_BUILD_TYPE/compile.log.
   	* Updated windows build script to work with MSVC 2022, not just 2019.
   	* The Windows compilation takes advantage of Msys to install the dependencies of libintl, libiconv and gettext.
   	* Made all compile options work when off.  You can customize mrv2 to build it with either all the bells and whistles or pretty barebones.
   	* Added --help flag to runme.sh to list all the possible settings.
   	* All bash commands are run with run_cmd which prints them and times them.
   	* Added optional build support for all the optional TLRENDER_* settings and for the MRV2_* settings.  It is now possible to build a light version of mrv2 or one with all the features.
   	* Fixed a problem with the embedded python (pybind11) locating the system Python installation instead of the local one instead.  This created havok on my Ubuntu 22.04 when there was an upgrade.
   	* Made parsing of -D options like -D TLRENDER_USD=OFF work with or without a space.
	* Got rid of compiling the slow Gettext on macOS, replacing it with
	  a prebuilt dylib.
	* Made the build system automatically release beta versions of the software after each successful compilation.  You can now download the latest beta binaries from:
     
         https://sourceforge.net/projects/mrv2/files/beta/


v0.7.8
======

- Added a hotkey selection to switch pen colors.
- Fixed hotkey search highlight redraw showing the wrong hotkey.
- Made pen size be adjusted to match the resolution of the image.
- Made eraser pen size be twice and a half the pen size by default for easier
  drawing and erasing without having to bring the annotation panel.
- Made saved color presets in the color picker be sorted from top to bottom,
  where the top color is the last one used.
- Added saving the old color to the preferences.
- Fixed saving current EDL through Python API.
- Added a command-line switch (-resetHotkeys) to reset hotkeys to their default.
- Added a button in Settings to reset hotkeys to their defaults.
- Python API now supports Playlists again with a new API.
  You can add new clips to an EDL playlist, list all playlists,
  select a playlist based on its index, its name or its item
  and save the selected playlist.
- Made FileItem paths read-only in the Python API.
- Fixed the beginning of English playback documentation which was in Spanish.
- Improved the User Documentation.
- Fixed name of some hotkeys in Spanish locale.
- Made playback buttons change background color when playing or stopping.
- Added support for Camera RAW formats through LibRaw.
- Fixed File->Save Image and File->Save Movie resetting the UI.
- Improved Windows build system dramatically.  Now there are bash scripts to
  compile all the GNU-like dependencies (FFmpeg, libx264, libvpx and liblcms2).
- Added x264 to the Linux and macOS builds but it is turned OFF by default.
- Made right mouse button text size match that of the main menu bar.
- Fixed Preferences->Playback->FPS not doing anything.  Removed
  Preferences->Playback->Override FPS.
- Added a way to edit baked Text Annotations from a frame.
  If you click with the Right Mouse Button on the Text tool, a pop up Window
  will appear displaying a pull down with all your text shapes for the
  current frame.  Selecting one, and clicking on Edit Text will take you to
  the Text widget where you will be able to reposition it, re-edit it, etc.
  This also works in network connections.
- Made text widget font size be dependant on the render size of the image.
- Improved scripts in bin/ directory with help messages.
- Moved python scripts in bin/ directory to bin/python.
- Improved runme.sh script to accept a -gpl flag to compile FFmpeg with libx264
  support in GPL mode on all platforms.  The default is still to build a LGPL
  FFmpeg without libx264 saving support as that complies with the BSD license
  of mrv2's source code.
- Improved README.md build instructions to document the optional building of
  FFmpeg.
- Fixed saving movies when saving without annotations leading to bad redraws
  later on in the timeline.
- Fixed resizing of window when an image is loaded or the Fit Window to Image
  button is pressed.  Now it will correctly zoom to 1 if it fits it.
- Made tiling slider of Timeline Viewport darker so it is more visible.
- Fixed order of clips loaded from the command-line being in reverse order.
- Fixed Settings Panel FFmpeg I/O Threads not accepting 0.
- Simplified hotkeys loading and saving and now hotkeys are saved on exit.
- Made command-line support any number of files instead of just three.
- Fixed session saving which got partially broken in v0.7.7.
- File Panel thumbnails now update for the selected stereo and the compare
  media too.
- Compare Panel thumbnails also update for the A and B images.
- Stereo Panel thumbnails also update for the A and Stereo images.
- Command-line -b <image> for the compare image now properly selects the
  image in the compare panel.
- Fixed a precision issue with annotations which could make some of them
  disappear.
- Fixed go to next and previous annotations when several clips of different
  rates were present in the timeline.
- Fixed floating timeline thumbnail not updating properly when showing an EDL.
- Added shifting of annotations when tlRender's darby routines drag an item
  into new place.
- Made Fit ('f' key) in timeline viewport work on network connections.
- Made Panning (Middle mouse drag) in timeline viewport work on network
  connections.
- Fixed Edit button on network connections.
- Fixed seeking on network connections when the viewport was zoomed in and
  the windows' size in the local and remote machines were different.

v0.7.7
======

- Fixed adding a file to playlist when the path was empty (ie. the file was
  loaded from the current directory).
- Fixed adding audio to a playlist when there was an empty audio track and a
  video clip (ie. a sequence of images and then a video clip).
- Fixed Text annotations having been turned off by mistake in v0.7.5.
- Fixed drag and drop on Windows only allowing to load 4 clips before not
  allowing drag and drop to work anymore.
- Fixed file requester hanging when reading .py files in a directory.
- Updated to OpenEXR 3.2, OpenColorIO 2.3.0, etc.
- Fixed Frame/Timecode/Seconds display in the PDF Exporter which was showing
  always 0.
- Fixed PDF export to save out annotations in increasing time order.
- Added User Documentation in English and Spanish, roughly based on xStudio
  documentation.
- Added 7 saved color presets to the color picker, like Krita, so you can
  easily choose from them.
- Added two colors to drawing tooldock.  You can switch between them with the
  arrows that point to them.
- Wipe Comparison is now fixed which had gotten broken in v0.7.5.  Thanks to
  Darby Johnston.
- Fixed Fullscreen Mode (F11 hotkey) on Windows which got broken in v0.7.5.


v0.7.6
======

This is mainly a bug fix release to Edit features and general issues found
with v0.7.5.

- Fixed hotkey check when entering a hotkey of the first 5 entries (a legacy
  from mrViewer).
- Fixed Load/Save hotkey file requester on Windows that would redraw
  incorrectly.
- Fixed message about corruption in hotkeys, when the reason was a new
  forced hotkey.
- Fixed Windows installer not installing the icon on Windows 11's Settings->
  Apps->Installed Apps.
- Fixed a memory corruption when pasting or inserting one frame of audio and
  playing back in reverse.
- Fixed log window showing up when there was a corruption on hotkeys even when
  the Preferences->Errors->Do Nothing was set.
- Fixed copying frames from one video to another even when they have different
  frame rates.
- Added an option in Preferences->Timeline to remove the EDLs from the
  temporary directory once the application exits.
- Improved focus handling of current frame, start frame and end frame widgets,
  which would loose it once the cursor was moved to the timeline.
- Fixed Edit/Frame/Insert when the movie had timecode in it and did not start
  at 0.
- Improved quality of Windows' icon.


v0.7.5
======

Playlist and Editing
--------------------

This is the first version that supports some basic editing and improves upon
the playlist panel by making it interactive.

- The Playlist panel's functionality has been simplified. It is there only to
  create an empty track or start a new EDL with one clip from the Files Panel.
- Added an Edit/Frame/Cut, Edit/Frame/Copy, Edit/Frame/Paste and
  Edit/Frame/Insert to cut, copy, paste and insert one frame (video and audio)
  of any media.  Currently, it does not support transitions, that are removed.
  As soon as one of these commands is used, a new EDL is created.
- Added an Edit/Slice to cut a clip in half at the current time location.
- Added an Edit/Remove to remove the clips that intersect the current time
  location.
- Added Drag and Drop functionality to the Files Panel into the Timeline
  Window as well as to the Playlist panel to add clips and create an EDL.
- Currently, there's still no support for trimming the Timeline clips yet.
  
- Documented Python USD module.
- Fixed DWA compression on non English locales (with commas as decimal
  separators)
- Allowed saving movies as EXR frames if Annotations is turned on.
- Fixed Media Information Depth display for floating point lumma and lumma with
  alpha images.
- Added pixel type saving to OpenEXR saving.  It can be Half or Float when
  Annotations is on.
- Added all libraries and their versions (when possible) to the About window.
- Fixed tlRender's version macro.
- Changed OpenEXR saving to use multipart api to allow future support to save
  all layers of an exr.
- Fixed edit viewport leaving room when show transitions was active but there
  were no transitions in the timeline.
- Added Timeline Preferences to show thumbnails, transitions and markers.
- Fixed pixel aspect ratio of saved OpenEXR images when they were not 1.
- Made Window resizing take into account Editing Viewport at start up.
- Fixed Log Panel when an error was shown to resize to the size of the window
  and not smaller.
- Log Panel will no longer open when the file requester is open. 
- Fixed Undo/Redo of annotations, which was incorrect.
- Fixed keyboard (menu) shortcuts not working in the Files Panel.
- Annotations are now kept with RationalTime instead of frames to be more
  precise.  Note, however, that old session files that use annotations will be
  incompatible.
- Fixed Network connections which had gotten broken on v0.7.1.
- Fixed Network connections on client startup, leading it to change the
  selected file on the server.
- Added Edit mode to the sessions file.
- Added Edit mode to the network connection (it will load as timeline or full).
- Laser annotations are no longer added to the draw undo/redo queue.
- Laser annotations now work properly on Network connections.
- Fixed Recent Files with entries with backslashes (ie. '\').
- Added new controls to Playlist panel.  Added a new Save icon.
- Fixed an annoying repositioning of window when loading new clips.
- Added support for Markers in timeline viewport.
- Made FPS display show only three decimal digits to simplify.
- Added File->Save->Single Frame to save a single frame only.
- Sped up Python compilation on Windows.
- Fixed OpenColorIO Active Displays and Active Views when they were set to an
  empty string which would turn off the View menu.
- The OCIO Defaults now has an option to use or ignore active_views and
  active_displays on the OCIO .config file.  The default is now to ignore them,
  as it was suggested using them in production was usually not the hassle.
- Fixed Image Information Panel size when it was saved as a window with the
  tabs open.
- Made Network connections more solid.  In case of wrong data sent through the
  network, it will discard it.
- Fixed Environment Mapping editing of the subdivisions no longer changing the
  sphere.
- Fixed menus still showing the panels open when they were closed from the
  Close button in network connections.
- Fixed a crash when selecting a new clip with the <- or -> arrows in the
  Files Panel.
- Fixed changing of volume and muting on network connections not showing the
  change on the remote client's interface.
- Added "Save/Single Frame" to save the current frame as an image.
- Fixed Timeline redraw issues on Windows.

v0.7.1
------
- Made Secondary Window respond to menu shortcuts, like F12.
- Made Secondary Window resize to Presentation mode or Fullscreen if it is
  present, instead of the normal viewport.
- Fixed Timeline redraw when playing the movie and the Secondary window was
  closed.
- Made default pen color (if not saved in preferences) be yellow to avoid
  conflicts with green screens.
- Fixed a random crash on Linux when using the -h or -v flags due to forcing
  an exit (NVidia driver would crash).
- Added usd python module and usd.setRenderOptions method.
- Fixed default values of USD stageCacheCount and diskCacheByteCount.
- Added laser drawing to annotations.  This allows the shape to not be
  permanent and disappear after a second.

v0.7.0
------
- Added Edit view (OpenTimelineIO) with thumbnails and audio waveforms, courtesy
  of Darby Johnston.
- First pass at USD OpenGL support courtesy of the great Darby Johnston.
- Added USD panel and -usd* command-line switches to control the quality and
  behavior of the USD display.
- Fixed pixel aspect ratio of OpenEXR, Cineon and DPX images when run on a
  locale that uses commas as decimal separator.
- Added Zip Compression support to saving OpenEXR images.
- Fixed Video Levels radio menus being toggle menus instead.
- Made menu items and pulldown labels smaller so they fit when mrv2 is sized
  to its minimum size.
- Fixed all overlapping widgets which could cause problems with FLTK.
- Signed the Windows installer with a self-certificate.  It does not prevent
  Windows and Chrome from complaining but it gives Publisher info.
- Fixed a minor memory leak when opening menus in the Python Editor.
- Added a Right Mouse Button menu to Log Panel to allow to copy text more
  easily.
- Fixed an incorrect use of OpenGL's GL_LINE_LOOP in a VAO.
- Fixed a flickering OpenGL issue when the Secondary Window was opened with a
  selection and then closed.
- Fixed incorrect use of OpenGL resources being shared with Secondary view
  leading to display issues.
- Made Secondary Window also display the name, type and audio of the
  video/image being played.
- Fixed Wayland and XWayland off-screen framebuffers.  Wayland support *must*
  be compiled with a recent Linux version like Ubuntu 22.04 LTS.  The binaries
  we distribute are compiled with a very old version of Wayland.
- Fixed a potential OpenGL redraw issue when drawing both soft and hard lines.
- Made draw cursor be a white/black shape for easier display.
- Fixed RPM package to install to /usr/local/mrv2-v${VERSION]-Linux-64 without library conflicts.  You can now install it just with something like:

```
  $ sudo rpm -i mrv2-v0.7.0-Linux-amd64.rpm
```

- Made Linux .deb and .rpm installers set the mrv2 desktop icon to Allow
  Launching by default.
- Made Linux .deb and .rpm installers set xdg-mime file associations properly
  for video, image, otio and USD files.
- Added mrv2.io.Options class to Python bindings.  With it, you can set the
  options when running cmd.save() to, for example, save annotations.
- Added a Always Save on Exit to Positioning preferences to always save the
  positioning and size of the window upon exiting the program.
- Added support for .otioz (Open Timeline IO .zip files).
- Added annotations Python module to allow adding (add function) notes to a
  certain time, frame or seconds.
- Fixed timeline thumbnail caching the last thumbnails of the movie shown when
  switching or closing movies.
- Fixed missing frame scratch display when playing a gap in an .otio file.
- Added Right Mouse Button menu option to File Panel to copy the name of the
  file to the clipboard and to open the location of the file in your file
  browser.
- Session files now also store information from the color panel (color
  adjustments).
- RPM and DEB packages have the version number in them to allow installing
  multiple versions of mrv2.  Besides /usr/bin/mrv2 pointing to the last
  installed version of mrv2, symlinks with the version number in them are
  also creaetd, like:
       /usr/bin/mrv2-v0.7.0
  

v0.6.4
------
- Improved Python plug-in API.  Now plug-ins are defined with a base class,
  and menus with a dict (without tuples) like:

```
      class HelloPlugin(mrv2.plugin.Plugin):
          def hello(self):
              print("Hello from plug-in!")

          def menus(self):
              menus = { "New Menu/Hello" : self.hello }
              return menus
```

- You can have multiple plug-ins in a single .py and have the class be named
  whatever you like, as long as you derive from mrv2.plugin.Plugin.
- Improved the look of Gamma, Gain and Volume sliders.
- Fixed Window on Top check mark when run from the Context menu.
- Fixed Presentation mode not returning to its previous state when switched off.
- Fixed an internal OpenGL error.
- Fixed Playback menu status at the beginning when Auto Playback was checked.
- Fixed pixel color look-up when loading a single frame.


v0.6.3
------
- Added a python plug-in system which is now documented in the
  Help->Documentation.  The environment variable used to look up plug-ins is:

  	MRV2_PYTHON_PLUGINS

  It is a list of colon (Linux or macOS) or semi-colon (Windows) paths.
  Plug-ins are defined, like:

```
      class Plugin(mrv2.plugin.Plugin):
          def hello(self):
              print("Hello from plug-in!")

          def menus(self):
              menus = { "New Menu/Hello" : self.hello }
              return menus
```
     	

- Added a mrv2_hello.py plug-in for demo purposes.
- Fixed a bug in the log panel appearing compressed on start up when docked.
- Allowed creation of .otio files of a single clip in Playlist Panel.
- Fixed scratched frames showing up on .otio files with gaps in them.
- Fixed preferences not hiding the different bars anymore (regression in
  v0.6.2).
- Fixed Layer menu popup displaying "Default" for movies instead of "Color".
- Fixed Layer menu popup allowing you to change the layer when a single layer
  was available.


v0.6.2
------
- Fixed the Media Info Panel crashing on start-up when the panel was open and
  the media was an OpenEXR with multiple layers.
- Made timeline cursor be white for easier reading on the eyes.
- Fixed timeline cursor not ending in last frame when dealing with sequences.
- Fixed Auto Refit Image preference working only after a restart of the
  application.
- Fixed Media Info Panel showing up with scrollbars when mrv2 was started
  command-line and with a movie.
- Fixed Save Movie or Sequence and Save PDF Document allowing to be selected
  even when no movie was loaded.
- Fixed mrv2's File requester saving always overwriting the file that was
  selected instead of using the filename in the filename input widget.
- Improved file requester selecting a file or directory when typing.
- Added a ffmpeg_windows_gpl.sh script to compile a GPL version of FFmpeg with
  libx264 and libvpx suport with MSVC.
- Made mrv2's GL window swallow Left Alt key presses when pressed alone to
  avoid Windows' taking over the Window.
- Fixed some typos in English installer (thanks to BigRoy!).


v0.6.1
------
- Split the Save Session menu entry in two.  There's now a Save Session As and a
  Save Session.  The session filename is kept if the session file was loaded, so
  you can just use Save Session to overwrite it.
- Fixed creating of playlists with file sequences with absolute and relative
  paths.
- Fixed creating of playlists with different layers as it is not possible in
  .otio files to specify the layer to load.
- Fixed a refresh issue on color lookups that would show the previous frame
  values (or previous redraw values).
- Added video and audio codec names to the HUD Attributes and the Media Info
  Panel.
- Made all tabs in all panels adjust the packing of the other panels. Tabs
  open/close are also now stored in the preferences.
- Added nuke-default ocio config once again.
- Added studio ocio config to distribution.
- Added TGA, BMP and PSD 8 and 16 bit readers.
- Added TGA and BMP 8 bit writers.
- Added a Scripts/Add to Script List to Python Panel.  It allows you to store
  up to 10 scripts in the list and run them just by accessing the menu.
  The script list is saved in the preferences.
- Fixed window size on starting mrv2 when Dock Group was open.
- Fixed PDF thumbnail creation when the clip was taller than its width.
- Fixed annotations not keeping the soft parameter in session or network
  connection.

v0.6.0
------
- Added the options for missing frames on the Preferences.  You can now:
  	* Display black
	* Repeat last frame
	* Repeat last frame scratched
	
- Made loading of session files use Path Mapping for files and OCIO config
  so that if a session file is loaded from different OSes the files will be
  found.
- Fixed loading session from the command-line not showing the opened panels that
  were also open in the preferences file.
- Added the name of the layer to the thumnail description in the files, compare,
  playlist and stereo panels.
- Added anaglyph, scanline, columns and checkered stereo 3D.
- Added a new Stereo 3D Panel to control the stereo.
   * To use it, you load a clip with left and right views (usually a v2
     multipart openexr).  Then, open the Files Panel and select the clip and
     layer to use.
   * Open the Stereo Panel and select the Input to "Image".  That will clone
     the clip and select the opposite view (ie. right if you selected left).
   * Choose the Output for the Stereo 3D (Anaglyph, Checkered, etc).

- You can also use the Stereo 3D Panel with two clips (movies or sequences),
  but you need to set it manually.
   * Open the Files Panel, load the two clips. Select one of them.
   * Open the Stereo 3D Panel, select the other clip.  Then select Input as
     "Image".
   * Choose the Output for the Stereo 3D (Anaglyph, Checkered, etc).
  
- Fixed loading of multiple clips from a session messing up the video layers.
- Made movie's default layer be labeled "Color" to be consistant with images.
- Fixed OpenEXR's v2 multipart images with view (stereo) parameter.
- Fixed OpenEXR's v2 multipart images with changing data windows between frames.
- Fixed mrv2's native file chooser on Windows not cd'ing to the file path
  when the location input field was manually edited.
- Fixed playback starting when session was loaded command line and the session
  was not originally playing.
- Fixed thumbnail display in Files, Compare, Stereo 3D and Playlist panels.
- Fixed order of panels when loaded from a session file.
- Improved performance of exiting the application.
- Made HUD Attributes display the (sometimes changing) frame attributes.
- Added a Data and Display Window display option to the menus and to the
  view window display.
- Added compare and stereo options sent when a client syncs to the server.
- Made File/Clone (Right Mouse Button on Files Panel clip) respect the frame
  and playback state of the original clip.
- Added a File/Refresh Cache (Right Mouse Button on Files Panel clip) to
  refresh the cache.  This is useful when viewing a partially rendered
  sequence.
- Made thumbnails in Files, Compare, Stereo 3D and Playlist panels show the
  actual layer (color channel).
- Made timeline thumbnail reflect the actual layer (color channel).
- Allowed saving annotations to a PDF.  Both picture thumbnails as well as
  text notes are saved.
- Made Media Info Panel refresh every frame when there's a Data Window present.
- Fixed safe areas partially disappearing when zooming out.


v0.5.4
------
- Made Playlist thumbnail reflect the current or in times.
- Changed extension of Session files to be .mrv2s to distinguish them from
  .m2s video/audio files.
- Fixed copying of colors from the Color Area Panel.
- Fixed refreshing of timeline when Close All was executed.
- Fixed sending and receiving notes through the network.
- Fixed saving of annotations in session files that were on the timeline.
- Fixed loading of annotations from a session file.
- Made clicking twice on area selection open/close the color area panel.
- Fixed annotations' ghosting which was not fading in/out correctly.
- Allowed loading a session file from the command-line.  Just do:

    $ mrv2 test.mrv2s

- Added accidentally missing licenses of Python and pybind11 to docs/Legal.
- Added a File/Clone right mouse button menu option to Files Panel.  This is
  useful when creating a playlist of the same element but different in/out
  points.
- Added support for OCIO settings in session file.
- Added support for Color Channel (Layers) settings in session file.
- Added session files to the list of recent files.
- Fixed channel (layer) shown in the color channel pulldown when switching
  files.
- Fixed macOS start-up script not passing the command-line arguments.
- Made session file store and restore the current time.


v0.5.3
------
- Made area selection allow it to select 1 pixel easier by a single click.
  To disable it, you just need to switch to a new action mode (drawing, etc).
- Some users on older macOS versions reported problems with the Privacy
  mechanism of the OS on Documents, Desktop and Download directories.
  The problem is not there if we use the native file chooser.  I've switched
  the default on macOS to use the native file chooser.
- Added a soft brush for annotations on all shapes.  You access it from the
  Annotation panel which can be opened from the menus or by clicking twice on
  any of the draw tools.  The algorithm for smooth brushes is not yet perfect,
  as it can lead to an overlapping triangle on self intersections.
- Allowed splatting a brush stroke if clicking only once.
- Made Pen size in annotations go as low as 2 pixels.  One pixel tends to
  vanish and have issues when panels are open.
- Added license and code attribution to the Polyline2D.h code which was missing
  and I had lost where I downloaded it from.  I have further modified it to
  support UV mapping and indexed triangles.
- Fixed flickering of timeline thumbnail if switched to on first and then
  later set it to off in the preferences.
- Added a session file to store a mrv2 session (.m2s files)
  All files loaded, ui elements, panel values, etc. are saved and restored.
- Fixed a potential crash when using One Panel Only.
- Added Notes to Annotation Panel.  This allows you to add comments on a frame,
  without having to draw anything (or in addition to the drawn elements).
- Made view take the focus upon entering except when typing in the text tool.
- Fixed search in the Hotkey window which was missing the last character of
  the function.
- Fixed search repeatedly in the Hotkey window which was searching from the
  topline instead of from the last selected item.
- Allowed annotation drawing outside of the canvas once again.
- Fixed precision issues on annotation drawings.
- Made annotations respond to R, G, B, A channels changing.
- Removed ngrok documentation as it was incorrect for internet access.
- Fixed resizing of viewport not taking into account the status bar, leading
  to zoom factors of 1/1.04 instead of 1.

v0.5.2
------
- TCP Control Network port number is now saved in the preferences.
- Volume control is now saved in the preferences.
- Mute control is now saved in the preferences.
- Moved TCP volume and mute control to App.
- Fixed a bug in selection of items in Files Panel when two or more images
  had the same path.
- Fixed a bug in selection of items in Compare Panel which would show unselected
  files as selected.
- Added volume/setVolume to python cmds module.
- Added isMuted/setMute to python cmds module.
- Fixed resizing of log window when an error appears not remembering the user
  size settings.
- Fixed a horrible math bug in the calculation of zooming with Rig ht
  Mouse Button + ALT key.
- Made paths sent through network connections be garbled with a simple cypher
  scheme.
- Fixed bundle identifier on macOS having the same ID as the old mrViewer.
- Added -server, -client and -port command-line flags to start a network
  connection.
- Added documentation on how to establish a server-client connection on the
  internet using the free ngrok service.  This allows a single mrv2 server and
  a single mrv2 client to connect for free albeit for non-commercial projects.
  For multiple clients or commercial ventures, you need to pay for one of
  ngrok's plans or use another server of your choosing that will allow you to
  open a network port or remote ssh connection.
- Added parsing of hostname to extract tcp:// and :port from it.
- Upped the network protocol version used.  Now it is 2.  You can no longer
  use v0.5.1 with v0.5.2 or else the paths will get garbled.
- Fixed drawing and erasing of shapes getting drawn in different order.
- Annotations now can only be drawn inside the image instead of everywhere in
  the viewport.
- Fixed annotations ghosting not being drawn transparent in some areas and more
  solid in others.
- Made volume slider knob more attractive.
- Hotkey editor now has a close button on Windows.
- Fixed toggling of magnify texture filtering.
- Added hotkey entry for toggling minify texture filtering.
- Added magnify texture filtering to the list of hotkeys as it was missing.
- Added opacity (alpha) to drawing tools.
- Fixed a major memory leak when switching images which would show up mostly
  on Linux.


v0.5.1
------
- Made Path Mappings get saved to a different file (mrv2.paths.prefs) instead
  of the main preferences file.
- Fixed a Windows input of accented (foreign) characters in Text tool.
- Fixed on Windows opening files with spaces on them when the language was
  not the same as the language of the OS.
- Improved the Save Options file requester with FFmpeg and OpenEXR options
  (not yet functional in tlRender).
- Made double clicking on any of the annotation tools in the action dock
  panel toggle the Annotation Panel.
- Added Send and Accept Media to send and receive media files opening,
  closing and syncing.
- Improved drawing overlaps of multiple annotations.  Only when the erase tool
  is used does the drawing get reversed.
- Made cursor re-appear if drawing and using the right mouse button menu.
- Fixed saving of annotations in EXR images when they were big. 

v0.5.0
------
- Added networking to mrv2.  You can have a server and one or more clients and
  they will all colaborate with UI, pan and zoom, color transformations,
  playback, audio and annotations.  They can all be set to send or accept any
  item individually, from either the Preferences or the Sync menu.
  The server should contain the media to be reviewed.  Upon a connection by any
  client, the client will attempt to synchronize with the server.
  The sever and client are on a LAN and if both the client and server use the
  same paths to the media, the client will get all of its media loaded
  automatically.
  If they don't have the same paths, each file will be to the list of path
  mappings set in the Preferences.
  Finally, if that fails, the files will be compared on its base name
  and if matched, it will get accepted as the same clip, with a warning.
  If none of this is true, an error will appear, but the connection will
  continue.  However, syncing among multiple clips may show the wrong clip.
- Added Path Mapping to deal with paths being different on each platform, client
  or server.
- Fixed dragging of the timeline outside of the in-out range.  Now it will
  clamp the slider.
- Fixed a subtle bug in translations of Preferences' tree view which could lead
  to the wizard panel not show.
- Fixed a potential crash on log panel opening (when it was already opened).
- Fixed a bug on Windows and macOS that would size the panels beyond the bottom
  of the window.
- Added Environment Map options to python API.
- Fixed Luminance label spilling into the black areas of the pixel bar.
- Fixed Luminance tooltip flickering on macOS.
- Fixed Media Info Panel not showing up when the dockgroup was created for the
  first time.
- Fixed cursor disappearing on the action tool bar when a draw mode was
  selected.  Now it only disappears when it is in one of the views.
- Added saving of annotations when saving movie files or sequence of images.
  


v0.4.0
------
- Added Search on Hotkeys for functions and hotkeys.
- Updated all Python on every OS to 3.10.9, which is the sanctioned Python
  for VFX Platform 2023.
- Fixed resizing of dock and close button on macOS.
- Exposed all Python symbols on Linux when linked statically in mrv2 executable.
  This prevented on Linux from loading some external symbols on some libraries.
- Fixed PYTHONPATH on Linux and macOS to point to the mrv2 directory, whcih
  was preventing loading some modules.
- Improved Docker building by not cloning the git repository in the Dockerfile.
  The cloning now happens in the etc/entrypoint.sh script.
- Fixed mrv2.sh permissions on .tar.gz files.
- Added Reverse playback with audio!!!!
- Made input widgets in the timeline (current frame, fps, start frame and end
  frame), return the focus to the main window once you press return.
- Updated cmd.update() to return the number of seconds (usually milliseconds)
  the UI took to update.
- Updated the timelineDemo.py to play the clip for 5 seconds instead of a
  random number.
- Made Text input tool (widget) not loose focus when it is dragged somewhere
  else.
- Fixed loop mode at start not showing the appropiate loop mode.
- Made default loop mode be Loop.
- Updated to newer tlRender (new OpenColorIO 2.1, FFmpeg 6.0, etc).
- Due to changes in OpenColorIO, support for Windows 8.1 is no longer
  provided.
- Fixed Panel/Logs not showing as a toggle menu entry.
- We are also dropping support for 32-bit Windows machines, as it waa
  causing a lot of confusion with users downloading the wrong version
  from sourceforge.net when the amd64 (64-bits) version was not tagged as
  default or that it was called amd (and not Intel :)
- Fixed a random crash when invoking panels from hotkeys.
- Fixed hotkeys in menu bar not working when the menubar was hidden.
- Added all python libs to Linux distribution.
- Fixed a redrawing issue when the Media Information Panel was put as a window.
- Fixed zombie process on exit on Windows.
- Fixed Hotkeys window that had gotten broken in v0.4.0.
- Improved the performance of dragging panels as Windows (mainly on Linux).
- Added remembering of which tabs where open/closed in Media Information Panel.
- Fixed Spanish translations on Color Panel.
  

v0.3.8
------
- Changed language handling in preferences.  Now the locale code is stored.
- Removed all languages except for English and Spanish.  Note that on Windows,
  if you had Spanish selected, it will revert to English.  You will need to
  change it once again.
- Added reporting of memory use to HUD.
- Added Cache in Gigabytes to Settings Panel.  When this is non-zero the
  Read Ahead and the Read Behind are calculated automatically based on
  the Gigabytes number set here.  It divides it by image size, pixel type,
  fps and number of active movies.  It also takes into account audio, but
  poorly.
- Fixed a resizing issue on Python Panel, not resizing the tile group.
- Documented Python API in both English and Spanish, with Search browser.
- Fixed sorting of recent files so that they don't change order.
- Fixed reccent files to not list files that cannot be found on disk.
- Made recent files list the files in order of how they were loaded, with last
  loaded first.
- Fixed original pixel lookups on clips that have a pixel aspect ratio != 1.0.
- Fixed original pixel lookups on YUV420P_U16, YUV444P_U16 format.
  Missing testing YUV422P_U16, but it should work.
- Made audio volume and audio mute / track selection not active if the clip
  has no audio.
- Added number of Cache Ahead and Behind Video and Audio frames to HUD.
  If Ahead Video cache becomes 0 when playing forwards, playback will stop.
- Fixed Text tool input on Wayland.
- Removed libharfbuzz from the Linux distribution as it was causing trouble
  with some newer Linux distros.
- Added a Render->Black Background option to quickly switch from a gray
  background to a black background on images or movies that have an alpha
  channel.

v0.3.7
------
- Added a half OCIO default to handle OpenEXR half images.
- Added timeRange and inOutRange to timeline module.
- Added setIn() and setOut() to timeline module to set the in and out
  time/frame/seconds.
- Fixed timeRange conversion to string (__str__) and repr (__repr__).
- Fixed Presentation toggle from the menus and from the right mouse button menu.
- Added media.firstVersion(), media.previousVersion(), media.nextVersion(),
  and media.lastVersion() to move from one version of the clip to the next.
- Allowed saving of sequences if you use something like bunny.0001.exr.
- Allowed saving of .otio files with relative paths.
- Flushed the cout buffer.
- Added creating playlists from python.
- Fixed audio slider which would jump from 0 to 1 abruptly.
- Fixed resizing of panel windows when they were created first as windows,
  not from undocked.
- Panel windows now remember their undocked state even after being docked once.
- Added help text to viewport.  Now it will report when you click once on the
  viewport to Play or Stop the playback.
- Switching languages on Windows now works properly, both from the command-line
  and from the GUI.
- Fixed a crash on exiting the application.
- Made upgrading mrv2 more painless, as it will now update the OCIO config
  automatically to the new version, unless the path does not contain mrv2.
- Removed the outdated nuke-default OCIO config, replacing it with OCIO2's
  cgstudio config.
- Added Cut/Copy/Paste to Python editor (it was possible before, but just
  from the keyboard shortcuts).
- Renamed Python Editor's Python menu to File.
- Added a hint when playback is started or stopped by single clicking on
  the viewport.


v0.3.6
------
- Fixed Python Editor crashes (memory trashing).
- Made Python Editor remember its text when closed and reopened.
- Fixed Python Editor's coloring sometimes getting mixed up.
- Improved Python Editor's tabulation when a colon ends the line
  (to handle for, def, class, etc).
- Added a contactSheet.py demo for showing all the layers of an OpenEXR
  in Compare tile mode.
- Made cmd.compare() use the item index instead of item itself to avoid
  confusion when the same file was loaded more than once.
- Made CompareMode be part of the media module instead of the timeline module.
- Made mrv2 exit cleanly once the process calls _wexecv on windows.
- Fixed Compare Panel selection when paths were the same on two clips.
- Fixed a zombie process being left on Windows exit.

v0.3.5
------

- Bug fixed default OCIO input color spaces not being applied.
- Bug fixed an issue with scrubbing forwards not scrubbing smoothly.
- Bug fixed OCIO ICS when the color space had slashes (/) in it.
- Fixed printing of command-line arguments when run from cmd.exe or similar
  on Windows.
- Added a --version switch to command-line arguments to report version number.
- Made Drag and Drop in Linux work with other file requesters other than
  Nautilus (nemo, thunar, etc).
- Fixed sliders not appearing in Compare Panel.
- Fixed some missing libraries from Linux distribution.
- Fixed language switching on Windows when paths had spaces in them.
- Added Python bindings and a Python Panel with an editor and output window
  to run code interactively.
  There's not any documentation yet for it, but there are some sample scripts
  in the python/demos directory.
  Currently, you can:
     * Open images, videos and otio timelines.
     * Control the timeline.
     * Change colors and LUT config.
     * Compare two images and change the compare settings.
     * Change the layer of the image.
     * Change the R, G, B, A channels of the image.
     * Change the foreground (A) and compare (B) images either by index
       or by file media item.
     * Use libraries from the python standard library, except threads.

     The modules are:
     	 import mrv2
	 from mrv2 import cmd, math, imaging, media, timeline

v0.3.4
------

- Bug fixed a crash that would happen when the OCIO config was not found.
  This would happen mostly on Linux, when switching versions.
- Added popping the log panel when an error occurs if the preference is
  set that way.
- Fixed audio problems on Linux.
- Fixed a crash that would happen when the movie entered command-line was
  not found.
- Fixed a thumbnail exiting when the file was not being found.
- Added logging to all messages from the start of mrv2 on.  They can now
  be viewed in the Logs panel/window.
- Fixed log window popping up when errors are presented.
- Improved Pulse Audio complaining about devices in use on Linux.
- Fixed Spanish translation of main UI's tooltips and Preferences Window.
- Fixed threading hang up race condition which would mostly be seen on
  Linux.

v0.3.3
------

- Added a spin option to Environment Maps to instead of panning around with
  middle mouse, it allows you to push and spin in one direction.
- Added all licenses to docs/Legal.
- Fixed file attachments on Linux.
- Fixed unistaller on Linux to remove icon and desktop file from
  /usr/share/*.
- Fixed installer on Windows to not popup the file association panel if not
  requested to do so (it asks now, instead of listing as one the things to
  insall).  This is better as it allows us to translate into other natural
  languages that part of the installer.
- Added Natural Language translations (.mo files).  Currently only Spanish is
  provided.
- Added comprehensive documentation on how to translate mrv2 to other natural
  languages.
- Fixed a bug in thumbnails changing the group that it was attached.  This
  would effect the FilesPanel, ComparePanel, and PlaylistPanel.
- Fixed several crashes in the Prefereneces window.
- Fixed a race condition in the mrv2 File requester when creating thumbnails.
  This was most noticeable on Windows, where the thumbnails would get corrupted.
- Fixed a thread crashing on Linux when creating thumbnails.
- Fixed the logic in the OCIO file preferences which would prevent from
  selecting a new .ocio oonfig file.
- Made File/Open and Open button in the Files Panel open the movie and then
  play it if the Preferences' autoplay button is on.
- Fixed favorites directory in custom file requester not getting saved on Linux.
- Fixed xcb_ and _XRead multithread errors on custom file requester on Linux.
- Added stacktrace and signal handler routines on Linux and Windows.
- Fixed log window/dock to pop up when an error occurs.
- Mostly fixed audio problems on Linux when switching clips.  There can still
  be issues, but it is a matter of switching the clip again to make it work.
- Fixed text tool not working in v0.3.2.

v0.3.2
------

- Updated the build to rely on media-autobuild_suite exclusively on Windows.
- Fixed menu bar hiding not showing in the view menu properly
  (it was always on).
- Fixed Spherical environment mapping (not using a shader anymore).
- Added Cubic environment maps with the OpenEXR distribution.
- Fixed repositioning of text input field when clicking inside the text input.
- Fixed locating libintl.h on Windows.
- Added this HISTORY.md file to docs/ directory in distribution.
- Improved build instructions.
- Fixed mouse rotation of environment maps.
- Fixed middle mouse button click starting playback, like left mouse button.


v0.3.1
------

*******************************************************************************
- Linux Binary releases that work on Rocky Linux 8, RedHat 8 and Ubuntu 20.04.
*******************************************************************************

*******************************************************************************
- Added a Dockerfile for easy building and disting on all Linux distros.
  The base distro it builds on is Rocky Linux 8.
*******************************************************************************

*******************************************************************************
- Updated manual building documentation for Rocky Linux, Ubuntu, macOS and
  Windows separately to make it clearer.
*******************************************************************************

- The main executable is mrv2.exe (Windows) or mrv2.sh (Linux / macOS ).
- Fixed the build system to use mrv2 everywhere instead of mrv2 or mrViewer2.
- Added getting all .so dependencies in CMake to distribute the executable
  appropiately.
- Changed hard-coded file extensions to use Darby's IO plugin system.
- Fixed crash on Linux GNOME when using native file requester.
- Added tooltips to Read Ahead/Read Behind caches to clarify they are in
  seconds.
- Added single click playback and stop on the view window, like RV.
- Added Doxygen documentation (very incomplete).
- Added displaying of spherical environment maps in a virtual sphere
  ( courtesy of an open source OpenRV shader from The Mill ).
- Updated building documentation for Rocky Linux, Ubuntu, macOS and Windows.
- Added pen size change thru hotkeys.
- Fixed thumbnail creation on Windows.
- Removed memory leak of thumbnail creation.

v0.3.0
------

- Improved UI: menus, status bar, functionality.
- Moved status bar and status tool to bottom of the screen.
- Added preferences and menu toggle for status bar.
- Added a Panel menu to hold all dockable panels/windows.
- Added a One Panel Only toggle to show one panel at a time instead of packing
  all panels one after the other.  Floating windows are not effecte by this
  setting.
- Fixed video layer (channels) displayed when switching from one clip version
  to the next.
- Added a gamma switch to switch between 1 and the previous value.
- Added CONTRIBUTORS.md list.
- Automated version bumps in C++ code by looking at cmake/version.cmake.
- Fixed a refresh bug in FPS display when selecting Default FPS.
- I finally fixed a horrible FLTK crashing bug on thumbnail on timeline slider.
- Fixed a  crash when setting loop mode with no media loaded.
- Fixed playback of clips where fps did not match tbr.
- Fixed autoplayback when setting is set in the preferences.


v0.2.0
------

- Added support for multipart OpenEXR files.
- Fixed crashes on Windows due to time slider thumbnail.
- Made time slider thumbnail appear.
- Improved redrawing of thumbnails.
- Fixed crash on too long attributes when displayed in the HUD.
- Moved all tools into their own library (mrvTools).
- Fixed cursor drawing and slow performance of drawing tools.
- Fixed default gamma keyboard shortcuts not working.
- Added a rather rudimentary OTIO Playlist.  You select clips in the file
  window, change their in/out points and add them to the Playlist.
  When the playlist is done, you click OT Playlist and the clips are
  assembled in an otio file that is saved in $TEMP.
  Currently, you cannot nest OTIO files within another OTIO file.
- Added menu entry for Presentation mode.
- Added menu entries for deleting an annotation and all annotations
  from the movie.
- Made annotation menus appear as soon as a drawing is made.<|MERGE_RESOLUTION|>--- conflicted
+++ resolved
@@ -20,11 +20,8 @@
 - Fixed playing movies that have frames of 0 duration.
 - Added Preferences->Render->HDR to control chromaticities and tonemapping.
 - Fixed tags not getting saved when using save image or save movie.
-<<<<<<< HEAD
-=======
 - Made OpenEXRs keep the Data Window and Display Window when saving.
 - Fixed OpenEXR saving when channel count was different than 4.
->>>>>>> b96aae6b
 
   
 v1.3.6
