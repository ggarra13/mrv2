v1.2.7
======

- Better German, Portuguese, Chinese, French, Italian and Hindi translations.
- Added Selection of Page Size when saving out a PDF.
- Updated FAQ to cover X11 settings and FFmpeg Color Accuracy as a cause of
  slowness when playing YUV420P_U8 movies.
- Updated FAQ to cover X11 tearing due to bad graphics card configuration.
- Fixed session files with no panels open, leaving the dock group open if it
  was previously open.
- Fixed crash of HDR->Auto Normalize with OpenEXR files that had a smaller
  display window.
- Fixed FPS display not respecting the decimal separator on numeric locales
  that use commas.
- Fixed numeric locale for all languages.
- Made CTRL + r (Reset Colors) reset also saturation changes.
- Added Hotkeys display to all button and slider tooltips, which will change
  if you modify any shortcuts.
- Added hotkeys entries for saturation more and saturation less.  By default,
  they are not assigned.
- Fixed tooltip in Gain slider not showing up.
- Fixed an OCIO bug when setting from the command-line the display/view with
  nuke-default's config.ocio.
- Fixed Menu Entry "Playback/Go to/Start" and "Playback/Go to/End" not showing
  their keyboard shortcuts.
- Fixed Darby's DPX reading code.
<<<<<<< HEAD
- Allowed saving comparisons (Tiles, for example) to a movie file.
- Fixed dockgroup not getting highlited when dragging and the panel could dock.
=======
- Allowed saving comparisons (Tiles, for example) to a movie file if Save
  Annotations is turned on.
- Improved dramatically the speed of packaging mrv2 on Linux and macOS.
>>>>>>> d84db2b5
  

v1.2.6
======

- Added Preferences->User Interface->View Window->OCIO In Top Bar to turn on
  OCIO at start of UI.
- Build fixes and directory clean-up.  If building from source, you should run
  a full rebuild with "runme.sh clean", as the whole directory structure of
  the mrv2 repository was changed.
- Added Portuguese, Italian and French translations done with AI.
- Better Chinese, German and Hindi translations.
- Added top bar OCIO / Color toggle (Hotkey 't' by default).
- Added lumma channel (Hotkey 'l' by default).
- Allowed saving .otio movie files as .mp4, .mov, etc. files.  This allows
  turning an .otio file into a new movie file.  Useful when concatenating
  movies with the Playlist panel or with the -edl command-line switch.
- Fixed cancelling of language switch.
- Added showing name of language that will be changed to.
- Allowed saving a picture with no audio and then a movie with audio as a
  standard movie file (not .otio).
- Fixed cursor when entering text.
- Improved port and monitor detection on Windows.
- Improved performance of redraws when using multiple monitors with OCIO.
- Fixed some update issues in Top Bar's OCIO View display when using multiple
  monitors and OCIO was changed from the menus.
- Fixed view getting reset if a monitor's view was selected previous to
  selecting an image ics.
- Added option to use default ocio/view saved in config.ocio.
- Added command-line option to just set the display only and it will use its
  default view for it.
- Added warning about variable frame rate movies, like Ubuntu's screen captures.
  They are played at 12 FPS.
- Added Darby's and my own Windows' sequence fix.
- Made python scripts run AFTER ocio settings, so that OCIO can be easily baked.
- Fixed and simplified bakeOCIO.py script.
- Made python script be searched in $STUDIOPATH/python/ directory and
  in mrv2's python/demos directory if it cannot be found directly.
- Sped up monitor look up on X11 which was slowing down channel switching or
  image mirroring.
- Made File->Save PDF save out international characters properly.  You can now
  save annotations written in Chinese, for example.
- Made File->Save PDF work properly on Wayland.
- Made File->Save PDF refresh properly, as it was buggy.
- Fixed drawn annotations disappearing when a text note in the same frame was 
  cleared.
- Removed LibHaru dependency, as PDF creation is now handled by FLTK.
- Added OCIO options and LUT options to timeline, using Darby's new code.
- Fixed page creation when creating PDFs.
- Fixed PDFs' time information going outside the page on macOS.
- Fixed PDF creation drawing annotations on the wrong frames on large movies.


v1.2.5
======

- RE-RELEASE: v1.2.5 in English had a serious bug in OCIO selection through the
              menus.
- SECOND RE-RELEASE: Added toggle between showing OCIO or COLOR information in
  	 	     topbar in OCIO menu.
- Input Color Space and Look setting are now stored with each clip.  However, 
  you cannot compare two clips (say in a wipe) with different display settings.
- Made Image/Previous and Image/Next not appear when a single image or movie
  was loaded.
- Fixed typo when saving session files which would prevent them from being
  loaded which had gotten broken in v1.2.3.
- OCIO configuration can now be selected from the menus.
- OCIO Display/View can now be applied on a monitor per monitor basis.
- Removed OCIO from the Color Panel.
- Removed OCIO from the Top bar.  This change hopefully won't be controversial.
  Now OCIO is all managed through the OCIO menu which can be easily accessed
  with the Right Mouse Button or from the Main menu bar.
- Major refactoring of convoluted OCIO code.
- Allowed Chaging OCIO Input Color Space from the OCIO menu.
- Fixed OCIO ICS when set to None and changing languages. 
- Fixed annotation markers in timeline showing even when switching clips.
- Fixed Wayland PNG incompatibility on older Linux OSes.  Tested to work on
  Rocky Linux 8.10, Ubuntu 22.04.4 LTS and Ubuntu 24.04.4 LTS.
- Fixed saving annotations leading to black or stopping playback when there
  were no annotations on Windows.
- Added session pattern to Open Movie or Sequence.
- Moved View/OCIO Presets to OCIO/Presets.
- Added OCIO/Current File/Look to new OCIO menu.
- Added -otio or -edl command-line option to automatically create an .otio 
  timeline from a list of clips (movies or sequences) provided in the 
  command-line.  Note that FPS is taken to be that of the one with highest 
  FPS, so sequences may leave gaps if video clips bigger than their FPS are
  used.
- Made -otio or -edl command-line option work with relative paths.
- Fixed .otio, .otioz and -edl flags when concatenation videos with different
  rotations.
- Changed name of "Reproducción" to "Reproducir" in Spanish translation.
- Added Chinese (Simplified) Translation done with AI.
- Added German Translation done with AI.
- Added Hindi Translation done with AI.
- Made Languages display their English name in parenthesis to help if switching
  to an unknown language by mistake.


v1.2.4
======

- Fixed mrv::Tile behavior on Windows not dragging when the mouse was kept
  pressed.
- Made Edit button toggle active if you drag the timeline viewport separator.
- Made FFmpeg settings which were marked that the movie file had to be reloaded
  automatically reload upon a change.
- Made deprecated yuvj420p movie files decode fast by default.
- Changed mrv2 Windows icon to a bigger size.
  If you installed betas, you might need to refresh the cache.

  See:
  https://superuser.com/questions/499078/refresh-icon-cache-without-rebooting

- Fixed thumbnail creation on Files Panel upon redraws not respecting the
  OpenEXR layer.
- Made Desktop icon on Windows and Linux bigger.
- Fixed Loop behavior on new loaded movies to respect the Preferences setting.
- Updated to USD v24.08.
- Fixed gamma correction not ocurring in linear space, when reading
  log images.
- Fixed gain and color corrections not ocurring in linear space, when reading
  log images.
- Added documentation about mrv2's OCIO color pipeline in the Interface section
  of the on-line docs.
- Made Input Color Space and Display/View allowed to be applied individually
  by selecting None.
  This helps with checking the linear color space, as used in Nuke.
- Fixed some Display/Views in studio config that have parenthesis in them
  getting misinterpreted.
- Fixed cursor when in some drawing mode and leaving the view area to the color
  channel tool bar.
- Added Compare Time Mode to Compare Panel to select between Relative or
  Absolute timeline comparisons.
- Added media.setCompareTime() and media.getCompareTime() to get the
  comparison modes.
  

v1.2.3
======

- Fixed loading of movies with multiple audio tracks which had gotten
  broken.  Also it fixes an incorrect use of C++ that could lead to
  undefined behavior on compilers.
- Added "Render/HDR/Auto Normalize" to normalize HDR (OpenEXR and HDR images).
- Added "Render/HDR/Invalid Values" to show HDR images' invalid values.
- Added toggleSafeAreas, toggleDisplayWindow, toggleDataWindow,
  toggleIgnoreDisplayWindow, toggleAutoNormalize, toggleInvalidValues
  python commands in cmd module.
- Upgraded to NDI 6.0.
- Added support for NDI's PA216 format.
- Added NDI Panel's pulldown to support either fast or best format.
- Added NDI Panel's pulldown to support audio or not.
- Fixed a memory leak and slowdown in NDI streams.
- Fixed loading of the same frame several times from the command-line.
- Improved switching of clips.  There's no longer a flickering of black when 
  you switch clips.
- Slight improvements on playback performance.
- Fixed reverse playback seeking when cache was not filled on movies smaller
  than 4K.
- Fixed a memory leak on reverse playback seeking.
- Fixed area selection when switching to a clip of different size.
- Fixed thumbnail icons not showing the current layer in the Panels.
- Fixed reverse seeking not respecting the reverse playback action and 
  reverting to stopping.
- Re-arranging of View menu into submenus.
- Added small margin between thumbnail picture and labels on all Panel clips.
- Added credit for the icons used in mrv2 when possible.
- Changed mrv2 icon to a great new design of Thane5.
  On Windows, you might need to refresh the cache or manually set the file
  association again.

  See:
  https://superuser.com/questions/499078/refresh-icon-cache-without-rebooting
  
- Made icons on Linux follow the Freedesktop.org guidelines.
- Made UnReal movies with .avi and mjpeg codecs play properly in mrv2.
- Made mrv2 report "Unknown video codec" when a codec is unknown.
- Fixed pyFLTK compilation on newer FLTK branches as fltk-config would return
  includes quoted.
- Build fixes to remove relative paths on packaging.
- Code clean-up.


v1.2.2
======

- Updated FFmpeg build to support .webm muxer which was missing.
- Made OpenEXR tag for Compression show its actual name instead of a number.
- Added OpenEXR compression per layer instead of a global tag.
- Added Channel (Layer) stepping hotkeys ({ and } by default).
- Made exposure buttons (and the hotkeys) increment and decrement by 1/4 stop
  instead of 1/2 stop.
- Made single images not start playing even if auto playback is on.
- Improved hiding of the pixel bar to only do it when duration is not 1.
- Upgraded to FFmpeg 7.0.1.
- Fixed auto playback when started from the command-line with multiple videos.
  Now they all respect the auto playback setting instead of just the first
  video.
- Added Preferences->User Interface->Raise on Enter to set how the window
  should behave once the mouse enters the view window.  By default, now
  it is off, instead of on; meaning you will have to click on the window to
  bring it to the front and activate keyboard focus.
- Fixed overwriting of data in Darby's original FFmpegReadVideo code.
- Added support for HAP and HAP with Alpha decoders.
- Added support for HAP encoder.
- Fixed mrv2's custom file requester starting with no icons in the current
  directory.
- Fixed Open Separate Audio dialog to be non-modal.
- Fixed sequence loading on macOS sometimes returning a wrong sequence when
  sequence was like 0999-1001.
- Fixed loading of separate audio track for image sequences.
- Added a work-around to support loading audio tracks with embedded PNG files
  when FFmpeg was compiled as minimal.
- Fixed -playback command-line flag to start playback when set even if
  autoPlayback is off.
- Made reverse playback at start not leak an observable item pointer or be
  slower.
- FLTK fixes to OpenGL 3 for Debian 12+ and AMD/Mesa systems under X11.
- Added libsnappy version and copyright to About window.
- Made path mapping reject two identical remote paths.
- Updated SVT-AV1 library for MSVC 2019 and MSVC 2022 (v2.1.2).
- Moved Windows building of SVT-AV1 library to tlRender and removed the hack
  of creating a .pc manually.
- Fixed looping to stop at start/end when scrubbing and Loop is off.
- Fixed primary screen resizing on second monitor moving to first monitor.
  This might also fix crashes due to different monitor resolutions.
- Fixed secondary screen hiding timeline when going to presentation mode.
- Added Window->Preferences->User Interface->Maximized option.
- Fixed saving of OpenUSD settings.
- Added a ComfyUI directory with a mrv2 a custom node to allow saving
  EXR images in full half/float precision.  For those that believe in AI,
  see the instructions on how to install it in the ComfyUI directory.


v1.2.1
======

- Fixed codec support (libvpx, dav1d and Svt-Av1) which had gotten broken due
  to new way of building FFmpeg.
- Fixed scrubbing behavior to be smooth when there's no audio.  If there's
  audio the default behavior is to play the movie while scrubbing so audio
  can be heard, unless Preferences->Playback->Scrub With Audio is off.
- Fixed Settings->Gigabytes display resetting to the maximum memory even if the
  setting was actually using much less.
- Improved scrubbing behavior when audio is played and the mouse button is not
  released.
- Fixed Python ocioIcs(), ocioIcsList(), ocioView(), ocioViewList() to not
  return paths with '/' at the beginning.
- Made session (.mrv2s) files use OCIO names for default OCIO ics, view and
  look.
- Fixed HUD when saving images or movies not being correctly turned off.
- Added View->OCIO Presets to store and retrieve OCIO configurations.
- Fixed Background in OCIO Presets window on Windows 10.
- Fixed VP9 encoder to use .mp4 muxer instead of .webm as it was failing.
- Fixes STUDIOPATH variable so that it is used only with OCIO presets and
  Path Mapping.
- Fixed command-line seek value when starting a video.
- Fixed reverse playback when starting the video from the middle.
- Fixed rounding errors on reverse playback.
- Fixed .zip packaging on Windows being twice the size.
- Added Previous and Next image shortcuts (PgUp/PgDown) that were missing.
- Fixed crashing bug when saving Movie files.
  

v1.2.0
======

- Fixed Wayland support again on Linux which had broken in v1.1.9 due to
  Darby's update of glfw3.
- Fixed Wayland resizing due to a bad FLTK commit.
- Fixed libvpx compilation on Windows which had broken due to an upgrade in
  MSys2's yasm assembler.
- Made compiling FFmpeg on Windows be done in tlRender with MSys2, instead
  of the pre-flight script, so that we can use --enable-zlib and share all
  flags.
- Fixed Repeat Frame not respecting the pixel depth of the previous frame
  when Preferences->Loading->Missing Frames was set to Repeat or Scratched.
- Fixed Missing Frame when Autoplay was Off.
- Fixed Caching starting from behind when Autoplay was Off.
- Fixed Docking and Docking attempts to happen once the corner of the Window
  enters the docking area.
- Added support for VP8 decoding so that Ubuntu's screen capture videos can
  be played.
- Added support for macOS Sequoia (beta).


v1.1.9
======

- Made undocking of panels with the dragbar always position them close to the
  panel.
- Added a visual indicator when a panel would dock if released.
- Fixed a potential crashing bug with panels upon exit.
- Fixed Panel docking on Wayland which was broken.
- Made switching between single images (non-sequences) faster when showing the
  thumbnails for them.
- Added missing .CRW format to the list of supported RAW formats in mrv2's
  custom file requester.
- Fixed a random incorrect displaying of sequences as single frames on
  Flu_File_Chooser.
- Fixed Panel undocking with the Yellow undock button not respecting the saved
  Y coordinate of the panel and using X instead.
- Improved UI behavior when docking, undocking and showing/hiding the
  scrollbars.
- Fixed Playlist creation on Wayland and simplified code.
- Fixed Panel Windows under Wayland.  Now they respect their position, albeit
  they are parented to the main window.
- Fixed a random crash when opening the Flmm_ColorA_Chooser for the first time
  due to incomplete menu items (Windows compiler issue?).
- Fixed Background->Solid Color not getting read properly from the preferences.
- mrv2's custom file requester can now toggle between image previews with the
  preview button (Monalisa).
- Made building FFmpeg on Windows more solid by relying on any of its two
  repositories and if that fails, read it from a tar.gz file.
- Updated About->Update mrv2 to list the changes from the version in a text
  display.
- Improved -pythonScript functionality.  It is now possible to change OCIO
  settings, load clips and save out a new movie file with baked OCIO, all
  from a Python script.
- Fixed building mrv2 without TLRENDER_NET and with BUILD_PYTHON ON on macOS.
- Consolidated Python commands to all use "fileName" instead of "file" or
  "filename".
- Added bakeOCIO.py demo script with arguments.
- Added -pythonArgs command-line string to pass a string of separated arguments
  with spaces, like:

  ```
  mrv2 -pythonScript mrv2/python/demos/bakeOCIO.py -pythonArgs "/D/pictures/Mantaflow_v09/Fluid.0001.exr 'ACEScg' 'ACES 1.0 - SDR Video' test.mov"
  ```
  
- Fixed drag and drop of http:// and similar URLs to mrv2 for network
  playback.
- Added file::isNetwork().
- Added "on_open_file" method callback to Python plugin system that gets
  called when a file is opened.
- Fixed a bug when docking the Python Panel and exiting.  The Python Panel
  would get reset to just the menus' size.
- Fixed OCIO color LUTs not getting activated when selected.
- Added a check button to the Color Panel to turn on/off LUTs.
- Added OCIO color LUTs per clips.
- Fixed typo in LUTOptions "enable" instead of "enabled".
- Fixed drag and drop to work with URIs coming from Google's Chrome when they
  don't have https:// prefixed into them under X11. 
- It is now possible to update a single frame of a sequence instead of the
  full cache, by pressing SHIFT+u (Default hotkey).
- Fixed refreshing of thumbnails when cache refresh was requested.
- Fixed Text annotation rendering disappearing after it was entered.
- Consolidated Darby's ui::Style::ColorRole with FLTK's color schemes.  Now
  changing from one of the preset color schemes should result on a nicer look
  for the timeline viewport.
- Sped up Thumbnail creation in Panels.  Fixed Darby's .otio/.otioz thumbnail
  creation.
- Sped up Thumbnail creation above Timeline.
- Sped up Thumbnail creation on mrv2's custom file requester.
- Made mousewheel not have any effect on the view window, timeline viewport nor
  volume slider unless the mouse is directly above them.
- Fixed mousewheel not scrolling sometimes on panel dockbar.
- Fixed Media Info Panel's search box not resizing when docked and scrollbar
  appeared.
- Made Preferences' window non-modal as it was conflicting with OCIO Pick's
  File Requester.
- Fixed Wayland's Text tool showing the colors semi-transparent.
- Fixed compiler error under g++13.
- Fixed Linux and macOS binary distribution crashing on loading USD files.


v1.1.8
======

- Added the ability to load single images from File->Open->Single Image.  You
  can select multiple images but they won't be loaded as a sequence, only as
  stills.
- Added a command-line setting (--single or -s) to also load single images.
- Removed the 1 pixel padding that was added when first loading a clip full
  screen.
- Fixed cursor disappearing when going to the action tool dock while a drawing
  tool was active.
- Fixed libglib-2.0 being bundled in the distribution.
- Added step to check Wayland compatibility for the binary (.deb or .rpm)
  installers compiled under Rocky Linux 8.9 and fix configuration file if
  needed.
- Made CMake documentation target (-t doc) not fail if no Python is found.
- Fixed a potential crash when mrv2 was compiled without Python support and
  a python file was passed as a parameter to the viewer.
- Fixed a potential misdetection of Linux flavor when updating version with	
  Help->Update mrv2 on a system that had both rpm and dpkg installed.
- Added displaying of the icon on the Taskbar under Wayland.
- Made both Python and Log Window start in Windowed mode as defaults.
- Added missing RtAudio's information to About window which was missing.
- Added Preferences->Audio to allow selecting the Audio API to use as
  well as the Output Device to use.
- Fixed a minor redraw issue on the right side of the pixel bar.
- Fixed "Fixed Position" and "Fixed Size" not working when there was no image
  loaded (the usual on Window's and macOS' users).
- Fixed "Fixed Position" and "Fixed Size" rescaling the window bigger every
  time the preference was changed.
- Fixed Y pixel coordinate in Pixel Bar when showing environment maps.
- Fixed X and Y coordinates displaying large negative numbers when no image
  was loaded.
- Made Preferences->Playback->Auto Playback not activate playback when a clip
  is dragged for the first time to an EDL playlist.
- Color accuracy for YUV420P movies introduced a minor speed penalty which
  can make some movies' performance playback stall, so a new boolean check box
  setting was added to Panel->Settings to toggle that setting.  The default is
  to have it on.
- Fixed an additional bug in resizing window code when loading movies without
  fixed size.
- Improved resizing window code to try to use the less space possible based on
  panel bars open and size of image.
- Made binary distribution smaller on Linux and macOS by removing the useless
  python.a config library.
- Fixed Presentation mode on Wayland having colored (gray) borders instead of
  black ones.
- Worked around an FLTK bug in its CMakeLists.txt files creating problems when 
  the API changed and the install/include/FL directory was not cleared.


v1.1.7
======

- Made mrv2's custom file requester create thumbnails on demand when they are
  on view.  This helps for large files like many big USD files on disk or with
  RAW files which are also slow to load.
- Fixed mrv2's custom file requester thumbnails being too high.
- Made mrv2's custom file requester display the name of the files below the
  pictures, except on WideList view.
- Changed Music icon in custom file requester to an .svg icon.
- Added custom RAW and several image missing formats to mrv2's custom file
  requester.
- Started cleaning up FLU's code (mrv2 custom file requester).
- mrv2's v1.1.6 was not respecting the hidden pixel bar on the Preferences
  Window, always showing it stopping.
- Fixed session files starting playback automatically even when the original
  timeline was stopped.
- Fixed a color discrepancy on YUV420 movies being too saturated.
- Rewrote the algorithm for the scaling of the window when the first image is
  loaded (or run from the command-line).
- Fixed a terrible bug on Linux X11 which would sometimes would make the X11
  server reboot on some Linux distros like Rocky Linux 8.9.
- Added OpenRV's license to mrv2 as I took inspiration for their reverse
  playback.  I was doing the same on mrViewer, but I had forgotten about it.
- Update tlRender to use OTIO v0.16.0.
- Added what each contributor did so far for the mrv2 project.
  If you don't want to be listed as contributor, not list your email address,
  or something else, please let me know.
- Updated update_mrv2.py script.  Tested on macOS, Windows, Rocky Linux 8.9
  and Ubuntu 22.04.4 LTS.  From now on, you can rely on automatic upgrades
  if you go to Window->Preferences->Behavior->Upgrades and set them at Startup.
  When you start mrv2, it will check to see if there is an upgrade after 5 days
  of the actual release (so any portential early bugs are squashed).
- Improved translation CMake scripts.
- Added documentation on how to get Wayland working almost flawlessly on Ubuntu
  22.04.4 LTS.
- Added 120 FPS, which drops frames but it is still nice to quickly browse a
  movie.
- Darby's Rec709 coefficients and YUV shader were incorrect leading to subtle
  color shifts.  Now they are fixed.
- Fixed shifting clips with annotations when transitions were present.
  

v1.1.6
======

This is a release full of goodies and bug fixes.

- **ATTENTION**:
  This version introduces a change in the way Cache Settings are used for
  movie files.
  The Settings->Gigabytes and the pair of "Settings->Read Ahead" and
  "Settings->Read Behind" are now decoupled.
  In the case of sequences, the Read Ahea and Read Behind will be automatically
  calculated from the Gigabytes settings as before.
  However, for movie files the timeline will only display the settings for
  Read Ahead/Behind, not the actual Gigabytes cache (which can be bigger than
  the read ahead/behind setting).  The small Read Ahead and Read Behind is to
  allow playing 4K movies backwards.
  The Gigabytes setting of 0 is **NO LONGER USED** and will revert to
  4 Gb if set to 0.

- Fixed slow seeking on 4K movies.  Now we beat OpenRV on **all** movies,
  seeking and reverse playback too.
- Improved performance of dragging Tile like the main divider between the
  view and timeline viewport, particularly on macOS.
- Made switching languages keep the UI preferences.
- Fixed cross cursor when entering the view area and coming from the draw
  tools or the drag bar.
- Made drag bar change color besides changing cursor to indicate you can
  drag it.
- Fixed NDI playback with audio which had gotten broken on v1.1.1.
- Improved .githook to run dos2unix to avoid dummy commits due to Windows'
  CR returns.
- Fixed window resizing calculation that had two ugly bugs in it (thanks
  to ManoloFLTK for having dealt with my ugly code!!!).  Now resizing of
  the main window takes the dock properly into account.
- Fixed auto hiding of the pixel bar from the preferences switched is changed
  and okay'ed while the movie is still playing.
- Fixed seeking on the timeline on Linux sometimes getting the event
  incorrectly on X.
- Fixed starting a movie with loop on and playing stopped and then start
  playing it backwards.
- Refactored playback code and fixed playback buttons sometimes getting out of
  sync compared to the command-line flags passed.
- Created Preferences->User Interface/Thumbnails to select the places
  where thumbnails appear.  Currently can be above the Timeline and in the
  Panels.
- Made the thumbnail above the thumbnail a tad smaller and more polished.
- Fixed a potentially nullptr pointer de-referencing when OpenGL accuracy was
  set to Automatic.
- Worked around an UI redraw issue on Wayland.
- Fixed timeline interaction (dragging clips in .otio timeline) in 1.1.5
  re-release.
- Fixed macOS issues when showing and hiding the timeline bar.
- Made View Window / Timeline Viewport divider highlight in a grayish color
  when it can be dragged.
- Made Panel divider highlight in a grayish color when it can be dragged.
- Fixed cursor when dragging on the Panel divider bar.
- Fixed cursor sometimes switching to the Arrow instead of the Cross cursor.
  This was maily a Linux issue.
- Fixed background transparent color being lighter on Wayland.
- Added Cache Use and Cache Percentage to HUD's Cache display.
- Made Edit button turn on/off automatically according to the size of the
  timeline viewport.
- Added default sensible Window settings for UI panels when in window mode.
- Made Window settings for UI panels get saved even if they were in panel mode.
- Fixed .otio markers display in timeline viewport.
- Fixed size of Timeline Viewport when in Edit mode on macOS.  Now it resizes
  properly.


v1.1.5
======

This is a critical update for Windows and more importantly Linux users.
It is a bug fix release for the regressions in v1.1.4 which was rushed:

- Added a FAQ on the documentation about Linux XWayland and Wayland on
  why it could make playback slow if your OS was not configured properly.
- This is the first version that supports Wayland and XWayland.
  For instructions on how to set XWayland and Wayland on Ubuntu 22.04.4 LTS
  with NVidia drivers, please see Help->Documentation the FAQ section.
- Fixed annotations not showing when Blit Viewports was on.
- Fixed hiding of pixel bar sometimes failing even when:
      Playback->Auto Hide Pixel Bar
  and:
      Playback->Auto Playback was on.
- Fixed not hiding of the pixel bar when the image was open from the
  recent menus or from the command-line.
- Fixed color buffers not taking full advantage of OpenGL improvements on
  Windows mainly.
- Fixed incorrect positioning and resizing of the images on loading
  which would crash Wayland.
- mrv2 can now be built with the pre-installed python, without having to
  build python itself.  Of course, in that case, mrv2 cannot be re-distributed.
- Added a python translating system for plug-ins.
- Translated all update-mrv2.py strings into Spanish.
- If using blit for the viewports, automatically switches to shaders if
  Background is transparent and image has transparency, as glBlitFrameBuffers
  does not support alpha blending.
- Panel->Settings->Default Settings now warns the user about it and asks
  for confirmation.
- Moved Panel->Settings->Default Hotkeys to Window->Hotkeys.
- Added Window->Preferences->Default to reset the user preferences to their
  default.
- Cleaned up source code of passing ui pointer to several classes, using
  App::ui instead.
- Removed .po python plug-in files from package distribution.
- Improved missing_translate.py script and added searching for plug-in
  translations too.
- Removed unused FLU XPM icons from the code, as most have been replaced by
  .svg icons.
- Fixed Edit Viewport Clip Info and Device Info not respecting the device
  pixel ratio when the Edit button was pressed.
- Fixed macOS crashes with preview thumbnail.
- Respect last configuration of Timeline/ClipInfo and Timeline/TrackInfo.


v1.1.4
======

This is a major release with big speed improvements and fixes to the color pipeline.

- Simplified build scripts.
- Fixed macOS build issues (fixed in v1.1.3 re-release actually).
- Prevented a macOS python plug-in issue with Python 3.11.
- Fixed Wayland support on Ubuntu 22.04.3 LTS and later.
- Improved performance of OpenGL drawing between 20% and 150%. macOS has seen the most benefit going from playing videos at 4K at 15FPS to 60FPS.
- Added Preferences->OpenGL->Color Buffer Accuracy to select between automatic,
  float or 8-bit buffers for speeding up movies or getting more accurate color
  precision.
- Added option to select blitting of main viewports for potentially
  faster OpenGL drawing.
- Added Windows' stack traces with line numbers for easy debugging.
- Added Windows' stack traces to be saved into tmppath().  That is:
     %TMP%/mrv2.crash.log.
- Allowed pyFLTK be able to compile in Debug.
- Fixed floating values not respecting float values below 0 or higher than 1.
- Improved the performance of OpenGL by avoiding OpenGL context switching when
  not needed (you don't have a text input widget, nor a text annotations
  showing).
- Added Linux's stack traces with line numbers by relying on libbacktrace.
- Improved performance of OpenGL dramatically, particularly on macOS.
- Improved performance of drawing OpenGL annotations (drawings).
- Renamed skipped frames as drop frames.
- Fixed Preview thumbnails above the Timeline crashing the viewer on all
  platforms.
- Hide Preview thumbnails when going fullscreen or presentation.
- Fixed Playlist creation showing an empty view for the first clip loaded.
  (regression of v1.1.2).
- Several fixes to Presentation Mode.
- On a re-release of v1.1.4 improved OpenGL performance as soon as a clip is
  loaded and starts playing, when
  Window->Preferences->Playback->Auto Playback and
  Window->Preferences->Playback->Auto Hide Pixel Bar are active.

v1.1.3
======

- pyFLTK build improvements (removal of warnings).
- Made Windows .zip file smaller by removing unit tests.
- Added Linux Desktop name to About Window.
- Fixed update-mrv2.py plug-in for Windows.  The install location is now
  retrieved from the registry.  Only if not found it looks in hard-coded
  paths.
- Install update-mrv2.py always, instead of removing it when python demos
  was not installed.
- Added instructions on Windows on how to retrieve the Explorer thumbnails.
- Darby has been busy!  He added automatic scrolling of the timeline when
  playing and ability to toggle track and clip info.
- Added Darby's new options to Network connections.
- New action icons, which should display properly at high resolutions.
- Sped up comparison wipes with Alt and Shift dragging.
- Sped up color corrections from the Color Panel.
- Fixed libdecor incompatibility with older libdecor plug-ins.
- Fixed + and - signs rotating the image when using one of the draw tools and
  not just the pencil tool.  With all of them now the pencil size is changed.


v1.1.2
======

- Windows version of mrv2 is now compiled with MSVC 2022.
- Fixed opening directories from within the command-line.
- Fixed stopping of playback when playing and selecting an area with
  Shift + Left Mouse Button drag or panning with Ctrl + Drag.
- Made status bar report "Everything OK." after 10 seconds without further
  errors.
- Removed -debug flag from command-line as it only works on debug builds.
- Made Metadata tab not appear if all metadata is shown in video/audio 
- Fixed a compilation issue between FLTK's JPEG libraries and those of
  libjpeg-turbo on Linux.
- Fixed Right Mouse Button toggling off the audio when there had been a drag
  action with some other button before.
- Fixed a precision problem when shifting annotations at the beginning of a
  clip due to a following clip being dragged to the same place as the
  annotation.
- Improved performance of timeline drawing when annotations are present.
- Fixed refreshing of image sequences
  (ie. Files Panel->Select Image->RMB->File/Refresh Cache) when there were
  missing frames and later they were added.  It used to work in v1.0.0 but a
  change in tlRender broke it.
- Updated mrv2 to Python 3.11 to conform to the VFX 2024 Platform.
- Python 3.11 on Windows is now built with optimizations on.
- Updated mrv2's glfw3 to 3.4.
- Updated mrv2's FLTK build to use the system libdecor
  (needs v0.2.2 at least).


v1.1.1
======

- Added keyboard shortcuts for Render/Video Levels and Render/Alpha Blend.
- Added support for multiple audio tracks.  You can switch from one to the
  other by selecting the Audio button (the speaker icon) with the
  Right Mouse Button and selecting a track.
- Fixed audio metadata in audio section of Media Info Panel for each audio
  stream.
- Added missing video metadata in video section of Media Info Panel.
- Improved speed of refreshing of a clip (when switching audio tracks or using
  View->Ignore Display Window).
- Made movies longer than 30 minutes with multiple audio tracks, use a short
  read ahead / read behind or switching audio would be too slow.
- Fixed saving movies with annotations and with an alpha channel.
- Fixed saving movies with annotations at half or quarter resolution.
- Fixed an ugly bug on Linux when saving movies with annotations repeating
  every other frame (ie. saving on two's).
- Fixed line error reporting in Python's Output (pybind11 bug).
- Added Editor/Jump to Error to Python Panel.  You can select the line of the
  error in the Python output and the Editor will jump to the offending line.
  If you don't select anything in the Python output, it will jump to the last
  error counting from the bottom.
  It will skip errors from files that are <frozen ...>, like importlib.
  If the error is on a file and not from the Python Editor, mrv2 will try to
  open an external editor and jump to the line of it.
  The editor to use is taken from the EDITOR environment variable first.
  If not set, mrv2 will try to use one of the popular editors.  Its defaults
  supports the syntax for emacs, gvim, vim, VS Code, notepad++ and nano.
  The preferred editor is checked at start up based on what you have installed
  on your PATH and whether you are running interactively or also have a
  terminal.
  Visual editors are given preference over terminal editors.
  Of course, you can edit the editor with Python Panel->Editor/External Editor.
- Fixed Python error reporting in the Python Output of the Python Panel for
  mrv2 python plug-ins.
- Fixed message that said it was saving a movie without audio when saving
  a sequence of frames.
- Fixed reading of FPS from OpenEXR images as they are now rational instead of
  a double.
- Fixed thumbnail of image sequences in mrv2's custom file requester when the
  sequence did not start at 0.
- Fixed a minor bug using snprintf of int64_t with an int specifier.
- Improved the main web page for mrv2.
- Fixed translation of "Color" in Panels.  Of course, since English and
  Spanish use the same word, this still makes no difference :D!
- Fixed the name of the video stream in the Media Info Panel to be like the
  layer name listed in the Panels and in the Color Channel pull down.
- Added back truehd decoder and encoder which were removed from
  TLRENDER_FFMPEG_MINIMAL compilations.
- Sped up redrawing when the Media Info Panel was open, as we now refresh
  only the tabs that change.
- Fixed changing the first and last frames from the Media Info Panel.
- Modified int sliders to use HorSlider instead to make it consistant.
- Fixed (very slow) changing speed from the Media Info Panel.
- Fixed HorSlider resizing improperly when values were bigger than 10000 or
  smaller than -10000.
- Improved precision when accepting or editing text with a zoom factor or
  pixels_per_unit different than 1.
 


v1.1.0
======

- Build fixes.
- Made mrv2's custom file requester list presumed sequences of a single frame
  as a file instead of a custom sequence name display.
- Matched NDI colors.
- Made NDI streams not display thumbnails in any of the panels, as it would
  look like mrv2 had hanged.
- Made installed size and installer smaller, by removing some unneeded python
  libraries used for documenting mrv2.
- Made installed size and installer smaller, by removing Python's unittests.
- Made default Windows' installer not install Python's Tk libraries by default.
- Made default Windows' installer not install IDLE nor turtledemo.
- Overall, the Windows installed size is now almost 150Mb smaller, now at 325Mb.
- Made Windows installer create a registry entry backup for the file
  associations, instead of using an .ini file which was worse.  On uninstall,
  the original file association is restored or the registry entry is deleted.
- Added a friendlier name to Windows' Open With RMB menu.  Now the version is
  listed, instead of just "mrv2.exe".  Also the name in English is provided.
- Added a latest version to Windows' Open With RMB menu.  If used, it will
  associate the latest version installed with the file.  Upgrading won't
  require you to reset file associations like before.
- Fixed rotations not framing the image even when View->Auto Frame was on.
- Added symbolic links on Windows .exe installer, so that it works more like
  Unix.
  You can use mrv2-v1.1.0.exe to call a specific version of the viewer for
  example.
- Split Timeline into "Timeline" and "Edit" Preferences in Preferences Window.
- Added Default View to "Edit" to select what gets displayed when you hit the
  Edit button ("Video Only" or "Video and Audio").
- Fixed Edit Viewport size when transitions were present.
- Fixed a potential crash when switching to nuke's ocio config.
- Made Python's setOcioConfig accept ocio::// configurations.
- Fixed colors on Python commands being orange instead of dark yellow as before.
- Fixed a redraw issue on Python's Panel output, at least on Linux.
- Made View pull-down menu display the full name of the display / view.
- Made UI topbar resize a tad nicer.
- Fixed Python Output in Python Panel which was not refreshing at all due to
  my misuse of the FLTK API since v0.9.3.
- Fixed a stray menu bar on Python Panel on closing it.
- Improved performance of package creation using multithreading when possible
  with cpack's generators.
- Added support for NDI's BT601 and BT2020.
- Added support for NDI's alpha channel.
- Added support for saving PNG and TIFF with alpha channel when saving a half
  or float OpenEXR image.  TIFFs will get saved in float.  PNG in 16-bits.
- Eliminated duplicated error and warning messages from the logs.
- Improved start up time and sync issues with NDI streams.
- Simplified all parameters in NDI stream to just selecting the source.
- Allowed NDI streams to change size, pixel aspect or color space.
- You currently cannot mix two NDI streams, one with audio and one without.
  Only the first one information will be used.
- You also cannot stream two clips through NDI with different audio
  frequencies or channels.
- Streaming two clips through the same connection after stopping for a while
  can lead to audio stuttering.  Either stream them one after the other or
  open a new connection.


v1.0.9
======

- Added a preference setting on Preferences->Errors to control what to do
  on FFmpeg errors.
- Made the panel drag bar a tad more grey, for a nicer look and more clear
  distinction when several panels are stacked on the dockbar.
- Fixed a thumbnail refresh issue on mrv2's custom file requester which would
  show when we save over a previous file.  tlRender would cache the file and
  would display the previous thumbnail before saving.  Now it is fixed.
- Removed mrvSequence.cpp which was empty.
- Added Global USD Render Option parameters which were missing.
- Fixed overlapping of audio labels in Edit window.
- Fixed rotation inverting the coordinates of the annotations.
- Fixed the pixel coordinate information when flipped or rotated.
- Fixed the pixel color bar display and information when rotated.
- Fixed text tool incorrect positioning when image was rotated.
- Made arrow head size be proportional to the line size.
- Made drawing cursor be drawn with float coordinates.
- Made circle's center also be drawn with float coordinates.
- Added back .wmv/a decoders and asf demuxer in TLRENDER_FFMPEG_MINIMAL.
- Added Video Color Primaries, Color TRC and Color Space FFmpeg information
  to Media Info Panel's video.
- Fixed FFmpeg reader to take color coefficients.  Now the gray ramp of
  Sam Richards is the same.
- Fixed a bug in session loading when there was no Input Color Space specified
  in the image, which got introduced in v1.0.8.
- Made pen size be able to be 1 pixel making the cursor one line only.
- Made prores_ks (FFmpeg's native encoder) match Apple's ProRes one at
  4444p10le.  It is now possible to take ProRes4444 encoded files to video
  editors.
- Upgraded to FFmpeg v6.1.1.
- Improved rotation speed of movies from cell phones, by doing it in OpenGL
  with metadata instead of with a C++ function.
- Added Creation, Modified Date and Disk Space to Media Info Panel.
- Removed Frame information from Start/End Time in Image Tab of Media Info
  Panel.
- Made Start/End Time in Image Tab of Media Info Panel not use scientific
  notation for seconds.
- Fixed changing frame rate from the Timeline toolbar not updating the FPS
  indicator in the Image Tab of the Media Info Panel.
- Improved the performance of Media Info Panel when playing a sequence and
  the Image tab was closed.
- Removed Default Speed information from Video Tab and moved it to Image Tab.
- Improved colors of deactivated enums showing too dark to read the black
  text by default.
- It is now possible to use OpenColorIO's built-in configs.  That is, those
  stating with ocio://.
- Added a Choice menu in Preferences->OCIO to select any of the three built-in
  OCIO configs.
- Set ocio default config to the built-in:
      ocio://default
- Fixed a focus issue on Linux when using a draw tool, then typing into one
  input widget in the toolbar and going back to the view window not ending the
  draw tool, but continue its trace.
- Fixed Text annotations when image was rotated jumping to the wrong location
  on confirmation.
- Entering a Text annotation on the viewport can be confirmed by doing
  SHIFT + Enter.
- Added FFmpeg's actual version information, not just each library.
- Fixed listing of codecs in the About Window.
- Added missing .gif decoder and encoder.
- Added mrv::TextBrowser to allow copying the text in them with a RMB context
  menu. This is useful, for example, in the About Window for the GPU or codec
  information, as the full lines get copied, unlike a Fl_Text_Display in which
  a line can be cut in half.
- Fixed gcc version information in mrv2's About Window.  It was showing the
  __GLIBCXX__ instead.
- Darby simplified and fixed the A/B comparison sometimes getting out of sync.
- Improved the look of HorSlider widget.  Now the X to reset to defaults is
  a tad to the right.
- Fixed selection of Wipe mode which would not work after scrolling in the
  docker (FLTK bug?).
- Made Compare options automatically frame the view if View->Auto Frame is
  on.
- Improved the playback performance of the viewer a tad.
- Fixed an OpenGL flickering of the timeline and sometimes of the main viewport
  when the secondary window was opened and then closed.
- Fixed cursor not showing in panels when drawing was enabled.
- Improved the performance of adding clips to an EDL Playlist.  There's no more
  flickering.
- Fixed thumbnails in the Files and Stereo panels resetting to their
  start time, instead of showing their current time.


v1.0.8
======

- Added rotation of the images +90 and -90 with automatic framing if
  "View->Auto Frame" is on.
- I have enabled TLRENDER_FFMPEG_MINIMAL as a default to compile FFmpeg with
  less muxers, demuxers, parsers and protocols, for smaller file sizes and
  a faster compilation and program start up.
- Made Help->Documentation point to the online docs if the local docs are not
  installed.
- Made H264 entry in Save Movie Options panel not show when FFmpeg was built
  as LGPL.
- Updated OpenUSD to v24.03.
- Fixed <| (go to start) and |> (go to end) buttons not refreshing the button
  status on playback.
 - Added -ics (-ocioInput), -od (ocioDisplay), -ov (-ocioView) and
   -ol (-ocioLook) command-line flags to override the default settings.
   Note that -ocioDisplay and -ocioView must be used together.
 - Made OCIO Input Color Space be stored with the image, except when doing
   comparisons in which the first image's Input Color Space is used.
 - Made OCIO Input Color Space for each image be stored in session files.
 - Made FFmpeg's repeated warnings and errors only show up once in the status
   bar and the logs.
 - Added a Resolution parameter to the Save Movie options.  You can save:
   	 * Same Size
	 * Half Size
	 * Quarter Size
   

v1.0.7
======

- Slow code clean up.
- Faster windows minimal compilations for quickly checking on GitHub.
- Added optional component installation on Windows's .exe installer.  Currently,
  you can install:
  
      * mrv2 application (obviously)
      * mrv2 documentation
      * mrv2 Python TK libraries
      * mrv2 Python demos

- Changed name of install directory of mrv2 on Windows from "mrv2 vX.X.X" to
  "mrv2-vX.X.X" to avoid spaces for easier scripting.
- Fixed image sequence detection that could happen randomly depending on how
  the filesystem returned the order of files.
- Added listing the OS and distro versions at the start and in About of mrv2
  for debugging purposes.
- Made panels be listed alphabetically, regardless of Natural Language.
- Automated version update in docs.
- Removed view sources from html docs to save space on disk.
- Cleaned up docs directory before building docs.
- Sped up creation of docs in build system.
- Updated Python API with FFmpeg and Background changes.
- Fixed reading permissions on files as they were broken!  I did not notice
  as I was using an NTFS drive which sets umask 0022 by default.
- Made reading session more robust to handle missing files or wrong settings.
- Made checking for readable files faster.
- Fixed saving large images/movies with annotations on work properly.
- Improved memory consumption of saving movies, particularly large ones like
  4K.
- Improved logging system logging the tlRender warnings.
- Improved logging system adding a Status mode to report information right
  away.
- FFmpeg's logging now prints out the codec/module where the error was
  generated.
- Improved movie save reporting of parameters.
- Fixed saving a movie with annotations when the movie is bigger than the
  viewport.
- Added GBR8/9/10/12 reading support for VPX.
- Fixed start and end timeline buttons not refreshing thumbnails in the Panels.
- Fixed seeking not updating the thumbnails in the Panels.
- Fixed image panel not refreshing its information when changing images and
  the playback was stopped.
- Fixed Preferences->Positioning->Position/Size when both were used.
- Saving of .otio files as movies when the first clip did not start at 0 now
  works properly.
- Upgraded to RtAudio v5.2.0 on all platforms.
- Added a "View/Auto Frame" to turn off auto framing of the view when changing
  from one clip to another.
- Added User Interface->View->Auto Frame to preferences. 
- Made saving a VP9 or AV1 with the wrong extension not fail.  Instead, they
  are renamed to .mp4.
- Made mrv2's file requester favorites listing automatically remove
  non-existent directories.
- When saving a sequence of OpenEXR, we encode the speed in the actual
  image file, as taken from the playback tool bar.  This value will take
  precedence over the Sequence Default speed as set in Preferences->Playback.
- Made warnings also show up in the status bar, but with an orange background.
- Improved HUD Attributes.  They are now listed alphabetically and they are not
  repeated.  Also, they refresh properly.
- Fixed Media Information panel not refreshing properly when changing images.
- mrv2's tlRender library now reads the video and audio stream metadata.
- When there's no audio metadata there's no longer the titles of
  Attribute/Value used at the end of the Metadata tab in the Media Info Panel.
- Metadata in Media Info Panel is now sorted and stripped of repeated data.
- Media Info Panel's tabs now remember whether they were opened and closed.
- Added GoPro Cineform codec to the list of profiles you can use to encode.
  The biggest benefit is that it can encode at GBRP_12LE and GBRAP_12LE (ie.
  RGB and RGBA at 12 bits with alpha) for a replacement to Apple's proprietary
  ProRes4444 codec.
- Removed the GoPro prefix name from Cineform when saving.
- Fixed saving of EXR movies to movie files being just RGBA_U8 instead of
  RGBA_U16.


v1.0.6
======

- Darby fixed Render->Alpha Blend modes which were partially broken.
- Darby fixed macOS checkers drawing.
- Darby added gradient background and moved it to draw video.
- Made Background colors use Flmm's color chooser with alpha (alpha is
  current discarded, thou).
- Added printing out of audio and video codec names when saving with FFmpeg.
- Fixed presets names.  Instead of using '_' we now use '-'.
- Added last successful saved movie to recent files for easy checking it back.
- Fixed pixel format selection in VP9 codec not working properly due to
  profile being set to 0, which would prevent saving with 10 or 12 bits.
- Fixed Prores color shifting due to bad unneeded use of libswscale API.
- Added options for color_range, colorspace, color_primaries and color_trc in
  tlRender's source code.  mrv2 can set them if you open the window called
  Advanced Settings in the Save Movie dialog.
- Made mrv2 remember the save movie and image settings for easy saving of
  multiple movie or image files.
- Made FFmpeg errors be reported to the console immediately.
- Fixed macOS VideoToolbox's hardware encoding not working.
- Fixed Windows' presets not being read due to spaces in the installed
  directory.
- Fixed a long standing bug of gamma (when changed in the top bar slider)
  not being reapplied when changing from one clip to another.


v1.0.5
======

- Code clean up.
- Build system clean up and consolidation with environment variables.
- Fixed building pyFLTK on Linux which could fail if LD_LIBRARY_PATH was not
  set.
- Improved building speed on all platforms.
- Fixed Windows' Python compilation screwing up if some other Python version
  was installed.
- Fixed pyFLTK compilation on macOS and Linux having swig not use the right
  path includes.
- Fixed NDI compilation which had gotten broken.
- Fixed listing of movie files when they were named as sequences. 
- Allowed saving movie files with the speed (FPS) as set in the playback
  toolbar as long as you are not saving audio.
- Updated version in web page docs.
- Added FFmpeg presets for saving codecs.  Currently we ship mjpeg (none),
  h264, vp9 and av1 presets, but you are free to create your own.
- Switched to building with gcc-12 on Rocky Linux 8.9 (not in Dockerfile or
  Github builds).
- Fixed encoding of movie files' YUV conversion.  Now the movie file is much
  more accurate.
- Added pixel formats currently supported for each codec.
- Added saving alpha channel in ProRes_4444 and ProRes_XQ when YUVA_4444P_16LE
  pixel format is selected.
- Added saving alpha channel in VP9 when YUVA_420P is selected and the container
  is a Matroska file.
- Added HISTORY.md file to the Web docs.
- Added reporting of FFmpeg module that raised the callback.


v1.0.4
======

- Code clean up.
- Made Environment Map spin and rotation take into account zoom speed for a
  more controlable rotation.
- Made spin and rotation of environment maps much more controlable, regardless
  of zoom speed.
- Fixed spin/rotation of environment map not stop playback of video on middle
  button release.
- Mostly avoided gimbal lock on environment map rotations.
- Added VP9 Profile for saving in FFmpeg.  The VP9 codec is supported by most
  browsers nowadays and offers a better compression ratio than H264, without
  any patents or license issues.
- Improved remaining time calculation when saving movie files.
- Fixed message in saving movie of sequences without audio reporting that audio
  was getting saved.
- Added support for AV1 codec decoding (libdav1d codec).
- Added AV1 Profile for saving with AV1 codec in FFmpeg (SVT-AV1 encoder).
- Fixed a number of movies which would not play in mrv2 due to the number of
  threads and codec.


v1.0.3
======

- Added Darwin arm64 beta builds (ie. M1 architecture) but without NDI® support.
- Fixed a problem when saving OpenEXR not setting the format to RGB_F16, but
  trying to use RGB_U8 instead.
- Added the options to show OpenEXRs with data windows bigger than their display windows.  You activate it with View->Ignore Display Window and it will reload the exr image or sequence.
- Improved drawing of Data and Display Window at high resolutions.
- Fixed zooming when Media Information was active on an image sequence.
- Fixed a refresh of mrv2's custom file requester when saving a single image
  over a previous image file.  The icon would not get refreshed previously.


v1.0.2
======

- Added a Gigabytes setting to NDI® Panel to allow reproducing 4K and higher
  movie files with synced audio.
- Fixed NDI® streams playing with audio sometimes hanging at start up.
- Added a "No Source" to disconnect from NDI®.
- Made "Remote Connection" not be a valid NDI® connection.
- Fixed closing and reopening panel not showing the selected source.
- Fixed hang ups when switching sources in NDI® panel with videos with audio.
  Videos without audio were fine.
- Removed references to NDI/Source Index.
- Improved startup times of NDI® Sources with Audio.


v1.0.1
======

- Fixed relative paths function on Windows returning an empty path when the
  path could not be made relative.
- Made ALT + RMB zooming a tad less sensitive.
- Fixed ALT + RMB zooming sliding incorrectly.
- Improved speed on exiting the application.
- Made zooming with RMB + Alt slower for users with tablets.  
- Added an options to Preferences->Playback called Auto Scrub Playback, which
  when turned off will turn off the audio playback while scrubbing, like
  on previous versions of mrv2 (v0.8.2 and earlier).
- Added NDI® support in source code.  You need to compile mrv2 against the
  NDI® SDK for now.


v1.0.0
======

- Improved performance of scrubbing when audio is turned off in the timeline
  section of the main UI.  Helps in scrubbing 4K movies.
- Made readBehind cache expand freely when using Gigabytes in Settings
  to improve the performance of scrubbing 4K movies.
- Fixed a crash when showing an .otio timeline with markers at start or when
  dragging a clip with .otio markers.
- Added display of transitions (Dissolves) to Timeline Viewport.  If you edit
  a clip that has transitions, those will be removed before the move.
  Currently, there's no way to add transitions again (you need to edit the
  .otio file manually, or convert it from a Non-Linear Editor format).
- You can also not currently move or scale the transitions.
- Fixed default versioning regex for '_v' to match UNC paths on Windows.
- Fixed version of USD which showed MaterialX version instead.
- Updated USD to v23.11.


v0.9.4
======

v1.0.0 of mrv2 will be released on January 1st, 2024.  Therefore, it is of
utmost importance that you report any bugs you find before that.

- Improved Help/Update mrv2 Python script to work fine at start up on beta
  builds.
- Added the option to Update mrv2 even if you are already using the same
  version.  Useful to upgrade from a beta build to a release build.
- Improved performance of Python Panel by not having it wrap at bounds.  This
  allows faster resizing of the panel on Linux mainly.
- Fixed cursor shape in Python Panel when entering the divider between the
  output and the editor.
- Prevented resizing of the Python Panel to very small sizes when in window
  mode.
- Added $HOME/.local/lib/python${PYTHON_VERSION}/site-packages to the default
  search path of PYTHONPATH in environment.sh.
- Fixed Pixel Bar showing up when set to auto hide pixel bar on playback and
  in presentation mode.
- Made the command-line -p (-playback) switch override the default Auto
  Playback preference setting.
- Switched the default hotkeys of the Pixel Bar (was F2, now F3) and timeline
  (was F3, now F2) to make them consistent to the order on the view window.
  For that new hotkey assignment to take effect, you need to reset the hotkeys
  in Windows->Hotkeys or remove $HOME/.filmaura/mrv2.prefs.
  Note that that means you will loose any custom hotkeys you may have.
- Added support for .ts movies.
- Fixed OCIO support on network connections, changing both the pulldown menus
  as the OCIO color panel, which had gotten broken on the OCIO optimization and
  the OCIO looks addition.
- Added option to File->Save->Frames to Folder.  First, you will be asked
  to save an image and settings as usual.  However, after you save the first
  image, every time you invoke this function, it will save the image with the
  name and frame number without asking for confirmation.
  If you want to reset saving the image name, go to File/Save/Single Frame
  as usual.
- Some minor speed optimizations from Darby Johnston.


v0.9.3
======

v1.0.0 of mrv2 will be released on January 1st, 2024.  Therefore it is of most
importance you report any bugs you find before that.

- Made calculation of Actual Frame Rate more robust by averaging it over
  multiple frames.
- Added OCIO looks to the GUI, to Python API and to OpenGL display.
- Added OCIO to Color Panel, so that it becomes clearer what you have selected.
- Removed deprecated OCIO scene_linear space.
- Corrected popup-menu pulldown changing label even when enable label was
  disabled.
- Fixed OCIO view pull-down menu value being selected from the last display
  instead of the actual selected and used display at start-up.
- Made pixel bar not show up after going to Preferences if video clip is
  playing and Auto Hide Pixel Bar is on.
- Added OCIO Looks loading/saving to mrv2.prefs file.
- Added rotation and flipping for YUV formats to handle movie files taken from
  a phone like an IPhone.
- Removed setting OCIO ICS, View and Look by index as they were not taking into
  account the submenus.
- Solidified OCIO ICS return and set functions to support submenus.
- Made Panels appear in the same order that they were when exiting the
  application, instead of showing alphabetically.
- Documentation is now online at:
  		English: https://mrv2.sourceforge.io/docs/en
		Spanish: https://mrv2.sourceforge.io/docs/es

v0.9.2
======

- Added .otioz to Windows file associations installer and uninstaller.
- Fixed Hotkeys not working.
- Fixed dead hotkeys Shift 1 to 9 and 0.
- Made Hotkey entry work on just pressing a key, without having to type or
  having to select a special key from the awkward Special pull down menu.
- Fixed Meta (Windows) hotkey shortcuts on Linux.
- Added Zoom Minimum and Zoom Maximum to hotkeys, so you can turn them off.
- Caught Escape hotkey on Window callback to prevent it from exiting the
  application if it is not set to do so.
- Increased performance of playback on Linux when the timeline is visible at
  high frame rates (60 FPS).
- Increased performance of playback on Windows when the timeline is visible.
- Actual Frame Rate display in the HUD when FPS is selected (it shows
  Skipped Frames, Actual Frame Rate and Target Frame Rate).
- Made cursor disappear on Presentation mode after three seconds of inactivity.
- Added OpenGL controls for blitting the timeline or using shaders.  Blitting
  the timeline can improve performance on some graphic cards and OS.  In my
  tests Windows and Linux benefit from blitting while macOS benefits from
  using shaders.
- Added OpenGL control for Vsync.  Currently it works on Linux and macOS.
- Fixed default value of Minify / Magnify filters from the preferences to
  be Linear instead of Nearest.
- For programmers using VSCode, added .vscode directory with tasks to:
    * Build All mrv2 Project with all Dependencies (main compile -- runme.sh)
    * Build tlRender, FLTK and mrv2 (runmet.sh)
    * Build mrv2 only (runmeq.sh)


v0.9.1
======

- Fixed In / Out ranges when loading session files for clips that were not
  the one in playback.
- Fixed editing clips that had a timecode in them.
- Fixed an OpenGL issue mainly on Windows which would flip the video on Y when
  dragging it to create a playlist.  It could also lead to a crash.
- If OCIO config cannot be found, like when it is loaded from a session file,
  defaults to previous config.  Previously it could crash mrv2.
- Made internal checks for files that are not found and for replacing paths in
  path mapping deal with empty filenames properly.
- Fixed a random crash on Windows when loading a session file with
  Auto Playback set to on.
- Fixed an OpenGL flipping/flickering when Timeline Viewport was open and the
  user switched media items.
- Fixed Python's setOcioView() and ocioView() just returning the view name.
  Now both the display and view name are returned.
- Added ocioViewList() Python function to list all Displays / Views available.
- Added a setting for Display / View to Preferences->OCIO Defaults.  It will
  get used whenever the application opens or the user access the Preferences,
  overriding the setting set in the OCIO config file.
- Made panning work with CTRL + Left Mouse Button, besides the Middle Mouse
  Button on both the view and timeline viewport.
- Added Preferences->Playback->Single Click Playback to turn off playing by
  clicking on the main viewport, which was very annoying.
- Added Preferences->User Interface->Render->Minify and Magnify Filters.
  Moved Video Levels and Alpha Blend to this new preferences panel.
- Fixed color display (in both pixel bar and area color panel) not updating
  properly when single stepping through a file.
- Corrected handling of wstring characters on command-line and file associations
  on Windows start up.
- Improved Skipped Frame HUD display (SF:) when FPS is set to active so that it
  does not get confused when scrubbing.
- Fixed Skipped Frame HUD display not resetting itself when going to the first
  or last frame of the movie.
- Added Preferences->Playback->Auto Hide Pixel Bar, which when set, hides the
  pixel bar when playback is started.  This is to prevent slow-downs and
  skipped frames of clips at high resolutions.


v0.9.0
======

- Fixed issues with python library dependencies not copying the dependant DSOs
  on Linux.  This would lead to issues with libssl and libcrypto, for example.
- Fixed cmake's function get_runtime_dependencies() and
  get_macos_runtime_dependencies() only working for one element instead of a
  list.
- Created a python plug-in to automatically check the latest released version
  of mrv2 on github, allow to download it and install it, asking for a password
  if sudo permissions are needed.
  The plug-in is installed by default.  In order to have mrv2 automatically
  check for updates on start-up, you must set Preferences->Behavior and select
  Check for Updates at start up.
- Fixed a minor memory leak when saving movies with audio.
- Made Saving Audio only pop up its own file requester window.
- Thanks to the great Darby Johnston, it is now possible to edit the video and
  audio clips of an otio timeline in the timeline viewport.
- Added Preferences->Timeline the options to start in editing mode and start
  with Edit Associated Clips.
- Added the code and callback to edit the annotations when editing the clips.
- Added Edit/Audio Gap/Insert and Edit/Audio Gap/Remove to insert or remove
  audio gaps matching the length of the video clip at the current time.
- Fixed adding a clip without audio to a timeline with audio that ends before
  the video.  Now a gap is added before the new clip.
- Fixed changing of Timeline->Markers or Timeline->Transitions leaving too
  little or too much space.
- mrv2 now supports audio fading of clips.  Previously, only video would
  dissolve and audio would suddenly stop/start.
- Thanks to Darby Johnston, we now support playing back non-streaming movies
  directly from the http:// and https::// protocols.
- Fixed redraw issues under Wayland.
- Fixed muting of audio not working.
- It is now possible to change the font of the menus in:
     Preferences->User Interface->Fonts.
- Fixed Wayland support on modern platforms like Ubuntu 22.04.3.  Under Rocky
  Linux 8.1 builds, running with more modern distros under Wayland you may
  encounter an error about missing "antialising".

  To fix it:
    
```
$ sudo cp /usr/share/glib-2.0/schemas/org.gnome.settings-daemon.plugins.xsettings.gschema.xml /usr/share/glib-2.0/schemas/org.gnome.settings-daemon.plugins.xsettings.gschema.xml.bad
$ sudo nano /usr/share/glib-2.0/schemas/org.gnome.settings-daemon.plugins.xsettings.gschema.xml
       	    (remove lines 19 and 20)
	 <   </schema>
	 <   <schema id="org.gnome.settings-daemon.plugins.xsettings.deprecated">
$ sudo glib-compile-schemas /usr/share/glib-2.0/schemas
```


v0.8.3
======

- Fixed saving of L_U16, LA_U16, RGB_U16 and RGBA_U16 movies which were
  flipped on Y.
- Sorted Panels in the Panel menu alphabetically instead of by shortcut.
- Fixed Alpha Channel saving images on Annotations when movie was RGBA_U16.
- Now you can concatenate .otio clips into the EDL Playlist.  Just drag the
  .otio clip to the Playlist Panel where you have the temporary EDL
  or to the Timeline Viewport while selecting the EDL and it will
  be added to any previous clips in the timeline.
  The .otio clips support in and out points and annotations.  Transitions are
  supported, but you cannot cut a transition in half with the in and out
  points.
- Fixed a crash when trying to load an inexistent clip from the command-line.
- Made dragging of a clip show the dragged clip in cyan in the Files Panel, to
  distinguish it from the selected one.
- Fixed the dragged clip being also selected after an unsuccessful drag when
  there was a clip selected.
- Made Panel shortcut keys in the menu be more separated from the actual name
  of panel.  Small UI improvement.
- Added shortcuts to Environment Map Panel (Ctrl + e) and
  Playlist Panel (Ctrl + p).
- Improved .otio Playlist creation. Now the audio channel is created only when
  needed.
- Fixed creation of .otio Playlist with a sequence that had the audio on disk
  with the same base name.
- Fixed frame stepping when there were in/out points in the timeline.
- Fixed text input color when creating a new folder in mrv2's custom file
  requester.
- Fixed scrollbar when creating a new directory in mrv2's custom file
  requester.
- When creating a directory in mrv2's custom file directory, the entry widget
  is placed at the end of all directories instead of at the end of all files.
- After creating a new directory, it is sorted back into the list of
  directories.
- Fixed Saving remaining time progress being incorrect.
- Made mrv2's file chooser recognize .otio and .otioz as OpenTimelineIO EDLs.
- Refactored and simplified code.
- Fixed clearing of cache resulting in cache starting again from the beginning.
- Fixed seek and timeline thumbnail preview being incorrect after an Edit/Cut
  or Edit/Insert on a movie with timecode.
- Improved interactivity of editing tools (cut, insert, slice and remove)
  due to cache no longer starting from the beginning but from the current
  position.
- Added license to all fltk demos.
- Made Save->Movie files optionally save with audio.  Note that while saving
  audio is not heard.
- Fix saving of additional frames when video is shorter than audio.
- Split Saving options between saving movies and saving images.
- Added saving of player's In/Out Ranges to session files.
- Fixed an OpenGL issue on Linux when saving a movie and dragging the window
  partially outside the screen.
- Split the Save Options popup into a Save Movie Options and a Save Image
  Options.
- Added a Cancel button to both Save Movie Options and Save Image Options.
- Turned off audio (as it would stutter) while saving movies with annotations.
- Added a different message to the Save Movie Progress Report to indicate
  whether you are saving with audio or not.
- Added a check when saving audio and there's no audio in the current clip.

  
v0.8.2
======

- Python commands to set the ocio config have been added to the image module.
  image.setOcioConfig() and image.ocioConfig().
- Python documentation has been updated.
- Python's Editor bug that would concatenate the last two lines together
  incorrectly has been fixed.
- Fixed playlist of adding a sequence when it had no audio at the beginning of
  the EDL.
- Fixed adding a sequence with audio to the EDL Playlist.
- Fixed parsing command-line audio files.  Now only the first sequence added in
  the command-line receives the audio file, instead of all files.
- Fixed most issues when mixing clips of different frame rates and different
  audio sample rates in an EDL.  Some precision issues seem unavoidable, thou.
- Synchronized menu items to python changes as some were not being taken into
  account.
- Added imageOptions to session loading and saving.
- Fixed swallowing of last character in Python Editor.
- Fixed nested parenthesis in last expression in Python Editor.
- Fixed Python Editor sometimes not running a multi-line expression.
- Added keyword constructors to all Python classes.
- Added support for YUVA formats in FFmpeg through RGBA conversion.
  This means both ProRes444 and webm (vpx) videos now support alpha channels.
- Fixed Preferences for Safe Areas not doing anything.
- Added Video Levels and Alpha Blend to:
     Preferences->User Interface->View Window.
- Made scrubbing automatically switch to playback with audio.
- Fixed coloring of Python functions when they were typed at the start of a
  line.
- There's a new 'session' module to handle everything related to sessions,
  including saving, loading and setting the metadata.
- The metadata for sessions has changed API.  Now it is a Python dict.
- Added libvpx on Linux and macOS which was missing.
- Added support for decoding webm (vpx) videos with alpha channel.
- Fixed crashing issues on macOS at start up due to brew libraries being
  loaded instead of the mrv2 shipped libraries.
- Fixed sequence detection when the sequence would reach the number of padded
  digits.
- Fixed Auto Playback working only for the first clip loaded.
- Fixed playback buttons when switching clips not showing playback.
- Fixed a random OpenGL error when creating the color texture in the main
  viewport.
- Fixed EDL creation for movies that did not have audio.
- Fixed selecting the wrong clip when loading a session from the command-line.
- Added Background panel to change solid color, checker size and checker colors.
- Made session files try to store relative paths to clips and OCIO config so
  as to be able to use them on different platforms.
- Made routine for relative paths return the original path if the path could not
  be translated into a relative path.
- Fixed the annoying macOS bug where the timeline viewport elements would not
  get drawn sometimes.
- Fixed adding a movie with no audio, which created an audio gap of sample
  rate of 1, leading to precision issues.
- Fixed Annotations shifting when moving clips around in the Timeline Viewport
  (feature of v0.9.0 not yet released by Darby).
- Added support for HDR Radiance (.hdr) format, both loading and saving.
- Fixed a crash when deleting the last clip from the Files Panel.
- Added a Go to/Previous Clip and Go to/Next Clip for .otio files, using
  Ctrl + Right Arrow and Ctrl + Left Arrow.


v0.8.1
======

- This is a quick bug fix release to the Playlist creation which got broken.

v0.8.0
======

- Fixed mrv2's file requester not selecting files with [] in them.
- Fixed mrv2's file requester not changing directories if you had typed the
  full name of the directory in the filename field and pressed Enter,
- Fixed a crash when loading a session with no files.
- Added session name to the window's title bar.
- Fixed a typo in Python's binding to session (oepenSession instead of
  openSession).
- Made Save Session not save temporary EDLs in the session file.
- Added a '\_\_divider\_\_' tuple entry to Plug-in menus to add a divider line
  between menu entries.
- Made Python's output and errors automatically be sent to the Python editor,
  instead of waiting until the commands finish, like in v0.7.9 and previous
  ones.
- Added a cmd.getVersion() to get the version of mrv2 from Python.
- Made playback play with audio when changing frame rate (slower or faster).
- Made audio play when stepping through frames.  It is currently a hack and
  not a proper fix yet.  Also, the stepping buttons are not updated properly.
- Fixed a locale change when using the FPS pull-down and there were thumbnails
  present.
- Fixed macOS menu bar font size when switching from macOS menus back to
  normal ones.
- Made saving of .otio files also work from File/Save/Movie or Sequence if the
  extension given is .otio.
- Added user metadata to save in the session file as "metadata".  This can be
  set with the Python commands setSessionMetadata and retrieved with
  sessionMetadata.
- Added a warning check when saving a session with temporary EDLs in it.
- Added timeline.speed(), timeline.defaultSpeed() and timeline.setSpeed() to
  retrieve and manipulate the FPS.
- Added image.ocioIcs() and image.setOcioIcs() and image.ocioIcsList() to
  Python to set the input color space of the image.
- Added image.ocioView(), image.setOcioView() and image.ocioViewList() to
  Python to set the Display/View color space and to retrieve a list of all
  Display/Views.
- Fixed reading of OCIO file name in network connections.
- Color channels (layers) are now kept with the file so that switching between
  media will not revert to the rgba channel if there isn't an equivalent one.
- USD Panel is now interactive.  You can change the parameters and it will
  show the change.  The only parameter not recommended to change (except for
  very simple scenes) is the complexity.
- USD Panel visibility is now saved in the Preferences.
- Refreshing of cache is now done in seconds, without re-loading and
  switching an image as before.
- Creating a timeline in the Playlist Panel is also done in seconds.
- Fixed a crash when creating an empty timeline or a timeline from a clip in
  the Playlist Panel.
- Fixed missing frames (Repeat Last and Repeat Scratched) when the user was
  reading a different layer and he was playing backwards or stepping through
  the frames.
- Added drawing background as transparent, solid or checkers.
- Made dragging a clip from the Files Panel not loose the selection.
- Fixed a network error (harmless) about edit mode.
- Fixed Creation of EDL Playlist with image sequences.
- Fixed annotations copying from source clip to EDL Playlist when adding the
  clip to the playlist.
- Adding a clip to an EDL playlist will now positiong the current time at the
  frame of the new clip, instead of resetting it to 0.
- Session files also save and load the timeline viewport options (ie. Edit mode,
  size of thumbnails, transitions and markers).
- Thumbnail above the timeline no longer appears when there's no clip loaded
  after it was shown once.
- Fixed pixel zooming and panning on timeline viewport on network connections
  when the pixels per unit was not 1 (like macOS Retina).
- Added a Reset Hotkeys to default in the Hotkeys Window.  This will reset
  *all* your hotkeys to the default values of mrv2 (no need to mess with
  mrv2.keys.prefs).
- Added a Reload Hotkeys to the Hotkeys Window.  This will reload the last saved
  hotkeys (ie. $HOME/.filmaura/mrv2.keys.prefs).
- Fixed Annotations Clear Frame and Annotations Clear All Frames hotkeys being
  the same.
- Hotkeys are now compared properly when they are uppercase and shift was not
  used while another hotkey had shift and a the same lowercase letter.
- Some UI fixes and improvements:
    * The Zoom factor in the Pixel Toolbar keeps its value when selecting
      it from the pulldown.
    * All buttons and displays have the same size on both the timeline and
      pixel toolbar.
    * Cursor in all input fields is now red for easier reading.
    * The FPS input widget now displays the FPS with different number of
      digits to fit the value as best it can on the limited width.



v0.7.9
======

- Fixed sequence of images detection when there was an image with the same
  basename, directory and prefix but no number.
- Fixed the RAW image reader to handle images that are smaller once decoded.
- Fixed RAW reader not supporting LCMS2 nor jasper.  Now they are supported on
  all platforms.
- Added Sigma .X3F RAW support to RAW Reader.
- The RAW Reader properly reads all files but two from:
      https://www.rawsamples.ch
- Fixed an OpenGL refresh/redraw issue when going to the Preferences
  Window and returning with new settings.  It could also provoke a crash on
  Windows.
- Made the Log Panel not save its visibility upon program exit.  This prevents
  the Log Panel Window from opening on a new start up of mrv2 as it is usually
  not wanted, but happens once there had been an error in the previous instance.
- Linux uninstall with DEB and RPM has been improved.  Now, instead of just
  removing the symlink of /usr/bin/mrv2, the symlink is changed to point to the
  latest version installed if any.
- You can now open only one instance of the viewer and new images opened will
  be sent to the already opened viewer, instead of opening multiple instances
  of the viewer.  You set the behavior in:
```  
Preferences->User Interface->Single Instance.
```	
- Removed all warnings and errors from the Sphinx documentation generation.
- Fixed positioning of text editing when re-editing a text annotaion.
  Previously, it could be offset quite a bit if the zoom was not 1.
- A lot of source code clean up from mrViewer's bad and old source code.
- Windows installer now will remove the file association first before replacing
  it with the one of mrv2.
- Made executable smaller on all platforms by using dead-code elimination.
- Added pyFLTK bindings to the distribution.  It is now possible to create
  FLTK windows with Python and control and access mrv2's windows with it.
- Added Find and Replace to Python Editor in the Python Panel.
- Added Comment and Uncomment region to Python Editor in the Python Panel.
- Made focus selection on the main view window not work upon just entering.
  This solves the issues with losing focus on the Frame, Start Frame and End
  Frame widgets.  It also fixes problems when showing a Python window which
  would otherwise not stay on top.
- Added Save/OTIO EDL Timeline to the menus.
- Allowed Saving OTIO Timelines of single clips and other .otio files.
- Build system changes and fixes:
   	* Renamed runme.sh script to runme_nolog.sh.
   	* Added a new runme.sh script that calls runme_nolog.sh but saves the compile log into BUILD-KERNEL-ARCH/CMAKE_BUILD_TYPE/compile.log.
   	* Updated windows build script to work with MSVC 2022, not just 2019.
   	* The Windows compilation takes advantage of Msys to install the dependencies of libintl, libiconv and gettext.
   	* Made all compile options work when off.  You can customize mrv2 to build it with either all the bells and whistles or pretty barebones.
   	* Added --help flag to runme.sh to list all the possible settings.
   	* All bash commands are run with run_cmd which prints them and times them.
   	* Added optional build support for all the optional TLRENDER_* settings and for the MRV2_* settings.  It is now possible to build a light version of mrv2 or one with all the features.
   	* Fixed a problem with the embedded python (pybind11) locating the system Python installation instead of the local one instead.  This created havok on my Ubuntu 22.04 when there was an upgrade.
   	* Made parsing of -D options like -D TLRENDER_USD=OFF work with or without a space.
	* Got rid of compiling the slow Gettext on macOS, replacing it with
	  a prebuilt dylib.
	* Made the build system automatically release beta versions of the software after each successful compilation.  You can now download the latest beta binaries from:
     
         https://sourceforge.net/projects/mrv2/files/beta/


v0.7.8
======

- Added a hotkey selection to switch pen colors.
- Fixed hotkey search highlight redraw showing the wrong hotkey.
- Made pen size be adjusted to match the resolution of the image.
- Made eraser pen size be twice and a half the pen size by default for easier
  drawing and erasing without having to bring the annotation panel.
- Made saved color presets in the color picker be sorted from top to bottom,
  where the top color is the last one used.
- Added saving the old color to the preferences.
- Fixed saving current EDL through Python API.
- Added a command-line switch (-resetHotkeys) to reset hotkeys to their default.
- Added a button in Settings to reset hotkeys to their defaults.
- Python API now supports Playlists again with a new API.
  You can add new clips to an EDL playlist, list all playlists,
  select a playlist based on its index, its name or its item
  and save the selected playlist.
- Made FileItem paths read-only in the Python API.
- Fixed the beginning of English playback documentation which was in Spanish.
- Improved the User Documentation.
- Fixed name of some hotkeys in Spanish locale.
- Made playback buttons change background color when playing or stopping.
- Added support for Camera RAW formats through LibRaw.
- Fixed File->Save Image and File->Save Movie resetting the UI.
- Improved Windows build system dramatically.  Now there are bash scripts to
  compile all the GNU-like dependencies (FFmpeg, libx264, libvpx and liblcms2).
- Added x264 to the Linux and macOS builds but it is turned OFF by default.
- Made right mouse button text size match that of the main menu bar.
- Fixed Preferences->Playback->FPS not doing anything.  Removed
  Preferences->Playback->Override FPS.
- Added a way to edit baked Text Annotations from a frame.
  If you click with the Right Mouse Button on the Text tool, a pop up Window
  will appear displaying a pull down with all your text shapes for the
  current frame.  Selecting one, and clicking on Edit Text will take you to
  the Text widget where you will be able to reposition it, re-edit it, etc.
  This also works in network connections.
- Made text widget font size be dependant on the render size of the image.
- Improved scripts in bin/ directory with help messages.
- Moved python scripts in bin/ directory to bin/python.
- Improved runme.sh script to accept a -gpl flag to compile FFmpeg with libx264
  support in GPL mode on all platforms.  The default is still to build a LGPL
  FFmpeg without libx264 saving support as that complies with the BSD license
  of mrv2's source code.
- Improved README.md build instructions to document the optional building of
  FFmpeg.
- Fixed saving movies when saving without annotations leading to bad redraws
  later on in the timeline.
- Fixed resizing of window when an image is loaded or the Fit Window to Image
  button is pressed.  Now it will correctly zoom to 1 if it fits it.
- Made tiling slider of Timeline Viewport darker so it is more visible.
- Fixed order of clips loaded from the command-line being in reverse order.
- Fixed Settings Panel FFmpeg I/O Threads not accepting 0.
- Simplified hotkeys loading and saving and now hotkeys are saved on exit.
- Made command-line support any number of files instead of just three.
- Fixed session saving which got partially broken in v0.7.7.
- File Panel thumbnails now update for the selected stereo and the compare
  media too.
- Compare Panel thumbnails also update for the A and B images.
- Stereo Panel thumbnails also update for the A and Stereo images.
- Command-line -b <image> for the compare image now properly selects the
  image in the compare panel.
- Fixed a precision issue with annotations which could make some of them
  disappear.
- Fixed go to next and previous annotations when several clips of different
  rates were present in the timeline.
- Fixed floating timeline thumbnail not updating properly when showing an EDL.
- Added shifting of annotations when tlRender's darby routines drag an item
  into new place.
- Made Fit ('f' key) in timeline viewport work on network connections.
- Made Panning (Middle mouse drag) in timeline viewport work on network
  connections.
- Fixed Edit button on network connections.
- Fixed seeking on network connections when the viewport was zoomed in and
  the windows' size in the local and remote machines were different.

v0.7.7
======

- Fixed adding a file to playlist when the path was empty (ie. the file was
  loaded from the current directory).
- Fixed adding audio to a playlist when there was an empty audio track and a
  video clip (ie. a sequence of images and then a video clip).
- Fixed Text annotations having been turned off by mistake in v0.7.5.
- Fixed drag and drop on Windows only allowing to load 4 clips before not
  allowing drag and drop to work anymore.
- Fixed file requester hanging when reading .py files in a directory.
- Updated to OpenEXR 3.2, OpenColorIO 2.3.0, etc.
- Fixed Frame/Timecode/Seconds display in the PDF Exporter which was showing
  always 0.
- Fixed PDF export to save out annotations in increasing time order.
- Added User Documentation in English and Spanish, roughly based on xStudio
  documentation.
- Added 7 saved color presets to the color picker, like Krita, so you can
  easily choose from them.
- Added two colors to drawing tooldock.  You can switch between them with the
  arrows that point to them.
- Wipe Comparison is now fixed which had gotten broken in v0.7.5.  Thanks to
  Darby Johnston.
- Fixed Fullscreen Mode (F11 hotkey) on Windows which got broken in v0.7.5.


v0.7.6
======

This is mainly a bug fix release to Edit features and general issues found
with v0.7.5.

- Fixed hotkey check when entering a hotkey of the first 5 entries (a legacy
  from mrViewer).
- Fixed Load/Save hotkey file requester on Windows that would redraw
  incorrectly.
- Fixed message about corruption in hotkeys, when the reason was a new
  forced hotkey.
- Fixed Windows installer not installing the icon on Windows 11's Settings->
  Apps->Installed Apps.
- Fixed a memory corruption when pasting or inserting one frame of audio and
  playing back in reverse.
- Fixed log window showing up when there was a corruption on hotkeys even when
  the Preferences->Errors->Do Nothing was set.
- Fixed copying frames from one video to another even when they have different
  frame rates.
- Added an option in Preferences->Timeline to remove the EDLs from the
  temporary directory once the application exits.
- Improved focus handling of current frame, start frame and end frame widgets,
  which would loose it once the cursor was moved to the timeline.
- Fixed Edit/Frame/Insert when the movie had timecode in it and did not start
  at 0.
- Improved quality of Windows' icon.


v0.7.5
======

Playlist and Editing
--------------------

This is the first version that supports some basic editing and improves upon
the playlist panel by making it interactive.

- The Playlist panel's functionality has been simplified. It is there only to
  create an empty track or start a new EDL with one clip from the Files Panel.
- Added an Edit/Frame/Cut, Edit/Frame/Copy, Edit/Frame/Paste and
  Edit/Frame/Insert to cut, copy, paste and insert one frame (video and audio)
  of any media.  Currently, it does not support transitions, that are removed.
  As soon as one of these commands is used, a new EDL is created.
- Added an Edit/Slice to cut a clip in half at the current time location.
- Added an Edit/Remove to remove the clips that intersect the current time
  location.
- Added Drag and Drop functionality to the Files Panel into the Timeline
  Window as well as to the Playlist panel to add clips and create an EDL.
- Currently, there's still no support for trimming the Timeline clips yet.
  
- Documented Python USD module.
- Fixed DWA compression on non English locales (with commas as decimal
  separators)
- Allowed saving movies as EXR frames if Annotations is turned on.
- Fixed Media Information Depth display for floating point lumma and lumma with
  alpha images.
- Added pixel type saving to OpenEXR saving.  It can be Half or Float when
  Annotations is on.
- Added all libraries and their versions (when possible) to the About window.
- Fixed tlRender's version macro.
- Changed OpenEXR saving to use multipart api to allow future support to save
  all layers of an exr.
- Fixed edit viewport leaving room when show transitions was active but there
  were no transitions in the timeline.
- Added Timeline Preferences to show thumbnails, transitions and markers.
- Fixed pixel aspect ratio of saved OpenEXR images when they were not 1.
- Made Window resizing take into account Editing Viewport at start up.
- Fixed Log Panel when an error was shown to resize to the size of the window
  and not smaller.
- Log Panel will no longer open when the file requester is open. 
- Fixed Undo/Redo of annotations, which was incorrect.
- Fixed keyboard (menu) shortcuts not working in the Files Panel.
- Annotations are now kept with RationalTime instead of frames to be more
  precise.  Note, however, that old session files that use annotations will be
  incompatible.
- Fixed Network connections which had gotten broken on v0.7.1.
- Fixed Network connections on client startup, leading it to change the
  selected file on the server.
- Added Edit mode to the sessions file.
- Added Edit mode to the network connection (it will load as timeline or full).
- Laser annotations are no longer added to the draw undo/redo queue.
- Laser annotations now work properly on Network connections.
- Fixed Recent Files with entries with backslashes (ie. '\').
- Added new controls to Playlist panel.  Added a new Save icon.
- Fixed an annoying repositioning of window when loading new clips.
- Added support for Markers in timeline viewport.
- Made FPS display show only three decimal digits to simplify.
- Added File->Save->Single Frame to save a single frame only.
- Sped up Python compilation on Windows.
- Fixed OpenColorIO Active Displays and Active Views when they were set to an
  empty string which would turn off the View menu.
- The OCIO Defaults now has an option to use or ignore active_views and
  active_displays on the OCIO .config file.  The default is now to ignore them,
  as it was suggested using them in production was usually not the hassle.
- Fixed Image Information Panel size when it was saved as a window with the
  tabs open.
- Made Network connections more solid.  In case of wrong data sent through the
  network, it will discard it.
- Fixed Environment Mapping editing of the subdivisions no longer changing the
  sphere.
- Fixed menus still showing the panels open when they were closed from the
  Close button in network connections.
- Fixed a crash when selecting a new clip with the <- or -> arrows in the
  Files Panel.
- Fixed changing of volume and muting on network connections not showing the
  change on the remote client's interface.
- Added "Save/Single Frame" to save the current frame as an image.
- Fixed Timeline redraw issues on Windows.

v0.7.1
------
- Made Secondary Window respond to menu shortcuts, like F12.
- Made Secondary Window resize to Presentation mode or Fullscreen if it is
  present, instead of the normal viewport.
- Fixed Timeline redraw when playing the movie and the Secondary window was
  closed.
- Made default pen color (if not saved in preferences) be yellow to avoid
  conflicts with green screens.
- Fixed a random crash on Linux when using the -h or -v flags due to forcing
  an exit (NVidia driver would crash).
- Added usd python module and usd.setRenderOptions method.
- Fixed default values of USD stageCacheCount and diskCacheByteCount.
- Added laser drawing to annotations.  This allows the shape to not be
  permanent and disappear after a second.

v0.7.0
------
- Added Edit view (OpenTimelineIO) with thumbnails and audio waveforms, courtesy
  of Darby Johnston.
- First pass at USD OpenGL support courtesy of the great Darby Johnston.
- Added USD panel and -usd* command-line switches to control the quality and
  behavior of the USD display.
- Fixed pixel aspect ratio of OpenEXR, Cineon and DPX images when run on a
  locale that uses commas as decimal separator.
- Added Zip Compression support to saving OpenEXR images.
- Fixed Video Levels radio menus being toggle menus instead.
- Made menu items and pulldown labels smaller so they fit when mrv2 is sized
  to its minimum size.
- Fixed all overlapping widgets which could cause problems with FLTK.
- Signed the Windows installer with a self-certificate.  It does not prevent
  Windows and Chrome from complaining but it gives Publisher info.
- Fixed a minor memory leak when opening menus in the Python Editor.
- Added a Right Mouse Button menu to Log Panel to allow to copy text more
  easily.
- Fixed an incorrect use of OpenGL's GL_LINE_LOOP in a VAO.
- Fixed a flickering OpenGL issue when the Secondary Window was opened with a
  selection and then closed.
- Fixed incorrect use of OpenGL resources being shared with Secondary view
  leading to display issues.
- Made Secondary Window also display the name, type and audio of the
  video/image being played.
- Fixed Wayland and XWayland off-screen framebuffers.  Wayland support *must*
  be compiled with a recent Linux version like Ubuntu 22.04 LTS.  The binaries
  we distribute are compiled with a very old version of Wayland.
- Fixed a potential OpenGL redraw issue when drawing both soft and hard lines.
- Made draw cursor be a white/black shape for easier display.
- Fixed RPM package to install to /usr/local/mrv2-v${VERSION]-Linux-64 without library conflicts.  You can now install it just with something like:

```
  $ sudo rpm -i mrv2-v0.7.0-Linux-amd64.rpm
```

- Made Linux .deb and .rpm installers set the mrv2 desktop icon to Allow
  Launching by default.
- Made Linux .deb and .rpm installers set xdg-mime file associations properly
  for video, image, otio and USD files.
- Added mrv2.io.Options class to Python bindings.  With it, you can set the
  options when running cmd.save() to, for example, save annotations.
- Added a Always Save on Exit to Positioning preferences to always save the
  positioning and size of the window upon exiting the program.
- Added support for .otioz (Open Timeline IO .zip files).
- Added annotations Python module to allow adding (add function) notes to a
  certain time, frame or seconds.
- Fixed timeline thumbnail caching the last thumbnails of the movie shown when
  switching or closing movies.
- Fixed missing frame scratch display when playing a gap in an .otio file.
- Added Right Mouse Button menu option to File Panel to copy the name of the
  file to the clipboard and to open the location of the file in your file
  browser.
- Session files now also store information from the color panel (color
  adjustments).
- RPM and DEB packages have the version number in them to allow installing
  multiple versions of mrv2.  Besides /usr/bin/mrv2 pointing to the last
  installed version of mrv2, symlinks with the version number in them are
  also creaetd, like:
       /usr/bin/mrv2-v0.7.0
  

v0.6.4
------
- Improved Python plug-in API.  Now plug-ins are defined with a base class,
  and menus with a dict (without tuples) like:

```
      class HelloPlugin(mrv2.plugin.Plugin):
          def hello(self):
              print("Hello from plug-in!")

          def menus(self):
              menus = { "New Menu/Hello" : self.hello }
              return menus
```

- You can have multiple plug-ins in a single .py and have the class be named
  whatever you like, as long as you derive from mrv2.plugin.Plugin.
- Improved the look of Gamma, Gain and Volume sliders.
- Fixed Window on Top check mark when run from the Context menu.
- Fixed Presentation mode not returning to its previous state when switched off.
- Fixed an internal OpenGL error.
- Fixed Playback menu status at the beginning when Auto Playback was checked.
- Fixed pixel color look-up when loading a single frame.


v0.6.3
------
- Added a python plug-in system which is now documented in the
  Help->Documentation.  The environment variable used to look up plug-ins is:

  	MRV2_PYTHON_PLUGINS

  It is a list of colon (Linux or macOS) or semi-colon (Windows) paths.
  Plug-ins are defined, like:

```
      class Plugin(mrv2.plugin.Plugin):
          def hello(self):
              print("Hello from plug-in!")

          def menus(self):
              menus = { "New Menu/Hello" : self.hello }
              return menus
```
     	

- Added a mrv2_hello.py plug-in for demo purposes.
- Fixed a bug in the log panel appearing compressed on start up when docked.
- Allowed creation of .otio files of a single clip in Playlist Panel.
- Fixed scratched frames showing up on .otio files with gaps in them.
- Fixed preferences not hiding the different bars anymore (regression in
  v0.6.2).
- Fixed Layer menu popup displaying "Default" for movies instead of "Color".
- Fixed Layer menu popup allowing you to change the layer when a single layer
  was available.


v0.6.2
------
- Fixed the Media Info Panel crashing on start-up when the panel was open and
  the media was an OpenEXR with multiple layers.
- Made timeline cursor be white for easier reading on the eyes.
- Fixed timeline cursor not ending in last frame when dealing with sequences.
- Fixed Auto Refit Image preference working only after a restart of the
  application.
- Fixed Media Info Panel showing up with scrollbars when mrv2 was started
  command-line and with a movie.
- Fixed Save Movie or Sequence and Save PDF Document allowing to be selected
  even when no movie was loaded.
- Fixed mrv2's File requester saving always overwriting the file that was
  selected instead of using the filename in the filename input widget.
- Improved file requester selecting a file or directory when typing.
- Added a ffmpeg_windows_gpl.sh script to compile a GPL version of FFmpeg with
  libx264 and libvpx suport with MSVC.
- Made mrv2's GL window swallow Left Alt key presses when pressed alone to
  avoid Windows' taking over the Window.
- Fixed some typos in English installer (thanks to BigRoy!).


v0.6.1
------
- Split the Save Session menu entry in two.  There's now a Save Session As and a
  Save Session.  The session filename is kept if the session file was loaded, so
  you can just use Save Session to overwrite it.
- Fixed creating of playlists with file sequences with absolute and relative
  paths.
- Fixed creating of playlists with different layers as it is not possible in
  .otio files to specify the layer to load.
- Fixed a refresh issue on color lookups that would show the previous frame
  values (or previous redraw values).
- Added video and audio codec names to the HUD Attributes and the Media Info
  Panel.
- Made all tabs in all panels adjust the packing of the other panels. Tabs
  open/close are also now stored in the preferences.
- Added nuke-default ocio config once again.
- Added studio ocio config to distribution.
- Added TGA, BMP and PSD 8 and 16 bit readers.
- Added TGA and BMP 8 bit writers.
- Added a Scripts/Add to Script List to Python Panel.  It allows you to store
  up to 10 scripts in the list and run them just by accessing the menu.
  The script list is saved in the preferences.
- Fixed window size on starting mrv2 when Dock Group was open.
- Fixed PDF thumbnail creation when the clip was taller than its width.
- Fixed annotations not keeping the soft parameter in session or network
  connection.

v0.6.0
------
- Added the options for missing frames on the Preferences.  You can now:
  	* Display black
	* Repeat last frame
	* Repeat last frame scratched
	
- Made loading of session files use Path Mapping for files and OCIO config
  so that if a session file is loaded from different OSes the files will be
  found.
- Fixed loading session from the command-line not showing the opened panels that
  were also open in the preferences file.
- Added the name of the layer to the thumnail description in the files, compare,
  playlist and stereo panels.
- Added anaglyph, scanline, columns and checkered stereo 3D.
- Added a new Stereo 3D Panel to control the stereo.
   * To use it, you load a clip with left and right views (usually a v2
     multipart openexr).  Then, open the Files Panel and select the clip and
     layer to use.
   * Open the Stereo Panel and select the Input to "Image".  That will clone
     the clip and select the opposite view (ie. right if you selected left).
   * Choose the Output for the Stereo 3D (Anaglyph, Checkered, etc).

- You can also use the Stereo 3D Panel with two clips (movies or sequences),
  but you need to set it manually.
   * Open the Files Panel, load the two clips. Select one of them.
   * Open the Stereo 3D Panel, select the other clip.  Then select Input as
     "Image".
   * Choose the Output for the Stereo 3D (Anaglyph, Checkered, etc).
  
- Fixed loading of multiple clips from a session messing up the video layers.
- Made movie's default layer be labeled "Color" to be consistant with images.
- Fixed OpenEXR's v2 multipart images with view (stereo) parameter.
- Fixed OpenEXR's v2 multipart images with changing data windows between frames.
- Fixed mrv2's native file chooser on Windows not cd'ing to the file path
  when the location input field was manually edited.
- Fixed playback starting when session was loaded command line and the session
  was not originally playing.
- Fixed thumbnail display in Files, Compare, Stereo 3D and Playlist panels.
- Fixed order of panels when loaded from a session file.
- Improved performance of exiting the application.
- Made HUD Attributes display the (sometimes changing) frame attributes.
- Added a Data and Display Window display option to the menus and to the
  view window display.
- Added compare and stereo options sent when a client syncs to the server.
- Made File/Clone (Right Mouse Button on Files Panel clip) respect the frame
  and playback state of the original clip.
- Added a File/Refresh Cache (Right Mouse Button on Files Panel clip) to
  refresh the cache.  This is useful when viewing a partially rendered
  sequence.
- Made thumbnails in Files, Compare, Stereo 3D and Playlist panels show the
  actual layer (color channel).
- Made timeline thumbnail reflect the actual layer (color channel).
- Allowed saving annotations to a PDF.  Both picture thumbnails as well as
  text notes are saved.
- Made Media Info Panel refresh every frame when there's a Data Window present.
- Fixed safe areas partially disappearing when zooming out.


v0.5.4
------
- Made Playlist thumbnail reflect the current or in times.
- Changed extension of Session files to be .mrv2s to distinguish them from
  .m2s video/audio files.
- Fixed copying of colors from the Color Area Panel.
- Fixed refreshing of timeline when Close All was executed.
- Fixed sending and receiving notes through the network.
- Fixed saving of annotations in session files that were on the timeline.
- Fixed loading of annotations from a session file.
- Made clicking twice on area selection open/close the color area panel.
- Fixed annotations' ghosting which was not fading in/out correctly.
- Allowed loading a session file from the command-line.  Just do:

    $ mrv2 test.mrv2s

- Added accidentally missing licenses of Python and pybind11 to docs/Legal.
- Added a File/Clone right mouse button menu option to Files Panel.  This is
  useful when creating a playlist of the same element but different in/out
  points.
- Added support for OCIO settings in session file.
- Added support for Color Channel (Layers) settings in session file.
- Added session files to the list of recent files.
- Fixed channel (layer) shown in the color channel pulldown when switching
  files.
- Fixed macOS start-up script not passing the command-line arguments.
- Made session file store and restore the current time.


v0.5.3
------
- Made area selection allow it to select 1 pixel easier by a single click.
  To disable it, you just need to switch to a new action mode (drawing, etc).
- Some users on older macOS versions reported problems with the Privacy
  mechanism of the OS on Documents, Desktop and Download directories.
  The problem is not there if we use the native file chooser.  I've switched
  the default on macOS to use the native file chooser.
- Added a soft brush for annotations on all shapes.  You access it from the
  Annotation panel which can be opened from the menus or by clicking twice on
  any of the draw tools.  The algorithm for smooth brushes is not yet perfect,
  as it can lead to an overlapping triangle on self intersections.
- Allowed splatting a brush stroke if clicking only once.
- Made Pen size in annotations go as low as 2 pixels.  One pixel tends to
  vanish and have issues when panels are open.
- Added license and code attribution to the Polyline2D.h code which was missing
  and I had lost where I downloaded it from.  I have further modified it to
  support UV mapping and indexed triangles.
- Fixed flickering of timeline thumbnail if switched to on first and then
  later set it to off in the preferences.
- Added a session file to store a mrv2 session (.m2s files)
  All files loaded, ui elements, panel values, etc. are saved and restored.
- Fixed a potential crash when using One Panel Only.
- Added Notes to Annotation Panel.  This allows you to add comments on a frame,
  without having to draw anything (or in addition to the drawn elements).
- Made view take the focus upon entering except when typing in the text tool.
- Fixed search in the Hotkey window which was missing the last character of
  the function.
- Fixed search repeatedly in the Hotkey window which was searching from the
  topline instead of from the last selected item.
- Allowed annotation drawing outside of the canvas once again.
- Fixed precision issues on annotation drawings.
- Made annotations respond to R, G, B, A channels changing.
- Removed ngrok documentation as it was incorrect for internet access.
- Fixed resizing of viewport not taking into account the status bar, leading
  to zoom factors of 1/1.04 instead of 1.

v0.5.2
------
- TCP Control Network port number is now saved in the preferences.
- Volume control is now saved in the preferences.
- Mute control is now saved in the preferences.
- Moved TCP volume and mute control to App.
- Fixed a bug in selection of items in Files Panel when two or more images
  had the same path.
- Fixed a bug in selection of items in Compare Panel which would show unselected
  files as selected.
- Added volume/setVolume to python cmds module.
- Added isMuted/setMute to python cmds module.
- Fixed resizing of log window when an error appears not remembering the user
  size settings.
- Fixed a horrible math bug in the calculation of zooming with Rig ht
  Mouse Button + ALT key.
- Made paths sent through network connections be garbled with a simple cypher
  scheme.
- Fixed bundle identifier on macOS having the same ID as the old mrViewer.
- Added -server, -client and -port command-line flags to start a network
  connection.
- Added documentation on how to establish a server-client connection on the
  internet using the free ngrok service.  This allows a single mrv2 server and
  a single mrv2 client to connect for free albeit for non-commercial projects.
  For multiple clients or commercial ventures, you need to pay for one of
  ngrok's plans or use another server of your choosing that will allow you to
  open a network port or remote ssh connection.
- Added parsing of hostname to extract tcp:// and :port from it.
- Upped the network protocol version used.  Now it is 2.  You can no longer
  use v0.5.1 with v0.5.2 or else the paths will get garbled.
- Fixed drawing and erasing of shapes getting drawn in different order.
- Annotations now can only be drawn inside the image instead of everywhere in
  the viewport.
- Fixed annotations ghosting not being drawn transparent in some areas and more
  solid in others.
- Made volume slider knob more attractive.
- Hotkey editor now has a close button on Windows.
- Fixed toggling of magnify texture filtering.
- Added hotkey entry for toggling minify texture filtering.
- Added magnify texture filtering to the list of hotkeys as it was missing.
- Added opacity (alpha) to drawing tools.
- Fixed a major memory leak when switching images which would show up mostly
  on Linux.


v0.5.1
------
- Made Path Mappings get saved to a different file (mrv2.paths.prefs) instead
  of the main preferences file.
- Fixed a Windows input of accented (foreign) characters in Text tool.
- Fixed on Windows opening files with spaces on them when the language was
  not the same as the language of the OS.
- Improved the Save Options file requester with FFmpeg and OpenEXR options
  (not yet functional in tlRender).
- Made double clicking on any of the annotation tools in the action dock
  panel toggle the Annotation Panel.
- Added Send and Accept Media to send and receive media files opening,
  closing and syncing.
- Improved drawing overlaps of multiple annotations.  Only when the erase tool
  is used does the drawing get reversed.
- Made cursor re-appear if drawing and using the right mouse button menu.
- Fixed saving of annotations in EXR images when they were big. 

v0.5.0
------
- Added networking to mrv2.  You can have a server and one or more clients and
  they will all colaborate with UI, pan and zoom, color transformations,
  playback, audio and annotations.  They can all be set to send or accept any
  item individually, from either the Preferences or the Sync menu.
  The server should contain the media to be reviewed.  Upon a connection by any
  client, the client will attempt to synchronize with the server.
  The sever and client are on a LAN and if both the client and server use the
  same paths to the media, the client will get all of its media loaded
  automatically.
  If they don't have the same paths, each file will be to the list of path
  mappings set in the Preferences.
  Finally, if that fails, the files will be compared on its base name
  and if matched, it will get accepted as the same clip, with a warning.
  If none of this is true, an error will appear, but the connection will
  continue.  However, syncing among multiple clips may show the wrong clip.
- Added Path Mapping to deal with paths being different on each platform, client
  or server.
- Fixed dragging of the timeline outside of the in-out range.  Now it will
  clamp the slider.
- Fixed a subtle bug in translations of Preferences' tree view which could lead
  to the wizard panel not show.
- Fixed a potential crash on log panel opening (when it was already opened).
- Fixed a bug on Windows and macOS that would size the panels beyond the bottom
  of the window.
- Added Environment Map options to python API.
- Fixed Luminance label spilling into the black areas of the pixel bar.
- Fixed Luminance tooltip flickering on macOS.
- Fixed Media Info Panel not showing up when the dockgroup was created for the
  first time.
- Fixed cursor disappearing on the action tool bar when a draw mode was
  selected.  Now it only disappears when it is in one of the views.
- Added saving of annotations when saving movie files or sequence of images.
  


v0.4.0
------
- Added Search on Hotkeys for functions and hotkeys.
- Updated all Python on every OS to 3.10.9, which is the sanctioned Python
  for VFX Platform 2023.
- Fixed resizing of dock and close button on macOS.
- Exposed all Python symbols on Linux when linked statically in mrv2 executable.
  This prevented on Linux from loading some external symbols on some libraries.
- Fixed PYTHONPATH on Linux and macOS to point to the mrv2 directory, whcih
  was preventing loading some modules.
- Improved Docker building by not cloning the git repository in the Dockerfile.
  The cloning now happens in the etc/entrypoint.sh script.
- Fixed mrv2.sh permissions on .tar.gz files.
- Added Reverse playback with audio!!!!
- Made input widgets in the timeline (current frame, fps, start frame and end
  frame), return the focus to the main window once you press return.
- Updated cmd.update() to return the number of seconds (usually milliseconds)
  the UI took to update.
- Updated the timelineDemo.py to play the clip for 5 seconds instead of a
  random number.
- Made Text input tool (widget) not loose focus when it is dragged somewhere
  else.
- Fixed loop mode at start not showing the appropiate loop mode.
- Made default loop mode be Loop.
- Updated to newer tlRender (new OpenColorIO 2.1, FFmpeg 6.0, etc).
- Due to changes in OpenColorIO, support for Windows 8.1 is no longer
  provided.
- Fixed Panel/Logs not showing as a toggle menu entry.
- We are also dropping support for 32-bit Windows machines, as it waa
  causing a lot of confusion with users downloading the wrong version
  from sourceforge.net when the amd64 (64-bits) version was not tagged as
  default or that it was called amd (and not Intel :)
- Fixed a random crash when invoking panels from hotkeys.
- Fixed hotkeys in menu bar not working when the menubar was hidden.
- Added all python libs to Linux distribution.
- Fixed a redrawing issue when the Media Information Panel was put as a window.
- Fixed zombie process on exit on Windows.
- Fixed Hotkeys window that had gotten broken in v0.4.0.
- Improved the performance of dragging panels as Windows (mainly on Linux).
- Added remembering of which tabs where open/closed in Media Information Panel.
- Fixed Spanish translations on Color Panel.
  

v0.3.8
------
- Changed language handling in preferences.  Now the locale code is stored.
- Removed all languages except for English and Spanish.  Note that on Windows,
  if you had Spanish selected, it will revert to English.  You will need to
  change it once again.
- Added reporting of memory use to HUD.
- Added Cache in Gigabytes to Settings Panel.  When this is non-zero the
  Read Ahead and the Read Behind are calculated automatically based on
  the Gigabytes number set here.  It divides it by image size, pixel type,
  fps and number of active movies.  It also takes into account audio, but
  poorly.
- Fixed a resizing issue on Python Panel, not resizing the tile group.
- Documented Python API in both English and Spanish, with Search browser.
- Fixed sorting of recent files so that they don't change order.
- Fixed reccent files to not list files that cannot be found on disk.
- Made recent files list the files in order of how they were loaded, with last
  loaded first.
- Fixed original pixel lookups on clips that have a pixel aspect ratio != 1.0.
- Fixed original pixel lookups on YUV420P_U16, YUV444P_U16 format.
  Missing testing YUV422P_U16, but it should work.
- Made audio volume and audio mute / track selection not active if the clip
  has no audio.
- Added number of Cache Ahead and Behind Video and Audio frames to HUD.
  If Ahead Video cache becomes 0 when playing forwards, playback will stop.
- Fixed Text tool input on Wayland.
- Removed libharfbuzz from the Linux distribution as it was causing trouble
  with some newer Linux distros.
- Added a Render->Black Background option to quickly switch from a gray
  background to a black background on images or movies that have an alpha
  channel.

v0.3.7
------
- Added a half OCIO default to handle OpenEXR half images.
- Added timeRange and inOutRange to timeline module.
- Added setIn() and setOut() to timeline module to set the in and out
  time/frame/seconds.
- Fixed timeRange conversion to string (__str__) and repr (__repr__).
- Fixed Presentation toggle from the menus and from the right mouse button menu.
- Added media.firstVersion(), media.previousVersion(), media.nextVersion(),
  and media.lastVersion() to move from one version of the clip to the next.
- Allowed saving of sequences if you use something like bunny.0001.exr.
- Allowed saving of .otio files with relative paths.
- Flushed the cout buffer.
- Added creating playlists from python.
- Fixed audio slider which would jump from 0 to 1 abruptly.
- Fixed resizing of panel windows when they were created first as windows,
  not from undocked.
- Panel windows now remember their undocked state even after being docked once.
- Added help text to viewport.  Now it will report when you click once on the
  viewport to Play or Stop the playback.
- Switching languages on Windows now works properly, both from the command-line
  and from the GUI.
- Fixed a crash on exiting the application.
- Made upgrading mrv2 more painless, as it will now update the OCIO config
  automatically to the new version, unless the path does not contain mrv2.
- Removed the outdated nuke-default OCIO config, replacing it with OCIO2's
  cgstudio config.
- Added Cut/Copy/Paste to Python editor (it was possible before, but just
  from the keyboard shortcuts).
- Renamed Python Editor's Python menu to File.
- Added a hint when playback is started or stopped by single clicking on
  the viewport.


v0.3.6
------
- Fixed Python Editor crashes (memory trashing).
- Made Python Editor remember its text when closed and reopened.
- Fixed Python Editor's coloring sometimes getting mixed up.
- Improved Python Editor's tabulation when a colon ends the line
  (to handle for, def, class, etc).
- Added a contactSheet.py demo for showing all the layers of an OpenEXR
  in Compare tile mode.
- Made cmd.compare() use the item index instead of item itself to avoid
  confusion when the same file was loaded more than once.
- Made CompareMode be part of the media module instead of the timeline module.
- Made mrv2 exit cleanly once the process calls _wexecv on windows.
- Fixed Compare Panel selection when paths were the same on two clips.
- Fixed a zombie process being left on Windows exit.

v0.3.5
------

- Bug fixed default OCIO input color spaces not being applied.
- Bug fixed an issue with scrubbing forwards not scrubbing smoothly.
- Bug fixed OCIO ICS when the color space had slashes (/) in it.
- Fixed printing of command-line arguments when run from cmd.exe or similar
  on Windows.
- Added a --version switch to command-line arguments to report version number.
- Made Drag and Drop in Linux work with other file requesters other than
  Nautilus (nemo, thunar, etc).
- Fixed sliders not appearing in Compare Panel.
- Fixed some missing libraries from Linux distribution.
- Fixed language switching on Windows when paths had spaces in them.
- Added Python bindings and a Python Panel with an editor and output window
  to run code interactively.
  There's not any documentation yet for it, but there are some sample scripts
  in the python/demos directory.
  Currently, you can:
     * Open images, videos and otio timelines.
     * Control the timeline.
     * Change colors and LUT config.
     * Compare two images and change the compare settings.
     * Change the layer of the image.
     * Change the R, G, B, A channels of the image.
     * Change the foreground (A) and compare (B) images either by index
       or by file media item.
     * Use libraries from the python standard library, except threads.

     The modules are:
     	 import mrv2
	 from mrv2 import cmd, math, imaging, media, timeline

v0.3.4
------

- Bug fixed a crash that would happen when the OCIO config was not found.
  This would happen mostly on Linux, when switching versions.
- Added popping the log panel when an error occurs if the preference is
  set that way.
- Fixed audio problems on Linux.
- Fixed a crash that would happen when the movie entered command-line was
  not found.
- Fixed a thumbnail exiting when the file was not being found.
- Added logging to all messages from the start of mrv2 on.  They can now
  be viewed in the Logs panel/window.
- Fixed log window popping up when errors are presented.
- Improved Pulse Audio complaining about devices in use on Linux.
- Fixed Spanish translation of main UI's tooltips and Preferences Window.
- Fixed threading hang up race condition which would mostly be seen on
  Linux.

v0.3.3
------

- Added a spin option to Environment Maps to instead of panning around with
  middle mouse, it allows you to push and spin in one direction.
- Added all licenses to docs/Legal.
- Fixed file attachments on Linux.
- Fixed unistaller on Linux to remove icon and desktop file from
  /usr/share/*.
- Fixed installer on Windows to not popup the file association panel if not
  requested to do so (it asks now, instead of listing as one the things to
  insall).  This is better as it allows us to translate into other natural
  languages that part of the installer.
- Added Natural Language translations (.mo files).  Currently only Spanish is
  provided.
- Added comprehensive documentation on how to translate mrv2 to other natural
  languages.
- Fixed a bug in thumbnails changing the group that it was attached.  This
  would effect the FilesPanel, ComparePanel, and PlaylistPanel.
- Fixed several crashes in the Prefereneces window.
- Fixed a race condition in the mrv2 File requester when creating thumbnails.
  This was most noticeable on Windows, where the thumbnails would get corrupted.
- Fixed a thread crashing on Linux when creating thumbnails.
- Fixed the logic in the OCIO file preferences which would prevent from
  selecting a new .ocio oonfig file.
- Made File/Open and Open button in the Files Panel open the movie and then
  play it if the Preferences' autoplay button is on.
- Fixed favorites directory in custom file requester not getting saved on Linux.
- Fixed xcb_ and _XRead multithread errors on custom file requester on Linux.
- Added stacktrace and signal handler routines on Linux and Windows.
- Fixed log window/dock to pop up when an error occurs.
- Mostly fixed audio problems on Linux when switching clips.  There can still
  be issues, but it is a matter of switching the clip again to make it work.
- Fixed text tool not working in v0.3.2.

v0.3.2
------

- Updated the build to rely on media-autobuild_suite exclusively on Windows.
- Fixed menu bar hiding not showing in the view menu properly
  (it was always on).
- Fixed Spherical environment mapping (not using a shader anymore).
- Added Cubic environment maps with the OpenEXR distribution.
- Fixed repositioning of text input field when clicking inside the text input.
- Fixed locating libintl.h on Windows.
- Added this HISTORY.md file to docs/ directory in distribution.
- Improved build instructions.
- Fixed mouse rotation of environment maps.
- Fixed middle mouse button click starting playback, like left mouse button.


v0.3.1
------

*******************************************************************************
- Linux Binary releases that work on Rocky Linux 8, RedHat 8 and Ubuntu 20.04.
*******************************************************************************

*******************************************************************************
- Added a Dockerfile for easy building and disting on all Linux distros.
  The base distro it builds on is Rocky Linux 8.
*******************************************************************************

*******************************************************************************
- Updated manual building documentation for Rocky Linux, Ubuntu, macOS and
  Windows separately to make it clearer.
*******************************************************************************

- The main executable is mrv2.exe (Windows) or mrv2.sh (Linux / macOS ).
- Fixed the build system to use mrv2 everywhere instead of mrv2 or mrViewer2.
- Added getting all .so dependencies in CMake to distribute the executable
  appropiately.
- Changed hard-coded file extensions to use Darby's IO plugin system.
- Fixed crash on Linux GNOME when using native file requester.
- Added tooltips to Read Ahead/Read Behind caches to clarify they are in
  seconds.
- Added single click playback and stop on the view window, like RV.
- Added Doxygen documentation (very incomplete).
- Added displaying of spherical environment maps in a virtual sphere
  ( courtesy of an open source OpenRV shader from The Mill ).
- Updated building documentation for Rocky Linux, Ubuntu, macOS and Windows.
- Added pen size change thru hotkeys.
- Fixed thumbnail creation on Windows.
- Removed memory leak of thumbnail creation.

v0.3.0
------

- Improved UI: menus, status bar, functionality.
- Moved status bar and status tool to bottom of the screen.
- Added preferences and menu toggle for status bar.
- Added a Panel menu to hold all dockable panels/windows.
- Added a One Panel Only toggle to show one panel at a time instead of packing
  all panels one after the other.  Floating windows are not effecte by this
  setting.
- Fixed video layer (channels) displayed when switching from one clip version
  to the next.
- Added a gamma switch to switch between 1 and the previous value.
- Added CONTRIBUTORS.md list.
- Automated version bumps in C++ code by looking at cmake/version.cmake.
- Fixed a refresh bug in FPS display when selecting Default FPS.
- I finally fixed a horrible FLTK crashing bug on thumbnail on timeline slider.
- Fixed a  crash when setting loop mode with no media loaded.
- Fixed playback of clips where fps did not match tbr.
- Fixed autoplayback when setting is set in the preferences.


v0.2.0
------

- Added support for multipart OpenEXR files.
- Fixed crashes on Windows due to time slider thumbnail.
- Made time slider thumbnail appear.
- Improved redrawing of thumbnails.
- Fixed crash on too long attributes when displayed in the HUD.
- Moved all tools into their own library (mrvTools).
- Fixed cursor drawing and slow performance of drawing tools.
- Fixed default gamma keyboard shortcuts not working.
- Added a rather rudimentary OTIO Playlist.  You select clips in the file
  window, change their in/out points and add them to the Playlist.
  When the playlist is done, you click OT Playlist and the clips are
  assembled in an otio file that is saved in $TEMP.
  Currently, you cannot nest OTIO files within another OTIO file.
- Added menu entry for Presentation mode.
- Added menu entries for deleting an annotation and all annotations
  from the movie.
- Made annotation menus appear as soon as a drawing is made.<|MERGE_RESOLUTION|>--- conflicted
+++ resolved
@@ -24,14 +24,10 @@
 - Fixed Menu Entry "Playback/Go to/Start" and "Playback/Go to/End" not showing
   their keyboard shortcuts.
 - Fixed Darby's DPX reading code.
-<<<<<<< HEAD
-- Allowed saving comparisons (Tiles, for example) to a movie file.
 - Fixed dockgroup not getting highlited when dragging and the panel could dock.
-=======
 - Allowed saving comparisons (Tiles, for example) to a movie file if Save
   Annotations is turned on.
 - Improved dramatically the speed of packaging mrv2 on Linux and macOS.
->>>>>>> d84db2b5
   
 
 v1.2.6
