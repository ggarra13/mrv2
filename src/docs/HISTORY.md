v1.3.7
======

- Fixed Ghost Previous and Ghost Next not being in sync on the Secondary 
  viewport.
- Made stepping with Next Annotation and Previous Annotation loop once they 
  reach the final and first annotation respectively.
- Fixed opening Secondary Window not displaying the video when the video was
  stopped.
- Fixed Render->Minify Filter and Render->Magnify Filter toggling from the
  menu entries (Shift + F was working fine).
<<<<<<< HEAD
- Added 'hdr' stand-alone utility based on NDI and Vulkan.
=======
- Added partial support for Japanese language in the UI.

>>>>>>> 8de5cd82
  
v1.3.6
======

- Fixed a serious OpenEXR crash on multipart files.
- Dramatically improved NDI input stream playback performance.  If playing with no audio, it is immediate.  If playing with audio, it will play with a 4 seconds delay.
- Fixed a hanging when playing NDI with audio.
- Fixed a zombie process when playing NDI upon program exit.
- Fixed locale (Internationalization) issues on Windows, which would make it impossible to switch to a different language if your Windows was not set up as English.
- Revamped locale on start up the first time you install mrv2 (or remove the preferences) on Windows and macOS to start with the System's locale.
- Moved building of dav1d, lcms2, vpx and SvtAV1 on Windows to the tlRender repository to avoid dealing with shell scripts.  This makes the build on Windows faster too and consistant on all platforms.
- Ported stack trace in debug and reldeb builds to use cpptrace on Windows and Linux.  The advantage is that it can give us stack traces of threads other than the main one.  Not as good as the traces of macOS, but it is a start.
- Fixed installation of NDI Advanced DLL being with the wrong name.
- Fixed builds when not building Python.
- Made building faster by using NPROCS.
- Made building faster by removing tlRender libraries we don't use, as Darby's code is diverging from the one used in mrv2.
- Fixed several locale issues.
- Fixed problem on Windows making the executable not run.
- Fixed command-line arguments not showing up when the application was used
  from Powershell or cmd.exe.
- Fixed python's cmd.getLanguage() call potentially crashing.  This would make
  the update-mrv2.py plugin fail.
- Fixed Window's _wexecv call with CreateProcessW to attach stderr/stdout
properly.
- Fixed Window's set_fonts() returning font names longer than 32 characters leading to problems of some users starting the program.


v1.3.5
======

- Updated to NDI's Advanced SDK.  The only limitation is that you can only stream content for a max. of 30 mins.  Note that NDI is currently not available on macOS arm64.
- Updated documentation to follow the NDI guidelines.

v1.3.4
======

- Updated default OpenColorIO configs to use their latest names instead of the versioned ones.
- Fixed disting libselinux on Linux.
- Added Ignore Chromaticities in Render/HDR menu.
- Fixed -v flag being used in -logLevel as well as version.  For backwards compatibility -v will refer to -version and -l to -logLevel.
- Added NDI Video Output to non-beta builds.
- Added NDI Audio Output to non-beta builds.
- Added NDI's HDR support to non-beta builds.  Albeit it is untested as I don't
  have an HDR monitor for it.  However HDR metadata is tonemapped correctly.
- Refactored Darby's broken BMD code to make it more generic to different devices.
- Refactored Background options to be controlled from MainControl.
- Major code clean up of audio code.
- Fixed antialiasing of text menus on Wayland.
- Fixed transparency on Wayland to be like X11.
- Fixed a Wayland crash when changing the scaling factor interactively from FLTK's <Ctrl>+ and <Ctrl>- shortcuts.
- Fixed a precision problem when drawing Text as an annotation.
- Fixed an issue with a bad optimization of annotations.
- Minor optimization of annotations drawing.
- Added annotations support to NDI video output.  The only thing that does not work yet is text annotations.
- Added NDI panels saving to sessions file.
- Made text annotations for NDI work on all platforms.
- Fixed annotations when set to all frames.
- Improved performance of annotations drawing.
- Made session files store the frame view, view position and view zoom settings.
- Fixed resizeWindow button not working any more as it should.
- Fixed a number of buggy OpenGL that were mostly responsible for mrv2's bad
  behavior under Wayland with NVidia graphics cards.
- NDI libraries can be loaded on demand instead of being shipped with mrv2.  However, Vizr is not shipping .h files compatible with NDI SDK 6.
- Made NDI sources be detected more cleanly by using Darby's observer class (observer pattern).
- Windows installer now opens the Firewall for mrv2 (and the version will show
  in the list of Firewall applications).
- Fixed a zombie process sometimes appearing when playing NDI.
- Improved log reporting by using TABs instead of spaces.
- Added support for HDR metadata for NDI Input reader.  Needs NDI's Advanced SDK.
- Sped up annotations drawing.
- Fixed a problem with annotations being kept with a slow macOS Intel.
- Added all tonemapping algorithms that libplacebo supports.  They are listed
  under Render/HDR/Tonemap.
- Fixed a potential installation issue on Windows.
- Updated to NDI 6.1.1.
- Fixed some potential libraries incompatibilities on macOS.


v1.3.3
======

- Fixed AC3 bitrate (saving audio using the AC3 codec).
- Improved saving audio bitrates for all formats.
- Fixed the sourceforge_defaults.sh script to work on all platforms.
- Fixed some potential rounding errors on saving frames or movies with
  annotations.
- Minor UI improvement.  Added small space between Gain/Saturation/Gamma
  sliders.
- Added upcoming (not yet released) HT256 OpenEXR compressor.
- Fixed update-mrv2.py script typo which would not allow updating mrv2.
- Updated OCIO default configs to v2.2 ones.  They are still based on ACES 1.3 though, as ACES 2 ones have yet to be released.
- Changed tlRender's use of exr::Compression to Imf::Compression to support current and future OpenEXR compressors.
- Changed SaveImageOptionsUI to use Imf::getCompressionNameFromId().
- Updated Python code to also use Imf::Compression instead of exr::Compression.
- Removed internal otioClipName and otioClipTime attributes from metadata.
- Added Annotation Frames Only to Save Image Options to save only the frames
  that have annotations when saving either annotations only or sequences with
  annotations.
- Added new Python command: cmd.saveMultipleAnnotationFrames() to save multiple
  annotation frames with either video or without video.
- Removed trailing newline from desktop information on status bar present on
Rocky Linux's **XDG_SESSION_TYPE** environment variable.
- Changed mrvTimelineViewport's resizeWindow() to use maximize() when the image will not fit on the screen.  This seems to fix some Wayland NVidia OpenGL issues.
- Made "Invalid EDID data" not appear when running under XWayland.
- Fixed Play buttons sometimes appearing in the middle of the viewport under
  Wayland.
- Made macOS OpenGL captures (Save Images/Movies with Annotations) use RGBA.
- Fixed macOS OpenGL captures with annotations reporting window is not in full screen when saving a single frame.
- Fixed resizing of main window under Wayland by using maximize instead of resize.
- Fixed resizing of main window when dealing with two monitors under X11.
- Added hotkeys to control the User Interface's transparency under Windows,
  macOS and Linux.  By default, they are assigned to **Ctrl + .** and
  **Ctrl + ,**.
- Added hotkey to control click (pass) through of window position and clicking.  Works on all platforms.  The hotkey by default is **Ctrl + t**.
- Added Wayland GNOME-Shell hotkey control for Float on Top.  It is Ctrl + w
  by default.  Note, however, that pass through will not automatically set
  Float on Top as in X11, macOS or Windows.  This is a limitation of Wayland.
- Fixed pip.sh script to call pip on the local mrv2 install.
- Added information about environment (desktop, os and kernel) of the machine that was used to build it.
- Made Build and Running log information tidier.
- Cleaned up log messages a bit and added a -logLevel flag.
- Added case matching to Hotkey searches.
- Hotkey names are now listed alphabetically in all languages.
- Hotkeys are now listed using GNOME's keyboard conventions in the Hotkey window, which are cleaner.
- Added Window/Toggle Click Through to menus.
- Added Window/More UI Transparency and Window/Less UI Transparency to menus.
- Added git branch and short hash of build to the About window.
- Improved build times on successive runme.sh runs.
- Improved translations.


v1.3.2
======

- Added support for Chromaticities attribute in OpenEXR files.
- Added support for Y, RY, BY OpenEXR images.
- Made YC OpenEXR conversion use file chromaticities.
- Hiding an audio track in an .otio timeline now turns off audio for that track.
- Added support for OpenEXR's ripmaps and mipmaps.
- Made Mipmap and Ripmaps' rounding mode show as "UP" or "DOWN".
- Made Line Order in Media Info Panel show as Increasing Y, Decreasing Y or Random instead of a number.
- Added Python functions: annotations.getTimes() to get the times where there are annotations.
- Added Python function: cmd.saveSingleFrame() to save the current frame.
- Added Python function: cmd.saveMultipleFrames() to save multiple frames from a list of times, like those returned from annotations.getTimes().
- Fixed instantiation of mrv2.io.SaveOptions().
- Made Page Up/Page Down change images always, instead of scrolling the panel
  sidebar.
- Fixed color refreshing in timeline panel when switching color themes.
- Fixed text annotations saving in PDF, movies or sequences on macOS Sonoma and Sequoia.
- Fixed zoom factor capture on high DPI displays on macOS Sonoma and Sequoia.
- Removed printing of profile when not saving a movie.
- Fixed opening a session file from the command-line when the Python panel was open.
- Improved Python Editor's highlighting of keywords.
- Fixed OpenGL capture of viewport on macOS, leading to offsets after some frames.


v1.3.1
======

- Updated docs.
- Fixed Image/Version/Next and Image/Version/Previous always going to the last
  clips.  The routines are also faster now.
- Fixed Image/Version menu not appearing when some directories had dashes and
  numbers in them.
- Made versioning regex get escaped, like Python's re.escape() function.
- Added support for version switching of clips in .otio timeline.   You need
  to be stopped at a certain clip with a proper version name to change it.
- Fixed showing of timelines that had the "enabled" set to false on them.
- Added 'm' hotkey to mark the in and out points of a clip in the .otio
  timeline.
- Added toggling visible state of tracks in Timeline Viewport.
- Upgraded to OpenEXR v3.3.2.
- Added OpenEXR's headers Compression, Compression Num. Scanlines,
  and Is Deep, Is Lossy.
- Added support for Flame's .otio files using OTIO's SerializableContainer in
  them.
- Updated libvpx compilation to MSVC2022.
- Updated to FLTK's release 1.4.1.
- Updated pyFTLK to official 1.4 release.

  ** COMPATIBILITY NOTE **

  Note that this pyFLTK update changes the namespace from fltk14 to fltk.
  If you are using:

``
  from fltk14 import *
``

  in your scripts, you will need to change it to:

``
  from fltk import *
``
  
- Improved build reporting swig version used.
- Made tlRender compile after FLTK so that preferences can be read from
  tlRender.
- Made Path Mappings to work on .otio files.  If building from source, you may
  need to do a:

       $ runme.sh clean
	   
- Added displaying of clip names in the otio files in the HUD.
- Improved performance of Data Window and Display Window when reading 
  multipart OpenEXRs.
- Fixed crashes of PlaylistButton when there were no tracks or stack.
- Updated AI translations.
- Fixed opening of sequences with Open Directory or dragging an actual
  directory to mrv2.
- Updated pyFLTK to use Git in sourceforge.
- Fixed Python compilation on new macOS that is no longer passing neither
  DYLD_LIBRARY_PATH nor DYLD_FALLBACK_LIBRARY_PATH to subshells.
- Fixed "Always Save on Exit" getting confused about the monitor where to open
  the window.
- Fixed libplacebo compilation linking in unneeded libshaderc.dylib.
- Added support for .m4a audio files used in Quicktime.
- Sped up building by removing yasm dependency.
- Added Preferences->Timeline->Video Start Frame to set the start frame of video
  files.  By default it is 0.  This setting does not effect sequences nor .otio
  timelines.
- Fixed thumbnails of movie files not showing the right frame when Video Start
  Frame was different than 0. 
- Added "File/Save Audio" to save only the audio track disregarding video.
- Constrained Save Audio Formats/Containers to those supported by LGPL mrv2.
- Fixed File/Save Audio for 48KHZ audios.
- Fixed pixel aspect ratio reading from movie files.
- Added changing pixel aspect ratio interactively from the Media Information
  Panel.
- Added comparison modes with their possible shortcuts to mrv2's View/Compare
  menu.
  

v1.3.0
======

One major new feature and one important bug fix.

- Added tone-mapping of HDR videos.  Note that FFmpeg seems to be buggy when
  reading the frame metadata, so we must rely on the stream metadata only.
  Note that to compile this on Windows, you must install MSVC's shipped clang
  compiler.
  
- Fixed tiling behavior (dragging of timeline bar not making view window
  smaller) which got broken in v1.2.9.
  

v1.2.9
======

- Handle **AV_DISPOSITION_ATTACHED_PIC** properly, instead of skipping it.
- Added PNG decoder so attached png pictures in .wav files are decoded properly.
- Added a File->Save Annotations Only.  This allows you to export the annotations as a movie or file sequence.
- Added a File->Save Annotations as JSON.  This allows you to export the annotations as a .json file.
- Fixed a crashing bug when drawing freehand.
- Fixed disappearing cursor when selecting a drawing tool.
- Added polygon drawing to the drawing tools.
- Polygon, Circle and Rectangle have two modes (outline or filled now). You select the mode by clicking on each triangle edge of the button.
- When saving a single frame, the file name is automatically filled on the file
  requester to save over the same file.
- Fixed Float on Top on start up on Linux X11.
- Added pip.sh for Unix systems to easily install pip libraries inside mrv2's 
  python library directory.
- Moved mrv2's ComfyUI directory to its own repository at:
	https://github.com/ggarra13/ComfyUI-mrv2
  so that it can be listed more easily in ComfyUI's Node Manager *AND* we
  make it more clear that that project is GPL compatible, not BSD one.
- Fixed selecting montior's Display/View to None from the Menus.
- Updated OpenColorIO to v2.3.4.
- Updated to OpenUSD v0.24.8.


v1.2.8
======

- Automated sourceforge OS automatic file selection for a release (default, the
  last git release).
- Gain, Saturation and Gamma now effect all videos in a comparison when in
  Compare Mode.
- A/B Wipe Comparison now properly follows the cursor when zoomed in.
- A/B Wipe Comparison now properly follows the cursor on Y (it was reversed
  previously).
- Fixed and simplified bakeOCIO.py demo script.  Now, you can bake OCIO
  from the command-line by just doing something like:
  ```
  mrv2 <INPUT_FILE> -ics ACEScg -od 'sRGB - Display' -pythonScript bakeOCIO.py -pythonArgs <BAKED.mov>
  ```
  Note that this script bakes without annotations support so if saving a float
  EXR to an 8 or 16-bit image, you will get banding.
- Fixed changing displayOptions through python not reflecting the changes in
  the UI.
- Fixed cmd.compare() to refresh the comparison immediately.
- Fixed Python Output showing icorrectly in panels when loading a session from
  the command-line.
- Fixed ICS pulldown not showing None when switching to a clip with no
  Input Color Space stored.
- Fixed viewport/image rescaling calculation in Save Move/Save Single Frame.
- Fixed Save Resolution setting being set to Half Size when Save Annotations
  was on.
- Made Status Bar error/warnings remain longer (8 seconds instead of 5).
- Fixed a precision issue on Windows with arbitrary scalings like 115%.
- Added Image/Previous Limited and Image/Next Limited to go from previous to
  next images, without looping.
- Added "Image/Go to/<Clip>" to switch from one clip to the next without having
  to bring up the Files Panel.
- Added "Image/Compare/<Clip>" and "Image/Compare Mode" to compare images 
  without bringing up the Compare Panel.
- Made UI at start up wider to account for new menus and new language 
  translations.
- Added HDR metadata to Media Information Panel.
- Very minor playback improvement for non HDR videos.
- Made "Advanced Settings" in Save Movie options store its settings.
- Made tlRender FFmpeg's write always print out the color space, color TRC
  and color primaries used when saving.
- Preferences->Render->Video Levels had Full Range and Legal Range reversed.
- Added first pass at Russian AI translation.
- Added Edit/Audio Clip/Insert.  It allows inserting an audio clip at the point
  in time for the video clip.
- Added Edit/Audio Clip/Remove.  It allows removing audio clip(s) at the point
  in time for the video clip.
- Fixed potential export issues when using Save Movie not exporting from the
  first frame.
- Clarified the name of TV (Legal Range) and PC (Full Range) in Advanced
  Options of Save Movie Options.
- tlRender now skips video streams with **AV_DISPOSITION_ATTACHED_PIC** or
  **AV_DISPOSITION_STILL_IMAGE**.
- Fixed Darby tlRender's BT.2020 coefficients. 


v1.2.7
======

- Better German, Portuguese, Chinese, French, Italian and Hindi translations.
- Added Selection of Page Size when saving out a PDF.
- Updated FAQ to cover X11 settings and FFmpeg Color Accuracy as a cause of
  slowness when playing YUV420P_U8 movies.
- Updated FAQ to cover X11 tearing due to bad graphics card configuration.
- Fixed session files with no panels open, leaving the dock group open if it
  was previously open.
- Fixed crash of HDR->Auto Normalize with OpenEXR files that had a smaller
  display window.
- Fixed FPS display not respecting the decimal separator on numeric locales
  that use commas.
- Fixed numeric locale for all languages.
- Made CTRL + r (Reset Colors) reset also saturation changes.
- Added Hotkeys display to all button and slider tooltips, which will change
  if you modify any shortcuts.
- Added hotkeys entries for saturation more and saturation less.  By default,
  they are assigned to '<' and '>'.
- Fixed tooltip in Gain slider not showing up.
- Fixed an OCIO bug when setting from the command-line the display/view with
  nuke-default's config.ocio.
- Fixed Menu Entry "Playback/Go to/Start" and "Playback/Go to/End" not showing
  their keyboard shortcuts.
- Fixed Darby's DPX reading code.
- Fixed dockgroup not getting highlited when dragging and the panel could dock.
- Allowed saving comparisons (Tiles, for example) to a movie file if Save
  Annotations is turned on.
- Improved dramatically the speed of packaging mrv2 on Linux and macOS.
- Made ICS, View and Look not translate "None" as that was causing trouble when
  switching languages in session files.
- Fixed "None" getting saved translated in several panels and OCIO settings,
  causing problems when loading the same session file on a different language.
- Dramatically improved the performance of playback of SolLevante Netflix demo
  clip by using YUV420P_U16 instead of RGB48.
- Improved hotkey selection/display when using shift on some international
  keyboards.
- Added explanation when FFmpeg Color Accuracy is on to explain slow conversion.
- Wayland crashing fix.
- Wayland now uses FLTK's own built-in libdecor to avoid warnings in GTK-3.
  If you compile from source, you can change this, albeit you will still get
  a minor warning due to a conflict between FLTK and GLFW calling GTK-3's
  functions twice.
  

v1.2.6
======

- Added Preferences->User Interface->View Window->OCIO In Top Bar to turn on
  OCIO at start of UI.
- Build fixes and directory clean-up.  If building from source, you should run
  a full rebuild with "runme.sh clean", as the whole directory structure of
  the mrv2 repository was changed.
- Added Portuguese, Italian and French translations done with AI.
- Better Chinese, German and Hindi translations.
- Added top bar OCIO / Color toggle (Hotkey 't' by default).
- Added lumma channel (Hotkey 'l' by default).
- Allowed saving .otio movie files as .mp4, .mov, etc. files.  This allows
  turning an .otio file into a new movie file.  Useful when concatenating
  movies with the Playlist panel or with the -edl command-line switch.
- Fixed cancelling of language switch.
- Added showing name of language that will be changed to.
- Allowed saving a picture with no audio and then a movie with audio as a
  standard movie file (not .otio).
- Fixed cursor when entering text.
- Improved port and monitor detection on Windows.
- Improved performance of redraws when using multiple monitors with OCIO.
- Fixed some update issues in Top Bar's OCIO View display when using multiple
  monitors and OCIO was changed from the menus.
- Fixed view getting reset if a monitor's view was selected previous to
  selecting an image ics.
- Added option to use default ocio/view saved in config.ocio.
- Added command-line option to just set the display only and it will use its
  default view for it.
- Added warning about variable frame rate movies, like Ubuntu's screen captures.
  They are played at 12 FPS.
- Added Darby's and my own Windows' sequence fix.
- Made python scripts run AFTER ocio settings, so that OCIO can be easily baked.
- Fixed and simplified bakeOCIO.py script.
- Made python script be searched in $STUDIOPATH/python/ directory and
  in mrv2's python/demos directory if it cannot be found directly.
- Sped up monitor look up on X11 which was slowing down channel switching or
  image mirroring.
- Made File->Save PDF save out international characters properly.  You can now
  save annotations written in Chinese, for example.
- Made File->Save PDF work properly on Wayland.
- Made File->Save PDF refresh properly, as it was buggy.
- Fixed drawn annotations disappearing when a text note in the same frame was 
  cleared.
- Removed LibHaru dependency, as PDF creation is now handled by FLTK.
- Added OCIO options and LUT options to timeline, using Darby's new code.
- Fixed page creation when creating PDFs.
- Fixed PDFs' time information going outside the page on macOS.
- Fixed PDF creation drawing annotations on the wrong frames on large movies.


v1.2.5
======

- RE-RELEASE: v1.2.5 in English had a serious bug in OCIO selection through the
              menus.
- SECOND RE-RELEASE: Added toggle between showing OCIO or COLOR information in
  	 	     topbar in OCIO menu.
- Input Color Space and Look setting are now stored with each clip.  However, 
  you cannot compare two clips (say in a wipe) with different OCIO settings.
- Made Image/Previous and Image/Next not appear when a single image or movie
  was loaded.
- Fixed typo when saving session files which would prevent them from being
  loaded which had gotten broken in v1.2.3.
- OCIO configuration can now be selected from the menus.
- OCIO Display/View can now be applied on a monitor per monitor basis.
- Removed OCIO from the Color Panel.
- Removed OCIO from the Top bar.  This change hopefully won't be controversial.
  Now OCIO is all managed through the OCIO menu which can be easily accessed
  with the Right Mouse Button or from the Main menu bar.
- Major refactoring of convoluted OCIO code.
- Allowed Chaging OCIO Input Color Space from the OCIO menu.
- Fixed OCIO ICS when set to None and changing languages. 
- Fixed annotation markers in timeline showing even when switching clips.
- Fixed Wayland PNG incompatibility on older Linux OSes.  Tested to work on
  Rocky Linux 8.10, Ubuntu 22.04.4 LTS and Ubuntu 24.04.4 LTS.
- Fixed saving annotations leading to black or stopping playback when there
  were no annotations on Windows.
- Added session pattern to Open Movie or Sequence.
- Moved View/OCIO Presets to OCIO/Presets.
- Added OCIO/Current File/Look to new OCIO menu.
- Added -otio or -edl command-line option to automatically create an .otio 
  timeline from a list of clips (movies or sequences) provided in the 
  command-line.  Note that FPS is taken to be that of the one with highest 
  FPS, so sequences may leave gaps if video clips bigger than their FPS are
  used.
- Made -otio or -edl command-line option work with relative paths.
- Fixed .otio, .otioz and -edl flags when concatenation videos with different
  rotations.
- Changed name of "Reproducción" to "Reproducir" in Spanish translation.
- Added Chinese (Simplified) Translation done with AI.
- Added German Translation done with AI.
- Added Hindi Translation done with AI.
- Made Languages display their English name in parenthesis to help if switching
  to an unknown language by mistake.


v1.2.4
======

- Fixed mrv::Tile behavior on Windows not dragging when the mouse was kept
  pressed.
- Made Edit button toggle active if you drag the timeline viewport separator.
- Made FFmpeg settings which were marked that the movie file had to be reloaded
  automatically reload upon a change.
- Made deprecated yuvj420p movie files decode fast by default.
- Changed mrv2 Windows icon to a bigger size.
  If you installed betas, you might need to refresh the cache.

  See:
  https://superuser.com/questions/499078/refresh-icon-cache-without-rebooting

- Fixed thumbnail creation on Files Panel upon redraws not respecting the
  OpenEXR layer.
- Made Desktop icon on Windows and Linux bigger.
- Fixed Loop behavior on new loaded movies to respect the Preferences setting.
- Updated to USD v24.08.
- Fixed gamma correction not ocurring in linear space, when reading
  log images.
- Fixed gain and color corrections not ocurring in linear space, when reading
  log images.
- Added documentation about mrv2's OCIO color pipeline in the Interface section
  of the on-line docs.
- Made Input Color Space and Display/View allowed to be applied individually
  by selecting None.
  This helps with checking the linear color space, as used in Nuke.
- Fixed some Display/Views in studio config that have parenthesis in them
  getting misinterpreted.
- Fixed cursor when in some drawing mode and leaving the view area to the color
  channel tool bar.
- Added Compare Time Mode to Compare Panel to select between Relative or
  Absolute timeline comparisons.
- Added media.setCompareTime() and media.getCompareTime() to get the
  comparison modes.
  

v1.2.3
======

- Fixed loading of movies with multiple audio tracks which had gotten
  broken.  Also it fixes an incorrect use of C++ that could lead to
  undefined behavior on compilers.
- Added "Render/HDR/Auto Normalize" to normalize HDR (OpenEXR and HDR images).
- Added "Render/HDR/Invalid Values" to show HDR images' invalid values.
- Added toggleSafeAreas, toggleDisplayWindow, toggleDataWindow,
  toggleIgnoreDisplayWindow, toggleAutoNormalize, toggleInvalidValues
  python commands in cmd module.
- Upgraded to NDI 6.0.
- Added support for NDI's PA216 format.
- Added NDI Panel's pulldown to support either fast or best format.
- Added NDI Panel's pulldown to support audio or not.
- Fixed a memory leak and slowdown in NDI streams.
- Fixed loading of the same frame several times from the command-line.
- Improved switching of clips.  There's no longer a flickering of black when 
  you switch clips.
- Slight improvements on playback performance.
- Fixed reverse playback seeking when cache was not filled on movies smaller
  than 4K.
- Fixed a memory leak on reverse playback seeking.
- Fixed area selection when switching to a clip of different size.
- Fixed thumbnail icons not showing the current layer in the Panels.
- Fixed reverse seeking not respecting the reverse playback action and 
  reverting to stopping.
- Re-arranging of View menu into submenus.
- Added small margin between thumbnail picture and labels on all Panel clips.
- Added credit for the icons used in mrv2 when possible.
- Changed mrv2 icon to a great new design of Thane5.
  On Windows, you might need to refresh the cache or manually set the file
  association again.

  See:
  https://superuser.com/questions/499078/refresh-icon-cache-without-rebooting
  
- Made icons on Linux follow the Freedesktop.org guidelines.
- Made UnReal movies with .avi and mjpeg codecs play properly in mrv2.
- Made mrv2 report "Unknown video codec" when a codec is unknown.
- Fixed pyFLTK compilation on newer FLTK branches as fltk-config would return
  includes quoted.
- Build fixes to remove relative paths on packaging.
- Code clean-up.


v1.2.2
======

- Updated FFmpeg build to support .webm muxer which was missing.
- Made OpenEXR tag for Compression show its actual name instead of a number.
- Added OpenEXR compression per layer instead of a global tag.
- Added Channel (Layer) stepping hotkeys ({ and } by default).
- Made exposure buttons (and the hotkeys) increment and decrement by 1/4 stop
  instead of 1/2 stop.
- Made single images not start playing even if auto playback is on.
- Improved hiding of the pixel bar to only do it when duration is not 1.
- Upgraded to FFmpeg 7.0.1.
- Fixed auto playback when started from the command-line with multiple videos.
  Now they all respect the auto playback setting instead of just the first
  video.
- Added Preferences->User Interface->Raise on Enter to set how the window
  should behave once the mouse enters the view window.  By default, now
  it is off, instead of on; meaning you will have to click on the window to
  bring it to the front and activate keyboard focus.
- Fixed overwriting of data in Darby's original FFmpegReadVideo code.
- Added support for HAP and HAP with Alpha decoders.
- Added support for HAP encoder.
- Fixed mrv2's custom file requester starting with no icons in the current
  directory.
- Fixed Open Separate Audio dialog to be non-modal.
- Fixed sequence loading on macOS sometimes returning a wrong sequence when
  sequence was like 0999-1001.
- Fixed loading of separate audio track for image sequences.
- Added a work-around to support loading audio tracks with embedded PNG files
  when FFmpeg was compiled as minimal.
- Fixed -playback command-line flag to start playback when set even if
  autoPlayback is off.
- Made reverse playback at start not leak an observable item pointer or be
  slower.
- FLTK fixes to OpenGL 3 for Debian 12+ and AMD/Mesa systems under X11.
- Added libsnappy version and copyright to About window.
- Made path mapping reject two identical remote paths.
- Updated SVT-AV1 library for MSVC 2019 and MSVC 2022 (v2.1.2).
- Moved Windows building of SVT-AV1 library to tlRender and removed the hack
  of creating a .pc manually.
- Fixed looping to stop at start/end when scrubbing and Loop is off.
- Fixed primary screen resizing on second monitor moving to first monitor.
  This might also fix crashes due to different monitor resolutions.
- Fixed secondary screen hiding timeline when going to presentation mode.
- Added Window->Preferences->User Interface->Maximized option.
- Fixed saving of OpenUSD settings.
- Added a ComfyUI directory with a mrv2 a custom node to allow saving
  EXR images in full half/float precision.  For those that believe in AI,
  see the instructions on how to install it in the ComfyUI directory.


v1.2.1
======

- Fixed codec support (libvpx, dav1d and Svt-Av1) which had gotten broken due
  to new way of building FFmpeg.
- Fixed scrubbing behavior to be smooth when there's no audio.  If there's
  audio the default behavior is to play the movie while scrubbing so audio
  can be heard, unless Preferences->Playback->Scrub With Audio is off.
- Fixed Settings->Gigabytes display resetting to the maximum memory even if the
  setting was actually using much less.
- Improved scrubbing behavior when audio is played and the mouse button is not
  released.
- Fixed Python ocioIcs(), ocioIcsList(), ocioView(), ocioViewList() to not
  return paths with '/' at the beginning.
- Made session (.mrv2s) files use OCIO names for default OCIO ics, view and
  look.
- Fixed HUD when saving images or movies not being correctly turned off.
- Added View->OCIO Presets to store and retrieve OCIO configurations.
- Fixed Background in OCIO Presets window on Windows 10.
- Fixed VP9 encoder to use .mp4 muxer instead of .webm as it was failing.
- Fixes STUDIOPATH variable so that it is used only with OCIO presets and
  Path Mapping.
- Fixed command-line seek value when starting a video.
- Fixed reverse playback when starting the video from the middle.
- Fixed rounding errors on reverse playback.
- Fixed .zip packaging on Windows being twice the size.
- Added Previous and Next image shortcuts (PgUp/PgDown) that were missing.
- Fixed crashing bug when saving Movie files.
  

v1.2.0
======

- Fixed Wayland support again on Linux which had broken in v1.1.9 due to
  Darby's update of glfw3.
- Fixed Wayland resizing due to a bad FLTK commit.
- Fixed libvpx compilation on Windows which had broken due to an upgrade in
  MSys2's yasm assembler.
- Made compiling FFmpeg on Windows be done in tlRender with MSys2, instead
  of the pre-flight script, so that we can use --enable-zlib and share all
  flags.
- Fixed Repeat Frame not respecting the pixel depth of the previous frame
  when Preferences->Loading->Missing Frames was set to Repeat or Scratched.
- Fixed Missing Frame when Autoplay was Off.
- Fixed Caching starting from behind when Autoplay was Off.
- Fixed Docking and Docking attempts to happen once the corner of the Window
  enters the docking area.
- Added support for VP8 decoding so that Ubuntu's screen capture videos can
  be played.
- Added support for macOS Sequoia (beta).


v1.1.9
======

- Made undocking of panels with the dragbar always position them close to the
  panel.
- Added a visual indicator when a panel would dock if released.
- Fixed a potential crashing bug with panels upon exit.
- Fixed Panel docking on Wayland which was broken.
- Made switching between single images (non-sequences) faster when showing the
  thumbnails for them.
- Added missing .CRW format to the list of supported RAW formats in mrv2's
  custom file requester.
- Fixed a random incorrect displaying of sequences as single frames on
  Flu_File_Chooser.
- Fixed Panel undocking with the Yellow undock button not respecting the saved
  Y coordinate of the panel and using X instead.
- Improved UI behavior when docking, undocking and showing/hiding the
  scrollbars.
- Fixed Playlist creation on Wayland and simplified code.
- Fixed Panel Windows under Wayland.  Now they respect their position, albeit
  they are parented to the main window.
- Fixed a random crash when opening the Flmm_ColorA_Chooser for the first time
  due to incomplete menu items (Windows compiler issue?).
- Fixed Background->Solid Color not getting read properly from the preferences.
- mrv2's custom file requester can now toggle between image previews with the
  preview button (Monalisa).
- Made building FFmpeg on Windows more solid by relying on any of its two
  repositories and if that fails, read it from a tar.gz file.
- Updated About->Update mrv2 to list the changes from the version in a text
  display.
- Improved -pythonScript functionality.  It is now possible to change OCIO
  settings, load clips and save out a new movie file with baked OCIO, all
  from a Python script.
- Fixed building mrv2 without TLRENDER_NET and with BUILD_PYTHON ON on macOS.
- Consolidated Python commands to all use "fileName" instead of "file" or
  "filename".
- Added bakeOCIO.py demo script with arguments.
- Added -pythonArgs command-line string to pass a string of separated arguments
  with spaces, like:

  ```
  mrv2 -pythonScript mrv2/python/demos/bakeOCIO.py -pythonArgs "/D/pictures/Mantaflow_v09/Fluid.0001.exr 'ACEScg' 'ACES 1.0 - SDR Video' test.mov"
  ```
  
- Fixed drag and drop of http:// and similar URLs to mrv2 for network
  playback.
- Added file::isNetwork().
- Added "on_open_file" method callback to Python plugin system that gets
  called when a file is opened.
- Fixed a bug when docking the Python Panel and exiting.  The Python Panel
  would get reset to just the menus' size.
- Fixed OCIO color LUTs not getting activated when selected.
- Added a check button to the Color Panel to turn on/off LUTs.
- Added OCIO color LUTs per clips.
- Fixed typo in LUTOptions "enable" instead of "enabled".
- Fixed drag and drop to work with URIs coming from Google's Chrome when they
  don't have https:// prefixed into them under X11. 
- It is now possible to update a single frame of a sequence instead of the
  full cache, by pressing SHIFT+u (Default hotkey).
- Fixed refreshing of thumbnails when cache refresh was requested.
- Fixed Text annotation rendering disappearing after it was entered.
- Consolidated Darby's ui::Style::ColorRole with FLTK's color schemes.  Now
  changing from one of the preset color schemes should result on a nicer look
  for the timeline viewport.
- Sped up Thumbnail creation in Panels.  Fixed Darby's .otio/.otioz thumbnail
  creation.
- Sped up Thumbnail creation above Timeline.
- Sped up Thumbnail creation on mrv2's custom file requester.
- Made mousewheel not have any effect on the view window, timeline viewport nor
  volume slider unless the mouse is directly above them.
- Fixed mousewheel not scrolling sometimes on panel dockbar.
- Fixed Media Info Panel's search box not resizing when docked and scrollbar
  appeared.
- Made Preferences' window non-modal as it was conflicting with OCIO Pick's
  File Requester.
- Fixed Wayland's Text tool showing the colors semi-transparent.
- Fixed compiler error under g++13.
- Fixed Linux and macOS binary distribution crashing on loading USD files.


v1.1.8
======

- Added the ability to load single images from File->Open->Single Image.  You
  can select multiple images but they won't be loaded as a sequence, only as
  stills.
- Added a command-line setting (--single or -s) to also load single images.
- Removed the 1 pixel padding that was added when first loading a clip full
  screen.
- Fixed cursor disappearing when going to the action tool dock while a drawing
  tool was active.
- Fixed libglib-2.0 being bundled in the distribution.
- Added step to check Wayland compatibility for the binary (.deb or .rpm)
  installers compiled under Rocky Linux 8.9 and fix configuration file if
  needed.
- Made CMake documentation target (-t doc) not fail if no Python is found.
- Fixed a potential crash when mrv2 was compiled without Python support and
  a python file was passed as a parameter to the viewer.
- Fixed a potential misdetection of Linux flavor when updating version with	
  Help->Update mrv2 on a system that had both rpm and dpkg installed.
- Added displaying of the icon on the Taskbar under Wayland.
- Made both Python and Log Window start in Windowed mode as defaults.
- Added missing RtAudio's information to About window which was missing.
- Added Preferences->Audio to allow selecting the Audio API to use as
  well as the Output Device to use.
- Fixed a minor redraw issue on the right side of the pixel bar.
- Fixed "Fixed Position" and "Fixed Size" not working when there was no image
  loaded (the usual on Window's and macOS' users).
- Fixed "Fixed Position" and "Fixed Size" rescaling the window bigger every
  time the preference was changed.
- Fixed Y pixel coordinate in Pixel Bar when showing environment maps.
- Fixed X and Y coordinates displaying large negative numbers when no image
  was loaded.
- Made Preferences->Playback->Auto Playback not activate playback when a clip
  is dragged for the first time to an EDL playlist.
- Color accuracy for YUV420P movies introduced a minor speed penalty which
  can make some movies' performance playback stall, so a new boolean check box
  setting was added to Panel->Settings to toggle that setting.  The default is
  to have it on.
- Fixed an additional bug in resizing window code when loading movies without
  fixed size.
- Improved resizing window code to try to use the less space possible based on
  panel bars open and size of image.
- Made binary distribution smaller on Linux and macOS by removing the useless
  python.a config library.
- Fixed Presentation mode on Wayland having colored (gray) borders instead of
  black ones.
- Worked around an FLTK bug in its CMakeLists.txt files creating problems when 
  the API changed and the install/include/FL directory was not cleared.


v1.1.7
======

- Made mrv2's custom file requester create thumbnails on demand when they are
  on view.  This helps for large files like many big USD files on disk or with
  RAW files which are also slow to load.
- Fixed mrv2's custom file requester thumbnails being too high.
- Made mrv2's custom file requester display the name of the files below the
  pictures, except on WideList view.
- Changed Music icon in custom file requester to an .svg icon.
- Added custom RAW and several image missing formats to mrv2's custom file
  requester.
- Started cleaning up FLU's code (mrv2 custom file requester).
- mrv2's v1.1.6 was not respecting the hidden pixel bar on the Preferences
  Window, always showing it stopping.
- Fixed session files starting playback automatically even when the original
  timeline was stopped.
- Fixed a color discrepancy on YUV420 movies being too saturated.
- Rewrote the algorithm for the scaling of the window when the first image is
  loaded (or run from the command-line).
- Fixed a terrible bug on Linux X11 which would sometimes would make the X11
  server reboot on some Linux distros like Rocky Linux 8.9.
- Added OpenRV's license to mrv2 as I took inspiration for their reverse
  playback.  I was doing the same on mrViewer, but I had forgotten about it.
- Update tlRender to use OTIO v0.16.0.
- Added what each contributor did so far for the mrv2 project.
  If you don't want to be listed as contributor, not list your email address,
  or something else, please let me know.
- Updated update_mrv2.py script.  Tested on macOS, Windows, Rocky Linux 8.9
  and Ubuntu 22.04.4 LTS.  From now on, you can rely on automatic upgrades
  if you go to Window->Preferences->Behavior->Upgrades and set them at Startup.
  When you start mrv2, it will check to see if there is an upgrade after 5 days
  of the actual release (so any portential early bugs are squashed).
- Improved translation CMake scripts.
- Added documentation on how to get Wayland working almost flawlessly on Ubuntu
  22.04.4 LTS.
- Added 120 FPS, which drops frames but it is still nice to quickly browse a
  movie.
- Darby's Rec709 coefficients and YUV shader were incorrect leading to subtle
  color shifts.  Now they are fixed.
- Fixed shifting clips with annotations when transitions were present.
  

v1.1.6
======

This is a release full of goodies and bug fixes.

- **ATTENTION**:
  This version introduces a change in the way Cache Settings are used for
  movie files.
  The Settings->Gigabytes and the pair of "Settings->Read Ahead" and
  "Settings->Read Behind" are now decoupled.
  In the case of sequences, the Read Ahea and Read Behind will be automatically
  calculated from the Gigabytes settings as before.
  However, for movie files the timeline will only display the settings for
  Read Ahead/Behind, not the actual Gigabytes cache (which can be bigger than
  the read ahead/behind setting).  The small Read Ahead and Read Behind is to
  allow playing 4K movies backwards.
  The Gigabytes setting of 0 is **NO LONGER USED** and will revert to
  4 Gb if set to 0.

- Fixed slow seeking on 4K movies.  Now we beat OpenRV on **all** movies,
  seeking and reverse playback too.
- Improved performance of dragging Tile like the main divider between the
  view and timeline viewport, particularly on macOS.
- Made switching languages keep the UI preferences.
- Fixed cross cursor when entering the view area and coming from the draw
  tools or the drag bar.
- Made drag bar change color besides changing cursor to indicate you can
  drag it.
- Fixed NDI playback with audio which had gotten broken on v1.1.1.
- Improved .githook to run dos2unix to avoid dummy commits due to Windows'
  CR returns.
- Fixed window resizing calculation that had two ugly bugs in it (thanks
  to ManoloFLTK for having dealt with my ugly code!!!).  Now resizing of
  the main window takes the dock properly into account.
- Fixed auto hiding of the pixel bar from the preferences switched is changed
  and okay'ed while the movie is still playing.
- Fixed seeking on the timeline on Linux sometimes getting the event
  incorrectly on X.
- Fixed starting a movie with loop on and playing stopped and then start
  playing it backwards.
- Refactored playback code and fixed playback buttons sometimes getting out of
  sync compared to the command-line flags passed.
- Created Preferences->User Interface/Thumbnails to select the places
  where thumbnails appear.  Currently can be above the Timeline and in the
  Panels.
- Made the thumbnail above the thumbnail a tad smaller and more polished.
- Fixed a potentially nullptr pointer de-referencing when OpenGL accuracy was
  set to Automatic.
- Worked around an UI redraw issue on Wayland.
- Fixed timeline interaction (dragging clips in .otio timeline) in 1.1.5
  re-release.
- Fixed macOS issues when showing and hiding the timeline bar.
- Made View Window / Timeline Viewport divider highlight in a grayish color
  when it can be dragged.
- Made Panel divider highlight in a grayish color when it can be dragged.
- Fixed cursor when dragging on the Panel divider bar.
- Fixed cursor sometimes switching to the Arrow instead of the Cross cursor.
  This was maily a Linux issue.
- Fixed background transparent color being lighter on Wayland.
- Added Cache Use and Cache Percentage to HUD's Cache display.
- Made Edit button turn on/off automatically according to the size of the
  timeline viewport.
- Added default sensible Window settings for UI panels when in window mode.
- Made Window settings for UI panels get saved even if they were in panel mode.
- Fixed .otio markers display in timeline viewport.
- Fixed size of Timeline Viewport when in Edit mode on macOS.  Now it resizes
  properly.


v1.1.5
======

This is a critical update for Windows and more importantly Linux users.
It is a bug fix release for the regressions in v1.1.4 which was rushed:

- Added a FAQ on the documentation about Linux XWayland and Wayland on
  why it could make playback slow if your OS was not configured properly.
- This is the first version that supports Wayland and XWayland.
  For instructions on how to set XWayland and Wayland on Ubuntu 22.04.4 LTS
  with NVidia drivers, please see Help->Documentation the FAQ section.
- Fixed annotations not showing when Blit Viewports was on.
- Fixed hiding of pixel bar sometimes failing even when:
      Playback->Auto Hide Pixel Bar
  and:
      Playback->Auto Playback was on.
- Fixed not hiding of the pixel bar when the image was open from the
  recent menus or from the command-line.
- Fixed color buffers not taking full advantage of OpenGL improvements on
  Windows mainly.
- Fixed incorrect positioning and resizing of the images on loading
  which would crash Wayland.
- mrv2 can now be built with the pre-installed python, without having to
  build python itself.  Of course, in that case, mrv2 cannot be re-distributed.
- Added a python translating system for plug-ins.
- Translated all update-mrv2.py strings into Spanish.
- If using blit for the viewports, automatically switches to shaders if
  Background is transparent and image has transparency, as glBlitFrameBuffers
  does not support alpha blending.
- Panel->Settings->Default Settings now warns the user about it and asks
  for confirmation.
- Moved Panel->Settings->Default Hotkeys to Window->Hotkeys.
- Added Window->Preferences->Default to reset the user preferences to their
  default.
- Cleaned up source code of passing ui pointer to several classes, using
  App::ui instead.
- Removed .po python plug-in files from package distribution.
- Improved missing_translate.py script and added searching for plug-in
  translations too.
- Removed unused FLU XPM icons from the code, as most have been replaced by
  .svg icons.
- Fixed Edit Viewport Clip Info and Device Info not respecting the device
  pixel ratio when the Edit button was pressed.
- Fixed macOS crashes with preview thumbnail.
- Respect last configuration of Timeline/ClipInfo and Timeline/TrackInfo.


v1.1.4
======

This is a major release with big speed improvements and fixes to the color pipeline.

- Simplified build scripts.
- Fixed macOS build issues (fixed in v1.1.3 re-release actually).
- Prevented a macOS python plug-in issue with Python 3.11.
- Fixed Wayland support on Ubuntu 22.04.3 LTS and later.
- Improved performance of OpenGL drawing between 20% and 150%. macOS has seen the most benefit going from playing videos at 4K at 15FPS to 60FPS.
- Added Preferences->OpenGL->Color Buffer Accuracy to select between automatic,
  float or 8-bit buffers for speeding up movies or getting more accurate color
  precision.
- Added option to select blitting of main viewports for potentially
  faster OpenGL drawing.
- Added Windows' stack traces with line numbers for easy debugging.
- Added Windows' stack traces to be saved into tmppath().  That is:
     %TMP%/mrv2.crash.log.
- Allowed pyFLTK be able to compile in Debug.
- Fixed floating values not respecting float values below 0 or higher than 1.
- Improved the performance of OpenGL by avoiding OpenGL context switching when
  not needed (you don't have a text input widget, nor a text annotations
  showing).
- Added Linux's stack traces with line numbers by relying on libbacktrace.
- Improved performance of OpenGL dramatically, particularly on macOS.
- Improved performance of drawing OpenGL annotations (drawings).
- Renamed skipped frames as drop frames.
- Fixed Preview thumbnails above the Timeline crashing the viewer on all
  platforms.
- Hide Preview thumbnails when going fullscreen or presentation.
- Fixed Playlist creation showing an empty view for the first clip loaded.
  (regression of v1.1.2).
- Several fixes to Presentation Mode.
- On a re-release of v1.1.4 improved OpenGL performance as soon as a clip is
  loaded and starts playing, when
  Window->Preferences->Playback->Auto Playback and
  Window->Preferences->Playback->Auto Hide Pixel Bar are active.

v1.1.3
======

- pyFLTK build improvements (removal of warnings).
- Made Windows .zip file smaller by removing unit tests.
- Added Linux Desktop name to About Window.
- Fixed update-mrv2.py plug-in for Windows.  The install location is now
  retrieved from the registry.  Only if not found it looks in hard-coded
  paths.
- Install update-mrv2.py always, instead of removing it when python demos
  was not installed.
- Added instructions on Windows on how to retrieve the Explorer thumbnails.
- Darby has been busy!  He added automatic scrolling of the timeline when
  playing and ability to toggle track and clip info.
- Added Darby's new options to Network connections.
- New action icons, which should display properly at high resolutions.
- Sped up comparison wipes with Alt and Shift dragging.
- Sped up color corrections from the Color Panel.
- Fixed libdecor incompatibility with older libdecor plug-ins.
- Fixed + and - signs rotating the image when using one of the draw tools and
  not just the pencil tool.  With all of them now the pencil size is changed.


v1.1.2
======

- Windows version of mrv2 is now compiled with MSVC 2022.
- Fixed opening directories from within the command-line.
- Fixed stopping of playback when playing and selecting an area with
  Shift + Left Mouse Button drag or panning with Ctrl + Drag.
- Made status bar report "Everything OK." after 10 seconds without further
  errors.
- Removed -debug flag from command-line as it only works on debug builds.
- Made Metadata tab not appear if all metadata is shown in video/audio 
- Fixed a compilation issue between FLTK's JPEG libraries and those of
  libjpeg-turbo on Linux.
- Fixed Right Mouse Button toggling off the audio when there had been a drag
  action with some other button before.
- Fixed a precision problem when shifting annotations at the beginning of a
  clip due to a following clip being dragged to the same place as the
  annotation.
- Improved performance of timeline drawing when annotations are present.
- Fixed refreshing of image sequences
  (ie. Files Panel->Select Image->RMB->File/Refresh Cache) when there were
  missing frames and later they were added.  It used to work in v1.0.0 but a
  change in tlRender broke it.
- Updated mrv2 to Python 3.11 to conform to the VFX 2024 Platform.
- Python 3.11 on Windows is now built with optimizations on.
- Updated mrv2's glfw3 to 3.4.
- Updated mrv2's FLTK build to use the system libdecor
  (needs v0.2.2 at least).


v1.1.1
======

- Added keyboard shortcuts for Render/Video Levels and Render/Alpha Blend.
- Added support for multiple audio tracks.  You can switch from one to the
  other by selecting the Audio button (the speaker icon) with the
  Right Mouse Button and selecting a track.
- Fixed audio metadata in audio section of Media Info Panel for each audio
  stream.
- Added missing video metadata in video section of Media Info Panel.
- Improved speed of refreshing of a clip (when switching audio tracks or using
  View->Ignore Display Window).
- Made movies longer than 30 minutes with multiple audio tracks, use a short
  read ahead / read behind or switching audio would be too slow.
- Fixed saving movies with annotations and with an alpha channel.
- Fixed saving movies with annotations at half or quarter resolution.
- Fixed an ugly bug on Linux when saving movies with annotations repeating
  every other frame (ie. saving on two's).
- Fixed line error reporting in Python's Output (pybind11 bug).
- Added Editor/Jump to Error to Python Panel.  You can select the line of the
  error in the Python output and the Editor will jump to the offending line.
  If you don't select anything in the Python output, it will jump to the last
  error counting from the bottom.
  It will skip errors from files that are <frozen ...>, like importlib.
  If the error is on a file and not from the Python Editor, mrv2 will try to
  open an external editor and jump to the line of it.
  The editor to use is taken from the EDITOR environment variable first.
  If not set, mrv2 will try to use one of the popular editors.  Its defaults
  supports the syntax for emacs, gvim, vim, VS Code, notepad++ and nano.
  The preferred editor is checked at start up based on what you have installed
  on your PATH and whether you are running interactively or also have a
  terminal.
  Visual editors are given preference over terminal editors.
  Of course, you can edit the editor with Python Panel->Editor/External Editor.
- Fixed Python error reporting in the Python Output of the Python Panel for
  mrv2 python plug-ins.
- Fixed message that said it was saving a movie without audio when saving
  a sequence of frames.
- Fixed reading of FPS from OpenEXR images as they are now rational instead of
  a double.
- Fixed thumbnail of image sequences in mrv2's custom file requester when the
  sequence did not start at 0.
- Fixed a minor bug using snprintf of int64_t with an int specifier.
- Improved the main web page for mrv2.
- Fixed translation of "Color" in Panels.  Of course, since English and
  Spanish use the same word, this still makes no difference :D!
- Fixed the name of the video stream in the Media Info Panel to be like the
  layer name listed in the Panels and in the Color Channel pull down.
- Added back truehd decoder and encoder which were removed from
  TLRENDER_FFMPEG_MINIMAL compilations.
- Sped up redrawing when the Media Info Panel was open, as we now refresh
  only the tabs that change.
- Fixed changing the first and last frames from the Media Info Panel.
- Modified int sliders to use HorSlider instead to make it consistant.
- Fixed (very slow) changing speed from the Media Info Panel.
- Fixed HorSlider resizing improperly when values were bigger than 10000 or
  smaller than -10000.
- Improved precision when accepting or editing text with a zoom factor or
  pixels_per_unit different than 1.
 


v1.1.0
======

- Build fixes.
- Made mrv2's custom file requester list presumed sequences of a single frame
  as a file instead of a custom sequence name display.
- Matched NDI colors.
- Made NDI streams not display thumbnails in any of the panels, as it would
  look like mrv2 had hanged.
- Made installed size and installer smaller, by removing some unneeded python
  libraries used for documenting mrv2.
- Made installed size and installer smaller, by removing Python's unittests.
- Made default Windows' installer not install Python's Tk libraries by default.
- Made default Windows' installer not install IDLE nor turtledemo.
- Overall, the Windows installed size is now almost 150Mb smaller, now at 325Mb.
- Made Windows installer create a registry entry backup for the file
  associations, instead of using an .ini file which was worse.  On uninstall,
  the original file association is restored or the registry entry is deleted.
- Added a friendlier name to Windows' Open With RMB menu.  Now the version is
  listed, instead of just "mrv2.exe".  Also the name in English is provided.
- Added a latest version to Windows' Open With RMB menu.  If used, it will
  associate the latest version installed with the file.  Upgrading won't
  require you to reset file associations like before.
- Fixed rotations not framing the image even when View->Auto Frame was on.
- Added symbolic links on Windows .exe installer, so that it works more like
  Unix.
  You can use mrv2-v1.1.0.exe to call a specific version of the viewer for
  example.
- Split Timeline into "Timeline" and "Edit" Preferences in Preferences Window.
- Added Default View to "Edit" to select what gets displayed when you hit the
  Edit button ("Video Only" or "Video and Audio").
- Fixed Edit Viewport size when transitions were present.
- Fixed a potential crash when switching to nuke's ocio config.
- Made Python's setOcioConfig accept ocio::// configurations.
- Fixed colors on Python commands being orange instead of dark yellow as before.
- Fixed a redraw issue on Python's Panel output, at least on Linux.
- Made View pull-down menu display the full name of the display / view.
- Made UI topbar resize a tad nicer.
- Fixed Python Output in Python Panel which was not refreshing at all due to
  my misuse of the FLTK API since v0.9.3.
- Fixed a stray menu bar on Python Panel on closing it.
- Improved performance of package creation using multithreading when possible
  with cpack's generators.
- Added support for NDI's BT601 and BT2020.
- Added support for NDI's alpha channel.
- Added support for saving PNG and TIFF with alpha channel when saving a half
  or float OpenEXR image.  TIFFs will get saved in float.  PNG in 16-bits.
- Eliminated duplicated error and warning messages from the logs.
- Improved start up time and sync issues with NDI streams.
- Simplified all parameters in NDI stream to just selecting the source.
- Allowed NDI streams to change size, pixel aspect or color space.
- You currently cannot mix two NDI streams, one with audio and one without.
  Only the first one information will be used.
- You also cannot stream two clips through NDI with different audio
  frequencies or channels.
- Streaming two clips through the same connection after stopping for a while
  can lead to audio stuttering.  Either stream them one after the other or
  open a new connection.


v1.0.9
======

- Added a preference setting on Preferences->Errors to control what to do
  on FFmpeg errors.
- Made the panel drag bar a tad more grey, for a nicer look and more clear
  distinction when several panels are stacked on the dockbar.
- Fixed a thumbnail refresh issue on mrv2's custom file requester which would
  show when we save over a previous file.  tlRender would cache the file and
  would display the previous thumbnail before saving.  Now it is fixed.
- Removed mrvSequence.cpp which was empty.
- Added Global USD Render Option parameters which were missing.
- Fixed overlapping of audio labels in Edit window.
- Fixed rotation inverting the coordinates of the annotations.
- Fixed the pixel coordinate information when flipped or rotated.
- Fixed the pixel color bar display and information when rotated.
- Fixed text tool incorrect positioning when image was rotated.
- Made arrow head size be proportional to the line size.
- Made drawing cursor be drawn with float coordinates.
- Made circle's center also be drawn with float coordinates.
- Added back .wmv/a decoders and asf demuxer in TLRENDER_FFMPEG_MINIMAL.
- Added Video Color Primaries, Color TRC and Color Space FFmpeg information
  to Media Info Panel's video.
- Fixed FFmpeg reader to take color coefficients.  Now the gray ramp of
  Sam Richards is the same.
- Fixed a bug in session loading when there was no Input Color Space specified
  in the image, which got introduced in v1.0.8.
- Made pen size be able to be 1 pixel making the cursor one line only.
- Made prores_ks (FFmpeg's native encoder) match Apple's ProRes one at
  4444p10le.  It is now possible to take ProRes4444 encoded files to video
  editors.
- Upgraded to FFmpeg v6.1.1.
- Improved rotation speed of movies from cell phones, by doing it in OpenGL
  with metadata instead of with a C++ function.
- Added Creation, Modified Date and Disk Space to Media Info Panel.
- Removed Frame information from Start/End Time in Image Tab of Media Info
  Panel.
- Made Start/End Time in Image Tab of Media Info Panel not use scientific
  notation for seconds.
- Fixed changing frame rate from the Timeline toolbar not updating the FPS
  indicator in the Image Tab of the Media Info Panel.
- Improved the performance of Media Info Panel when playing a sequence and
  the Image tab was closed.
- Removed Default Speed information from Video Tab and moved it to Image Tab.
- Improved colors of deactivated enums showing too dark to read the black
  text by default.
- It is now possible to use OpenColorIO's built-in configs.  That is, those
  stating with ocio://.
- Added a Choice menu in Preferences->OCIO to select any of the three built-in
  OCIO configs.
- Set ocio default config to the built-in:
      ocio://default
- Fixed a focus issue on Linux when using a draw tool, then typing into one
  input widget in the toolbar and going back to the view window not ending the
  draw tool, but continue its trace.
- Fixed Text annotations when image was rotated jumping to the wrong location
  on confirmation.
- Entering a Text annotation on the viewport can be confirmed by doing
  SHIFT + Enter.
- Added FFmpeg's actual version information, not just each library.
- Fixed listing of codecs in the About Window.
- Added missing .gif decoder and encoder.
- Added mrv::TextBrowser to allow copying the text in them with a RMB context
  menu. This is useful, for example, in the About Window for the GPU or codec
  information, as the full lines get copied, unlike a Fl_Text_Display in which
  a line can be cut in half.
- Fixed gcc version information in mrv2's About Window.  It was showing the
  __GLIBCXX__ instead.
- Darby simplified and fixed the A/B comparison sometimes getting out of sync.
- Improved the look of HorSlider widget.  Now the X to reset to defaults is
  a tad to the right.
- Fixed selection of Wipe mode which would not work after scrolling in the
  docker (FLTK bug?).
- Made Compare options automatically frame the view if View->Auto Frame is
  on.
- Improved the playback performance of the viewer a tad.
- Fixed an OpenGL flickering of the timeline and sometimes of the main viewport
  when the secondary window was opened and then closed.
- Fixed cursor not showing in panels when drawing was enabled.
- Improved the performance of adding clips to an EDL Playlist.  There's no more
  flickering.
- Fixed thumbnails in the Files and Stereo panels resetting to their
  start time, instead of showing their current time.


v1.0.8
======

- Added rotation of the images +90 and -90 with automatic framing if
  "View->Auto Frame" is on.
- I have enabled TLRENDER_FFMPEG_MINIMAL as a default to compile FFmpeg with
  less muxers, demuxers, parsers and protocols, for smaller file sizes and
  a faster compilation and program start up.
- Made Help->Documentation point to the online docs if the local docs are not
  installed.
- Made H264 entry in Save Movie Options panel not show when FFmpeg was built
  as LGPL.
- Updated OpenUSD to v24.03.
- Fixed <| (go to start) and |> (go to end) buttons not refreshing the button
  status on playback.
 - Added -ics (-ocioInput), -od (ocioDisplay), -ov (-ocioView) and
   -ol (-ocioLook) command-line flags to override the default settings.
   Note that -ocioDisplay and -ocioView must be used together.
 - Made OCIO Input Color Space be stored with the image, except when doing
   comparisons in which the first image's Input Color Space is used.
 - Made OCIO Input Color Space for each image be stored in session files.
 - Made FFmpeg's repeated warnings and errors only show up once in the status
   bar and the logs.
 - Added a Resolution parameter to the Save Movie options.  You can save:
   	 * Same Size
	 * Half Size
	 * Quarter Size
   

v1.0.7
======

- Slow code clean up.
- Faster windows minimal compilations for quickly checking on GitHub.
- Added optional component installation on Windows's .exe installer.  Currently,
  you can install:
  
      * mrv2 application (obviously)
      * mrv2 documentation
      * mrv2 Python TK libraries
      * mrv2 Python demos

- Changed name of install directory of mrv2 on Windows from "mrv2 vX.X.X" to
  "mrv2-vX.X.X" to avoid spaces for easier scripting.
- Fixed image sequence detection that could happen randomly depending on how
  the filesystem returned the order of files.
- Added listing the OS and distro versions at the start and in About of mrv2
  for debugging purposes.
- Made panels be listed alphabetically, regardless of Natural Language.
- Automated version update in docs.
- Removed view sources from html docs to save space on disk.
- Cleaned up docs directory before building docs.
- Sped up creation of docs in build system.
- Updated Python API with FFmpeg and Background changes.
- Fixed reading permissions on files as they were broken!  I did not notice
  as I was using an NTFS drive which sets umask 0022 by default.
- Made reading session more robust to handle missing files or wrong settings.
- Made checking for readable files faster.
- Fixed saving large images/movies with annotations on work properly.
- Improved memory consumption of saving movies, particularly large ones like
  4K.
- Improved logging system logging the tlRender warnings.
- Improved logging system adding a Status mode to report information right
  away.
- FFmpeg's logging now prints out the codec/module where the error was
  generated.
- Improved movie save reporting of parameters.
- Fixed saving a movie with annotations when the movie is bigger than the
  viewport.
- Added GBR8/9/10/12 reading support for VPX.
- Fixed start and end timeline buttons not refreshing thumbnails in the Panels.
- Fixed seeking not updating the thumbnails in the Panels.
- Fixed image panel not refreshing its information when changing images and
  the playback was stopped.
- Fixed Preferences->Positioning->Position/Size when both were used.
- Saving of .otio files as movies when the first clip did not start at 0 now
  works properly.
- Upgraded to RtAudio v5.2.0 on all platforms.
- Added a "View/Auto Frame" to turn off auto framing of the view when changing
  from one clip to another.
- Added User Interface->View->Auto Frame to preferences. 
- Made saving a VP9 or AV1 with the wrong extension not fail.  Instead, they
  are renamed to .mp4.
- Made mrv2's file requester favorites listing automatically remove
  non-existent directories.
- When saving a sequence of OpenEXR, we encode the speed in the actual
  image file, as taken from the playback tool bar.  This value will take
  precedence over the Sequence Default speed as set in Preferences->Playback.
- Made warnings also show up in the status bar, but with an orange background.
- Improved HUD Attributes.  They are now listed alphabetically and they are not
  repeated.  Also, they refresh properly.
- Fixed Media Information panel not refreshing properly when changing images.
- mrv2's tlRender library now reads the video and audio stream metadata.
- When there's no audio metadata there's no longer the titles of
  Attribute/Value used at the end of the Metadata tab in the Media Info Panel.
- Metadata in Media Info Panel is now sorted and stripped of repeated data.
- Media Info Panel's tabs now remember whether they were opened and closed.
- Added GoPro Cineform codec to the list of profiles you can use to encode.
  The biggest benefit is that it can encode at GBRP_12LE and GBRAP_12LE (ie.
  RGB and RGBA at 12 bits with alpha) for a replacement to Apple's proprietary
  ProRes4444 codec.
- Removed the GoPro prefix name from Cineform when saving.
- Fixed saving of EXR movies to movie files being just RGBA_U8 instead of
  RGBA_U16.


v1.0.6
======

- Darby fixed Render->Alpha Blend modes which were partially broken.
- Darby fixed macOS checkers drawing.
- Darby added gradient background and moved it to draw video.
- Made Background colors use Flmm's color chooser with alpha (alpha is
  current discarded, thou).
- Added printing out of audio and video codec names when saving with FFmpeg.
- Fixed presets names.  Instead of using '_' we now use '-'.
- Added last successful saved movie to recent files for easy checking it back.
- Fixed pixel format selection in VP9 codec not working properly due to
  profile being set to 0, which would prevent saving with 10 or 12 bits.
- Fixed Prores color shifting due to bad unneeded use of libswscale API.
- Added options for color_range, colorspace, color_primaries and color_trc in
  tlRender's source code.  mrv2 can set them if you open the window called
  Advanced Settings in the Save Movie dialog.
- Made mrv2 remember the save movie and image settings for easy saving of
  multiple movie or image files.
- Made FFmpeg errors be reported to the console immediately.
- Fixed macOS VideoToolbox's hardware encoding not working.
- Fixed Windows' presets not being read due to spaces in the installed
  directory.
- Fixed a long standing bug of gamma (when changed in the top bar slider)
  not being reapplied when changing from one clip to another.


v1.0.5
======

- Code clean up.
- Build system clean up and consolidation with environment variables.
- Fixed building pyFLTK on Linux which could fail if LD_LIBRARY_PATH was not
  set.
- Improved building speed on all platforms.
- Fixed Windows' Python compilation screwing up if some other Python version
  was installed.
- Fixed pyFLTK compilation on macOS and Linux having swig not use the right
  path includes.
- Fixed NDI compilation which had gotten broken.
- Fixed listing of movie files when they were named as sequences. 
- Allowed saving movie files with the speed (FPS) as set in the playback
  toolbar as long as you are not saving audio.
- Updated version in web page docs.
- Added FFmpeg presets for saving codecs.  Currently we ship mjpeg (none),
  h264, vp9 and av1 presets, but you are free to create your own.
- Switched to building with gcc-12 on Rocky Linux 8.9 (not in Dockerfile or
  Github builds).
- Fixed encoding of movie files' YUV conversion.  Now the movie file is much
  more accurate.
- Added pixel formats currently supported for each codec.
- Added saving alpha channel in ProRes_4444 and ProRes_XQ when YUVA_4444P_16LE
  pixel format is selected.
- Added saving alpha channel in VP9 when YUVA_420P is selected and the container
  is a Matroska file.
- Added HISTORY.md file to the Web docs.
- Added reporting of FFmpeg module that raised the callback.


v1.0.4
======

- Code clean up.
- Made Environment Map spin and rotation take into account zoom speed for a
  more controlable rotation.
- Made spin and rotation of environment maps much more controlable, regardless
  of zoom speed.
- Fixed spin/rotation of environment map not stop playback of video on middle
  button release.
- Mostly avoided gimbal lock on environment map rotations.
- Added VP9 Profile for saving in FFmpeg.  The VP9 codec is supported by most
  browsers nowadays and offers a better compression ratio than H264, without
  any patents or license issues.
- Improved remaining time calculation when saving movie files.
- Fixed message in saving movie of sequences without audio reporting that audio
  was getting saved.
- Added support for AV1 codec decoding (libdav1d codec).
- Added AV1 Profile for saving with AV1 codec in FFmpeg (SVT-AV1 encoder).
- Fixed a number of movies which would not play in mrv2 due to the number of
  threads and codec.


v1.0.3
======

- Added Darwin arm64 beta builds (ie. M1 architecture) but without NDI® support.
- Fixed a problem when saving OpenEXR not setting the format to RGB_F16, but
  trying to use RGB_U8 instead.
- Added the options to show OpenEXRs with data windows bigger than their display windows.  You activate it with View->Ignore Display Window and it will reload the exr image or sequence.
- Improved drawing of Data and Display Window at high resolutions.
- Fixed zooming when Media Information was active on an image sequence.
- Fixed a refresh of mrv2's custom file requester when saving a single image
  over a previous image file.  The icon would not get refreshed previously.


v1.0.2
======

- Added a Gigabytes setting to NDI® Panel to allow reproducing 4K and higher
  movie files with synced audio.
- Fixed NDI® streams playing with audio sometimes hanging at start up.
- Added a "No Source" to disconnect from NDI®.
- Made "Remote Connection" not be a valid NDI® connection.
- Fixed closing and reopening panel not showing the selected source.
- Fixed hang ups when switching sources in NDI® panel with videos with audio.
  Videos without audio were fine.
- Removed references to NDI/Source Index.
- Improved startup times of NDI® Sources with Audio.


v1.0.1
======

- Fixed relative paths function on Windows returning an empty path when the
  path could not be made relative.
- Made ALT + RMB zooming a tad less sensitive.
- Fixed ALT + RMB zooming sliding incorrectly.
- Improved speed on exiting the application.
- Made zooming with RMB + Alt slower for users with tablets.  
- Added an options to Preferences->Playback called Auto Scrub Playback, which
  when turned off will turn off the audio playback while scrubbing, like
  on previous versions of mrv2 (v0.8.2 and earlier).
- Added NDI® support in source code.  You need to compile mrv2 against the
  NDI® SDK for now.


v1.0.0
======

- Improved performance of scrubbing when audio is turned off in the timeline
  section of the main UI.  Helps in scrubbing 4K movies.
- Made readBehind cache expand freely when using Gigabytes in Settings
  to improve the performance of scrubbing 4K movies.
- Fixed a crash when showing an .otio timeline with markers at start or when
  dragging a clip with .otio markers.
- Added display of transitions (Dissolves) to Timeline Viewport.  If you edit
  a clip that has transitions, those will be removed before the move.
  Currently, there's no way to add transitions again (you need to edit the
  .otio file manually, or convert it from a Non-Linear Editor format).
- You can also not currently move or scale the transitions.
- Fixed default versioning regex for '_v' to match UNC paths on Windows.
- Fixed version of USD which showed MaterialX version instead.
- Updated USD to v23.11.


v0.9.4
======

v1.0.0 of mrv2 will be released on January 1st, 2024.  Therefore, it is of
utmost importance that you report any bugs you find before that.

- Improved Help/Update mrv2 Python script to work fine at start up on beta
  builds.
- Added the option to Update mrv2 even if you are already using the same
  version.  Useful to upgrade from a beta build to a release build.
- Improved performance of Python Panel by not having it wrap at bounds.  This
  allows faster resizing of the panel on Linux mainly.
- Fixed cursor shape in Python Panel when entering the divider between the
  output and the editor.
- Prevented resizing of the Python Panel to very small sizes when in window
  mode.
- Added $HOME/.local/lib/python${PYTHON_VERSION}/site-packages to the default
  search path of PYTHONPATH in environment.sh.
- Fixed Pixel Bar showing up when set to auto hide pixel bar on playback and
  in presentation mode.
- Made the command-line -p (-playback) switch override the default Auto
  Playback preference setting.
- Switched the default hotkeys of the Pixel Bar (was F2, now F3) and timeline
  (was F3, now F2) to make them consistent to the order on the view window.
  For that new hotkey assignment to take effect, you need to reset the hotkeys
  in Windows->Hotkeys or remove $HOME/.filmaura/mrv2.prefs.
  Note that that means you will loose any custom hotkeys you may have.
- Added support for .ts movies.
- Fixed OCIO support on network connections, changing both the pulldown menus
  as the OCIO color panel, which had gotten broken on the OCIO optimization and
  the OCIO looks addition.
- Added option to File->Save->Frames to Folder.  First, you will be asked
  to save an image and settings as usual.  However, after you save the first
  image, every time you invoke this function, it will save the image with the
  name and frame number without asking for confirmation.
  If you want to reset saving the image name, go to File/Save/Single Frame
  as usual.
- Some minor speed optimizations from Darby Johnston.


v0.9.3
======

v1.0.0 of mrv2 will be released on January 1st, 2024.  Therefore it is of most
importance you report any bugs you find before that.

- Made calculation of Actual Frame Rate more robust by averaging it over
  multiple frames.
- Added OCIO looks to the GUI, to Python API and to OpenGL display.
- Added OCIO to Color Panel, so that it becomes clearer what you have selected.
- Removed deprecated OCIO scene_linear space.
- Corrected popup-menu pulldown changing label even when enable label was
  disabled.
- Fixed OCIO view pull-down menu value being selected from the last display
  instead of the actual selected and used display at start-up.
- Made pixel bar not show up after going to Preferences if video clip is
  playing and Auto Hide Pixel Bar is on.
- Added OCIO Looks loading/saving to mrv2.prefs file.
- Added rotation and flipping for YUV formats to handle movie files taken from
  a phone like an IPhone.
- Removed setting OCIO ICS, View and Look by index as they were not taking into
  account the submenus.
- Solidified OCIO ICS return and set functions to support submenus.
- Made Panels appear in the same order that they were when exiting the
  application, instead of showing alphabetically.
- Documentation is now online at:
  		English: https://mrv2.sourceforge.io/docs/en
		Spanish: https://mrv2.sourceforge.io/docs/es

v0.9.2
======

- Added .otioz to Windows file associations installer and uninstaller.
- Fixed Hotkeys not working.
- Fixed dead hotkeys Shift 1 to 9 and 0.
- Made Hotkey entry work on just pressing a key, without having to type or
  having to select a special key from the awkward Special pull down menu.
- Fixed Meta (Windows) hotkey shortcuts on Linux.
- Added Zoom Minimum and Zoom Maximum to hotkeys, so you can turn them off.
- Caught Escape hotkey on Window callback to prevent it from exiting the
  application if it is not set to do so.
- Increased performance of playback on Linux when the timeline is visible at
  high frame rates (60 FPS).
- Increased performance of playback on Windows when the timeline is visible.
- Actual Frame Rate display in the HUD when FPS is selected (it shows
  Skipped Frames, Actual Frame Rate and Target Frame Rate).
- Made cursor disappear on Presentation mode after three seconds of inactivity.
- Added OpenGL controls for blitting the timeline or using shaders.  Blitting
  the timeline can improve performance on some graphic cards and OS.  In my
  tests Windows and Linux benefit from blitting while macOS benefits from
  using shaders.
- Added OpenGL control for Vsync.  Currently it works on Linux and macOS.
- Fixed default value of Minify / Magnify filters from the preferences to
  be Linear instead of Nearest.
- For programmers using VSCode, added .vscode directory with tasks to:
    * Build All mrv2 Project with all Dependencies (main compile -- runme.sh)
    * Build tlRender, FLTK and mrv2 (runmet.sh)
    * Build mrv2 only (runmeq.sh)


v0.9.1
======

- Fixed In / Out ranges when loading session files for clips that were not
  the one in playback.
- Fixed editing clips that had a timecode in them.
- Fixed an OpenGL issue mainly on Windows which would flip the video on Y when
  dragging it to create a playlist.  It could also lead to a crash.
- If OCIO config cannot be found, like when it is loaded from a session file,
  defaults to previous config.  Previously it could crash mrv2.
- Made internal checks for files that are not found and for replacing paths in
  path mapping deal with empty filenames properly.
- Fixed a random crash on Windows when loading a session file with
  Auto Playback set to on.
- Fixed an OpenGL flipping/flickering when Timeline Viewport was open and the
  user switched media items.
- Fixed Python's setOcioView() and ocioView() just returning the view name.
  Now both the display and view name are returned.
- Added ocioViewList() Python function to list all Displays / Views available.
- Added a setting for Display / View to Preferences->OCIO Defaults.  It will
  get used whenever the application opens or the user access the Preferences,
  overriding the setting set in the OCIO config file.
- Made panning work with CTRL + Left Mouse Button, besides the Middle Mouse
  Button on both the view and timeline viewport.
- Added Preferences->Playback->Single Click Playback to turn off playing by
  clicking on the main viewport, which was very annoying.
- Added Preferences->User Interface->Render->Minify and Magnify Filters.
  Moved Video Levels and Alpha Blend to this new preferences panel.
- Fixed color display (in both pixel bar and area color panel) not updating
  properly when single stepping through a file.
- Corrected handling of wstring characters on command-line and file associations
  on Windows start up.
- Improved Skipped Frame HUD display (SF:) when FPS is set to active so that it
  does not get confused when scrubbing.
- Fixed Skipped Frame HUD display not resetting itself when going to the first
  or last frame of the movie.
- Added Preferences->Playback->Auto Hide Pixel Bar, which when set, hides the
  pixel bar when playback is started.  This is to prevent slow-downs and
  skipped frames of clips at high resolutions.


v0.9.0
======

- Fixed issues with python library dependencies not copying the dependant DSOs
  on Linux.  This would lead to issues with libssl and libcrypto, for example.
- Fixed cmake's function get_runtime_dependencies() and
  get_macos_runtime_dependencies() only working for one element instead of a
  list.
- Created a python plug-in to automatically check the latest released version
  of mrv2 on github, allow to download it and install it, asking for a password
  if sudo permissions are needed.
  The plug-in is installed by default.  In order to have mrv2 automatically
  check for updates on start-up, you must set Preferences->Behavior and select
  Check for Updates at start up.
- Fixed a minor memory leak when saving movies with audio.
- Made Saving Audio only pop up its own file requester window.
- Thanks to the great Darby Johnston, it is now possible to edit the video and
  audio clips of an otio timeline in the timeline viewport.
- Added Preferences->Timeline the options to start in editing mode and start
  with Edit Associated Clips.
- Added the code and callback to edit the annotations when editing the clips.
- Added Edit/Audio Gap/Insert and Edit/Audio Gap/Remove to insert or remove
  audio gaps matching the length of the video clip at the current time.
- Fixed adding a clip without audio to a timeline with audio that ends before
  the video.  Now a gap is added before the new clip.
- Fixed changing of Timeline->Markers or Timeline->Transitions leaving too
  little or too much space.
- mrv2 now supports audio fading of clips.  Previously, only video would
  dissolve and audio would suddenly stop/start.
- Thanks to Darby Johnston, we now support playing back non-streaming movies
  directly from the http:// and https::// protocols.
- Fixed redraw issues under Wayland.
- Fixed muting of audio not working.
- It is now possible to change the font of the menus in:
     Preferences->User Interface->Fonts.
- Fixed Wayland support on modern platforms like Ubuntu 22.04.3.  Under Rocky
  Linux 8.1 builds, running with more modern distros under Wayland you may
  encounter an error about missing "antialising".

  To fix it:
    
```
$ sudo cp /usr/share/glib-2.0/schemas/org.gnome.settings-daemon.plugins.xsettings.gschema.xml /usr/share/glib-2.0/schemas/org.gnome.settings-daemon.plugins.xsettings.gschema.xml.bad
$ sudo nano /usr/share/glib-2.0/schemas/org.gnome.settings-daemon.plugins.xsettings.gschema.xml
       	    (remove lines 19 and 20)
	 <   </schema>
	 <   <schema id="org.gnome.settings-daemon.plugins.xsettings.deprecated">
$ sudo glib-compile-schemas /usr/share/glib-2.0/schemas
```


v0.8.3
======

- Fixed saving of L_U16, LA_U16, RGB_U16 and RGBA_U16 movies which were
  flipped on Y.
- Sorted Panels in the Panel menu alphabetically instead of by shortcut.
- Fixed Alpha Channel saving images on Annotations when movie was RGBA_U16.
- Now you can concatenate .otio clips into the EDL Playlist.  Just drag the
  .otio clip to the Playlist Panel where you have the temporary EDL
  or to the Timeline Viewport while selecting the EDL and it will
  be added to any previous clips in the timeline.
  The .otio clips support in and out points and annotations.  Transitions are
  supported, but you cannot cut a transition in half with the in and out
  points.
- Fixed a crash when trying to load an inexistent clip from the command-line.
- Made dragging of a clip show the dragged clip in cyan in the Files Panel, to
  distinguish it from the selected one.
- Fixed the dragged clip being also selected after an unsuccessful drag when
  there was a clip selected.
- Made Panel shortcut keys in the menu be more separated from the actual name
  of panel.  Small UI improvement.
- Added shortcuts to Environment Map Panel (Ctrl + e) and
  Playlist Panel (Ctrl + p).
- Improved .otio Playlist creation. Now the audio channel is created only when
  needed.
- Fixed creation of .otio Playlist with a sequence that had the audio on disk
  with the same base name.
- Fixed frame stepping when there were in/out points in the timeline.
- Fixed text input color when creating a new folder in mrv2's custom file
  requester.
- Fixed scrollbar when creating a new directory in mrv2's custom file
  requester.
- When creating a directory in mrv2's custom file directory, the entry widget
  is placed at the end of all directories instead of at the end of all files.
- After creating a new directory, it is sorted back into the list of
  directories.
- Fixed Saving remaining time progress being incorrect.
- Made mrv2's file chooser recognize .otio and .otioz as OpenTimelineIO EDLs.
- Refactored and simplified code.
- Fixed clearing of cache resulting in cache starting again from the beginning.
- Fixed seek and timeline thumbnail preview being incorrect after an Edit/Cut
  or Edit/Insert on a movie with timecode.
- Improved interactivity of editing tools (cut, insert, slice and remove)
  due to cache no longer starting from the beginning but from the current
  position.
- Added license to all fltk demos.
- Made Save->Movie files optionally save with audio.  Note that while saving
  audio is not heard.
- Fix saving of additional frames when video is shorter than audio.
- Split Saving options between saving movies and saving images.
- Added saving of player's In/Out Ranges to session files.
- Fixed an OpenGL issue on Linux when saving a movie and dragging the window
  partially outside the screen.
- Split the Save Options popup into a Save Movie Options and a Save Image
  Options.
- Added a Cancel button to both Save Movie Options and Save Image Options.
- Turned off audio (as it would stutter) while saving movies with annotations.
- Added a different message to the Save Movie Progress Report to indicate
  whether you are saving with audio or not.
- Added a check when saving audio and there's no audio in the current clip.

  
v0.8.2
======

- Python commands to set the ocio config have been added to the image module.
  image.setOcioConfig() and image.ocioConfig().
- Python documentation has been updated.
- Python's Editor bug that would concatenate the last two lines together
  incorrectly has been fixed.
- Fixed playlist of adding a sequence when it had no audio at the beginning of
  the EDL.
- Fixed adding a sequence with audio to the EDL Playlist.
- Fixed parsing command-line audio files.  Now only the first sequence added in
  the command-line receives the audio file, instead of all files.
- Fixed most issues when mixing clips of different frame rates and different
  audio sample rates in an EDL.  Some precision issues seem unavoidable, thou.
- Synchronized menu items to python changes as some were not being taken into
  account.
- Added imageOptions to session loading and saving.
- Fixed swallowing of last character in Python Editor.
- Fixed nested parenthesis in last expression in Python Editor.
- Fixed Python Editor sometimes not running a multi-line expression.
- Added keyword constructors to all Python classes.
- Added support for YUVA formats in FFmpeg through RGBA conversion.
  This means both ProRes444 and webm (vpx) videos now support alpha channels.
- Fixed Preferences for Safe Areas not doing anything.
- Added Video Levels and Alpha Blend to:
     Preferences->User Interface->View Window.
- Made scrubbing automatically switch to playback with audio.
- Fixed coloring of Python functions when they were typed at the start of a
  line.
- There's a new 'session' module to handle everything related to sessions,
  including saving, loading and setting the metadata.
- The metadata for sessions has changed API.  Now it is a Python dict.
- Added libvpx on Linux and macOS which was missing.
- Added support for decoding webm (vpx) videos with alpha channel.
- Fixed crashing issues on macOS at start up due to brew libraries being
  loaded instead of the mrv2 shipped libraries.
- Fixed sequence detection when the sequence would reach the number of padded
  digits.
- Fixed Auto Playback working only for the first clip loaded.
- Fixed playback buttons when switching clips not showing playback.
- Fixed a random OpenGL error when creating the color texture in the main
  viewport.
- Fixed EDL creation for movies that did not have audio.
- Fixed selecting the wrong clip when loading a session from the command-line.
- Added Background panel to change solid color, checker size and checker colors.
- Made session files try to store relative paths to clips and OCIO config so
  as to be able to use them on different platforms.
- Made routine for relative paths return the original path if the path could not
  be translated into a relative path.
- Fixed the annoying macOS bug where the timeline viewport elements would not
  get drawn sometimes.
- Fixed adding a movie with no audio, which created an audio gap of sample
  rate of 1, leading to precision issues.
- Fixed Annotations shifting when moving clips around in the Timeline Viewport
  (feature of v0.9.0 not yet released by Darby).
- Added support for HDR Radiance (.hdr) format, both loading and saving.
- Fixed a crash when deleting the last clip from the Files Panel.
- Added a Go to/Previous Clip and Go to/Next Clip for .otio files, using
  Ctrl + Right Arrow and Ctrl + Left Arrow.


v0.8.1
======

- This is a quick bug fix release to the Playlist creation which got broken.

v0.8.0
======

- Fixed mrv2's file requester not selecting files with [] in them.
- Fixed mrv2's file requester not changing directories if you had typed the
  full name of the directory in the filename field and pressed Enter,
- Fixed a crash when loading a session with no files.
- Added session name to the window's title bar.
- Fixed a typo in Python's binding to session (oepenSession instead of
  openSession).
- Made Save Session not save temporary EDLs in the session file.
- Added a '\_\_divider\_\_' tuple entry to Plug-in menus to add a divider line
  between menu entries.
- Made Python's output and errors automatically be sent to the Python editor,
  instead of waiting until the commands finish, like in v0.7.9 and previous
  ones.
- Added a cmd.getVersion() to get the version of mrv2 from Python.
- Made playback play with audio when changing frame rate (slower or faster).
- Made audio play when stepping through frames.  It is currently a hack and
  not a proper fix yet.  Also, the stepping buttons are not updated properly.
- Fixed a locale change when using the FPS pull-down and there were thumbnails
  present.
- Fixed macOS menu bar font size when switching from macOS menus back to
  normal ones.
- Made saving of .otio files also work from File/Save/Movie or Sequence if the
  extension given is .otio.
- Added user metadata to save in the session file as "metadata".  This can be
  set with the Python commands setSessionMetadata and retrieved with
  sessionMetadata.
- Added a warning check when saving a session with temporary EDLs in it.
- Added timeline.speed(), timeline.defaultSpeed() and timeline.setSpeed() to
  retrieve and manipulate the FPS.
- Added image.ocioIcs() and image.setOcioIcs() and image.ocioIcsList() to
  Python to set the input color space of the image.
- Added image.ocioView(), image.setOcioView() and image.ocioViewList() to
  Python to set the Display/View color space and to retrieve a list of all
  Display/Views.
- Fixed reading of OCIO file name in network connections.
- Color channels (layers) are now kept with the file so that switching between
  media will not revert to the rgba channel if there isn't an equivalent one.
- USD Panel is now interactive.  You can change the parameters and it will
  show the change.  The only parameter not recommended to change (except for
  very simple scenes) is the complexity.
- USD Panel visibility is now saved in the Preferences.
- Refreshing of cache is now done in seconds, without re-loading and
  switching an image as before.
- Creating a timeline in the Playlist Panel is also done in seconds.
- Fixed a crash when creating an empty timeline or a timeline from a clip in
  the Playlist Panel.
- Fixed missing frames (Repeat Last and Repeat Scratched) when the user was
  reading a different layer and he was playing backwards or stepping through
  the frames.
- Added drawing background as transparent, solid or checkers.
- Made dragging a clip from the Files Panel not loose the selection.
- Fixed a network error (harmless) about edit mode.
- Fixed Creation of EDL Playlist with image sequences.
- Fixed annotations copying from source clip to EDL Playlist when adding the
  clip to the playlist.
- Adding a clip to an EDL playlist will now positiong the current time at the
  frame of the new clip, instead of resetting it to 0.
- Session files also save and load the timeline viewport options (ie. Edit mode,
  size of thumbnails, transitions and markers).
- Thumbnail above the timeline no longer appears when there's no clip loaded
  after it was shown once.
- Fixed pixel zooming and panning on timeline viewport on network connections
  when the pixels per unit was not 1 (like macOS Retina).
- Added a Reset Hotkeys to default in the Hotkeys Window.  This will reset
  *all* your hotkeys to the default values of mrv2 (no need to mess with
  mrv2.keys.prefs).
- Added a Reload Hotkeys to the Hotkeys Window.  This will reload the last saved
  hotkeys (ie. $HOME/.filmaura/mrv2.keys.prefs).
- Fixed Annotations Clear Frame and Annotations Clear All Frames hotkeys being
  the same.
- Hotkeys are now compared properly when they are uppercase and shift was not
  used while another hotkey had shift and a the same lowercase letter.
- Some UI fixes and improvements:
    * The Zoom factor in the Pixel Toolbar keeps its value when selecting
      it from the pulldown.
    * All buttons and displays have the same size on both the timeline and
      pixel toolbar.
    * Cursor in all input fields is now red for easier reading.
    * The FPS input widget now displays the FPS with different number of
      digits to fit the value as best it can on the limited width.



v0.7.9
======

- Fixed sequence of images detection when there was an image with the same
  basename, directory and prefix but no number.
- Fixed the RAW image reader to handle images that are smaller once decoded.
- Fixed RAW reader not supporting LCMS2 nor jasper.  Now they are supported on
  all platforms.
- Added Sigma .X3F RAW support to RAW Reader.
- The RAW Reader properly reads all files but two from:
      https://www.rawsamples.ch
- Fixed an OpenGL refresh/redraw issue when going to the Preferences
  Window and returning with new settings.  It could also provoke a crash on
  Windows.
- Made the Log Panel not save its visibility upon program exit.  This prevents
  the Log Panel Window from opening on a new start up of mrv2 as it is usually
  not wanted, but happens once there had been an error in the previous instance.
- Linux uninstall with DEB and RPM has been improved.  Now, instead of just
  removing the symlink of /usr/bin/mrv2, the symlink is changed to point to the
  latest version installed if any.
- You can now open only one instance of the viewer and new images opened will
  be sent to the already opened viewer, instead of opening multiple instances
  of the viewer.  You set the behavior in:
```  
Preferences->User Interface->Single Instance.
```	
- Removed all warnings and errors from the Sphinx documentation generation.
- Fixed positioning of text editing when re-editing a text annotaion.
  Previously, it could be offset quite a bit if the zoom was not 1.
- A lot of source code clean up from mrViewer's bad and old source code.
- Windows installer now will remove the file association first before replacing
  it with the one of mrv2.
- Made executable smaller on all platforms by using dead-code elimination.
- Added pyFLTK bindings to the distribution.  It is now possible to create
  FLTK windows with Python and control and access mrv2's windows with it.
- Added Find and Replace to Python Editor in the Python Panel.
- Added Comment and Uncomment region to Python Editor in the Python Panel.
- Made focus selection on the main view window not work upon just entering.
  This solves the issues with losing focus on the Frame, Start Frame and End
  Frame widgets.  It also fixes problems when showing a Python window which
  would otherwise not stay on top.
- Added Save/OTIO EDL Timeline to the menus.
- Allowed Saving OTIO Timelines of single clips and other .otio files.
- Build system changes and fixes:
   	* Renamed runme.sh script to runme_nolog.sh.
   	* Added a new runme.sh script that calls runme_nolog.sh but saves the compile log into BUILD-KERNEL-ARCH/CMAKE_BUILD_TYPE/compile.log.
   	* Updated windows build script to work with MSVC 2022, not just 2019.
   	* The Windows compilation takes advantage of Msys to install the dependencies of libintl, libiconv and gettext.
   	* Made all compile options work when off.  You can customize mrv2 to build it with either all the bells and whistles or pretty barebones.
   	* Added --help flag to runme.sh to list all the possible settings.
   	* All bash commands are run with run_cmd which prints them and times them.
   	* Added optional build support for all the optional TLRENDER_* settings and for the MRV2_* settings.  It is now possible to build a light version of mrv2 or one with all the features.
   	* Fixed a problem with the embedded python (pybind11) locating the system Python installation instead of the local one instead.  This created havok on my Ubuntu 22.04 when there was an upgrade.
   	* Made parsing of -D options like -D TLRENDER_USD=OFF work with or without a space.
	* Got rid of compiling the slow Gettext on macOS, replacing it with
	  a prebuilt dylib.
	* Made the build system automatically release beta versions of the software after each successful compilation.  You can now download the latest beta binaries from:
     
         https://sourceforge.net/projects/mrv2/files/beta/


v0.7.8
======

- Added a hotkey selection to switch pen colors.
- Fixed hotkey search highlight redraw showing the wrong hotkey.
- Made pen size be adjusted to match the resolution of the image.
- Made eraser pen size be twice and a half the pen size by default for easier
  drawing and erasing without having to bring the annotation panel.
- Made saved color presets in the color picker be sorted from top to bottom,
  where the top color is the last one used.
- Added saving the old color to the preferences.
- Fixed saving current EDL through Python API.
- Added a command-line switch (-resetHotkeys) to reset hotkeys to their default.
- Added a button in Settings to reset hotkeys to their defaults.
- Python API now supports Playlists again with a new API.
  You can add new clips to an EDL playlist, list all playlists,
  select a playlist based on its index, its name or its item
  and save the selected playlist.
- Made FileItem paths read-only in the Python API.
- Fixed the beginning of English playback documentation which was in Spanish.
- Improved the User Documentation.
- Fixed name of some hotkeys in Spanish locale.
- Made playback buttons change background color when playing or stopping.
- Added support for Camera RAW formats through LibRaw.
- Fixed File->Save Image and File->Save Movie resetting the UI.
- Improved Windows build system dramatically.  Now there are bash scripts to
  compile all the GNU-like dependencies (FFmpeg, libx264, libvpx and liblcms2).
- Added x264 to the Linux and macOS builds but it is turned OFF by default.
- Made right mouse button text size match that of the main menu bar.
- Fixed Preferences->Playback->FPS not doing anything.  Removed
  Preferences->Playback->Override FPS.
- Added a way to edit baked Text Annotations from a frame.
  If you click with the Right Mouse Button on the Text tool, a pop up Window
  will appear displaying a pull down with all your text shapes for the
  current frame.  Selecting one, and clicking on Edit Text will take you to
  the Text widget where you will be able to reposition it, re-edit it, etc.
  This also works in network connections.
- Made text widget font size be dependant on the render size of the image.
- Improved scripts in bin/ directory with help messages.
- Moved python scripts in bin/ directory to bin/python.
- Improved runme.sh script to accept a -gpl flag to compile FFmpeg with libx264
  support in GPL mode on all platforms.  The default is still to build a LGPL
  FFmpeg without libx264 saving support as that complies with the BSD license
  of mrv2's source code.
- Improved README.md build instructions to document the optional building of
  FFmpeg.
- Fixed saving movies when saving without annotations leading to bad redraws
  later on in the timeline.
- Fixed resizing of window when an image is loaded or the Fit Window to Image
  button is pressed.  Now it will correctly zoom to 1 if it fits it.
- Made tiling slider of Timeline Viewport darker so it is more visible.
- Fixed order of clips loaded from the command-line being in reverse order.
- Fixed Settings Panel FFmpeg I/O Threads not accepting 0.
- Simplified hotkeys loading and saving and now hotkeys are saved on exit.
- Made command-line support any number of files instead of just three.
- Fixed session saving which got partially broken in v0.7.7.
- File Panel thumbnails now update for the selected stereo and the compare
  media too.
- Compare Panel thumbnails also update for the A and B images.
- Stereo Panel thumbnails also update for the A and Stereo images.
- Command-line -b <image> for the compare image now properly selects the
  image in the compare panel.
- Fixed a precision issue with annotations which could make some of them
  disappear.
- Fixed go to next and previous annotations when several clips of different
  rates were present in the timeline.
- Fixed floating timeline thumbnail not updating properly when showing an EDL.
- Added shifting of annotations when tlRender's darby routines drag an item
  into new place.
- Made Fit ('f' key) in timeline viewport work on network connections.
- Made Panning (Middle mouse drag) in timeline viewport work on network
  connections.
- Fixed Edit button on network connections.
- Fixed seeking on network connections when the viewport was zoomed in and
  the windows' size in the local and remote machines were different.

v0.7.7
======

- Fixed adding a file to playlist when the path was empty (ie. the file was
  loaded from the current directory).
- Fixed adding audio to a playlist when there was an empty audio track and a
  video clip (ie. a sequence of images and then a video clip).
- Fixed Text annotations having been turned off by mistake in v0.7.5.
- Fixed drag and drop on Windows only allowing to load 4 clips before not
  allowing drag and drop to work anymore.
- Fixed file requester hanging when reading .py files in a directory.
- Updated to OpenEXR 3.2, OpenColorIO 2.3.0, etc.
- Fixed Frame/Timecode/Seconds display in the PDF Exporter which was showing
  always 0.
- Fixed PDF export to save out annotations in increasing time order.
- Added User Documentation in English and Spanish, roughly based on xStudio
  documentation.
- Added 7 saved color presets to the color picker, like Krita, so you can
  easily choose from them.
- Added two colors to drawing tooldock.  You can switch between them with the
  arrows that point to them.
- Wipe Comparison is now fixed which had gotten broken in v0.7.5.  Thanks to
  Darby Johnston.
- Fixed Fullscreen Mode (F11 hotkey) on Windows which got broken in v0.7.5.


v0.7.6
======

This is mainly a bug fix release to Edit features and general issues found
with v0.7.5.

- Fixed hotkey check when entering a hotkey of the first 5 entries (a legacy
  from mrViewer).
- Fixed Load/Save hotkey file requester on Windows that would redraw
  incorrectly.
- Fixed message about corruption in hotkeys, when the reason was a new
  forced hotkey.
- Fixed Windows installer not installing the icon on Windows 11's Settings->
  Apps->Installed Apps.
- Fixed a memory corruption when pasting or inserting one frame of audio and
  playing back in reverse.
- Fixed log window showing up when there was a corruption on hotkeys even when
  the Preferences->Errors->Do Nothing was set.
- Fixed copying frames from one video to another even when they have different
  frame rates.
- Added an option in Preferences->Timeline to remove the EDLs from the
  temporary directory once the application exits.
- Improved focus handling of current frame, start frame and end frame widgets,
  which would loose it once the cursor was moved to the timeline.
- Fixed Edit/Frame/Insert when the movie had timecode in it and did not start
  at 0.
- Improved quality of Windows' icon.


v0.7.5
======

Playlist and Editing
--------------------

This is the first version that supports some basic editing and improves upon
the playlist panel by making it interactive.

- The Playlist panel's functionality has been simplified. It is there only to
  create an empty track or start a new EDL with one clip from the Files Panel.
- Added an Edit/Frame/Cut, Edit/Frame/Copy, Edit/Frame/Paste and
  Edit/Frame/Insert to cut, copy, paste and insert one frame (video and audio)
  of any media.  Currently, it does not support transitions, that are removed.
  As soon as one of these commands is used, a new EDL is created.
- Added an Edit/Slice to cut a clip in half at the current time location.
- Added an Edit/Remove to remove the clips that intersect the current time
  location.
- Added Drag and Drop functionality to the Files Panel into the Timeline
  Window as well as to the Playlist panel to add clips and create an EDL.
- Currently, there's still no support for trimming the Timeline clips yet.
  
- Documented Python USD module.
- Fixed DWA compression on non English locales (with commas as decimal
  separators)
- Allowed saving movies as EXR frames if Annotations is turned on.
- Fixed Media Information Depth display for floating point lumma and lumma with
  alpha images.
- Added pixel type saving to OpenEXR saving.  It can be Half or Float when
  Annotations is on.
- Added all libraries and their versions (when possible) to the About window.
- Fixed tlRender's version macro.
- Changed OpenEXR saving to use multipart api to allow future support to save
  all layers of an exr.
- Fixed edit viewport leaving room when show transitions was active but there
  were no transitions in the timeline.
- Added Timeline Preferences to show thumbnails, transitions and markers.
- Fixed pixel aspect ratio of saved OpenEXR images when they were not 1.
- Made Window resizing take into account Editing Viewport at start up.
- Fixed Log Panel when an error was shown to resize to the size of the window
  and not smaller.
- Log Panel will no longer open when the file requester is open. 
- Fixed Undo/Redo of annotations, which was incorrect.
- Fixed keyboard (menu) shortcuts not working in the Files Panel.
- Annotations are now kept with RationalTime instead of frames to be more
  precise.  Note, however, that old session files that use annotations will be
  incompatible.
- Fixed Network connections which had gotten broken on v0.7.1.
- Fixed Network connections on client startup, leading it to change the
  selected file on the server.
- Added Edit mode to the sessions file.
- Added Edit mode to the network connection (it will load as timeline or full).
- Laser annotations are no longer added to the draw undo/redo queue.
- Laser annotations now work properly on Network connections.
- Fixed Recent Files with entries with backslashes (ie. '\').
- Added new controls to Playlist panel.  Added a new Save icon.
- Fixed an annoying repositioning of window when loading new clips.
- Added support for Markers in timeline viewport.
- Made FPS display show only three decimal digits to simplify.
- Added File->Save->Single Frame to save a single frame only.
- Sped up Python compilation on Windows.
- Fixed OpenColorIO Active Displays and Active Views when they were set to an
  empty string which would turn off the View menu.
- The OCIO Defaults now has an option to use or ignore active_views and
  active_displays on the OCIO .config file.  The default is now to ignore them,
  as it was suggested using them in production was usually not the hassle.
- Fixed Image Information Panel size when it was saved as a window with the
  tabs open.
- Made Network connections more solid.  In case of wrong data sent through the
  network, it will discard it.
- Fixed Environment Mapping editing of the subdivisions no longer changing the
  sphere.
- Fixed menus still showing the panels open when they were closed from the
  Close button in network connections.
- Fixed a crash when selecting a new clip with the <- or -> arrows in the
  Files Panel.
- Fixed changing of volume and muting on network connections not showing the
  change on the remote client's interface.
- Added "Save/Single Frame" to save the current frame as an image.
- Fixed Timeline redraw issues on Windows.

v0.7.1
------
- Made Secondary Window respond to menu shortcuts, like F12.
- Made Secondary Window resize to Presentation mode or Fullscreen if it is
  present, instead of the normal viewport.
- Fixed Timeline redraw when playing the movie and the Secondary window was
  closed.
- Made default pen color (if not saved in preferences) be yellow to avoid
  conflicts with green screens.
- Fixed a random crash on Linux when using the -h or -v flags due to forcing
  an exit (NVidia driver would crash).
- Added usd python module and usd.setRenderOptions method.
- Fixed default values of USD stageCacheCount and diskCacheByteCount.
- Added laser drawing to annotations.  This allows the shape to not be
  permanent and disappear after a second.

v0.7.0
------
- Added Edit view (OpenTimelineIO) with thumbnails and audio waveforms, courtesy
  of Darby Johnston.
- First pass at USD OpenGL support courtesy of the great Darby Johnston.
- Added USD panel and -usd* command-line switches to control the quality and
  behavior of the USD display.
- Fixed pixel aspect ratio of OpenEXR, Cineon and DPX images when run on a
  locale that uses commas as decimal separator.
- Added Zip Compression support to saving OpenEXR images.
- Fixed Video Levels radio menus being toggle menus instead.
- Made menu items and pulldown labels smaller so they fit when mrv2 is sized
  to its minimum size.
- Fixed all overlapping widgets which could cause problems with FLTK.
- Signed the Windows installer with a self-certificate.  It does not prevent
  Windows and Chrome from complaining but it gives Publisher info.
- Fixed a minor memory leak when opening menus in the Python Editor.
- Added a Right Mouse Button menu to Log Panel to allow to copy text more
  easily.
- Fixed an incorrect use of OpenGL's GL_LINE_LOOP in a VAO.
- Fixed a flickering OpenGL issue when the Secondary Window was opened with a
  selection and then closed.
- Fixed incorrect use of OpenGL resources being shared with Secondary view
  leading to display issues.
- Made Secondary Window also display the name, type and audio of the
  video/image being played.
- Fixed Wayland and XWayland off-screen framebuffers.  Wayland support *must*
  be compiled with a recent Linux version like Ubuntu 22.04 LTS.  The binaries
  we distribute are compiled with a very old version of Wayland.
- Fixed a potential OpenGL redraw issue when drawing both soft and hard lines.
- Made draw cursor be a white/black shape for easier display.
- Fixed RPM package to install to /usr/local/mrv2-v${VERSION]-Linux-64 without library conflicts.  You can now install it just with something like:

```
  $ sudo rpm -i mrv2-v0.7.0-Linux-amd64.rpm
```

- Made Linux .deb and .rpm installers set the mrv2 desktop icon to Allow
  Launching by default.
- Made Linux .deb and .rpm installers set xdg-mime file associations properly
  for video, image, otio and USD files.
- Added mrv2.io.Options class to Python bindings.  With it, you can set the
  options when running cmd.save() to, for example, save annotations.
- Added a Always Save on Exit to Positioning preferences to always save the
  positioning and size of the window upon exiting the program.
- Added support for .otioz (Open Timeline IO .zip files).
- Added annotations Python module to allow adding (add function) notes to a
  certain time, frame or seconds.
- Fixed timeline thumbnail caching the last thumbnails of the movie shown when
  switching or closing movies.
- Fixed missing frame scratch display when playing a gap in an .otio file.
- Added Right Mouse Button menu option to File Panel to copy the name of the
  file to the clipboard and to open the location of the file in your file
  browser.
- Session files now also store information from the color panel (color
  adjustments).
- RPM and DEB packages have the version number in them to allow installing
  multiple versions of mrv2.  Besides /usr/bin/mrv2 pointing to the last
  installed version of mrv2, symlinks with the version number in them are
  also creaetd, like:
       /usr/bin/mrv2-v0.7.0
  

v0.6.4
------
- Improved Python plug-in API.  Now plug-ins are defined with a base class,
  and menus with a dict (without tuples) like:

```
      class HelloPlugin(mrv2.plugin.Plugin):
          def hello(self):
              print("Hello from plug-in!")

          def menus(self):
              menus = { "New Menu/Hello" : self.hello }
              return menus
```

- You can have multiple plug-ins in a single .py and have the class be named
  whatever you like, as long as you derive from mrv2.plugin.Plugin.
- Improved the look of Gamma, Gain and Volume sliders.
- Fixed Window on Top check mark when run from the Context menu.
- Fixed Presentation mode not returning to its previous state when switched off.
- Fixed an internal OpenGL error.
- Fixed Playback menu status at the beginning when Auto Playback was checked.
- Fixed pixel color look-up when loading a single frame.


v0.6.3
------
- Added a python plug-in system which is now documented in the
  Help->Documentation.  The environment variable used to look up plug-ins is:

  	MRV2_PYTHON_PLUGINS

  It is a list of colon (Linux or macOS) or semi-colon (Windows) paths.
  Plug-ins are defined, like:

```
      class Plugin(mrv2.plugin.Plugin):
          def hello(self):
              print("Hello from plug-in!")

          def menus(self):
              menus = { "New Menu/Hello" : self.hello }
              return menus
```
     	

- Added a mrv2_hello.py plug-in for demo purposes.
- Fixed a bug in the log panel appearing compressed on start up when docked.
- Allowed creation of .otio files of a single clip in Playlist Panel.
- Fixed scratched frames showing up on .otio files with gaps in them.
- Fixed preferences not hiding the different bars anymore (regression in
  v0.6.2).
- Fixed Layer menu popup displaying "Default" for movies instead of "Color".
- Fixed Layer menu popup allowing you to change the layer when a single layer
  was available.


v0.6.2
------
- Fixed the Media Info Panel crashing on start-up when the panel was open and
  the media was an OpenEXR with multiple layers.
- Made timeline cursor be white for easier reading on the eyes.
- Fixed timeline cursor not ending in last frame when dealing with sequences.
- Fixed Auto Refit Image preference working only after a restart of the
  application.
- Fixed Media Info Panel showing up with scrollbars when mrv2 was started
  command-line and with a movie.
- Fixed Save Movie or Sequence and Save PDF Document allowing to be selected
  even when no movie was loaded.
- Fixed mrv2's File requester saving always overwriting the file that was
  selected instead of using the filename in the filename input widget.
- Improved file requester selecting a file or directory when typing.
- Added a ffmpeg_windows_gpl.sh script to compile a GPL version of FFmpeg with
  libx264 and libvpx suport with MSVC.
- Made mrv2's GL window swallow Left Alt key presses when pressed alone to
  avoid Windows' taking over the Window.
- Fixed some typos in English installer (thanks to BigRoy!).


v0.6.1
------
- Split the Save Session menu entry in two.  There's now a Save Session As and a
  Save Session.  The session filename is kept if the session file was loaded, so
  you can just use Save Session to overwrite it.
- Fixed creating of playlists with file sequences with absolute and relative
  paths.
- Fixed creating of playlists with different layers as it is not possible in
  .otio files to specify the layer to load.
- Fixed a refresh issue on color lookups that would show the previous frame
  values (or previous redraw values).
- Added video and audio codec names to the HUD Attributes and the Media Info
  Panel.
- Made all tabs in all panels adjust the packing of the other panels. Tabs
  open/close are also now stored in the preferences.
- Added nuke-default ocio config once again.
- Added studio ocio config to distribution.
- Added TGA, BMP and PSD 8 and 16 bit readers.
- Added TGA and BMP 8 bit writers.
- Added a Scripts/Add to Script List to Python Panel.  It allows you to store
  up to 10 scripts in the list and run them just by accessing the menu.
  The script list is saved in the preferences.
- Fixed window size on starting mrv2 when Dock Group was open.
- Fixed PDF thumbnail creation when the clip was taller than its width.
- Fixed annotations not keeping the soft parameter in session or network
  connection.

v0.6.0
------
- Added the options for missing frames on the Preferences.  You can now:
  	* Display black
	* Repeat last frame
	* Repeat last frame scratched
	
- Made loading of session files use Path Mapping for files and OCIO config
  so that if a session file is loaded from different OSes the files will be
  found.
- Fixed loading session from the command-line not showing the opened panels that
  were also open in the preferences file.
- Added the name of the layer to the thumnail description in the files, compare,
  playlist and stereo panels.
- Added anaglyph, scanline, columns and checkered stereo 3D.
- Added a new Stereo 3D Panel to control the stereo.
   * To use it, you load a clip with left and right views (usually a v2
     multipart openexr).  Then, open the Files Panel and select the clip and
     layer to use.
   * Open the Stereo Panel and select the Input to "Image".  That will clone
     the clip and select the opposite view (ie. right if you selected left).
   * Choose the Output for the Stereo 3D (Anaglyph, Checkered, etc).

- You can also use the Stereo 3D Panel with two clips (movies or sequences),
  but you need to set it manually.
   * Open the Files Panel, load the two clips. Select one of them.
   * Open the Stereo 3D Panel, select the other clip.  Then select Input as
     "Image".
   * Choose the Output for the Stereo 3D (Anaglyph, Checkered, etc).
  
- Fixed loading of multiple clips from a session messing up the video layers.
- Made movie's default layer be labeled "Color" to be consistant with images.
- Fixed OpenEXR's v2 multipart images with view (stereo) parameter.
- Fixed OpenEXR's v2 multipart images with changing data windows between frames.
- Fixed mrv2's native file chooser on Windows not cd'ing to the file path
  when the location input field was manually edited.
- Fixed playback starting when session was loaded command line and the session
  was not originally playing.
- Fixed thumbnail display in Files, Compare, Stereo 3D and Playlist panels.
- Fixed order of panels when loaded from a session file.
- Improved performance of exiting the application.
- Made HUD Attributes display the (sometimes changing) frame attributes.
- Added a Data and Display Window display option to the menus and to the
  view window display.
- Added compare and stereo options sent when a client syncs to the server.
- Made File/Clone (Right Mouse Button on Files Panel clip) respect the frame
  and playback state of the original clip.
- Added a File/Refresh Cache (Right Mouse Button on Files Panel clip) to
  refresh the cache.  This is useful when viewing a partially rendered
  sequence.
- Made thumbnails in Files, Compare, Stereo 3D and Playlist panels show the
  actual layer (color channel).
- Made timeline thumbnail reflect the actual layer (color channel).
- Allowed saving annotations to a PDF.  Both picture thumbnails as well as
  text notes are saved.
- Made Media Info Panel refresh every frame when there's a Data Window present.
- Fixed safe areas partially disappearing when zooming out.


v0.5.4
------
- Made Playlist thumbnail reflect the current or in times.
- Changed extension of Session files to be .mrv2s to distinguish them from
  .m2s video/audio files.
- Fixed copying of colors from the Color Area Panel.
- Fixed refreshing of timeline when Close All was executed.
- Fixed sending and receiving notes through the network.
- Fixed saving of annotations in session files that were on the timeline.
- Fixed loading of annotations from a session file.
- Made clicking twice on area selection open/close the color area panel.
- Fixed annotations' ghosting which was not fading in/out correctly.
- Allowed loading a session file from the command-line.  Just do:

    $ mrv2 test.mrv2s

- Added accidentally missing licenses of Python and pybind11 to docs/Legal.
- Added a File/Clone right mouse button menu option to Files Panel.  This is
  useful when creating a playlist of the same element but different in/out
  points.
- Added support for OCIO settings in session file.
- Added support for Color Channel (Layers) settings in session file.
- Added session files to the list of recent files.
- Fixed channel (layer) shown in the color channel pulldown when switching
  files.
- Fixed macOS start-up script not passing the command-line arguments.
- Made session file store and restore the current time.


v0.5.3
------
- Made area selection allow it to select 1 pixel easier by a single click.
  To disable it, you just need to switch to a new action mode (drawing, etc).
- Some users on older macOS versions reported problems with the Privacy
  mechanism of the OS on Documents, Desktop and Download directories.
  The problem is not there if we use the native file chooser.  I've switched
  the default on macOS to use the native file chooser.
- Added a soft brush for annotations on all shapes.  You access it from the
  Annotation panel which can be opened from the menus or by clicking twice on
  any of the draw tools.  The algorithm for smooth brushes is not yet perfect,
  as it can lead to an overlapping triangle on self intersections.
- Allowed splatting a brush stroke if clicking only once.
- Made Pen size in annotations go as low as 2 pixels.  One pixel tends to
  vanish and have issues when panels are open.
- Added license and code attribution to the Polyline2D.h code which was missing
  and I had lost where I downloaded it from.  I have further modified it to
  support UV mapping and indexed triangles.
- Fixed flickering of timeline thumbnail if switched to on first and then
  later set it to off in the preferences.
- Added a session file to store a mrv2 session (.m2s files)
  All files loaded, ui elements, panel values, etc. are saved and restored.
- Fixed a potential crash when using One Panel Only.
- Added Notes to Annotation Panel.  This allows you to add comments on a frame,
  without having to draw anything (or in addition to the drawn elements).
- Made view take the focus upon entering except when typing in the text tool.
- Fixed search in the Hotkey window which was missing the last character of
  the function.
- Fixed search repeatedly in the Hotkey window which was searching from the
  topline instead of from the last selected item.
- Allowed annotation drawing outside of the canvas once again.
- Fixed precision issues on annotation drawings.
- Made annotations respond to R, G, B, A channels changing.
- Removed ngrok documentation as it was incorrect for internet access.
- Fixed resizing of viewport not taking into account the status bar, leading
  to zoom factors of 1/1.04 instead of 1.

v0.5.2
------
- TCP Control Network port number is now saved in the preferences.
- Volume control is now saved in the preferences.
- Mute control is now saved in the preferences.
- Moved TCP volume and mute control to App.
- Fixed a bug in selection of items in Files Panel when two or more images
  had the same path.
- Fixed a bug in selection of items in Compare Panel which would show unselected
  files as selected.
- Added volume/setVolume to python cmds module.
- Added isMuted/setMute to python cmds module.
- Fixed resizing of log window when an error appears not remembering the user
  size settings.
- Fixed a horrible math bug in the calculation of zooming with Rig ht
  Mouse Button + ALT key.
- Made paths sent through network connections be garbled with a simple cypher
  scheme.
- Fixed bundle identifier on macOS having the same ID as the old mrViewer.
- Added -server, -client and -port command-line flags to start a network
  connection.
- Added documentation on how to establish a server-client connection on the
  internet using the free ngrok service.  This allows a single mrv2 server and
  a single mrv2 client to connect for free albeit for non-commercial projects.
  For multiple clients or commercial ventures, you need to pay for one of
  ngrok's plans or use another server of your choosing that will allow you to
  open a network port or remote ssh connection.
- Added parsing of hostname to extract tcp:// and :port from it.
- Upped the network protocol version used.  Now it is 2.  You can no longer
  use v0.5.1 with v0.5.2 or else the paths will get garbled.
- Fixed drawing and erasing of shapes getting drawn in different order.
- Annotations now can only be drawn inside the image instead of everywhere in
  the viewport.
- Fixed annotations ghosting not being drawn transparent in some areas and more
  solid in others.
- Made volume slider knob more attractive.
- Hotkey editor now has a close button on Windows.
- Fixed toggling of magnify texture filtering.
- Added hotkey entry for toggling minify texture filtering.
- Added magnify texture filtering to the list of hotkeys as it was missing.
- Added opacity (alpha) to drawing tools.
- Fixed a major memory leak when switching images which would show up mostly
  on Linux.


v0.5.1
------
- Made Path Mappings get saved to a different file (mrv2.paths.prefs) instead
  of the main preferences file.
- Fixed a Windows input of accented (foreign) characters in Text tool.
- Fixed on Windows opening files with spaces on them when the language was
  not the same as the language of the OS.
- Improved the Save Options file requester with FFmpeg and OpenEXR options
  (not yet functional in tlRender).
- Made double clicking on any of the annotation tools in the action dock
  panel toggle the Annotation Panel.
- Added Send and Accept Media to send and receive media files opening,
  closing and syncing.
- Improved drawing overlaps of multiple annotations.  Only when the erase tool
  is used does the drawing get reversed.
- Made cursor re-appear if drawing and using the right mouse button menu.
- Fixed saving of annotations in EXR images when they were big. 

v0.5.0
------
- Added networking to mrv2.  You can have a server and one or more clients and
  they will all colaborate with UI, pan and zoom, color transformations,
  playback, audio and annotations.  They can all be set to send or accept any
  item individually, from either the Preferences or the Sync menu.
  The server should contain the media to be reviewed.  Upon a connection by any
  client, the client will attempt to synchronize with the server.
  The sever and client are on a LAN and if both the client and server use the
  same paths to the media, the client will get all of its media loaded
  automatically.
  If they don't have the same paths, each file will be to the list of path
  mappings set in the Preferences.
  Finally, if that fails, the files will be compared on its base name
  and if matched, it will get accepted as the same clip, with a warning.
  If none of this is true, an error will appear, but the connection will
  continue.  However, syncing among multiple clips may show the wrong clip.
- Added Path Mapping to deal with paths being different on each platform, client
  or server.
- Fixed dragging of the timeline outside of the in-out range.  Now it will
  clamp the slider.
- Fixed a subtle bug in translations of Preferences' tree view which could lead
  to the wizard panel not show.
- Fixed a potential crash on log panel opening (when it was already opened).
- Fixed a bug on Windows and macOS that would size the panels beyond the bottom
  of the window.
- Added Environment Map options to python API.
- Fixed Luminance label spilling into the black areas of the pixel bar.
- Fixed Luminance tooltip flickering on macOS.
- Fixed Media Info Panel not showing up when the dockgroup was created for the
  first time.
- Fixed cursor disappearing on the action tool bar when a draw mode was
  selected.  Now it only disappears when it is in one of the views.
- Added saving of annotations when saving movie files or sequence of images.
  


v0.4.0
------
- Added Search on Hotkeys for functions and hotkeys.
- Updated all Python on every OS to 3.10.9, which is the sanctioned Python
  for VFX Platform 2023.
- Fixed resizing of dock and close button on macOS.
- Exposed all Python symbols on Linux when linked statically in mrv2 executable.
  This prevented on Linux from loading some external symbols on some libraries.
- Fixed PYTHONPATH on Linux and macOS to point to the mrv2 directory, whcih
  was preventing loading some modules.
- Improved Docker building by not cloning the git repository in the Dockerfile.
  The cloning now happens in the etc/entrypoint.sh script.
- Fixed mrv2.sh permissions on .tar.gz files.
- Added Reverse playback with audio!!!!
- Made input widgets in the timeline (current frame, fps, start frame and end
  frame), return the focus to the main window once you press return.
- Updated cmd.update() to return the number of seconds (usually milliseconds)
  the UI took to update.
- Updated the timelineDemo.py to play the clip for 5 seconds instead of a
  random number.
- Made Text input tool (widget) not loose focus when it is dragged somewhere
  else.
- Fixed loop mode at start not showing the appropiate loop mode.
- Made default loop mode be Loop.
- Updated to newer tlRender (new OpenColorIO 2.1, FFmpeg 6.0, etc).
- Due to changes in OpenColorIO, support for Windows 8.1 is no longer
  provided.
- Fixed Panel/Logs not showing as a toggle menu entry.
- We are also dropping support for 32-bit Windows machines, as it waa
  causing a lot of confusion with users downloading the wrong version
  from sourceforge.net when the amd64 (64-bits) version was not tagged as
  default or that it was called amd (and not Intel :)
- Fixed a random crash when invoking panels from hotkeys.
- Fixed hotkeys in menu bar not working when the menubar was hidden.
- Added all python libs to Linux distribution.
- Fixed a redrawing issue when the Media Information Panel was put as a window.
- Fixed zombie process on exit on Windows.
- Fixed Hotkeys window that had gotten broken in v0.4.0.
- Improved the performance of dragging panels as Windows (mainly on Linux).
- Added remembering of which tabs where open/closed in Media Information Panel.
- Fixed Spanish translations on Color Panel.
  

v0.3.8
------
- Changed language handling in preferences.  Now the locale code is stored.
- Removed all languages except for English and Spanish.  Note that on Windows,
  if you had Spanish selected, it will revert to English.  You will need to
  change it once again.
- Added reporting of memory use to HUD.
- Added Cache in Gigabytes to Settings Panel.  When this is non-zero the
  Read Ahead and the Read Behind are calculated automatically based on
  the Gigabytes number set here.  It divides it by image size, pixel type,
  fps and number of active movies.  It also takes into account audio, but
  poorly.
- Fixed a resizing issue on Python Panel, not resizing the tile group.
- Documented Python API in both English and Spanish, with Search browser.
- Fixed sorting of recent files so that they don't change order.
- Fixed reccent files to not list files that cannot be found on disk.
- Made recent files list the files in order of how they were loaded, with last
  loaded first.
- Fixed original pixel lookups on clips that have a pixel aspect ratio != 1.0.
- Fixed original pixel lookups on YUV420P_U16, YUV444P_U16 format.
  Missing testing YUV422P_U16, but it should work.
- Made audio volume and audio mute / track selection not active if the clip
  has no audio.
- Added number of Cache Ahead and Behind Video and Audio frames to HUD.
  If Ahead Video cache becomes 0 when playing forwards, playback will stop.
- Fixed Text tool input on Wayland.
- Removed libharfbuzz from the Linux distribution as it was causing trouble
  with some newer Linux distros.
- Added a Render->Black Background option to quickly switch from a gray
  background to a black background on images or movies that have an alpha
  channel.

v0.3.7
------
- Added a half OCIO default to handle OpenEXR half images.
- Added timeRange and inOutRange to timeline module.
- Added setIn() and setOut() to timeline module to set the in and out
  time/frame/seconds.
- Fixed timeRange conversion to string (__str__) and repr (__repr__).
- Fixed Presentation toggle from the menus and from the right mouse button menu.
- Added media.firstVersion(), media.previousVersion(), media.nextVersion(),
  and media.lastVersion() to move from one version of the clip to the next.
- Allowed saving of sequences if you use something like bunny.0001.exr.
- Allowed saving of .otio files with relative paths.
- Flushed the cout buffer.
- Added creating playlists from python.
- Fixed audio slider which would jump from 0 to 1 abruptly.
- Fixed resizing of panel windows when they were created first as windows,
  not from undocked.
- Panel windows now remember their undocked state even after being docked once.
- Added help text to viewport.  Now it will report when you click once on the
  viewport to Play or Stop the playback.
- Switching languages on Windows now works properly, both from the command-line
  and from the GUI.
- Fixed a crash on exiting the application.
- Made upgrading mrv2 more painless, as it will now update the OCIO config
  automatically to the new version, unless the path does not contain mrv2.
- Removed the outdated nuke-default OCIO config, replacing it with OCIO2's
  cgstudio config.
- Added Cut/Copy/Paste to Python editor (it was possible before, but just
  from the keyboard shortcuts).
- Renamed Python Editor's Python menu to File.
- Added a hint when playback is started or stopped by single clicking on
  the viewport.


v0.3.6
------
- Fixed Python Editor crashes (memory trashing).
- Made Python Editor remember its text when closed and reopened.
- Fixed Python Editor's coloring sometimes getting mixed up.
- Improved Python Editor's tabulation when a colon ends the line
  (to handle for, def, class, etc).
- Added a contactSheet.py demo for showing all the layers of an OpenEXR
  in Compare tile mode.
- Made cmd.compare() use the item index instead of item itself to avoid
  confusion when the same file was loaded more than once.
- Made CompareMode be part of the media module instead of the timeline module.
- Made mrv2 exit cleanly once the process calls _wexecv on windows.
- Fixed Compare Panel selection when paths were the same on two clips.
- Fixed a zombie process being left on Windows exit.

v0.3.5
------

- Bug fixed default OCIO input color spaces not being applied.
- Bug fixed an issue with scrubbing forwards not scrubbing smoothly.
- Bug fixed OCIO ICS when the color space had slashes (/) in it.
- Fixed printing of command-line arguments when run from cmd.exe or similar
  on Windows.
- Added a --version switch to command-line arguments to report version number.
- Made Drag and Drop in Linux work with other file requesters other than
  Nautilus (nemo, thunar, etc).
- Fixed sliders not appearing in Compare Panel.
- Fixed some missing libraries from Linux distribution.
- Fixed language switching on Windows when paths had spaces in them.
- Added Python bindings and a Python Panel with an editor and output window
  to run code interactively.
  There's not any documentation yet for it, but there are some sample scripts
  in the python/demos directory.
  Currently, you can:
     * Open images, videos and otio timelines.
     * Control the timeline.
     * Change colors and LUT config.
     * Compare two images and change the compare settings.
     * Change the layer of the image.
     * Change the R, G, B, A channels of the image.
     * Change the foreground (A) and compare (B) images either by index
       or by file media item.
     * Use libraries from the python standard library, except threads.

     The modules are:
     	 import mrv2
	 from mrv2 import cmd, math, imaging, media, timeline

v0.3.4
------

- Bug fixed a crash that would happen when the OCIO config was not found.
  This would happen mostly on Linux, when switching versions.
- Added popping the log panel when an error occurs if the preference is
  set that way.
- Fixed audio problems on Linux.
- Fixed a crash that would happen when the movie entered command-line was
  not found.
- Fixed a thumbnail exiting when the file was not being found.
- Added logging to all messages from the start of mrv2 on.  They can now
  be viewed in the Logs panel/window.
- Fixed log window popping up when errors are presented.
- Improved Pulse Audio complaining about devices in use on Linux.
- Fixed Spanish translation of main UI's tooltips and Preferences Window.
- Fixed threading hang up race condition which would mostly be seen on
  Linux.

v0.3.3
------

- Added a spin option to Environment Maps to instead of panning around with
  middle mouse, it allows you to push and spin in one direction.
- Added all licenses to docs/Legal.
- Fixed file attachments on Linux.
- Fixed unistaller on Linux to remove icon and desktop file from
  /usr/share/*.
- Fixed installer on Windows to not popup the file association panel if not
  requested to do so (it asks now, instead of listing as one the things to
  insall).  This is better as it allows us to translate into other natural
  languages that part of the installer.
- Added Natural Language translations (.mo files).  Currently only Spanish is
  provided.
- Added comprehensive documentation on how to translate mrv2 to other natural
  languages.
- Fixed a bug in thumbnails changing the group that it was attached.  This
  would effect the FilesPanel, ComparePanel, and PlaylistPanel.
- Fixed several crashes in the Prefereneces window.
- Fixed a race condition in the mrv2 File requester when creating thumbnails.
  This was most noticeable on Windows, where the thumbnails would get corrupted.
- Fixed a thread crashing on Linux when creating thumbnails.
- Fixed the logic in the OCIO file preferences which would prevent from
  selecting a new .ocio oonfig file.
- Made File/Open and Open button in the Files Panel open the movie and then
  play it if the Preferences' autoplay button is on.
- Fixed favorites directory in custom file requester not getting saved on Linux.
- Fixed xcb_ and _XRead multithread errors on custom file requester on Linux.
- Added stacktrace and signal handler routines on Linux and Windows.
- Fixed log window/dock to pop up when an error occurs.
- Mostly fixed audio problems on Linux when switching clips.  There can still
  be issues, but it is a matter of switching the clip again to make it work.
- Fixed text tool not working in v0.3.2.

v0.3.2
------

- Updated the build to rely on media-autobuild_suite exclusively on Windows.
- Fixed menu bar hiding not showing in the view menu properly
  (it was always on).
- Fixed Spherical environment mapping (not using a shader anymore).
- Added Cubic environment maps with the OpenEXR distribution.
- Fixed repositioning of text input field when clicking inside the text input.
- Fixed locating libintl.h on Windows.
- Added this HISTORY.md file to docs/ directory in distribution.
- Improved build instructions.
- Fixed mouse rotation of environment maps.
- Fixed middle mouse button click starting playback, like left mouse button.


v0.3.1
------

*******************************************************************************
- Linux Binary releases that work on Rocky Linux 8, RedHat 8 and Ubuntu 20.04.
*******************************************************************************

*******************************************************************************
- Added a Dockerfile for easy building and disting on all Linux distros.
  The base distro it builds on is Rocky Linux 8.
*******************************************************************************

*******************************************************************************
- Updated manual building documentation for Rocky Linux, Ubuntu, macOS and
  Windows separately to make it clearer.
*******************************************************************************

- The main executable is mrv2.exe (Windows) or mrv2.sh (Linux / macOS ).
- Fixed the build system to use mrv2 everywhere instead of mrv2 or mrViewer2.
- Added getting all .so dependencies in CMake to distribute the executable
  appropiately.
- Changed hard-coded file extensions to use Darby's IO plugin system.
- Fixed crash on Linux GNOME when using native file requester.
- Added tooltips to Read Ahead/Read Behind caches to clarify they are in
  seconds.
- Added single click playback and stop on the view window, like RV.
- Added Doxygen documentation (very incomplete).
- Added displaying of spherical environment maps in a virtual sphere
  ( courtesy of an open source OpenRV shader from The Mill ).
- Updated building documentation for Rocky Linux, Ubuntu, macOS and Windows.
- Added pen size change thru hotkeys.
- Fixed thumbnail creation on Windows.
- Removed memory leak of thumbnail creation.

v0.3.0
------

- Improved UI: menus, status bar, functionality.
- Moved status bar and status tool to bottom of the screen.
- Added preferences and menu toggle for status bar.
- Added a Panel menu to hold all dockable panels/windows.
- Added a One Panel Only toggle to show one panel at a time instead of packing
  all panels one after the other.  Floating windows are not effecte by this
  setting.
- Fixed video layer (channels) displayed when switching from one clip version
  to the next.
- Added a gamma switch to switch between 1 and the previous value.
- Added CONTRIBUTORS.md list.
- Automated version bumps in C++ code by looking at cmake/version.cmake.
- Fixed a refresh bug in FPS display when selecting Default FPS.
- I finally fixed a horrible FLTK crashing bug on thumbnail on timeline slider.
- Fixed a  crash when setting loop mode with no media loaded.
- Fixed playback of clips where fps did not match tbr.
- Fixed autoplayback when setting is set in the preferences.


v0.2.0
------

- Added support for multipart OpenEXR files.
- Fixed crashes on Windows due to time slider thumbnail.
- Made time slider thumbnail appear.
- Improved redrawing of thumbnails.
- Fixed crash on too long attributes when displayed in the HUD.
- Moved all tools into their own library (mrvTools).
- Fixed cursor drawing and slow performance of drawing tools.
- Fixed default gamma keyboard shortcuts not working.
- Added a rather rudimentary OTIO Playlist.  You select clips in the file
  window, change their in/out points and add them to the Playlist.
  When the playlist is done, you click OT Playlist and the clips are
  assembled in an otio file that is saved in $TEMP.
  Currently, you cannot nest OTIO files within another OTIO file.
- Added menu entry for Presentation mode.
- Added menu entries for deleting an annotation and all annotations
  from the movie.
- Made annotation menus appear as soon as a drawing is made.<|MERGE_RESOLUTION|>--- conflicted
+++ resolved
@@ -9,12 +9,9 @@
   stopped.
 - Fixed Render->Minify Filter and Render->Magnify Filter toggling from the
   menu entries (Shift + F was working fine).
-<<<<<<< HEAD
 - Added 'hdr' stand-alone utility based on NDI and Vulkan.
-=======
 - Added partial support for Japanese language in the UI.
 
->>>>>>> 8de5cd82
   
 v1.3.6
 ======
