v1.3.4
======

- Updated default OpenColorIO configs to use their latest names instead of the versioned ones.
- Fixed disting libselinux on Linux.
<<<<<<< HEAD
- Made HDR tonemapping an option in Render/HDR menu.  By default is off.
- Made Ignore Chromaticities in Render/HDR menu.
- Fixed -v flag being used in -logLevel as well as version.  For backwards compatibility -v will refer to -version and -l to -logLevel.
- Added NDI Video Output to non-beta builds.  No annotations support yet.
=======
- Made HDR tonemapping an option in Render/HDR menu.
- Added Ignore Chromaticities in Render/HDR menu.
- Fixed -v flag being used in -logLevel as well as version.  For backwards compatibility -v will refer to -version and -l to -logLevel.
- Added NDI Video Output to non-beta builds.
- Added NDI Audio Output to non-beta builds.
- Added NDI's HDR support to non-beta builds.  Albeit it is untested as I don't
  have the hardware or the Advanced SDK for it.  However HDR metadata is tonemapped correctly.
>>>>>>> 333b3c2a
- Refactored Darby's BMD code to make it more generic to different devices.
- Refactored Background options to be controlled from MainControl.
- Major code clean up of audio code.
- Fixed antialiasing of text menus on Wayland.


v1.3.3
======

- Fixed AC3 bitrate (saving audio using the AC3 codec).
- Improved saving audio bitrates for all formats.
- Fixed the sourceforge_defaults.sh script to work on all platforms.
- Fixed some potential rounding errors on saving frames or movies with
  annotations.
- Minor UI improvement.  Added small space between Gain/Saturation/Gamma
  sliders.
- Added upcoming (not yet released) HT256 OpenEXR compressor.
- Fixed update-mrv2.py script typo which would not allow updating mrv2.
- Updated OCIO default configs to v2.2 ones.  They are still based on ACES 1.3 though, as ACES 2 ones have yet to be released.
- Changed tlRender's use of exr::Compression to Imf::Compression to support current and future OpenEXR compressors.
- Changed SaveImageOptionsUI to use Imf::getCompressionNameFromId().
- Updated Python code to also use Imf::Compression instead of exr::Compression.
- Removed internal otioClipName and otioClipTime attributes from metadata.
- Added Annotation Frames Only to Save Image Options to save only the frames
  that have annotations when saving either annotations only or sequences with
  annotations.
- Added new Python command: cmd.saveMultipleAnnotationFrames() to save multiple
  annotation frames with either video or without video.
- Removed trailing newline from desktop information on status bar present on
Rocky Linux's **XDG_SESSION_TYPE** environment variable.
- Changed mrvTimelineViewport's resizeWindow() to use maximize() when the image will not fit on the screen.  This seems to fix some Wayland NVidia OpenGL issues.
- Made "Invalid EDID data" not appear when running under XWayland.
- Fixed Play buttons sometimes appearing in the middle of the viewport under
  Wayland.
- Made macOS OpenGL captures (Save Images/Movies with Annotations) use RGBA.
- Fixed macOS OpenGL captures with annotations reporting window is not in full screen when saving a single frame.
- Fixed resizing of main window under Wayland by using maximize instead of resize.
- Fixed resizing of main window when dealing with two monitors under X11.
- Added hotkeys to control the User Interface's transparency under Windows,
  macOS and Linux.  By default, they are assigned to **Ctrl + .** and
  **Ctrl + ,**.
- Added hotkey to control click (pass) through of window position and clicking.  Works on all platforms.  The hotkey by default is **Ctrl + t**.
- Added Wayland GNOME-Shell hotkey control for Float on Top.  It is Ctrl + w
  by default.  Note, however, that pass through will not automatically set
  Float on Top as in X11, macOS or Windows.  This is a limitation of Wayland.
- Fixed pip.sh script to call pip on the local mrv2 install.
- Added information about environment (desktop, os and kernel) of the machine that was used to build it.
- Made Build and Running log information tidier.
- Cleaned up log messages a bit and added a -logLevel flag.
- Added case matching to Hotkey searches.
- Hotkey names are now listed alphabetically in all languages.
- Hotkeys are now listed using GNOME's keyboard conventions in the Hotkey window, which are cleaner.
- Added Window/Toggle Click Through to menus.
- Added Window/More UI Transparency and Window/Less UI Transparency to menus.
- Added git branch and short hash of build to the About window.
- Improved build times on successive runme.sh runs.
- Improved translations.


v1.3.2
======

- Added support for Chromaticities attribute in OpenEXR files.
- Added support for Y, RY, BY OpenEXR images.
- Made YC OpenEXR conversion use file chromaticities.
- Hiding an audio track in an .otio timeline now turns off audio for that track.
- Added support for OpenEXR's ripmaps and mipmaps.
- Made Mipmap and Ripmaps' rounding mode show as "UP" or "DOWN".
- Made Line Order in Media Info Panel show as Increasing Y, Decreasing Y or Random instead of a number.
- Added Python functions: annotations.getTimes() to get the times where there are annotations.
- Added Python function: cmd.saveSingleFrame() to save the current frame.
- Added Python function: cmd.saveMultipleFrames() to save multiple frames from a list of times, like those returned from annotations.getTimes().
- Fixed instantiation of mrv2.io.SaveOptions().
- Made Page Up/Page Down change images always, instead of scrolling the panel
  sidebar.
- Fixed color refreshing in timeline panel when switching color themes.
- Fixed text annotations saving in PDF, movies or sequences on macOS Sonoma and Sequoia.
- Fixed zoom factor capture on high DPI displays on macOS Sonoma and Sequoia.
- Removed printing of profile when not saving a movie.
- Fixed opening a session file from the command-line when the Python panel was open.
- Improved Python Editor's highlighting of keywords.
- Fixed OpenGL capture of viewport on macOS, leading to offsets after some frames.


v1.3.1
======

- Updated docs.
- Fixed Image/Version/Next and Image/Version/Previous always going to the last
  clips.  The routines are also faster now.
- Fixed Image/Version menu not appearing when some directories had dashes and
  numbers in them.
- Made versioning regex get escaped, like Python's re.escape() function.
- Added support for version switching of clips in .otio timeline.   You need
  to be stopped at a certain clip with a proper version name to change it.
- Fixed showing of timelines that had the "enabled" set to false on them.
- Added 'm' hotkey to mark the in and out points of a clip in the .otio
  timeline.
- Added toggling visible state of tracks in Timeline Viewport.
- Upgraded to OpenEXR v3.3.2.
- Added OpenEXR's headers Compression, Compression Num. Scanlines,
  and Is Deep, Is Lossy.
- Added support for Flame's .otio files using OTIO's SerializableContainer in
  them.
- Updated libvpx compilation to MSVC2022.
- Updated to FLTK's release 1.4.1.
- Updated pyFTLK to official 1.4 release.

  ** COMPATIBILITY NOTE **

  Note that this pyFLTK update changes the namespace from fltk14 to fltk.
  If you are using:

``
  from fltk14 import *
``

  in your scripts, you will need to change it to:

``
  from fltk import *
``
  
- Improved build reporting swig version used.
- Made tlRender compile after FLTK so that preferences can be read from
  tlRender.
- Made Path Mappings to work on .otio files.  If building from source, you may
  need to do a:

       $ runme.sh clean
	   
- Added displaying of clip names in the otio files in the HUD.
- Improved performance of Data Window and Display Window when reading 
  multipart OpenEXRs.
- Fixed crashes of PlaylistButton when there were no tracks or stack.
- Updated AI translations.
- Fixed opening of sequences with Open Directory or dragging an actual
  directory to mrv2.
- Updated pyFLTK to use Git in sourceforge.
- Fixed Python compilation on new macOS that is no longer passing neither
  DYLD_LIBRARY_PATH nor DYLD_FALLBACK_LIBRARY_PATH to subshells.
- Fixed "Always Save on Exit" getting confused about the monitor where to open
  the window.
- Fixed libplacebo compilation linking in unneeded libshaderc.dylib.
- Added support for .m4a audio files used in Quicktime.
- Sped up building by removing yasm dependency.
- Added Preferences->Timeline->Video Start Frame to set the start frame of video
  files.  By default it is 0.  This setting does not effect sequences nor .otio
  timelines.
- Fixed thumbnails of movie files not showing the right frame when Video Start
  Frame was different than 0. 
- Added "File/Save Audio" to save only the audio track disregarding video.
- Constrained Save Audio Formats/Containers to those supported by LGPL mrv2.
- Fixed File/Save Audio for 48KHZ audios.
- Fixed pixel aspect ratio reading from movie files.
- Added changing pixel aspect ratio interactively from the Media Information
  Panel.
- Added comparison modes with their possible shortcuts to mrv2's View/Compare
  menu.
  

v1.3.0
======

One major new feature and one important bug fix.

- Added tone-mapping of HDR videos.  Note that FFmpeg seems to be buggy when
  reading the frame metadata, so we must rely on the stream metadata only.
  Note that to compile this on Windows, you must install MSVC's shipped clang
  compiler.
  
- Fixed tiling behavior (dragging of timeline bar not making view window
  smaller) which got broken in v1.2.9.
  

v1.2.9
======

- Handle **AV_DISPOSITION_ATTACHED_PIC** properly, instead of skipping it.
- Added PNG decoder so attached png pictures in .wav files are decoded properly.
- Added a File->Save Annotations Only.  This allows you to export the annotations as a movie or file sequence.
- Added a File->Save Annotations as JSON.  This allows you to export the annotations as a .json file.
- Fixed a crashing bug when drawing freehand.
- Fixed disappearing cursor when selecting a drawing tool.
- Added polygon drawing to the drawing tools.
- Polygon, Circle and Rectangle have two modes (outline or filled now). You select the mode by clicking on each triangle edge of the button.
- When saving a single frame, the file name is automatically filled on the file
  requester to save over the same file.
- Fixed Float on Top on start up on Linux X11.
- Added pip.sh for Unix systems to easily install pip libraries inside mrv2's 
  python library directory.
- Moved mrv2's ComfyUI directory to its own repository at:
	https://github.com/ggarra13/ComfyUI-mrv2
  so that it can be listed more easily in ComfyUI's Node Manager *AND* we
  make it more clear that that project is GPL compatible, not BSD one.
- Fixed selecting montior's Display/View to None from the Menus.
- Updated OpenColorIO to v2.3.4.
- Updated to OpenUSD v0.24.8.


v1.2.8
======

- Automated sourceforge OS automatic file selection for a release (default, the
  last git release).
- Gain, Saturation and Gamma now effect all videos in a comparison when in
  Compare Mode.
- A/B Wipe Comparison now properly follows the cursor when zoomed in.
- A/B Wipe Comparison now properly follows the cursor on Y (it was reversed
  previously).
- Fixed and simplified bakeOCIO.py demo script.  Now, you can bake OCIO
  from the command-line by just doing something like:
  ```
  mrv2 <INPUT_FILE> -ics ACEScg -od 'sRGB - Display' -pythonScript bakeOCIO.py -pythonArgs <BAKED.mov>
  ```
  Note that this script bakes without annotations support so if saving a float
  EXR to an 8 or 16-bit image, you will get banding.
- Fixed changing displayOptions through python not reflecting the changes in
  the UI.
- Fixed cmd.compare() to refresh the comparison immediately.
- Fixed Python Output showing icorrectly in panels when loading a session from
  the command-line.
- Fixed ICS pulldown not showing None when switching to a clip with no
  Input Color Space stored.
- Fixed viewport/image rescaling calculation in Save Move/Save Single Frame.
- Fixed Save Resolution setting being set to Half Size when Save Annotations
  was on.
- Made Status Bar error/warnings remain longer (8 seconds instead of 5).
- Fixed a precision issue on Windows with arbitrary scalings like 115%.
- Added Image/Previous Limited and Image/Next Limited to go from previous to
  next images, without looping.
- Added "Image/Go to/<Clip>" to switch from one clip to the next without having
  to bring up the Files Panel.
- Added "Image/Compare/<Clip>" and "Image/Compare Mode" to compare images 
  without bringing up the Compare Panel.
- Made UI at start up wider to account for new menus and new language 
  translations.
- Added HDR metadata to Media Information Panel.
- Very minor playback improvement for non HDR videos.
- Made "Advanced Settings" in Save Movie options store its settings.
- Made tlRender FFmpeg's write always print out the color space, color TRC
  and color primaries used when saving.
- Preferences->Render->Video Levels had Full Range and Legal Range reversed.
- Added first pass at Russian AI translation.
- Added Edit/Audio Clip/Insert.  It allows inserting an audio clip at the point
  in time for the video clip.
- Added Edit/Audio Clip/Remove.  It allows removing audio clip(s) at the point
  in time for the video clip.
- Fixed potential export issues when using Save Movie not exporting from the
  first frame.
- Clarified the name of TV (Legal Range) and PC (Full Range) in Advanced
  Options of Save Movie Options.
- tlRender now skips video streams with **AV_DISPOSITION_ATTACHED_PIC** or
  **AV_DISPOSITION_STILL_IMAGE**.
- Fixed Darby tlRender's BT.2020 coefficients. 


v1.2.7
======

- Better German, Portuguese, Chinese, French, Italian and Hindi translations.
- Added Selection of Page Size when saving out a PDF.
- Updated FAQ to cover X11 settings and FFmpeg Color Accuracy as a cause of
  slowness when playing YUV420P_U8 movies.
- Updated FAQ to cover X11 tearing due to bad graphics card configuration.
- Fixed session files with no panels open, leaving the dock group open if it
  was previously open.
- Fixed crash of HDR->Auto Normalize with OpenEXR files that had a smaller
  display window.
- Fixed FPS display not respecting the decimal separator on numeric locales
  that use commas.
- Fixed numeric locale for all languages.
- Made CTRL + r (Reset Colors) reset also saturation changes.
- Added Hotkeys display to all button and slider tooltips, which will change
  if you modify any shortcuts.
- Added hotkeys entries for saturation more and saturation less.  By default,
  they are assigned to '<' and '>'.
- Fixed tooltip in Gain slider not showing up.
- Fixed an OCIO bug when setting from the command-line the display/view with
  nuke-default's config.ocio.
- Fixed Menu Entry "Playback/Go to/Start" and "Playback/Go to/End" not showing
  their keyboard shortcuts.
- Fixed Darby's DPX reading code.
- Fixed dockgroup not getting highlited when dragging and the panel could dock.
- Allowed saving comparisons (Tiles, for example) to a movie file if Save
  Annotations is turned on.
- Improved dramatically the speed of packaging mrv2 on Linux and macOS.
- Made ICS, View and Look not translate "None" as that was causing trouble when
  switching languages in session files.
- Fixed "None" getting saved translated in several panels and OCIO settings,
  causing problems when loading the same session file on a different language.
- Dramatically improved the performance of playback of SolLevante Netflix demo
  clip by using YUV420P_U16 instead of RGB48.
- Improved hotkey selection/display when using shift on some international
  keyboards.
- Added explanation when FFmpeg Color Accuracy is on to explain slow conversion.
- Wayland crashing fix.
- Wayland now uses FLTK's own built-in libdecor to avoid warnings in GTK-3.
  If you compile from source, you can change this, albeit you will still get
  a minor warning due to a conflict between FLTK and GLFW calling GTK-3's
  functions twice.
  

v1.2.6
======

- Added Preferences->User Interface->View Window->OCIO In Top Bar to turn on
  OCIO at start of UI.
- Build fixes and directory clean-up.  If building from source, you should run
  a full rebuild with "runme.sh clean", as the whole directory structure of
  the mrv2 repository was changed.
- Added Portuguese, Italian and French translations done with AI.
- Better Chinese, German and Hindi translations.
- Added top bar OCIO / Color toggle (Hotkey 't' by default).
- Added lumma channel (Hotkey 'l' by default).
- Allowed saving .otio movie files as .mp4, .mov, etc. files.  This allows
  turning an .otio file into a new movie file.  Useful when concatenating
  movies with the Playlist panel or with the -edl command-line switch.
- Fixed cancelling of language switch.
- Added showing name of language that will be changed to.
- Allowed saving a picture with no audio and then a movie with audio as a
  standard movie file (not .otio).
- Fixed cursor when entering text.
- Improved port and monitor detection on Windows.
- Improved performance of redraws when using multiple monitors with OCIO.
- Fixed some update issues in Top Bar's OCIO View display when using multiple
  monitors and OCIO was changed from the menus.
- Fixed view getting reset if a monitor's view was selected previous to
  selecting an image ics.
- Added option to use default ocio/view saved in config.ocio.
- Added command-line option to just set the display only and it will use its
  default view for it.
- Added warning about variable frame rate movies, like Ubuntu's screen captures.
  They are played at 12 FPS.
- Added Darby's and my own Windows' sequence fix.
- Made python scripts run AFTER ocio settings, so that OCIO can be easily baked.
- Fixed and simplified bakeOCIO.py script.
- Made python script be searched in $STUDIOPATH/python/ directory and
  in mrv2's python/demos directory if it cannot be found directly.
- Sped up monitor look up on X11 which was slowing down channel switching or
  image mirroring.
- Made File->Save PDF save out international characters properly.  You can now
  save annotations written in Chinese, for example.
- Made File->Save PDF work properly on Wayland.
- Made File->Save PDF refresh properly, as it was buggy.
- Fixed drawn annotations disappearing when a text note in the same frame was 
  cleared.
- Removed LibHaru dependency, as PDF creation is now handled by FLTK.
- Added OCIO options and LUT options to timeline, using Darby's new code.
- Fixed page creation when creating PDFs.
- Fixed PDFs' time information going outside the page on macOS.
- Fixed PDF creation drawing annotations on the wrong frames on large movies.


v1.2.5
======

- RE-RELEASE: v1.2.5 in English had a serious bug in OCIO selection through the
              menus.
- SECOND RE-RELEASE: Added toggle between showing OCIO or COLOR information in
  	 	     topbar in OCIO menu.
- Input Color Space and Look setting are now stored with each clip.  However, 
  you cannot compare two clips (say in a wipe) with different OCIO settings.
- Made Image/Previous and Image/Next not appear when a single image or movie
  was loaded.
- Fixed typo when saving session files which would prevent them from being
  loaded which had gotten broken in v1.2.3.
- OCIO configuration can now be selected from the menus.
- OCIO Display/View can now be applied on a monitor per monitor basis.
- Removed OCIO from the Color Panel.
- Removed OCIO from the Top bar.  This change hopefully won't be controversial.
  Now OCIO is all managed through the OCIO menu which can be easily accessed
  with the Right Mouse Button or from the Main menu bar.
- Major refactoring of convoluted OCIO code.
- Allowed Chaging OCIO Input Color Space from the OCIO menu.
- Fixed OCIO ICS when set to None and changing languages. 
- Fixed annotation markers in timeline showing even when switching clips.
- Fixed Wayland PNG incompatibility on older Linux OSes.  Tested to work on
  Rocky Linux 8.10, Ubuntu 22.04.4 LTS and Ubuntu 24.04.4 LTS.
- Fixed saving annotations leading to black or stopping playback when there
  were no annotations on Windows.
- Added session pattern to Open Movie or Sequence.
- Moved View/OCIO Presets to OCIO/Presets.
- Added OCIO/Current File/Look to new OCIO menu.
- Added -otio or -edl command-line option to automatically create an .otio 
  timeline from a list of clips (movies or sequences) provided in the 
  command-line.  Note that FPS is taken to be that of the one with highest 
  FPS, so sequences may leave gaps if video clips bigger than their FPS are
  used.
- Made -otio or -edl command-line option work with relative paths.
- Fixed .otio, .otioz and -edl flags when concatenation videos with different
  rotations.
- Changed name of "Reproducción" to "Reproducir" in Spanish translation.
- Added Chinese (Simplified) Translation done with AI.
- Added German Translation done with AI.
- Added Hindi Translation done with AI.
- Made Languages display their English name in parenthesis to help if switching
  to an unknown language by mistake.


v1.2.4
======

- Fixed mrv::Tile behavior on Windows not dragging when the mouse was kept
  pressed.
- Made Edit button toggle active if you drag the timeline viewport separator.
- Made FFmpeg settings which were marked that the movie file had to be reloaded
  automatically reload upon a change.
- Made deprecated yuvj420p movie files decode fast by default.
- Changed mrv2 Windows icon to a bigger size.
  If you installed betas, you might need to refresh the cache.

  See:
  https://superuser.com/questions/499078/refresh-icon-cache-without-rebooting

- Fixed thumbnail creation on Files Panel upon redraws not respecting the
  OpenEXR layer.
- Made Desktop icon on Windows and Linux bigger.
- Fixed Loop behavior on new loaded movies to respect the Preferences setting.
- Updated to USD v24.08.
- Fixed gamma correction not ocurring in linear space, when reading
  log images.
- Fixed gain and color corrections not ocurring in linear space, when reading
  log images.
- Added documentation about mrv2's OCIO color pipeline in the Interface section
  of the on-line docs.
- Made Input Color Space and Display/View allowed to be applied individually
  by selecting None.
  This helps with checking the linear color space, as used in Nuke.
- Fixed some Display/Views in studio config that have parenthesis in them
  getting misinterpreted.
- Fixed cursor when in some drawing mode and leaving the view area to the color
  channel tool bar.
- Added Compare Time Mode to Compare Panel to select between Relative or
  Absolute timeline comparisons.
- Added media.setCompareTime() and media.getCompareTime() to get the
  comparison modes.
  

v1.2.3
======

- Fixed loading of movies with multiple audio tracks which had gotten
  broken.  Also it fixes an incorrect use of C++ that could lead to
  undefined behavior on compilers.
- Added "Render/HDR/Auto Normalize" to normalize HDR (OpenEXR and HDR images).
- Added "Render/HDR/Invalid Values" to show HDR images' invalid values.
- Added toggleSafeAreas, toggleDisplayWindow, toggleDataWindow,
  toggleIgnoreDisplayWindow, toggleAutoNormalize, toggleInvalidValues
  python commands in cmd module.
- Upgraded to NDI 6.0.
- Added support for NDI's PA216 format.
- Added NDI Panel's pulldown to support either fast or best format.
- Added NDI Panel's pulldown to support audio or not.
- Fixed a memory leak and slowdown in NDI streams.
- Fixed loading of the same frame several times from the command-line.
- Improved switching of clips.  There's no longer a flickering of black when 
  you switch clips.
- Slight improvements on playback performance.
- Fixed reverse playback seeking when cache was not filled on movies smaller
  than 4K.
- Fixed a memory leak on reverse playback seeking.
- Fixed area selection when switching to a clip of different size.
- Fixed thumbnail icons not showing the current layer in the Panels.
- Fixed reverse seeking not respecting the reverse playback action and 
  reverting to stopping.
- Re-arranging of View menu into submenus.
- Added small margin between thumbnail picture and labels on all Panel clips.
- Added credit for the icons used in mrv2 when possible.
- Changed mrv2 icon to a great new design of Thane5.
  On Windows, you might need to refresh the cache or manually set the file
  association again.

  See:
  https://superuser.com/questions/499078/refresh-icon-cache-without-rebooting
  
- Made icons on Linux follow the Freedesktop.org guidelines.
- Made UnReal movies with .avi and mjpeg codecs play properly in mrv2.
- Made mrv2 report "Unknown video codec" when a codec is unknown.
- Fixed pyFLTK compilation on newer FLTK branches as fltk-config would return
  includes quoted.
- Build fixes to remove relative paths on packaging.
- Code clean-up.


v1.2.2
======

- Updated FFmpeg build to support .webm muxer which was missing.
- Made OpenEXR tag for Compression show its actual name instead of a number.
- Added OpenEXR compression per layer instead of a global tag.
- Added Channel (Layer) stepping hotkeys ({ and } by default).
- Made exposure buttons (and the hotkeys) increment and decrement by 1/4 stop
  instead of 1/2 stop.
- Made single images not start playing even if auto playback is on.
- Improved hiding of the pixel bar to only do it when duration is not 1.
- Upgraded to FFmpeg 7.0.1.
- Fixed auto playback when started from the command-line with multiple videos.
  Now they all respect the auto playback setting instead of just the first
  video.
- Added Preferences->User Interface->Raise on Enter to set how the window
  should behave once the mouse enters the view window.  By default, now
  it is off, instead of on; meaning you will have to click on the window to
  bring it to the front and activate keyboard focus.
- Fixed overwriting of data in Darby's original FFmpegReadVideo code.
- Added support for HAP and HAP with Alpha decoders.
- Added support for HAP encoder.
- Fixed mrv2's custom file requester starting with no icons in the current
  directory.
- Fixed Open Separate Audio dialog to be non-modal.
- Fixed sequence loading on macOS sometimes returning a wrong sequence when
  sequence was like 0999-1001.
- Fixed loading of separate audio track for image sequences.
- Added a work-around to support loading audio tracks with embedded PNG files
  when FFmpeg was compiled as minimal.
- Fixed -playback command-line flag to start playback when set even if
  autoPlayback is off.
- Made reverse playback at start not leak an observable item pointer or be
  slower.
- FLTK fixes to OpenGL 3 for Debian 12+ and AMD/Mesa systems under X11.
- Added libsnappy version and copyright to About window.
- Made path mapping reject two identical remote paths.
- Updated SVT-AV1 library for MSVC 2019 and MSVC 2022 (v2.1.2).
- Moved Windows building of SVT-AV1 library to tlRender and removed the hack
  of creating a .pc manually.
- Fixed looping to stop at start/end when scrubbing and Loop is off.
- Fixed primary screen resizing on second monitor moving to first monitor.
  This might also fix crashes due to different monitor resolutions.
- Fixed secondary screen hiding timeline when going to presentation mode.
- Added Window->Preferences->User Interface->Maximized option.
- Fixed saving of OpenUSD settings.
- Added a ComfyUI directory with a mrv2 a custom node to allow saving
  EXR images in full half/float precision.  For those that believe in AI,
  see the instructions on how to install it in the ComfyUI directory.


v1.2.1
======

- Fixed codec support (libvpx, dav1d and Svt-Av1) which had gotten broken due
  to new way of building FFmpeg.
- Fixed scrubbing behavior to be smooth when there's no audio.  If there's
  audio the default behavior is to play the movie while scrubbing so audio
  can be heard, unless Preferences->Playback->Scrub With Audio is off.
- Fixed Settings->Gigabytes display resetting to the maximum memory even if the
  setting was actually using much less.
- Improved scrubbing behavior when audio is played and the mouse button is not
  released.
- Fixed Python ocioIcs(), ocioIcsList(), ocioView(), ocioViewList() to not
  return paths with '/' at the beginning.
- Made session (.mrv2s) files use OCIO names for default OCIO ics, view and
  look.
- Fixed HUD when saving images or movies not being correctly turned off.
- Added View->OCIO Presets to store and retrieve OCIO configurations.
- Fixed Background in OCIO Presets window on Windows 10.
- Fixed VP9 encoder to use .mp4 muxer instead of .webm as it was failing.
- Fixes STUDIOPATH variable so that it is used only with OCIO presets and
  Path Mapping.
- Fixed command-line seek value when starting a video.
- Fixed reverse playback when starting the video from the middle.
- Fixed rounding errors on reverse playback.
- Fixed .zip packaging on Windows being twice the size.
- Added Previous and Next image shortcuts (PgUp/PgDown) that were missing.
- Fixed crashing bug when saving Movie files.
  

v1.2.0
======

- Fixed Wayland support again on Linux which had broken in v1.1.9 due to
  Darby's update of glfw3.
- Fixed Wayland resizing due to a bad FLTK commit.
- Fixed libvpx compilation on Windows which had broken due to an upgrade in
  MSys2's yasm assembler.
- Made compiling FFmpeg on Windows be done in tlRender with MSys2, instead
  of the pre-flight script, so that we can use --enable-zlib and share all
  flags.
- Fixed Repeat Frame not respecting the pixel depth of the previous frame
  when Preferences->Loading->Missing Frames was set to Repeat or Scratched.
- Fixed Missing Frame when Autoplay was Off.
- Fixed Caching starting from behind when Autoplay was Off.
- Fixed Docking and Docking attempts to happen once the corner of the Window
  enters the docking area.
- Added support for VP8 decoding so that Ubuntu's screen capture videos can
  be played.
- Added support for macOS Sequoia (beta).


v1.1.9
======

- Made undocking of panels with the dragbar always position them close to the
  panel.
- Added a visual indicator when a panel would dock if released.
- Fixed a potential crashing bug with panels upon exit.
- Fixed Panel docking on Wayland which was broken.
- Made switching between single images (non-sequences) faster when showing the
  thumbnails for them.
- Added missing .CRW format to the list of supported RAW formats in mrv2's
  custom file requester.
- Fixed a random incorrect displaying of sequences as single frames on
  Flu_File_Chooser.
- Fixed Panel undocking with the Yellow undock button not respecting the saved
  Y coordinate of the panel and using X instead.
- Improved UI behavior when docking, undocking and showing/hiding the
  scrollbars.
- Fixed Playlist creation on Wayland and simplified code.
- Fixed Panel Windows under Wayland.  Now they respect their position, albeit
  they are parented to the main window.
- Fixed a random crash when opening the Flmm_ColorA_Chooser for the first time
  due to incomplete menu items (Windows compiler issue?).
- Fixed Background->Solid Color not getting read properly from the preferences.
- mrv2's custom file requester can now toggle between image previews with the
  preview button (Monalisa).
- Made building FFmpeg on Windows more solid by relying on any of its two
  repositories and if that fails, read it from a tar.gz file.
- Updated About->Update mrv2 to list the changes from the version in a text
  display.
- Improved -pythonScript functionality.  It is now possible to change OCIO
  settings, load clips and save out a new movie file with baked OCIO, all
  from a Python script.
- Fixed building mrv2 without TLRENDER_NET and with BUILD_PYTHON ON on macOS.
- Consolidated Python commands to all use "fileName" instead of "file" or
  "filename".
- Added bakeOCIO.py demo script with arguments.
- Added -pythonArgs command-line string to pass a string of separated arguments
  with spaces, like:

  ```
  mrv2 -pythonScript mrv2/python/demos/bakeOCIO.py -pythonArgs "/D/pictures/Mantaflow_v09/Fluid.0001.exr 'ACEScg' 'ACES 1.0 - SDR Video' test.mov"
  ```
  
- Fixed drag and drop of http:// and similar URLs to mrv2 for network
  playback.
- Added file::isNetwork().
- Added "on_open_file" method callback to Python plugin system that gets
  called when a file is opened.
- Fixed a bug when docking the Python Panel and exiting.  The Python Panel
  would get reset to just the menus' size.
- Fixed OCIO color LUTs not getting activated when selected.
- Added a check button to the Color Panel to turn on/off LUTs.
- Added OCIO color LUTs per clips.
- Fixed typo in LUTOptions "enable" instead of "enabled".
- Fixed drag and drop to work with URIs coming from Google's Chrome when they
  don't have https:// prefixed into them under X11. 
- It is now possible to update a single frame of a sequence instead of the
  full cache, by pressing SHIFT+u (Default hotkey).
- Fixed refreshing of thumbnails when cache refresh was requested.
- Fixed Text annotation rendering disappearing after it was entered.
- Consolidated Darby's ui::Style::ColorRole with FLTK's color schemes.  Now
  changing from one of the preset color schemes should result on a nicer look
  for the timeline viewport.
- Sped up Thumbnail creation in Panels.  Fixed Darby's .otio/.otioz thumbnail
  creation.
- Sped up Thumbnail creation above Timeline.
- Sped up Thumbnail creation on mrv2's custom file requester.
- Made mousewheel not have any effect on the view window, timeline viewport nor
  volume slider unless the mouse is directly above them.
- Fixed mousewheel not scrolling sometimes on panel dockbar.
- Fixed Media Info Panel's search box not resizing when docked and scrollbar
  appeared.
- Made Preferences' window non-modal as it was conflicting with OCIO Pick's
  File Requester.
- Fixed Wayland's Text tool showing the colors semi-transparent.
- Fixed compiler error under g++13.
- Fixed Linux and macOS binary distribution crashing on loading USD files.


v1.1.8
======

- Added the ability to load single images from File->Open->Single Image.  You
  can select multiple images but they won't be loaded as a sequence, only as
  stills.
- Added a command-line setting (--single or -s) to also load single images.
- Removed the 1 pixel padding that was added when first loading a clip full
  screen.
- Fixed cursor disappearing when going to the action tool dock while a drawing
  tool was active.
- Fixed libglib-2.0 being bundled in the distribution.
- Added step to check Wayland compatibility for the binary (.deb or .rpm)
  installers compiled under Rocky Linux 8.9 and fix configuration file if
  needed.
- Made CMake documentation target (-t doc) not fail if no Python is found.
- Fixed a potential crash when mrv2 was compiled without Python support and
  a python file was passed as a parameter to the viewer.
- Fixed a potential misdetection of Linux flavor when updating version with	
  Help->Update mrv2 on a system that had both rpm and dpkg installed.
- Added displaying of the icon on the Taskbar under Wayland.
- Made both Python and Log Window start in Windowed mode as defaults.
- Added missing RtAudio's information to About window which was missing.
- Added Preferences->Audio to allow selecting the Audio API to use as
  well as the Output Device to use.
- Fixed a minor redraw issue on the right side of the pixel bar.
- Fixed "Fixed Position" and "Fixed Size" not working when there was no image
  loaded (the usual on Window's and macOS' users).
- Fixed "Fixed Position" and "Fixed Size" rescaling the window bigger every
  time the preference was changed.
- Fixed Y pixel coordinate in Pixel Bar when showing environment maps.
- Fixed X and Y coordinates displaying large negative numbers when no image
  was loaded.
- Made Preferences->Playback->Auto Playback not activate playback when a clip
  is dragged for the first time to an EDL playlist.
- Color accuracy for YUV420P movies introduced a minor speed penalty which
  can make some movies' performance playback stall, so a new boolean check box
  setting was added to Panel->Settings to toggle that setting.  The default is
  to have it on.
- Fixed an additional bug in resizing window code when loading movies without
  fixed size.
- Improved resizing window code to try to use the less space possible based on
  panel bars open and size of image.
- Made binary distribution smaller on Linux and macOS by removing the useless
  python.a config library.
- Fixed Presentation mode on Wayland having colored (gray) borders instead of
  black ones.
- Worked around an FLTK bug in its CMakeLists.txt files creating problems when 
  the API changed and the install/include/FL directory was not cleared.


v1.1.7
======

- Made mrv2's custom file requester create thumbnails on demand when they are
  on view.  This helps for large files like many big USD files on disk or with
  RAW files which are also slow to load.
- Fixed mrv2's custom file requester thumbnails being too high.
- Made mrv2's custom file requester display the name of the files below the
  pictures, except on WideList view.
- Changed Music icon in custom file requester to an .svg icon.
- Added custom RAW and several image missing formats to mrv2's custom file
  requester.
- Started cleaning up FLU's code (mrv2 custom file requester).
- mrv2's v1.1.6 was not respecting the hidden pixel bar on the Preferences
  Window, always showing it stopping.
- Fixed session files starting playback automatically even when the original
  timeline was stopped.
- Fixed a color discrepancy on YUV420 movies being too saturated.
- Rewrote the algorithm for the scaling of the window when the first image is
  loaded (or run from the command-line).
- Fixed a terrible bug on Linux X11 which would sometimes would make the X11
  server reboot on some Linux distros like Rocky Linux 8.9.
- Added OpenRV's license to mrv2 as I took inspiration for their reverse
  playback.  I was doing the same on mrViewer, but I had forgotten about it.
- Update tlRender to use OTIO v0.16.0.
- Added what each contributor did so far for the mrv2 project.
  If you don't want to be listed as contributor, not list your email address,
  or something else, please let me know.
- Updated update_mrv2.py script.  Tested on macOS, Windows, Rocky Linux 8.9
  and Ubuntu 22.04.4 LTS.  From now on, you can rely on automatic upgrades
  if you go to Window->Preferences->Behavior->Upgrades and set them at Startup.
  When you start mrv2, it will check to see if there is an upgrade after 5 days
  of the actual release (so any portential early bugs are squashed).
- Improved translation CMake scripts.
- Added documentation on how to get Wayland working almost flawlessly on Ubuntu
  22.04.4 LTS.
- Added 120 FPS, which drops frames but it is still nice to quickly browse a
  movie.
- Darby's Rec709 coefficients and YUV shader were incorrect leading to subtle
  color shifts.  Now they are fixed.
- Fixed shifting clips with annotations when transitions were present.
  

v1.1.6
======

This is a release full of goodies and bug fixes.

- **ATTENTION**:
  This version introduces a change in the way Cache Settings are used for
  movie files.
  The Settings->Gigabytes and the pair of "Settings->Read Ahead" and
  "Settings->Read Behind" are now decoupled.
  In the case of sequences, the Read Ahea and Read Behind will be automatically
  calculated from the Gigabytes settings as before.
  However, for movie files the timeline will only display the settings for
  Read Ahead/Behind, not the actual Gigabytes cache (which can be bigger than
  the read ahead/behind setting).  The small Read Ahead and Read Behind is to
  allow playing 4K movies backwards.
  The Gigabytes setting of 0 is **NO LONGER USED** and will revert to
  4 Gb if set to 0.

- Fixed slow seeking on 4K movies.  Now we beat OpenRV on **all** movies,
  seeking and reverse playback too.
- Improved performance of dragging Tile like the main divider between the
  view and timeline viewport, particularly on macOS.
- Made switching languages keep the UI preferences.
- Fixed cross cursor when entering the view area and coming from the draw
  tools or the drag bar.
- Made drag bar change color besides changing cursor to indicate you can
  drag it.
- Fixed NDI playback with audio which had gotten broken on v1.1.1.
- Improved .githook to run dos2unix to avoid dummy commits due to Windows'
  CR returns.
- Fixed window resizing calculation that had two ugly bugs in it (thanks
  to ManoloFLTK for having dealt with my ugly code!!!).  Now resizing of
  the main window takes the dock properly into account.
- Fixed auto hiding of the pixel bar from the preferences switched is changed
  and okay'ed while the movie is still playing.
- Fixed seeking on the timeline on Linux sometimes getting the event
  incorrectly on X.
- Fixed starting a movie with loop on and playing stopped and then start
  playing it backwards.
- Refactored playback code and fixed playback buttons sometimes getting out of
  sync compared to the command-line flags passed.
- Created Preferences->User Interface/Thumbnails to select the places
  where thumbnails appear.  Currently can be above the Timeline and in the
  Panels.
- Made the thumbnail above the thumbnail a tad smaller and more polished.
- Fixed a potentially nullptr pointer de-referencing when OpenGL accuracy was
  set to Automatic.
- Worked around an UI redraw issue on Wayland.
- Fixed timeline interaction (dragging clips in .otio timeline) in 1.1.5
  re-release.
- Fixed macOS issues when showing and hiding the timeline bar.
- Made View Window / Timeline Viewport divider highlight in a grayish color
  when it can be dragged.
- Made Panel divider highlight in a grayish color when it can be dragged.
- Fixed cursor when dragging on the Panel divider bar.
- Fixed cursor sometimes switching to the Arrow instead of the Cross cursor.
  This was maily a Linux issue.
- Fixed background transparent color being lighter on Wayland.
- Added Cache Use and Cache Percentage to HUD's Cache display.
- Made Edit button turn on/off automatically according to the size of the
  timeline viewport.
- Added default sensible Window settings for UI panels when in window mode.
- Made Window settings for UI panels get saved even if they were in panel mode.
- Fixed .otio markers display in timeline viewport.
- Fixed size of Timeline Viewport when in Edit mode on macOS.  Now it resizes
  properly.


v1.1.5
======

This is a critical update for Windows and more importantly Linux users.
It is a bug fix release for the regressions in v1.1.4 which was rushed:

- Added a FAQ on the documentation about Linux XWayland and Wayland on
  why it could make playback slow if your OS was not configured properly.
- This is the first version that supports Wayland and XWayland.
  For instructions on how to set XWayland and Wayland on Ubuntu 22.04.4 LTS
  with NVidia drivers, please see Help->Documentation the FAQ section.
- Fixed annotations not showing when Blit Viewports was on.
- Fixed hiding of pixel bar sometimes failing even when:
      Playback->Auto Hide Pixel Bar
  and:
      Playback->Auto Playback was on.
- Fixed not hiding of the pixel bar when the image was open from the
  recent menus or from the command-line.
- Fixed color buffers not taking full advantage of OpenGL improvements on
  Windows mainly.
- Fixed incorrect positioning and resizing of the images on loading
  which would crash Wayland.
- mrv2 can now be built with the pre-installed python, without having to
  build python itself.  Of course, in that case, mrv2 cannot be re-distributed.
- Added a python translating system for plug-ins.
- Translated all update-mrv2.py strings into Spanish.
- If using blit for the viewports, automatically switches to shaders if
  Background is transparent and image has transparency, as glBlitFrameBuffers
  does not support alpha blending.
- Panel->Settings->Default Settings now warns the user about it and asks
  for confirmation.
- Moved Panel->Settings->Default Hotkeys to Window->Hotkeys.
- Added Window->Preferences->Default to reset the user preferences to their
  default.
- Cleaned up source code of passing ui pointer to several classes, using
  App::ui instead.
- Removed .po python plug-in files from package distribution.
- Improved missing_translate.py script and added searching for plug-in
  translations too.
- Removed unused FLU XPM icons from the code, as most have been replaced by
  .svg icons.
- Fixed Edit Viewport Clip Info and Device Info not respecting the device
  pixel ratio when the Edit button was pressed.
- Fixed macOS crashes with preview thumbnail.
- Respect last configuration of Timeline/ClipInfo and Timeline/TrackInfo.


v1.1.4
======

This is a major release with big speed improvements and fixes to the color pipeline.

- Simplified build scripts.
- Fixed macOS build issues (fixed in v1.1.3 re-release actually).
- Prevented a macOS python plug-in issue with Python 3.11.
- Fixed Wayland support on Ubuntu 22.04.3 LTS and later.
- Improved performance of OpenGL drawing between 20% and 150%. macOS has seen the most benefit going from playing videos at 4K at 15FPS to 60FPS.
- Added Preferences->OpenGL->Color Buffer Accuracy to select between automatic,
  float or 8-bit buffers for speeding up movies or getting more accurate color
  precision.
- Added option to select blitting of main viewports for potentially
  faster OpenGL drawing.
- Added Windows' stack traces with line numbers for easy debugging.
- Added Windows' stack traces to be saved into tmppath().  That is:
     %TMP%/mrv2.crash.log.
- Allowed pyFLTK be able to compile in Debug.
- Fixed floating values not respecting float values below 0 or higher than 1.
- Improved the performance of OpenGL by avoiding OpenGL context switching when
  not needed (you don't have a text input widget, nor a text annotations
  showing).
- Added Linux's stack traces with line numbers by relying on libbacktrace.
- Improved performance of OpenGL dramatically, particularly on macOS.
- Improved performance of drawing OpenGL annotations (drawings).
- Renamed skipped frames as drop frames.
- Fixed Preview thumbnails above the Timeline crashing the viewer on all
  platforms.
- Hide Preview thumbnails when going fullscreen or presentation.
- Fixed Playlist creation showing an empty view for the first clip loaded.
  (regression of v1.1.2).
- Several fixes to Presentation Mode.
- On a re-release of v1.1.4 improved OpenGL performance as soon as a clip is
  loaded and starts playing, when
  Window->Preferences->Playback->Auto Playback and
  Window->Preferences->Playback->Auto Hide Pixel Bar are active.

v1.1.3
======

- pyFLTK build improvements (removal of warnings).
- Made Windows .zip file smaller by removing unit tests.
- Added Linux Desktop name to About Window.
- Fixed update-mrv2.py plug-in for Windows.  The install location is now
  retrieved from the registry.  Only if not found it looks in hard-coded
  paths.
- Install update-mrv2.py always, instead of removing it when python demos
  was not installed.
- Added instructions on Windows on how to retrieve the Explorer thumbnails.
- Darby has been busy!  He added automatic scrolling of the timeline when
  playing and ability to toggle track and clip info.
- Added Darby's new options to Network connections.
- New action icons, which should display properly at high resolutions.
- Sped up comparison wipes with Alt and Shift dragging.
- Sped up color corrections from the Color Panel.
- Fixed libdecor incompatibility with older libdecor plug-ins.
- Fixed + and - signs rotating the image when using one of the draw tools and
  not just the pencil tool.  With all of them now the pencil size is changed.


v1.1.2
======

- Windows version of mrv2 is now compiled with MSVC 2022.
- Fixed opening directories from within the command-line.
- Fixed stopping of playback when playing and selecting an area with
  Shift + Left Mouse Button drag or panning with Ctrl + Drag.
- Made status bar report "Everything OK." after 10 seconds without further
  errors.
- Removed -debug flag from command-line as it only works on debug builds.
- Made Metadata tab not appear if all metadata is shown in video/audio 
- Fixed a compilation issue between FLTK's JPEG libraries and those of
  libjpeg-turbo on Linux.
- Fixed Right Mouse Button toggling off the audio when there had been a drag
  action with some other button before.
- Fixed a precision problem when shifting annotations at the beginning of a
  clip due to a following clip being dragged to the same place as the
  annotation.
- Improved performance of timeline drawing when annotations are present.
- Fixed refreshing of image sequences
  (ie. Files Panel->Select Image->RMB->File/Refresh Cache) when there were
  missing frames and later they were added.  It used to work in v1.0.0 but a
  change in tlRender broke it.
- Updated mrv2 to Python 3.11 to conform to the VFX 2024 Platform.
- Python 3.11 on Windows is now built with optimizations on.
- Updated mrv2's glfw3 to 3.4.
- Updated mrv2's FLTK build to use the system libdecor
  (needs v0.2.2 at least).


v1.1.1
======

- Added keyboard shortcuts for Render/Video Levels and Render/Alpha Blend.
- Added support for multiple audio tracks.  You can switch from one to the
  other by selecting the Audio button (the speaker icon) with the
  Right Mouse Button and selecting a track.
- Fixed audio metadata in audio section of Media Info Panel for each audio
  stream.
- Added missing video metadata in video section of Media Info Panel.
- Improved speed of refreshing of a clip (when switching audio tracks or using
  View->Ignore Display Window).
- Made movies longer than 30 minutes with multiple audio tracks, use a short
  read ahead / read behind or switching audio would be too slow.
- Fixed saving movies with annotations and with an alpha channel.
- Fixed saving movies with annotations at half or quarter resolution.
- Fixed an ugly bug on Linux when saving movies with annotations repeating
  every other frame (ie. saving on two's).
- Fixed line error reporting in Python's Output (pybind11 bug).
- Added Editor/Jump to Error to Python Panel.  You can select the line of the
  error in the Python output and the Editor will jump to the offending line.
  If you don't select anything in the Python output, it will jump to the last
  error counting from the bottom.
  It will skip errors from files that are <frozen ...>, like importlib.
  If the error is on a file and not from the Python Editor, mrv2 will try to
  open an external editor and jump to the line of it.
  The editor to use is taken from the EDITOR environment variable first.
  If not set, mrv2 will try to use one of the popular editors.  Its defaults
  supports the syntax for emacs, gvim, vim, VS Code, notepad++ and nano.
  The preferred editor is checked at start up based on what you have installed
  on your PATH and whether you are running interactively or also have a
  terminal.
  Visual editors are given preference over terminal editors.
  Of course, you can edit the editor with Python Panel->Editor/External Editor.
- Fixed Python error reporting in the Python Output of the Python Panel for
  mrv2 python plug-ins.
- Fixed message that said it was saving a movie without audio when saving
  a sequence of frames.
- Fixed reading of FPS from OpenEXR images as they are now rational instead of
  a double.
- Fixed thumbnail of image sequences in mrv2's custom file requester when the
  sequence did not start at 0.
- Fixed a minor bug using snprintf of int64_t with an int specifier.
- Improved the main web page for mrv2.
- Fixed translation of "Color" in Panels.  Of course, since English and
  Spanish use the same word, this still makes no difference :D!
- Fixed the name of the video stream in the Media Info Panel to be like the
  layer name listed in the Panels and in the Color Channel pull down.
- Added back truehd decoder and encoder which were removed from
  TLRENDER_FFMPEG_MINIMAL compilations.
- Sped up redrawing when the Media Info Panel was open, as we now refresh
  only the tabs that change.
- Fixed changing the first and last frames from the Media Info Panel.
- Modified int sliders to use HorSlider instead to make it consistant.
- Fixed (very slow) changing speed from the Media Info Panel.
- Fixed HorSlider resizing improperly when values were bigger than 10000 or
  smaller than -10000.
- Improved precision when accepting or editing text with a zoom factor or
  pixels_per_unit different than 1.
 


v1.1.0
======

- Build fixes.
- Made mrv2's custom file requester list presumed sequences of a single frame
  as a file instead of a custom sequence name display.
- Matched NDI colors.
- Made NDI streams not display thumbnails in any of the panels, as it would
  look like mrv2 had hanged.
- Made installed size and installer smaller, by removing some unneeded python
  libraries used for documenting mrv2.
- Made installed size and installer smaller, by removing Python's unittests.
- Made default Windows' installer not install Python's Tk libraries by default.
- Made default Windows' installer not install IDLE nor turtledemo.
- Overall, the Windows installed size is now almost 150Mb smaller, now at 325Mb.
- Made Windows installer create a registry entry backup for the file
  associations, instead of using an .ini file which was worse.  On uninstall,
  the original file association is restored or the registry entry is deleted.
- Added a friendlier name to Windows' Open With RMB menu.  Now the version is
  listed, instead of just "mrv2.exe".  Also the name in English is provided.
- Added a latest version to Windows' Open With RMB menu.  If used, it will
  associate the latest version installed with the file.  Upgrading won't
  require you to reset file associations like before.
- Fixed rotations not framing the image even when View->Auto Frame was on.
- Added symbolic links on Windows .exe installer, so that it works more like
  Unix.
  You can use mrv2-v1.1.0.exe to call a specific version of the viewer for
  example.
- Split Timeline into "Timeline" and "Edit" Preferences in Preferences Window.
- Added Default View to "Edit" to select what gets displayed when you hit the
  Edit button ("Video Only" or "Video and Audio").
- Fixed Edit Viewport size when transitions were present.
- Fixed a potential crash when switching to nuke's ocio config.
- Made Python's setOcioConfig accept ocio::// configurations.
- Fixed colors on Python commands being orange instead of dark yellow as before.
- Fixed a redraw issue on Python's Panel output, at least on Linux.
- Made View pull-down menu display the full name of the display / view.
- Made UI topbar resize a tad nicer.
- Fixed Python Output in Python Panel which was not refreshing at all due to
  my misuse of the FLTK API since v0.9.3.
- Fixed a stray menu bar on Python Panel on closing it.
- Improved performance of package creation using multithreading when possible
  with cpack's generators.
- Added support for NDI's BT601 and BT2020.
- Added support for NDI's alpha channel.
- Added support for saving PNG and TIFF with alpha channel when saving a half
  or float OpenEXR image.  TIFFs will get saved in float.  PNG in 16-bits.
- Eliminated duplicated error and warning messages from the logs.
- Improved start up time and sync issues with NDI streams.
- Simplified all parameters in NDI stream to just selecting the source.
- Allowed NDI streams to change size, pixel aspect or color space.
- You currently cannot mix two NDI streams, one with audio and one without.
  Only the first one information will be used.
- You also cannot stream two clips through NDI with different audio
  frequencies or channels.
- Streaming two clips through the same connection after stopping for a while
  can lead to audio stuttering.  Either stream them one after the other or
  open a new connection.


v1.0.9
======

- Added a preference setting on Preferences->Errors to control what to do
  on FFmpeg errors.
- Made the panel drag bar a tad more grey, for a nicer look and more clear
  distinction when several panels are stacked on the dockbar.
- Fixed a thumbnail refresh issue on mrv2's custom file requester which would
  show when we save over a previous file.  tlRender would cache the file and
  would display the previous thumbnail before saving.  Now it is fixed.
- Removed mrvSequence.cpp which was empty.
- Added Global USD Render Option parameters which were missing.
- Fixed overlapping of audio labels in Edit window.
- Fixed rotation inverting the coordinates of the annotations.
- Fixed the pixel coordinate information when flipped or rotated.
- Fixed the pixel color bar display and information when rotated.
- Fixed text tool incorrect positioning when image was rotated.
- Made arrow head size be proportional to the line size.
- Made drawing cursor be drawn with float coordinates.
- Made circle's center also be drawn with float coordinates.
- Added back .wmv/a decoders and asf demuxer in TLRENDER_FFMPEG_MINIMAL.
- Added Video Color Primaries, Color TRC and Color Space FFmpeg information
  to Media Info Panel's video.
- Fixed FFmpeg reader to take color coefficients.  Now the gray ramp of
  Sam Richards is the same.
- Fixed a bug in session loading when there was no Input Color Space specified
  in the image, which got introduced in v1.0.8.
- Made pen size be able to be 1 pixel making the cursor one line only.
- Made prores_ks (FFmpeg's native encoder) match Apple's ProRes one at
  4444p10le.  It is now possible to take ProRes4444 encoded files to video
  editors.
- Upgraded to FFmpeg v6.1.1.
- Improved rotation speed of movies from cell phones, by doing it in OpenGL
  with metadata instead of with a C++ function.
- Added Creation, Modified Date and Disk Space to Media Info Panel.
- Removed Frame information from Start/End Time in Image Tab of Media Info
  Panel.
- Made Start/End Time in Image Tab of Media Info Panel not use scientific
  notation for seconds.
- Fixed changing frame rate from the Timeline toolbar not updating the FPS
  indicator in the Image Tab of the Media Info Panel.
- Improved the performance of Media Info Panel when playing a sequence and
  the Image tab was closed.
- Removed Default Speed information from Video Tab and moved it to Image Tab.
- Improved colors of deactivated enums showing too dark to read the black
  text by default.
- It is now possible to use OpenColorIO's built-in configs.  That is, those
  stating with ocio://.
- Added a Choice menu in Preferences->OCIO to select any of the three built-in
  OCIO configs.
- Set ocio default config to the built-in:
      ocio://default
- Fixed a focus issue on Linux when using a draw tool, then typing into one
  input widget in the toolbar and going back to the view window not ending the
  draw tool, but continue its trace.
- Fixed Text annotations when image was rotated jumping to the wrong location
  on confirmation.
- Entering a Text annotation on the viewport can be confirmed by doing
  SHIFT + Enter.
- Added FFmpeg's actual version information, not just each library.
- Fixed listing of codecs in the About Window.
- Added missing .gif decoder and encoder.
- Added mrv::TextBrowser to allow copying the text in them with a RMB context
  menu. This is useful, for example, in the About Window for the GPU or codec
  information, as the full lines get copied, unlike a Fl_Text_Display in which
  a line can be cut in half.
- Fixed gcc version information in mrv2's About Window.  It was showing the
  __GLIBCXX__ instead.
- Darby simplified and fixed the A/B comparison sometimes getting out of sync.
- Improved the look of HorSlider widget.  Now the X to reset to defaults is
  a tad to the right.
- Fixed selection of Wipe mode which would not work after scrolling in the
  docker (FLTK bug?).
- Made Compare options automatically frame the view if View->Auto Frame is
  on.
- Improved the playback performance of the viewer a tad.
- Fixed an OpenGL flickering of the timeline and sometimes of the main viewport
  when the secondary window was opened and then closed.
- Fixed cursor not showing in panels when drawing was enabled.
- Improved the performance of adding clips to an EDL Playlist.  There's no more
  flickering.
- Fixed thumbnails in the Files and Stereo panels resetting to their
  start time, instead of showing their current time.


v1.0.8
======

- Added rotation of the images +90 and -90 with automatic framing if
  "View->Auto Frame" is on.
- I have enabled TLRENDER_FFMPEG_MINIMAL as a default to compile FFmpeg with
  less muxers, demuxers, parsers and protocols, for smaller file sizes and
  a faster compilation and program start up.
- Made Help->Documentation point to the online docs if the local docs are not
  installed.
- Made H264 entry in Save Movie Options panel not show when FFmpeg was built
  as LGPL.
- Updated OpenUSD to v24.03.
- Fixed <| (go to start) and |> (go to end) buttons not refreshing the button
  status on playback.
 - Added -ics (-ocioInput), -od (ocioDisplay), -ov (-ocioView) and
   -ol (-ocioLook) command-line flags to override the default settings.
   Note that -ocioDisplay and -ocioView must be used together.
 - Made OCIO Input Color Space be stored with the image, except when doing
   comparisons in which the first image's Input Color Space is used.
 - Made OCIO Input Color Space for each image be stored in session files.
 - Made FFmpeg's repeated warnings and errors only show up once in the status
   bar and the logs.
 - Added a Resolution parameter to the Save Movie options.  You can save:
   	 * Same Size
	 * Half Size
	 * Quarter Size
   

v1.0.7
======

- Slow code clean up.
- Faster windows minimal compilations for quickly checking on GitHub.
- Added optional component installation on Windows's .exe installer.  Currently,
  you can install:
  
      * mrv2 application (obviously)
      * mrv2 documentation
      * mrv2 Python TK libraries
      * mrv2 Python demos

- Changed name of install directory of mrv2 on Windows from "mrv2 vX.X.X" to
  "mrv2-vX.X.X" to avoid spaces for easier scripting.
- Fixed image sequence detection that could happen randomly depending on how
  the filesystem returned the order of files.
- Added listing the OS and distro versions at the start and in About of mrv2
  for debugging purposes.
- Made panels be listed alphabetically, regardless of Natural Language.
- Automated version update in docs.
- Removed view sources from html docs to save space on disk.
- Cleaned up docs directory before building docs.
- Sped up creation of docs in build system.
- Updated Python API with FFmpeg and Background changes.
- Fixed reading permissions on files as they were broken!  I did not notice
  as I was using an NTFS drive which sets umask 0022 by default.
- Made reading session more robust to handle missing files or wrong settings.
- Made checking for readable files faster.
- Fixed saving large images/movies with annotations on work properly.
- Improved memory consumption of saving movies, particularly large ones like
  4K.
- Improved logging system logging the tlRender warnings.
- Improved logging system adding a Status mode to report information right
  away.
- FFmpeg's logging now prints out the codec/module where the error was
  generated.
- Improved movie save reporting of parameters.
- Fixed saving a movie with annotations when the movie is bigger than the
  viewport.
- Added GBR8/9/10/12 reading support for VPX.
- Fixed start and end timeline buttons not refreshing thumbnails in the Panels.
- Fixed seeking not updating the thumbnails in the Panels.
- Fixed image panel not refreshing its information when changing images and
  the playback was stopped.
- Fixed Preferences->Positioning->Position/Size when both were used.
- Saving of .otio files as movies when the first clip did not start at 0 now
  works properly.
- Upgraded to RtAudio v5.2.0 on all platforms.
- Added a "View/Auto Frame" to turn off auto framing of the view when changing
  from one clip to another.
- Added User Interface->View->Auto Frame to preferences. 
- Made saving a VP9 or AV1 with the wrong extension not fail.  Instead, they
  are renamed to .mp4.
- Made mrv2's file requester favorites listing automatically remove
  non-existent directories.
- When saving a sequence of OpenEXR, we encode the speed in the actual
  image file, as taken from the playback tool bar.  This value will take
  precedence over the Sequence Default speed as set in Preferences->Playback.
- Made warnings also show up in the status bar, but with an orange background.
- Improved HUD Attributes.  They are now listed alphabetically and they are not
  repeated.  Also, they refresh properly.
- Fixed Media Information panel not refreshing properly when changing images.
- mrv2's tlRender library now reads the video and audio stream metadata.
- When there's no audio metadata there's no longer the titles of
  Attribute/Value used at the end of the Metadata tab in the Media Info Panel.
- Metadata in Media Info Panel is now sorted and stripped of repeated data.
- Media Info Panel's tabs now remember whether they were opened and closed.
- Added GoPro Cineform codec to the list of profiles you can use to encode.
  The biggest benefit is that it can encode at GBRP_12LE and GBRAP_12LE (ie.
  RGB and RGBA at 12 bits with alpha) for a replacement to Apple's proprietary
  ProRes4444 codec.
- Removed the GoPro prefix name from Cineform when saving.
- Fixed saving of EXR movies to movie files being just RGBA_U8 instead of
  RGBA_U16.


v1.0.6
======

- Darby fixed Render->Alpha Blend modes which were partially broken.
- Darby fixed macOS checkers drawing.
- Darby added gradient background and moved it to draw video.
- Made Background colors use Flmm's color chooser with alpha (alpha is
  current discarded, thou).
- Added printing out of audio and video codec names when saving with FFmpeg.
- Fixed presets names.  Instead of using '_' we now use '-'.
- Added last successful saved movie to recent files for easy checking it back.
- Fixed pixel format selection in VP9 codec not working properly due to
  profile being set to 0, which would prevent saving with 10 or 12 bits.
- Fixed Prores color shifting due to bad unneeded use of libswscale API.
- Added options for color_range, colorspace, color_primaries and color_trc in
  tlRender's source code.  mrv2 can set them if you open the window called
  Advanced Settings in the Save Movie dialog.
- Made mrv2 remember the save movie and image settings for easy saving of
  multiple movie or image files.
- Made FFmpeg errors be reported to the console immediately.
- Fixed macOS VideoToolbox's hardware encoding not working.
- Fixed Windows' presets not being read due to spaces in the installed
  directory.
- Fixed a long standing bug of gamma (when changed in the top bar slider)
  not being reapplied when changing from one clip to another.


v1.0.5
======

- Code clean up.
- Build system clean up and consolidation with environment variables.
- Fixed building pyFLTK on Linux which could fail if LD_LIBRARY_PATH was not
  set.
- Improved building speed on all platforms.
- Fixed Windows' Python compilation screwing up if some other Python version
  was installed.
- Fixed pyFLTK compilation on macOS and Linux having swig not use the right
  path includes.
- Fixed NDI compilation which had gotten broken.
- Fixed listing of movie files when they were named as sequences. 
- Allowed saving movie files with the speed (FPS) as set in the playback
  toolbar as long as you are not saving audio.
- Updated version in web page docs.
- Added FFmpeg presets for saving codecs.  Currently we ship mjpeg (none),
  h264, vp9 and av1 presets, but you are free to create your own.
- Switched to building with gcc-12 on Rocky Linux 8.9 (not in Dockerfile or
  Github builds).
- Fixed encoding of movie files' YUV conversion.  Now the movie file is much
  more accurate.
- Added pixel formats currently supported for each codec.
- Added saving alpha channel in ProRes_4444 and ProRes_XQ when YUVA_4444P_16LE
  pixel format is selected.
- Added saving alpha channel in VP9 when YUVA_420P is selected and the container
  is a Matroska file.
- Added HISTORY.md file to the Web docs.
- Added reporting of FFmpeg module that raised the callback.


v1.0.4
======

- Code clean up.
- Made Environment Map spin and rotation take into account zoom speed for a
  more controlable rotation.
- Made spin and rotation of environment maps much more controlable, regardless
  of zoom speed.
- Fixed spin/rotation of environment map not stop playback of video on middle
  button release.
- Mostly avoided gimbal lock on environment map rotations.
- Added VP9 Profile for saving in FFmpeg.  The VP9 codec is supported by most
  browsers nowadays and offers a better compression ratio than H264, without
  any patents or license issues.
- Improved remaining time calculation when saving movie files.
- Fixed message in saving movie of sequences without audio reporting that audio
  was getting saved.
- Added support for AV1 codec decoding (libdav1d codec).
- Added AV1 Profile for saving with AV1 codec in FFmpeg (SVT-AV1 encoder).
- Fixed a number of movies which would not play in mrv2 due to the number of
  threads and codec.


v1.0.3
======

- Added Darwin arm64 beta builds (ie. M1 architecture) but without NDI® support.
- Fixed a problem when saving OpenEXR not setting the format to RGB_F16, but
  trying to use RGB_U8 instead.
- Added the options to show OpenEXRs with data windows bigger than their display windows.  You activate it with View->Ignore Display Window and it will reload the exr image or sequence.
- Improved drawing of Data and Display Window at high resolutions.
- Fixed zooming when Media Information was active on an image sequence.
- Fixed a refresh of mrv2's custom file requester when saving a single image
  over a previous image file.  The icon would not get refreshed previously.


v1.0.2
======

- Added a Gigabytes setting to NDI® Panel to allow reproducing 4K and higher
  movie files with synced audio.
- Fixed NDI® streams playing with audio sometimes hanging at start up.
- Added a "No Source" to disconnect from NDI®.
- Made "Remote Connection" not be a valid NDI® connection.
- Fixed closing and reopening panel not showing the selected source.
- Fixed hang ups when switching sources in NDI® panel with videos with audio.
  Videos without audio were fine.
- Removed references to NDI/Source Index.
- Improved startup times of NDI® Sources with Audio.


v1.0.1
======

- Fixed relative paths function on Windows returning an empty path when the
  path could not be made relative.
- Made ALT + RMB zooming a tad less sensitive.
- Fixed ALT + RMB zooming sliding incorrectly.
- Improved speed on exiting the application.
- Made zooming with RMB + Alt slower for users with tablets.  
- Added an options to Preferences->Playback called Auto Scrub Playback, which
  when turned off will turn off the audio playback while scrubbing, like
  on previous versions of mrv2 (v0.8.2 and earlier).
- Added NDI® support in source code.  You need to compile mrv2 against the
  NDI® SDK for now.


v1.0.0
======

- Improved performance of scrubbing when audio is turned off in the timeline
  section of the main UI.  Helps in scrubbing 4K movies.
- Made readBehind cache expand freely when using Gigabytes in Settings
  to improve the performance of scrubbing 4K movies.
- Fixed a crash when showing an .otio timeline with markers at start or when
  dragging a clip with .otio markers.
- Added display of transitions (Dissolves) to Timeline Viewport.  If you edit
  a clip that has transitions, those will be removed before the move.
  Currently, there's no way to add transitions again (you need to edit the
  .otio file manually, or convert it from a Non-Linear Editor format).
- You can also not currently move or scale the transitions.
- Fixed default versioning regex for '_v' to match UNC paths on Windows.
- Fixed version of USD which showed MaterialX version instead.
- Updated USD to v23.11.


v0.9.4
======

v1.0.0 of mrv2 will be released on January 1st, 2024.  Therefore, it is of
utmost importance that you report any bugs you find before that.

- Improved Help/Update mrv2 Python script to work fine at start up on beta
  builds.
- Added the option to Update mrv2 even if you are already using the same
  version.  Useful to upgrade from a beta build to a release build.
- Improved performance of Python Panel by not having it wrap at bounds.  This
  allows faster resizing of the panel on Linux mainly.
- Fixed cursor shape in Python Panel when entering the divider between the
  output and the editor.
- Prevented resizing of the Python Panel to very small sizes when in window
  mode.
- Added $HOME/.local/lib/python${PYTHON_VERSION}/site-packages to the default
  search path of PYTHONPATH in environment.sh.
- Fixed Pixel Bar showing up when set to auto hide pixel bar on playback and
  in presentation mode.
- Made the command-line -p (-playback) switch override the default Auto
  Playback preference setting.
- Switched the default hotkeys of the Pixel Bar (was F2, now F3) and timeline
  (was F3, now F2) to make them consistent to the order on the view window.
  For that new hotkey assignment to take effect, you need to reset the hotkeys
  in Windows->Hotkeys or remove $HOME/.filmaura/mrv2.prefs.
  Note that that means you will loose any custom hotkeys you may have.
- Added support for .ts movies.
- Fixed OCIO support on network connections, changing both the pulldown menus
  as the OCIO color panel, which had gotten broken on the OCIO optimization and
  the OCIO looks addition.
- Added option to File->Save->Frames to Folder.  First, you will be asked
  to save an image and settings as usual.  However, after you save the first
  image, every time you invoke this function, it will save the image with the
  name and frame number without asking for confirmation.
  If you want to reset saving the image name, go to File/Save/Single Frame
  as usual.
- Some minor speed optimizations from Darby Johnston.


v0.9.3
======

v1.0.0 of mrv2 will be released on January 1st, 2024.  Therefore it is of most
importance you report any bugs you find before that.

- Made calculation of Actual Frame Rate more robust by averaging it over
  multiple frames.
- Added OCIO looks to the GUI, to Python API and to OpenGL display.
- Added OCIO to Color Panel, so that it becomes clearer what you have selected.
- Removed deprecated OCIO scene_linear space.
- Corrected popup-menu pulldown changing label even when enable label was
  disabled.
- Fixed OCIO view pull-down menu value being selected from the last display
  instead of the actual selected and used display at start-up.
- Made pixel bar not show up after going to Preferences if video clip is
  playing and Auto Hide Pixel Bar is on.
- Added OCIO Looks loading/saving to mrv2.prefs file.
- Added rotation and flipping for YUV formats to handle movie files taken from
  a phone like an IPhone.
- Removed setting OCIO ICS, View and Look by index as they were not taking into
  account the submenus.
- Solidified OCIO ICS return and set functions to support submenus.
- Made Panels appear in the same order that they were when exiting the
  application, instead of showing alphabetically.
- Documentation is now online at:
  		English: https://mrv2.sourceforge.io/docs/en
		Spanish: https://mrv2.sourceforge.io/docs/es

v0.9.2
======

- Added .otioz to Windows file associations installer and uninstaller.
- Fixed Hotkeys not working.
- Fixed dead hotkeys Shift 1 to 9 and 0.
- Made Hotkey entry work on just pressing a key, without having to type or
  having to select a special key from the awkward Special pull down menu.
- Fixed Meta (Windows) hotkey shortcuts on Linux.
- Added Zoom Minimum and Zoom Maximum to hotkeys, so you can turn them off.
- Caught Escape hotkey on Window callback to prevent it from exiting the
  application if it is not set to do so.
- Increased performance of playback on Linux when the timeline is visible at
  high frame rates (60 FPS).
- Increased performance of playback on Windows when the timeline is visible.
- Actual Frame Rate display in the HUD when FPS is selected (it shows
  Skipped Frames, Actual Frame Rate and Target Frame Rate).
- Made cursor disappear on Presentation mode after three seconds of inactivity.
- Added OpenGL controls for blitting the timeline or using shaders.  Blitting
  the timeline can improve performance on some graphic cards and OS.  In my
  tests Windows and Linux benefit from blitting while macOS benefits from
  using shaders.
- Added OpenGL control for Vsync.  Currently it works on Linux and macOS.
- Fixed default value of Minify / Magnify filters from the preferences to
  be Linear instead of Nearest.
- For programmers using VSCode, added .vscode directory with tasks to:
    * Build All mrv2 Project with all Dependencies (main compile -- runme.sh)
    * Build tlRender, FLTK and mrv2 (runmet.sh)
    * Build mrv2 only (runmeq.sh)


v0.9.1
======

- Fixed In / Out ranges when loading session files for clips that were not
  the one in playback.
- Fixed editing clips that had a timecode in them.
- Fixed an OpenGL issue mainly on Windows which would flip the video on Y when
  dragging it to create a playlist.  It could also lead to a crash.
- If OCIO config cannot be found, like when it is loaded from a session file,
  defaults to previous config.  Previously it could crash mrv2.
- Made internal checks for files that are not found and for replacing paths in
  path mapping deal with empty filenames properly.
- Fixed a random crash on Windows when loading a session file with
  Auto Playback set to on.
- Fixed an OpenGL flipping/flickering when Timeline Viewport was open and the
  user switched media items.
- Fixed Python's setOcioView() and ocioView() just returning the view name.
  Now both the display and view name are returned.
- Added ocioViewList() Python function to list all Displays / Views available.
- Added a setting for Display / View to Preferences->OCIO Defaults.  It will
  get used whenever the application opens or the user access the Preferences,
  overriding the setting set in the OCIO config file.
- Made panning work with CTRL + Left Mouse Button, besides the Middle Mouse
  Button on both the view and timeline viewport.
- Added Preferences->Playback->Single Click Playback to turn off playing by
  clicking on the main viewport, which was very annoying.
- Added Preferences->User Interface->Render->Minify and Magnify Filters.
  Moved Video Levels and Alpha Blend to this new preferences panel.
- Fixed color display (in both pixel bar and area color panel) not updating
  properly when single stepping through a file.
- Corrected handling of wstring characters on command-line and file associations
  on Windows start up.
- Improved Skipped Frame HUD display (SF:) when FPS is set to active so that it
  does not get confused when scrubbing.
- Fixed Skipped Frame HUD display not resetting itself when going to the first
  or last frame of the movie.
- Added Preferences->Playback->Auto Hide Pixel Bar, which when set, hides the
  pixel bar when playback is started.  This is to prevent slow-downs and
  skipped frames of clips at high resolutions.


v0.9.0
======

- Fixed issues with python library dependencies not copying the dependant DSOs
  on Linux.  This would lead to issues with libssl and libcrypto, for example.
- Fixed cmake's function get_runtime_dependencies() and
  get_macos_runtime_dependencies() only working for one element instead of a
  list.
- Created a python plug-in to automatically check the latest released version
  of mrv2 on github, allow to download it and install it, asking for a password
  if sudo permissions are needed.
  The plug-in is installed by default.  In order to have mrv2 automatically
  check for updates on start-up, you must set Preferences->Behavior and select
  Check for Updates at start up.
- Fixed a minor memory leak when saving movies with audio.
- Made Saving Audio only pop up its own file requester window.
- Thanks to the great Darby Johnston, it is now possible to edit the video and
  audio clips of an otio timeline in the timeline viewport.
- Added Preferences->Timeline the options to start in editing mode and start
  with Edit Associated Clips.
- Added the code and callback to edit the annotations when editing the clips.
- Added Edit/Audio Gap/Insert and Edit/Audio Gap/Remove to insert or remove
  audio gaps matching the length of the video clip at the current time.
- Fixed adding a clip without audio to a timeline with audio that ends before
  the video.  Now a gap is added before the new clip.
- Fixed changing of Timeline->Markers or Timeline->Transitions leaving too
  little or too much space.
- mrv2 now supports audio fading of clips.  Previously, only video would
  dissolve and audio would suddenly stop/start.
- Thanks to Darby Johnston, we now support playing back non-streaming movies
  directly from the http:// and https::// protocols.
- Fixed redraw issues under Wayland.
- Fixed muting of audio not working.
- It is now possible to change the font of the menus in:
     Preferences->User Interface->Fonts.
- Fixed Wayland support on modern platforms like Ubuntu 22.04.3.  Under Rocky
  Linux 8.1 builds, running with more modern distros under Wayland you may
  encounter an error about missing "antialising".

  To fix it:
    
```
$ sudo cp /usr/share/glib-2.0/schemas/org.gnome.settings-daemon.plugins.xsettings.gschema.xml /usr/share/glib-2.0/schemas/org.gnome.settings-daemon.plugins.xsettings.gschema.xml.bad
$ sudo nano /usr/share/glib-2.0/schemas/org.gnome.settings-daemon.plugins.xsettings.gschema.xml
       	    (remove lines 19 and 20)
	 <   </schema>
	 <   <schema id="org.gnome.settings-daemon.plugins.xsettings.deprecated">
$ sudo glib-compile-schemas /usr/share/glib-2.0/schemas
```


v0.8.3
======

- Fixed saving of L_U16, LA_U16, RGB_U16 and RGBA_U16 movies which were
  flipped on Y.
- Sorted Panels in the Panel menu alphabetically instead of by shortcut.
- Fixed Alpha Channel saving images on Annotations when movie was RGBA_U16.
- Now you can concatenate .otio clips into the EDL Playlist.  Just drag the
  .otio clip to the Playlist Panel where you have the temporary EDL
  or to the Timeline Viewport while selecting the EDL and it will
  be added to any previous clips in the timeline.
  The .otio clips support in and out points and annotations.  Transitions are
  supported, but you cannot cut a transition in half with the in and out
  points.
- Fixed a crash when trying to load an inexistent clip from the command-line.
- Made dragging of a clip show the dragged clip in cyan in the Files Panel, to
  distinguish it from the selected one.
- Fixed the dragged clip being also selected after an unsuccessful drag when
  there was a clip selected.
- Made Panel shortcut keys in the menu be more separated from the actual name
  of panel.  Small UI improvement.
- Added shortcuts to Environment Map Panel (Ctrl + e) and
  Playlist Panel (Ctrl + p).
- Improved .otio Playlist creation. Now the audio channel is created only when
  needed.
- Fixed creation of .otio Playlist with a sequence that had the audio on disk
  with the same base name.
- Fixed frame stepping when there were in/out points in the timeline.
- Fixed text input color when creating a new folder in mrv2's custom file
  requester.
- Fixed scrollbar when creating a new directory in mrv2's custom file
  requester.
- When creating a directory in mrv2's custom file directory, the entry widget
  is placed at the end of all directories instead of at the end of all files.
- After creating a new directory, it is sorted back into the list of
  directories.
- Fixed Saving remaining time progress being incorrect.
- Made mrv2's file chooser recognize .otio and .otioz as OpenTimelineIO EDLs.
- Refactored and simplified code.
- Fixed clearing of cache resulting in cache starting again from the beginning.
- Fixed seek and timeline thumbnail preview being incorrect after an Edit/Cut
  or Edit/Insert on a movie with timecode.
- Improved interactivity of editing tools (cut, insert, slice and remove)
  due to cache no longer starting from the beginning but from the current
  position.
- Added license to all fltk demos.
- Made Save->Movie files optionally save with audio.  Note that while saving
  audio is not heard.
- Fix saving of additional frames when video is shorter than audio.
- Split Saving options between saving movies and saving images.
- Added saving of player's In/Out Ranges to session files.
- Fixed an OpenGL issue on Linux when saving a movie and dragging the window
  partially outside the screen.
- Split the Save Options popup into a Save Movie Options and a Save Image
  Options.
- Added a Cancel button to both Save Movie Options and Save Image Options.
- Turned off audio (as it would stutter) while saving movies with annotations.
- Added a different message to the Save Movie Progress Report to indicate
  whether you are saving with audio or not.
- Added a check when saving audio and there's no audio in the current clip.

  
v0.8.2
======

- Python commands to set the ocio config have been added to the image module.
  image.setOcioConfig() and image.ocioConfig().
- Python documentation has been updated.
- Python's Editor bug that would concatenate the last two lines together
  incorrectly has been fixed.
- Fixed playlist of adding a sequence when it had no audio at the beginning of
  the EDL.
- Fixed adding a sequence with audio to the EDL Playlist.
- Fixed parsing command-line audio files.  Now only the first sequence added in
  the command-line receives the audio file, instead of all files.
- Fixed most issues when mixing clips of different frame rates and different
  audio sample rates in an EDL.  Some precision issues seem unavoidable, thou.
- Synchronized menu items to python changes as some were not being taken into
  account.
- Added imageOptions to session loading and saving.
- Fixed swallowing of last character in Python Editor.
- Fixed nested parenthesis in last expression in Python Editor.
- Fixed Python Editor sometimes not running a multi-line expression.
- Added keyword constructors to all Python classes.
- Added support for YUVA formats in FFmpeg through RGBA conversion.
  This means both ProRes444 and webm (vpx) videos now support alpha channels.
- Fixed Preferences for Safe Areas not doing anything.
- Added Video Levels and Alpha Blend to:
     Preferences->User Interface->View Window.
- Made scrubbing automatically switch to playback with audio.
- Fixed coloring of Python functions when they were typed at the start of a
  line.
- There's a new 'session' module to handle everything related to sessions,
  including saving, loading and setting the metadata.
- The metadata for sessions has changed API.  Now it is a Python dict.
- Added libvpx on Linux and macOS which was missing.
- Added support for decoding webm (vpx) videos with alpha channel.
- Fixed crashing issues on macOS at start up due to brew libraries being
  loaded instead of the mrv2 shipped libraries.
- Fixed sequence detection when the sequence would reach the number of padded
  digits.
- Fixed Auto Playback working only for the first clip loaded.
- Fixed playback buttons when switching clips not showing playback.
- Fixed a random OpenGL error when creating the color texture in the main
  viewport.
- Fixed EDL creation for movies that did not have audio.
- Fixed selecting the wrong clip when loading a session from the command-line.
- Added Background panel to change solid color, checker size and checker colors.
- Made session files try to store relative paths to clips and OCIO config so
  as to be able to use them on different platforms.
- Made routine for relative paths return the original path if the path could not
  be translated into a relative path.
- Fixed the annoying macOS bug where the timeline viewport elements would not
  get drawn sometimes.
- Fixed adding a movie with no audio, which created an audio gap of sample
  rate of 1, leading to precision issues.
- Fixed Annotations shifting when moving clips around in the Timeline Viewport
  (feature of v0.9.0 not yet released by Darby).
- Added support for HDR Radiance (.hdr) format, both loading and saving.
- Fixed a crash when deleting the last clip from the Files Panel.
- Added a Go to/Previous Clip and Go to/Next Clip for .otio files, using
  Ctrl + Right Arrow and Ctrl + Left Arrow.


v0.8.1
======

- This is a quick bug fix release to the Playlist creation which got broken.

v0.8.0
======

- Fixed mrv2's file requester not selecting files with [] in them.
- Fixed mrv2's file requester not changing directories if you had typed the
  full name of the directory in the filename field and pressed Enter,
- Fixed a crash when loading a session with no files.
- Added session name to the window's title bar.
- Fixed a typo in Python's binding to session (oepenSession instead of
  openSession).
- Made Save Session not save temporary EDLs in the session file.
- Added a '\_\_divider\_\_' tuple entry to Plug-in menus to add a divider line
  between menu entries.
- Made Python's output and errors automatically be sent to the Python editor,
  instead of waiting until the commands finish, like in v0.7.9 and previous
  ones.
- Added a cmd.getVersion() to get the version of mrv2 from Python.
- Made playback play with audio when changing frame rate (slower or faster).
- Made audio play when stepping through frames.  It is currently a hack and
  not a proper fix yet.  Also, the stepping buttons are not updated properly.
- Fixed a locale change when using the FPS pull-down and there were thumbnails
  present.
- Fixed macOS menu bar font size when switching from macOS menus back to
  normal ones.
- Made saving of .otio files also work from File/Save/Movie or Sequence if the
  extension given is .otio.
- Added user metadata to save in the session file as "metadata".  This can be
  set with the Python commands setSessionMetadata and retrieved with
  sessionMetadata.
- Added a warning check when saving a session with temporary EDLs in it.
- Added timeline.speed(), timeline.defaultSpeed() and timeline.setSpeed() to
  retrieve and manipulate the FPS.
- Added image.ocioIcs() and image.setOcioIcs() and image.ocioIcsList() to
  Python to set the input color space of the image.
- Added image.ocioView(), image.setOcioView() and image.ocioViewList() to
  Python to set the Display/View color space and to retrieve a list of all
  Display/Views.
- Fixed reading of OCIO file name in network connections.
- Color channels (layers) are now kept with the file so that switching between
  media will not revert to the rgba channel if there isn't an equivalent one.
- USD Panel is now interactive.  You can change the parameters and it will
  show the change.  The only parameter not recommended to change (except for
  very simple scenes) is the complexity.
- USD Panel visibility is now saved in the Preferences.
- Refreshing of cache is now done in seconds, without re-loading and
  switching an image as before.
- Creating a timeline in the Playlist Panel is also done in seconds.
- Fixed a crash when creating an empty timeline or a timeline from a clip in
  the Playlist Panel.
- Fixed missing frames (Repeat Last and Repeat Scratched) when the user was
  reading a different layer and he was playing backwards or stepping through
  the frames.
- Added drawing background as transparent, solid or checkers.
- Made dragging a clip from the Files Panel not loose the selection.
- Fixed a network error (harmless) about edit mode.
- Fixed Creation of EDL Playlist with image sequences.
- Fixed annotations copying from source clip to EDL Playlist when adding the
  clip to the playlist.
- Adding a clip to an EDL playlist will now positiong the current time at the
  frame of the new clip, instead of resetting it to 0.
- Session files also save and load the timeline viewport options (ie. Edit mode,
  size of thumbnails, transitions and markers).
- Thumbnail above the timeline no longer appears when there's no clip loaded
  after it was shown once.
- Fixed pixel zooming and panning on timeline viewport on network connections
  when the pixels per unit was not 1 (like macOS Retina).
- Added a Reset Hotkeys to default in the Hotkeys Window.  This will reset
  *all* your hotkeys to the default values of mrv2 (no need to mess with
  mrv2.keys.prefs).
- Added a Reload Hotkeys to the Hotkeys Window.  This will reload the last saved
  hotkeys (ie. $HOME/.filmaura/mrv2.keys.prefs).
- Fixed Annotations Clear Frame and Annotations Clear All Frames hotkeys being
  the same.
- Hotkeys are now compared properly when they are uppercase and shift was not
  used while another hotkey had shift and a the same lowercase letter.
- Some UI fixes and improvements:
    * The Zoom factor in the Pixel Toolbar keeps its value when selecting
      it from the pulldown.
    * All buttons and displays have the same size on both the timeline and
      pixel toolbar.
    * Cursor in all input fields is now red for easier reading.
    * The FPS input widget now displays the FPS with different number of
      digits to fit the value as best it can on the limited width.



v0.7.9
======

- Fixed sequence of images detection when there was an image with the same
  basename, directory and prefix but no number.
- Fixed the RAW image reader to handle images that are smaller once decoded.
- Fixed RAW reader not supporting LCMS2 nor jasper.  Now they are supported on
  all platforms.
- Added Sigma .X3F RAW support to RAW Reader.
- The RAW Reader properly reads all files but two from:
      https://www.rawsamples.ch
- Fixed an OpenGL refresh/redraw issue when going to the Preferences
  Window and returning with new settings.  It could also provoke a crash on
  Windows.
- Made the Log Panel not save its visibility upon program exit.  This prevents
  the Log Panel Window from opening on a new start up of mrv2 as it is usually
  not wanted, but happens once there had been an error in the previous instance.
- Linux uninstall with DEB and RPM has been improved.  Now, instead of just
  removing the symlink of /usr/bin/mrv2, the symlink is changed to point to the
  latest version installed if any.
- You can now open only one instance of the viewer and new images opened will
  be sent to the already opened viewer, instead of opening multiple instances
  of the viewer.  You set the behavior in:
```  
Preferences->User Interface->Single Instance.
```	
- Removed all warnings and errors from the Sphinx documentation generation.
- Fixed positioning of text editing when re-editing a text annotaion.
  Previously, it could be offset quite a bit if the zoom was not 1.
- A lot of source code clean up from mrViewer's bad and old source code.
- Windows installer now will remove the file association first before replacing
  it with the one of mrv2.
- Made executable smaller on all platforms by using dead-code elimination.
- Added pyFLTK bindings to the distribution.  It is now possible to create
  FLTK windows with Python and control and access mrv2's windows with it.
- Added Find and Replace to Python Editor in the Python Panel.
- Added Comment and Uncomment region to Python Editor in the Python Panel.
- Made focus selection on the main view window not work upon just entering.
  This solves the issues with losing focus on the Frame, Start Frame and End
  Frame widgets.  It also fixes problems when showing a Python window which
  would otherwise not stay on top.
- Added Save/OTIO EDL Timeline to the menus.
- Allowed Saving OTIO Timelines of single clips and other .otio files.
- Build system changes and fixes:
   	* Renamed runme.sh script to runme_nolog.sh.
   	* Added a new runme.sh script that calls runme_nolog.sh but saves the compile log into BUILD-KERNEL-ARCH/CMAKE_BUILD_TYPE/compile.log.
   	* Updated windows build script to work with MSVC 2022, not just 2019.
   	* The Windows compilation takes advantage of Msys to install the dependencies of libintl, libiconv and gettext.
   	* Made all compile options work when off.  You can customize mrv2 to build it with either all the bells and whistles or pretty barebones.
   	* Added --help flag to runme.sh to list all the possible settings.
   	* All bash commands are run with run_cmd which prints them and times them.
   	* Added optional build support for all the optional TLRENDER_* settings and for the MRV2_* settings.  It is now possible to build a light version of mrv2 or one with all the features.
   	* Fixed a problem with the embedded python (pybind11) locating the system Python installation instead of the local one instead.  This created havok on my Ubuntu 22.04 when there was an upgrade.
   	* Made parsing of -D options like -D TLRENDER_USD=OFF work with or without a space.
	* Got rid of compiling the slow Gettext on macOS, replacing it with
	  a prebuilt dylib.
	* Made the build system automatically release beta versions of the software after each successful compilation.  You can now download the latest beta binaries from:
     
         https://sourceforge.net/projects/mrv2/files/beta/


v0.7.8
======

- Added a hotkey selection to switch pen colors.
- Fixed hotkey search highlight redraw showing the wrong hotkey.
- Made pen size be adjusted to match the resolution of the image.
- Made eraser pen size be twice and a half the pen size by default for easier
  drawing and erasing without having to bring the annotation panel.
- Made saved color presets in the color picker be sorted from top to bottom,
  where the top color is the last one used.
- Added saving the old color to the preferences.
- Fixed saving current EDL through Python API.
- Added a command-line switch (-resetHotkeys) to reset hotkeys to their default.
- Added a button in Settings to reset hotkeys to their defaults.
- Python API now supports Playlists again with a new API.
  You can add new clips to an EDL playlist, list all playlists,
  select a playlist based on its index, its name or its item
  and save the selected playlist.
- Made FileItem paths read-only in the Python API.
- Fixed the beginning of English playback documentation which was in Spanish.
- Improved the User Documentation.
- Fixed name of some hotkeys in Spanish locale.
- Made playback buttons change background color when playing or stopping.
- Added support for Camera RAW formats through LibRaw.
- Fixed File->Save Image and File->Save Movie resetting the UI.
- Improved Windows build system dramatically.  Now there are bash scripts to
  compile all the GNU-like dependencies (FFmpeg, libx264, libvpx and liblcms2).
- Added x264 to the Linux and macOS builds but it is turned OFF by default.
- Made right mouse button text size match that of the main menu bar.
- Fixed Preferences->Playback->FPS not doing anything.  Removed
  Preferences->Playback->Override FPS.
- Added a way to edit baked Text Annotations from a frame.
  If you click with the Right Mouse Button on the Text tool, a pop up Window
  will appear displaying a pull down with all your text shapes for the
  current frame.  Selecting one, and clicking on Edit Text will take you to
  the Text widget where you will be able to reposition it, re-edit it, etc.
  This also works in network connections.
- Made text widget font size be dependant on the render size of the image.
- Improved scripts in bin/ directory with help messages.
- Moved python scripts in bin/ directory to bin/python.
- Improved runme.sh script to accept a -gpl flag to compile FFmpeg with libx264
  support in GPL mode on all platforms.  The default is still to build a LGPL
  FFmpeg without libx264 saving support as that complies with the BSD license
  of mrv2's source code.
- Improved README.md build instructions to document the optional building of
  FFmpeg.
- Fixed saving movies when saving without annotations leading to bad redraws
  later on in the timeline.
- Fixed resizing of window when an image is loaded or the Fit Window to Image
  button is pressed.  Now it will correctly zoom to 1 if it fits it.
- Made tiling slider of Timeline Viewport darker so it is more visible.
- Fixed order of clips loaded from the command-line being in reverse order.
- Fixed Settings Panel FFmpeg I/O Threads not accepting 0.
- Simplified hotkeys loading and saving and now hotkeys are saved on exit.
- Made command-line support any number of files instead of just three.
- Fixed session saving which got partially broken in v0.7.7.
- File Panel thumbnails now update for the selected stereo and the compare
  media too.
- Compare Panel thumbnails also update for the A and B images.
- Stereo Panel thumbnails also update for the A and Stereo images.
- Command-line -b <image> for the compare image now properly selects the
  image in the compare panel.
- Fixed a precision issue with annotations which could make some of them
  disappear.
- Fixed go to next and previous annotations when several clips of different
  rates were present in the timeline.
- Fixed floating timeline thumbnail not updating properly when showing an EDL.
- Added shifting of annotations when tlRender's darby routines drag an item
  into new place.
- Made Fit ('f' key) in timeline viewport work on network connections.
- Made Panning (Middle mouse drag) in timeline viewport work on network
  connections.
- Fixed Edit button on network connections.
- Fixed seeking on network connections when the viewport was zoomed in and
  the windows' size in the local and remote machines were different.

v0.7.7
======

- Fixed adding a file to playlist when the path was empty (ie. the file was
  loaded from the current directory).
- Fixed adding audio to a playlist when there was an empty audio track and a
  video clip (ie. a sequence of images and then a video clip).
- Fixed Text annotations having been turned off by mistake in v0.7.5.
- Fixed drag and drop on Windows only allowing to load 4 clips before not
  allowing drag and drop to work anymore.
- Fixed file requester hanging when reading .py files in a directory.
- Updated to OpenEXR 3.2, OpenColorIO 2.3.0, etc.
- Fixed Frame/Timecode/Seconds display in the PDF Exporter which was showing
  always 0.
- Fixed PDF export to save out annotations in increasing time order.
- Added User Documentation in English and Spanish, roughly based on xStudio
  documentation.
- Added 7 saved color presets to the color picker, like Krita, so you can
  easily choose from them.
- Added two colors to drawing tooldock.  You can switch between them with the
  arrows that point to them.
- Wipe Comparison is now fixed which had gotten broken in v0.7.5.  Thanks to
  Darby Johnston.
- Fixed Fullscreen Mode (F11 hotkey) on Windows which got broken in v0.7.5.


v0.7.6
======

This is mainly a bug fix release to Edit features and general issues found
with v0.7.5.

- Fixed hotkey check when entering a hotkey of the first 5 entries (a legacy
  from mrViewer).
- Fixed Load/Save hotkey file requester on Windows that would redraw
  incorrectly.
- Fixed message about corruption in hotkeys, when the reason was a new
  forced hotkey.
- Fixed Windows installer not installing the icon on Windows 11's Settings->
  Apps->Installed Apps.
- Fixed a memory corruption when pasting or inserting one frame of audio and
  playing back in reverse.
- Fixed log window showing up when there was a corruption on hotkeys even when
  the Preferences->Errors->Do Nothing was set.
- Fixed copying frames from one video to another even when they have different
  frame rates.
- Added an option in Preferences->Timeline to remove the EDLs from the
  temporary directory once the application exits.
- Improved focus handling of current frame, start frame and end frame widgets,
  which would loose it once the cursor was moved to the timeline.
- Fixed Edit/Frame/Insert when the movie had timecode in it and did not start
  at 0.
- Improved quality of Windows' icon.


v0.7.5
======

Playlist and Editing
--------------------

This is the first version that supports some basic editing and improves upon
the playlist panel by making it interactive.

- The Playlist panel's functionality has been simplified. It is there only to
  create an empty track or start a new EDL with one clip from the Files Panel.
- Added an Edit/Frame/Cut, Edit/Frame/Copy, Edit/Frame/Paste and
  Edit/Frame/Insert to cut, copy, paste and insert one frame (video and audio)
  of any media.  Currently, it does not support transitions, that are removed.
  As soon as one of these commands is used, a new EDL is created.
- Added an Edit/Slice to cut a clip in half at the current time location.
- Added an Edit/Remove to remove the clips that intersect the current time
  location.
- Added Drag and Drop functionality to the Files Panel into the Timeline
  Window as well as to the Playlist panel to add clips and create an EDL.
- Currently, there's still no support for trimming the Timeline clips yet.
  
- Documented Python USD module.
- Fixed DWA compression on non English locales (with commas as decimal
  separators)
- Allowed saving movies as EXR frames if Annotations is turned on.
- Fixed Media Information Depth display for floating point lumma and lumma with
  alpha images.
- Added pixel type saving to OpenEXR saving.  It can be Half or Float when
  Annotations is on.
- Added all libraries and their versions (when possible) to the About window.
- Fixed tlRender's version macro.
- Changed OpenEXR saving to use multipart api to allow future support to save
  all layers of an exr.
- Fixed edit viewport leaving room when show transitions was active but there
  were no transitions in the timeline.
- Added Timeline Preferences to show thumbnails, transitions and markers.
- Fixed pixel aspect ratio of saved OpenEXR images when they were not 1.
- Made Window resizing take into account Editing Viewport at start up.
- Fixed Log Panel when an error was shown to resize to the size of the window
  and not smaller.
- Log Panel will no longer open when the file requester is open. 
- Fixed Undo/Redo of annotations, which was incorrect.
- Fixed keyboard (menu) shortcuts not working in the Files Panel.
- Annotations are now kept with RationalTime instead of frames to be more
  precise.  Note, however, that old session files that use annotations will be
  incompatible.
- Fixed Network connections which had gotten broken on v0.7.1.
- Fixed Network connections on client startup, leading it to change the
  selected file on the server.
- Added Edit mode to the sessions file.
- Added Edit mode to the network connection (it will load as timeline or full).
- Laser annotations are no longer added to the draw undo/redo queue.
- Laser annotations now work properly on Network connections.
- Fixed Recent Files with entries with backslashes (ie. '\').
- Added new controls to Playlist panel.  Added a new Save icon.
- Fixed an annoying repositioning of window when loading new clips.
- Added support for Markers in timeline viewport.
- Made FPS display show only three decimal digits to simplify.
- Added File->Save->Single Frame to save a single frame only.
- Sped up Python compilation on Windows.
- Fixed OpenColorIO Active Displays and Active Views when they were set to an
  empty string which would turn off the View menu.
- The OCIO Defaults now has an option to use or ignore active_views and
  active_displays on the OCIO .config file.  The default is now to ignore them,
  as it was suggested using them in production was usually not the hassle.
- Fixed Image Information Panel size when it was saved as a window with the
  tabs open.
- Made Network connections more solid.  In case of wrong data sent through the
  network, it will discard it.
- Fixed Environment Mapping editing of the subdivisions no longer changing the
  sphere.
- Fixed menus still showing the panels open when they were closed from the
  Close button in network connections.
- Fixed a crash when selecting a new clip with the <- or -> arrows in the
  Files Panel.
- Fixed changing of volume and muting on network connections not showing the
  change on the remote client's interface.
- Added "Save/Single Frame" to save the current frame as an image.
- Fixed Timeline redraw issues on Windows.

v0.7.1
------
- Made Secondary Window respond to menu shortcuts, like F12.
- Made Secondary Window resize to Presentation mode or Fullscreen if it is
  present, instead of the normal viewport.
- Fixed Timeline redraw when playing the movie and the Secondary window was
  closed.
- Made default pen color (if not saved in preferences) be yellow to avoid
  conflicts with green screens.
- Fixed a random crash on Linux when using the -h or -v flags due to forcing
  an exit (NVidia driver would crash).
- Added usd python module and usd.setRenderOptions method.
- Fixed default values of USD stageCacheCount and diskCacheByteCount.
- Added laser drawing to annotations.  This allows the shape to not be
  permanent and disappear after a second.

v0.7.0
------
- Added Edit view (OpenTimelineIO) with thumbnails and audio waveforms, courtesy
  of Darby Johnston.
- First pass at USD OpenGL support courtesy of the great Darby Johnston.
- Added USD panel and -usd* command-line switches to control the quality and
  behavior of the USD display.
- Fixed pixel aspect ratio of OpenEXR, Cineon and DPX images when run on a
  locale that uses commas as decimal separator.
- Added Zip Compression support to saving OpenEXR images.
- Fixed Video Levels radio menus being toggle menus instead.
- Made menu items and pulldown labels smaller so they fit when mrv2 is sized
  to its minimum size.
- Fixed all overlapping widgets which could cause problems with FLTK.
- Signed the Windows installer with a self-certificate.  It does not prevent
  Windows and Chrome from complaining but it gives Publisher info.
- Fixed a minor memory leak when opening menus in the Python Editor.
- Added a Right Mouse Button menu to Log Panel to allow to copy text more
  easily.
- Fixed an incorrect use of OpenGL's GL_LINE_LOOP in a VAO.
- Fixed a flickering OpenGL issue when the Secondary Window was opened with a
  selection and then closed.
- Fixed incorrect use of OpenGL resources being shared with Secondary view
  leading to display issues.
- Made Secondary Window also display the name, type and audio of the
  video/image being played.
- Fixed Wayland and XWayland off-screen framebuffers.  Wayland support *must*
  be compiled with a recent Linux version like Ubuntu 22.04 LTS.  The binaries
  we distribute are compiled with a very old version of Wayland.
- Fixed a potential OpenGL redraw issue when drawing both soft and hard lines.
- Made draw cursor be a white/black shape for easier display.
- Fixed RPM package to install to /usr/local/mrv2-v${VERSION]-Linux-64 without library conflicts.  You can now install it just with something like:

```
  $ sudo rpm -i mrv2-v0.7.0-Linux-amd64.rpm
```

- Made Linux .deb and .rpm installers set the mrv2 desktop icon to Allow
  Launching by default.
- Made Linux .deb and .rpm installers set xdg-mime file associations properly
  for video, image, otio and USD files.
- Added mrv2.io.Options class to Python bindings.  With it, you can set the
  options when running cmd.save() to, for example, save annotations.
- Added a Always Save on Exit to Positioning preferences to always save the
  positioning and size of the window upon exiting the program.
- Added support for .otioz (Open Timeline IO .zip files).
- Added annotations Python module to allow adding (add function) notes to a
  certain time, frame or seconds.
- Fixed timeline thumbnail caching the last thumbnails of the movie shown when
  switching or closing movies.
- Fixed missing frame scratch display when playing a gap in an .otio file.
- Added Right Mouse Button menu option to File Panel to copy the name of the
  file to the clipboard and to open the location of the file in your file
  browser.
- Session files now also store information from the color panel (color
  adjustments).
- RPM and DEB packages have the version number in them to allow installing
  multiple versions of mrv2.  Besides /usr/bin/mrv2 pointing to the last
  installed version of mrv2, symlinks with the version number in them are
  also creaetd, like:
       /usr/bin/mrv2-v0.7.0
  

v0.6.4
------
- Improved Python plug-in API.  Now plug-ins are defined with a base class,
  and menus with a dict (without tuples) like:

```
      class HelloPlugin(mrv2.plugin.Plugin):
          def hello(self):
              print("Hello from plug-in!")

          def menus(self):
              menus = { "New Menu/Hello" : self.hello }
              return menus
```

- You can have multiple plug-ins in a single .py and have the class be named
  whatever you like, as long as you derive from mrv2.plugin.Plugin.
- Improved the look of Gamma, Gain and Volume sliders.
- Fixed Window on Top check mark when run from the Context menu.
- Fixed Presentation mode not returning to its previous state when switched off.
- Fixed an internal OpenGL error.
- Fixed Playback menu status at the beginning when Auto Playback was checked.
- Fixed pixel color look-up when loading a single frame.


v0.6.3
------
- Added a python plug-in system which is now documented in the
  Help->Documentation.  The environment variable used to look up plug-ins is:

  	MRV2_PYTHON_PLUGINS

  It is a list of colon (Linux or macOS) or semi-colon (Windows) paths.
  Plug-ins are defined, like:

```
      class Plugin(mrv2.plugin.Plugin):
          def hello(self):
              print("Hello from plug-in!")

          def menus(self):
              menus = { "New Menu/Hello" : self.hello }
              return menus
```
     	

- Added a mrv2_hello.py plug-in for demo purposes.
- Fixed a bug in the log panel appearing compressed on start up when docked.
- Allowed creation of .otio files of a single clip in Playlist Panel.
- Fixed scratched frames showing up on .otio files with gaps in them.
- Fixed preferences not hiding the different bars anymore (regression in
  v0.6.2).
- Fixed Layer menu popup displaying "Default" for movies instead of "Color".
- Fixed Layer menu popup allowing you to change the layer when a single layer
  was available.


v0.6.2
------
- Fixed the Media Info Panel crashing on start-up when the panel was open and
  the media was an OpenEXR with multiple layers.
- Made timeline cursor be white for easier reading on the eyes.
- Fixed timeline cursor not ending in last frame when dealing with sequences.
- Fixed Auto Refit Image preference working only after a restart of the
  application.
- Fixed Media Info Panel showing up with scrollbars when mrv2 was started
  command-line and with a movie.
- Fixed Save Movie or Sequence and Save PDF Document allowing to be selected
  even when no movie was loaded.
- Fixed mrv2's File requester saving always overwriting the file that was
  selected instead of using the filename in the filename input widget.
- Improved file requester selecting a file or directory when typing.
- Added a ffmpeg_windows_gpl.sh script to compile a GPL version of FFmpeg with
  libx264 and libvpx suport with MSVC.
- Made mrv2's GL window swallow Left Alt key presses when pressed alone to
  avoid Windows' taking over the Window.
- Fixed some typos in English installer (thanks to BigRoy!).


v0.6.1
------
- Split the Save Session menu entry in two.  There's now a Save Session As and a
  Save Session.  The session filename is kept if the session file was loaded, so
  you can just use Save Session to overwrite it.
- Fixed creating of playlists with file sequences with absolute and relative
  paths.
- Fixed creating of playlists with different layers as it is not possible in
  .otio files to specify the layer to load.
- Fixed a refresh issue on color lookups that would show the previous frame
  values (or previous redraw values).
- Added video and audio codec names to the HUD Attributes and the Media Info
  Panel.
- Made all tabs in all panels adjust the packing of the other panels. Tabs
  open/close are also now stored in the preferences.
- Added nuke-default ocio config once again.
- Added studio ocio config to distribution.
- Added TGA, BMP and PSD 8 and 16 bit readers.
- Added TGA and BMP 8 bit writers.
- Added a Scripts/Add to Script List to Python Panel.  It allows you to store
  up to 10 scripts in the list and run them just by accessing the menu.
  The script list is saved in the preferences.
- Fixed window size on starting mrv2 when Dock Group was open.
- Fixed PDF thumbnail creation when the clip was taller than its width.
- Fixed annotations not keeping the soft parameter in session or network
  connection.

v0.6.0
------
- Added the options for missing frames on the Preferences.  You can now:
  	* Display black
	* Repeat last frame
	* Repeat last frame scratched
	
- Made loading of session files use Path Mapping for files and OCIO config
  so that if a session file is loaded from different OSes the files will be
  found.
- Fixed loading session from the command-line not showing the opened panels that
  were also open in the preferences file.
- Added the name of the layer to the thumnail description in the files, compare,
  playlist and stereo panels.
- Added anaglyph, scanline, columns and checkered stereo 3D.
- Added a new Stereo 3D Panel to control the stereo.
   * To use it, you load a clip with left and right views (usually a v2
     multipart openexr).  Then, open the Files Panel and select the clip and
     layer to use.
   * Open the Stereo Panel and select the Input to "Image".  That will clone
     the clip and select the opposite view (ie. right if you selected left).
   * Choose the Output for the Stereo 3D (Anaglyph, Checkered, etc).

- You can also use the Stereo 3D Panel with two clips (movies or sequences),
  but you need to set it manually.
   * Open the Files Panel, load the two clips. Select one of them.
   * Open the Stereo 3D Panel, select the other clip.  Then select Input as
     "Image".
   * Choose the Output for the Stereo 3D (Anaglyph, Checkered, etc).
  
- Fixed loading of multiple clips from a session messing up the video layers.
- Made movie's default layer be labeled "Color" to be consistant with images.
- Fixed OpenEXR's v2 multipart images with view (stereo) parameter.
- Fixed OpenEXR's v2 multipart images with changing data windows between frames.
- Fixed mrv2's native file chooser on Windows not cd'ing to the file path
  when the location input field was manually edited.
- Fixed playback starting when session was loaded command line and the session
  was not originally playing.
- Fixed thumbnail display in Files, Compare, Stereo 3D and Playlist panels.
- Fixed order of panels when loaded from a session file.
- Improved performance of exiting the application.
- Made HUD Attributes display the (sometimes changing) frame attributes.
- Added a Data and Display Window display option to the menus and to the
  view window display.
- Added compare and stereo options sent when a client syncs to the server.
- Made File/Clone (Right Mouse Button on Files Panel clip) respect the frame
  and playback state of the original clip.
- Added a File/Refresh Cache (Right Mouse Button on Files Panel clip) to
  refresh the cache.  This is useful when viewing a partially rendered
  sequence.
- Made thumbnails in Files, Compare, Stereo 3D and Playlist panels show the
  actual layer (color channel).
- Made timeline thumbnail reflect the actual layer (color channel).
- Allowed saving annotations to a PDF.  Both picture thumbnails as well as
  text notes are saved.
- Made Media Info Panel refresh every frame when there's a Data Window present.
- Fixed safe areas partially disappearing when zooming out.


v0.5.4
------
- Made Playlist thumbnail reflect the current or in times.
- Changed extension of Session files to be .mrv2s to distinguish them from
  .m2s video/audio files.
- Fixed copying of colors from the Color Area Panel.
- Fixed refreshing of timeline when Close All was executed.
- Fixed sending and receiving notes through the network.
- Fixed saving of annotations in session files that were on the timeline.
- Fixed loading of annotations from a session file.
- Made clicking twice on area selection open/close the color area panel.
- Fixed annotations' ghosting which was not fading in/out correctly.
- Allowed loading a session file from the command-line.  Just do:

    $ mrv2 test.mrv2s

- Added accidentally missing licenses of Python and pybind11 to docs/Legal.
- Added a File/Clone right mouse button menu option to Files Panel.  This is
  useful when creating a playlist of the same element but different in/out
  points.
- Added support for OCIO settings in session file.
- Added support for Color Channel (Layers) settings in session file.
- Added session files to the list of recent files.
- Fixed channel (layer) shown in the color channel pulldown when switching
  files.
- Fixed macOS start-up script not passing the command-line arguments.
- Made session file store and restore the current time.


v0.5.3
------
- Made area selection allow it to select 1 pixel easier by a single click.
  To disable it, you just need to switch to a new action mode (drawing, etc).
- Some users on older macOS versions reported problems with the Privacy
  mechanism of the OS on Documents, Desktop and Download directories.
  The problem is not there if we use the native file chooser.  I've switched
  the default on macOS to use the native file chooser.
- Added a soft brush for annotations on all shapes.  You access it from the
  Annotation panel which can be opened from the menus or by clicking twice on
  any of the draw tools.  The algorithm for smooth brushes is not yet perfect,
  as it can lead to an overlapping triangle on self intersections.
- Allowed splatting a brush stroke if clicking only once.
- Made Pen size in annotations go as low as 2 pixels.  One pixel tends to
  vanish and have issues when panels are open.
- Added license and code attribution to the Polyline2D.h code which was missing
  and I had lost where I downloaded it from.  I have further modified it to
  support UV mapping and indexed triangles.
- Fixed flickering of timeline thumbnail if switched to on first and then
  later set it to off in the preferences.
- Added a session file to store a mrv2 session (.m2s files)
  All files loaded, ui elements, panel values, etc. are saved and restored.
- Fixed a potential crash when using One Panel Only.
- Added Notes to Annotation Panel.  This allows you to add comments on a frame,
  without having to draw anything (or in addition to the drawn elements).
- Made view take the focus upon entering except when typing in the text tool.
- Fixed search in the Hotkey window which was missing the last character of
  the function.
- Fixed search repeatedly in the Hotkey window which was searching from the
  topline instead of from the last selected item.
- Allowed annotation drawing outside of the canvas once again.
- Fixed precision issues on annotation drawings.
- Made annotations respond to R, G, B, A channels changing.
- Removed ngrok documentation as it was incorrect for internet access.
- Fixed resizing of viewport not taking into account the status bar, leading
  to zoom factors of 1/1.04 instead of 1.

v0.5.2
------
- TCP Control Network port number is now saved in the preferences.
- Volume control is now saved in the preferences.
- Mute control is now saved in the preferences.
- Moved TCP volume and mute control to App.
- Fixed a bug in selection of items in Files Panel when two or more images
  had the same path.
- Fixed a bug in selection of items in Compare Panel which would show unselected
  files as selected.
- Added volume/setVolume to python cmds module.
- Added isMuted/setMute to python cmds module.
- Fixed resizing of log window when an error appears not remembering the user
  size settings.
- Fixed a horrible math bug in the calculation of zooming with Rig ht
  Mouse Button + ALT key.
- Made paths sent through network connections be garbled with a simple cypher
  scheme.
- Fixed bundle identifier on macOS having the same ID as the old mrViewer.
- Added -server, -client and -port command-line flags to start a network
  connection.
- Added documentation on how to establish a server-client connection on the
  internet using the free ngrok service.  This allows a single mrv2 server and
  a single mrv2 client to connect for free albeit for non-commercial projects.
  For multiple clients or commercial ventures, you need to pay for one of
  ngrok's plans or use another server of your choosing that will allow you to
  open a network port or remote ssh connection.
- Added parsing of hostname to extract tcp:// and :port from it.
- Upped the network protocol version used.  Now it is 2.  You can no longer
  use v0.5.1 with v0.5.2 or else the paths will get garbled.
- Fixed drawing and erasing of shapes getting drawn in different order.
- Annotations now can only be drawn inside the image instead of everywhere in
  the viewport.
- Fixed annotations ghosting not being drawn transparent in some areas and more
  solid in others.
- Made volume slider knob more attractive.
- Hotkey editor now has a close button on Windows.
- Fixed toggling of magnify texture filtering.
- Added hotkey entry for toggling minify texture filtering.
- Added magnify texture filtering to the list of hotkeys as it was missing.
- Added opacity (alpha) to drawing tools.
- Fixed a major memory leak when switching images which would show up mostly
  on Linux.


v0.5.1
------
- Made Path Mappings get saved to a different file (mrv2.paths.prefs) instead
  of the main preferences file.
- Fixed a Windows input of accented (foreign) characters in Text tool.
- Fixed on Windows opening files with spaces on them when the language was
  not the same as the language of the OS.
- Improved the Save Options file requester with FFmpeg and OpenEXR options
  (not yet functional in tlRender).
- Made double clicking on any of the annotation tools in the action dock
  panel toggle the Annotation Panel.
- Added Send and Accept Media to send and receive media files opening,
  closing and syncing.
- Improved drawing overlaps of multiple annotations.  Only when the erase tool
  is used does the drawing get reversed.
- Made cursor re-appear if drawing and using the right mouse button menu.
- Fixed saving of annotations in EXR images when they were big. 

v0.5.0
------
- Added networking to mrv2.  You can have a server and one or more clients and
  they will all colaborate with UI, pan and zoom, color transformations,
  playback, audio and annotations.  They can all be set to send or accept any
  item individually, from either the Preferences or the Sync menu.
  The server should contain the media to be reviewed.  Upon a connection by any
  client, the client will attempt to synchronize with the server.
  The sever and client are on a LAN and if both the client and server use the
  same paths to the media, the client will get all of its media loaded
  automatically.
  If they don't have the same paths, each file will be to the list of path
  mappings set in the Preferences.
  Finally, if that fails, the files will be compared on its base name
  and if matched, it will get accepted as the same clip, with a warning.
  If none of this is true, an error will appear, but the connection will
  continue.  However, syncing among multiple clips may show the wrong clip.
- Added Path Mapping to deal with paths being different on each platform, client
  or server.
- Fixed dragging of the timeline outside of the in-out range.  Now it will
  clamp the slider.
- Fixed a subtle bug in translations of Preferences' tree view which could lead
  to the wizard panel not show.
- Fixed a potential crash on log panel opening (when it was already opened).
- Fixed a bug on Windows and macOS that would size the panels beyond the bottom
  of the window.
- Added Environment Map options to python API.
- Fixed Luminance label spilling into the black areas of the pixel bar.
- Fixed Luminance tooltip flickering on macOS.
- Fixed Media Info Panel not showing up when the dockgroup was created for the
  first time.
- Fixed cursor disappearing on the action tool bar when a draw mode was
  selected.  Now it only disappears when it is in one of the views.
- Added saving of annotations when saving movie files or sequence of images.
  


v0.4.0
------
- Added Search on Hotkeys for functions and hotkeys.
- Updated all Python on every OS to 3.10.9, which is the sanctioned Python
  for VFX Platform 2023.
- Fixed resizing of dock and close button on macOS.
- Exposed all Python symbols on Linux when linked statically in mrv2 executable.
  This prevented on Linux from loading some external symbols on some libraries.
- Fixed PYTHONPATH on Linux and macOS to point to the mrv2 directory, whcih
  was preventing loading some modules.
- Improved Docker building by not cloning the git repository in the Dockerfile.
  The cloning now happens in the etc/entrypoint.sh script.
- Fixed mrv2.sh permissions on .tar.gz files.
- Added Reverse playback with audio!!!!
- Made input widgets in the timeline (current frame, fps, start frame and end
  frame), return the focus to the main window once you press return.
- Updated cmd.update() to return the number of seconds (usually milliseconds)
  the UI took to update.
- Updated the timelineDemo.py to play the clip for 5 seconds instead of a
  random number.
- Made Text input tool (widget) not loose focus when it is dragged somewhere
  else.
- Fixed loop mode at start not showing the appropiate loop mode.
- Made default loop mode be Loop.
- Updated to newer tlRender (new OpenColorIO 2.1, FFmpeg 6.0, etc).
- Due to changes in OpenColorIO, support for Windows 8.1 is no longer
  provided.
- Fixed Panel/Logs not showing as a toggle menu entry.
- We are also dropping support for 32-bit Windows machines, as it waa
  causing a lot of confusion with users downloading the wrong version
  from sourceforge.net when the amd64 (64-bits) version was not tagged as
  default or that it was called amd (and not Intel :)
- Fixed a random crash when invoking panels from hotkeys.
- Fixed hotkeys in menu bar not working when the menubar was hidden.
- Added all python libs to Linux distribution.
- Fixed a redrawing issue when the Media Information Panel was put as a window.
- Fixed zombie process on exit on Windows.
- Fixed Hotkeys window that had gotten broken in v0.4.0.
- Improved the performance of dragging panels as Windows (mainly on Linux).
- Added remembering of which tabs where open/closed in Media Information Panel.
- Fixed Spanish translations on Color Panel.
  

v0.3.8
------
- Changed language handling in preferences.  Now the locale code is stored.
- Removed all languages except for English and Spanish.  Note that on Windows,
  if you had Spanish selected, it will revert to English.  You will need to
  change it once again.
- Added reporting of memory use to HUD.
- Added Cache in Gigabytes to Settings Panel.  When this is non-zero the
  Read Ahead and the Read Behind are calculated automatically based on
  the Gigabytes number set here.  It divides it by image size, pixel type,
  fps and number of active movies.  It also takes into account audio, but
  poorly.
- Fixed a resizing issue on Python Panel, not resizing the tile group.
- Documented Python API in both English and Spanish, with Search browser.
- Fixed sorting of recent files so that they don't change order.
- Fixed reccent files to not list files that cannot be found on disk.
- Made recent files list the files in order of how they were loaded, with last
  loaded first.
- Fixed original pixel lookups on clips that have a pixel aspect ratio != 1.0.
- Fixed original pixel lookups on YUV420P_U16, YUV444P_U16 format.
  Missing testing YUV422P_U16, but it should work.
- Made audio volume and audio mute / track selection not active if the clip
  has no audio.
- Added number of Cache Ahead and Behind Video and Audio frames to HUD.
  If Ahead Video cache becomes 0 when playing forwards, playback will stop.
- Fixed Text tool input on Wayland.
- Removed libharfbuzz from the Linux distribution as it was causing trouble
  with some newer Linux distros.
- Added a Render->Black Background option to quickly switch from a gray
  background to a black background on images or movies that have an alpha
  channel.

v0.3.7
------
- Added a half OCIO default to handle OpenEXR half images.
- Added timeRange and inOutRange to timeline module.
- Added setIn() and setOut() to timeline module to set the in and out
  time/frame/seconds.
- Fixed timeRange conversion to string (__str__) and repr (__repr__).
- Fixed Presentation toggle from the menus and from the right mouse button menu.
- Added media.firstVersion(), media.previousVersion(), media.nextVersion(),
  and media.lastVersion() to move from one version of the clip to the next.
- Allowed saving of sequences if you use something like bunny.0001.exr.
- Allowed saving of .otio files with relative paths.
- Flushed the cout buffer.
- Added creating playlists from python.
- Fixed audio slider which would jump from 0 to 1 abruptly.
- Fixed resizing of panel windows when they were created first as windows,
  not from undocked.
- Panel windows now remember their undocked state even after being docked once.
- Added help text to viewport.  Now it will report when you click once on the
  viewport to Play or Stop the playback.
- Switching languages on Windows now works properly, both from the command-line
  and from the GUI.
- Fixed a crash on exiting the application.
- Made upgrading mrv2 more painless, as it will now update the OCIO config
  automatically to the new version, unless the path does not contain mrv2.
- Removed the outdated nuke-default OCIO config, replacing it with OCIO2's
  cgstudio config.
- Added Cut/Copy/Paste to Python editor (it was possible before, but just
  from the keyboard shortcuts).
- Renamed Python Editor's Python menu to File.
- Added a hint when playback is started or stopped by single clicking on
  the viewport.


v0.3.6
------
- Fixed Python Editor crashes (memory trashing).
- Made Python Editor remember its text when closed and reopened.
- Fixed Python Editor's coloring sometimes getting mixed up.
- Improved Python Editor's tabulation when a colon ends the line
  (to handle for, def, class, etc).
- Added a contactSheet.py demo for showing all the layers of an OpenEXR
  in Compare tile mode.
- Made cmd.compare() use the item index instead of item itself to avoid
  confusion when the same file was loaded more than once.
- Made CompareMode be part of the media module instead of the timeline module.
- Made mrv2 exit cleanly once the process calls _wexecv on windows.
- Fixed Compare Panel selection when paths were the same on two clips.
- Fixed a zombie process being left on Windows exit.

v0.3.5
------

- Bug fixed default OCIO input color spaces not being applied.
- Bug fixed an issue with scrubbing forwards not scrubbing smoothly.
- Bug fixed OCIO ICS when the color space had slashes (/) in it.
- Fixed printing of command-line arguments when run from cmd.exe or similar
  on Windows.
- Added a --version switch to command-line arguments to report version number.
- Made Drag and Drop in Linux work with other file requesters other than
  Nautilus (nemo, thunar, etc).
- Fixed sliders not appearing in Compare Panel.
- Fixed some missing libraries from Linux distribution.
- Fixed language switching on Windows when paths had spaces in them.
- Added Python bindings and a Python Panel with an editor and output window
  to run code interactively.
  There's not any documentation yet for it, but there are some sample scripts
  in the python/demos directory.
  Currently, you can:
     * Open images, videos and otio timelines.
     * Control the timeline.
     * Change colors and LUT config.
     * Compare two images and change the compare settings.
     * Change the layer of the image.
     * Change the R, G, B, A channels of the image.
     * Change the foreground (A) and compare (B) images either by index
       or by file media item.
     * Use libraries from the python standard library, except threads.

     The modules are:
     	 import mrv2
	 from mrv2 import cmd, math, imaging, media, timeline

v0.3.4
------

- Bug fixed a crash that would happen when the OCIO config was not found.
  This would happen mostly on Linux, when switching versions.
- Added popping the log panel when an error occurs if the preference is
  set that way.
- Fixed audio problems on Linux.
- Fixed a crash that would happen when the movie entered command-line was
  not found.
- Fixed a thumbnail exiting when the file was not being found.
- Added logging to all messages from the start of mrv2 on.  They can now
  be viewed in the Logs panel/window.
- Fixed log window popping up when errors are presented.
- Improved Pulse Audio complaining about devices in use on Linux.
- Fixed Spanish translation of main UI's tooltips and Preferences Window.
- Fixed threading hang up race condition which would mostly be seen on
  Linux.

v0.3.3
------

- Added a spin option to Environment Maps to instead of panning around with
  middle mouse, it allows you to push and spin in one direction.
- Added all licenses to docs/Legal.
- Fixed file attachments on Linux.
- Fixed unistaller on Linux to remove icon and desktop file from
  /usr/share/*.
- Fixed installer on Windows to not popup the file association panel if not
  requested to do so (it asks now, instead of listing as one the things to
  insall).  This is better as it allows us to translate into other natural
  languages that part of the installer.
- Added Natural Language translations (.mo files).  Currently only Spanish is
  provided.
- Added comprehensive documentation on how to translate mrv2 to other natural
  languages.
- Fixed a bug in thumbnails changing the group that it was attached.  This
  would effect the FilesPanel, ComparePanel, and PlaylistPanel.
- Fixed several crashes in the Prefereneces window.
- Fixed a race condition in the mrv2 File requester when creating thumbnails.
  This was most noticeable on Windows, where the thumbnails would get corrupted.
- Fixed a thread crashing on Linux when creating thumbnails.
- Fixed the logic in the OCIO file preferences which would prevent from
  selecting a new .ocio oonfig file.
- Made File/Open and Open button in the Files Panel open the movie and then
  play it if the Preferences' autoplay button is on.
- Fixed favorites directory in custom file requester not getting saved on Linux.
- Fixed xcb_ and _XRead multithread errors on custom file requester on Linux.
- Added stacktrace and signal handler routines on Linux and Windows.
- Fixed log window/dock to pop up when an error occurs.
- Mostly fixed audio problems on Linux when switching clips.  There can still
  be issues, but it is a matter of switching the clip again to make it work.
- Fixed text tool not working in v0.3.2.

v0.3.2
------

- Updated the build to rely on media-autobuild_suite exclusively on Windows.
- Fixed menu bar hiding not showing in the view menu properly
  (it was always on).
- Fixed Spherical environment mapping (not using a shader anymore).
- Added Cubic environment maps with the OpenEXR distribution.
- Fixed repositioning of text input field when clicking inside the text input.
- Fixed locating libintl.h on Windows.
- Added this HISTORY.md file to docs/ directory in distribution.
- Improved build instructions.
- Fixed mouse rotation of environment maps.
- Fixed middle mouse button click starting playback, like left mouse button.


v0.3.1
------

*******************************************************************************
- Linux Binary releases that work on Rocky Linux 8, RedHat 8 and Ubuntu 20.04.
*******************************************************************************

*******************************************************************************
- Added a Dockerfile for easy building and disting on all Linux distros.
  The base distro it builds on is Rocky Linux 8.
*******************************************************************************

*******************************************************************************
- Updated manual building documentation for Rocky Linux, Ubuntu, macOS and
  Windows separately to make it clearer.
*******************************************************************************

- The main executable is mrv2.exe (Windows) or mrv2.sh (Linux / macOS ).
- Fixed the build system to use mrv2 everywhere instead of mrv2 or mrViewer2.
- Added getting all .so dependencies in CMake to distribute the executable
  appropiately.
- Changed hard-coded file extensions to use Darby's IO plugin system.
- Fixed crash on Linux GNOME when using native file requester.
- Added tooltips to Read Ahead/Read Behind caches to clarify they are in
  seconds.
- Added single click playback and stop on the view window, like RV.
- Added Doxygen documentation (very incomplete).
- Added displaying of spherical environment maps in a virtual sphere
  ( courtesy of an open source OpenRV shader from The Mill ).
- Updated building documentation for Rocky Linux, Ubuntu, macOS and Windows.
- Added pen size change thru hotkeys.
- Fixed thumbnail creation on Windows.
- Removed memory leak of thumbnail creation.

v0.3.0
------

- Improved UI: menus, status bar, functionality.
- Moved status bar and status tool to bottom of the screen.
- Added preferences and menu toggle for status bar.
- Added a Panel menu to hold all dockable panels/windows.
- Added a One Panel Only toggle to show one panel at a time instead of packing
  all panels one after the other.  Floating windows are not effecte by this
  setting.
- Fixed video layer (channels) displayed when switching from one clip version
  to the next.
- Added a gamma switch to switch between 1 and the previous value.
- Added CONTRIBUTORS.md list.
- Automated version bumps in C++ code by looking at cmake/version.cmake.
- Fixed a refresh bug in FPS display when selecting Default FPS.
- I finally fixed a horrible FLTK crashing bug on thumbnail on timeline slider.
- Fixed a  crash when setting loop mode with no media loaded.
- Fixed playback of clips where fps did not match tbr.
- Fixed autoplayback when setting is set in the preferences.


v0.2.0
------

- Added support for multipart OpenEXR files.
- Fixed crashes on Windows due to time slider thumbnail.
- Made time slider thumbnail appear.
- Improved redrawing of thumbnails.
- Fixed crash on too long attributes when displayed in the HUD.
- Moved all tools into their own library (mrvTools).
- Fixed cursor drawing and slow performance of drawing tools.
- Fixed default gamma keyboard shortcuts not working.
- Added a rather rudimentary OTIO Playlist.  You select clips in the file
  window, change their in/out points and add them to the Playlist.
  When the playlist is done, you click OT Playlist and the clips are
  assembled in an otio file that is saved in $TEMP.
  Currently, you cannot nest OTIO files within another OTIO file.
- Added menu entry for Presentation mode.
- Added menu entries for deleting an annotation and all annotations
  from the movie.
- Made annotation menus appear as soon as a drawing is made.<|MERGE_RESOLUTION|>--- conflicted
+++ resolved
@@ -3,12 +3,6 @@
 
 - Updated default OpenColorIO configs to use their latest names instead of the versioned ones.
 - Fixed disting libselinux on Linux.
-<<<<<<< HEAD
-- Made HDR tonemapping an option in Render/HDR menu.  By default is off.
-- Made Ignore Chromaticities in Render/HDR menu.
-- Fixed -v flag being used in -logLevel as well as version.  For backwards compatibility -v will refer to -version and -l to -logLevel.
-- Added NDI Video Output to non-beta builds.  No annotations support yet.
-=======
 - Made HDR tonemapping an option in Render/HDR menu.
 - Added Ignore Chromaticities in Render/HDR menu.
 - Fixed -v flag being used in -logLevel as well as version.  For backwards compatibility -v will refer to -version and -l to -logLevel.
@@ -16,7 +10,6 @@
 - Added NDI Audio Output to non-beta builds.
 - Added NDI's HDR support to non-beta builds.  Albeit it is untested as I don't
   have the hardware or the Advanced SDK for it.  However HDR metadata is tonemapped correctly.
->>>>>>> 333b3c2a
 - Refactored Darby's BMD code to make it more generic to different devices.
 - Refactored Background options to be controlled from MainControl.
 - Major code clean up of audio code.
