v1.3.7
======

- Fixed Ghost Previous and Ghost Next not being in sync on the Secondary 
  viewport.
- Made stepping with Next Annotation and Previous Annotation loop once they 
  reach the final and first annotation respectively.
- Fixed opening Secondary Window not displaying the video when the video was
  stopped.
- Fixed Render->Minify Filter and Render->Magnify Filter toggling from the
  menu entries (Shift + F was working fine).
<<<<<<< HEAD
- Added 'hdr' stand-alone utility based on NDI and Vulkan.
=======
- Fixed Render->Minify and Magnify filter toggling.
- Fixed Render->Minify and Magnify saving in preferences.
>>>>>>> 428025d0
- Added partial support for Japanese language in the UI.

  
v1.3.6
======

- Fixed a serious OpenEXR crash on multipart files.
- Dramatically improved NDI input stream playback performance.  If playing with no audio, it is immediate.  If playing with audio, it will play with a 4 seconds delay.
- Fixed a hanging when playing NDI with audio.
- Fixed a zombie process when playing NDI upon program exit.
- Fixed locale (Internationalization) issues on Windows, which would make it impossible to switch to a different language if your Windows was not set up as English.
- Revamped locale on start up the first time you install mrv2 (or remove the preferences) on Windows and macOS to start with the System's locale.
- Moved building of dav1d, lcms2, vpx and SvtAV1 on Windows to the tlRender repository to avoid dealing with shell scripts.  This makes the build on Windows faster too and consistant on all platforms.
- Ported stack trace in debug and reldeb builds to use cpptrace on Windows and Linux.  The advantage is that it can give us stack traces of threads other than the main one.  Not as good as the traces of macOS, but it is a start.
- Fixed installation of NDI Advanced DLL being with the wrong name.
- Fixed builds when not building Python.
- Made building faster by using NPROCS.
- Made building faster by removing tlRender libraries we don't use, as Darby's code is diverging from the one used in mrv2.
- Fixed several locale issues.
- Fixed problem on Windows making the executable not run.
- Fixed command-line arguments not showing up when the application was used
  from Powershell or cmd.exe.
- Fixed python's cmd.getLanguage() call potentially crashing.  This would make
  the update-mrv2.py plugin fail.
- Fixed Window's _wexecv call with CreateProcessW to attach stderr/stdout
properly.
- Fixed Window's set_fonts() returning font names longer than 32 characters leading to problems of some users starting the program.


v1.3.5
======

- Updated to NDI's Advanced SDK.  The only limitation is that you can only stream content for a max. of 30 mins.  Note that NDI is currently not available on macOS arm64.
- Updated documentation to follow the NDI guidelines.

v1.3.4
======

- Updated default OpenColorIO configs to use their latest names instead of the versioned ones.
- Fixed disting libselinux on Linux.
- Added Ignore Chromaticities in Render/HDR menu.
- Fixed -v flag being used in -logLevel as well as version.  For backwards compatibility -v will refer to -version and -l to -logLevel.
- Added NDI Video Output to non-beta builds.
- Added NDI Audio Output to non-beta builds.
- Added NDI's HDR support to non-beta builds.  Albeit it is untested as I don't
  have an HDR monitor for it.  However HDR metadata is tonemapped correctly.
- Refactored Darby's broken BMD code to make it more generic to different devices.
- Refactored Background options to be controlled from MainControl.
- Major code clean up of audio code.
- Fixed antialiasing of text menus on Wayland.
- Fixed transparency on Wayland to be like X11.
- Fixed a Wayland crash when changing the scaling factor interactively from FLTK's <Ctrl>+ and <Ctrl>- shortcuts.
- Fixed a precision problem when drawing Text as an annotation.
- Fixed an issue with a bad optimization of annotations.
- Minor optimization of annotations drawing.
- Added annotations support to NDI video output.  The only thing that does not work yet is text annotations.
- Added NDI panels saving to sessions file.
- Made text annotations for NDI work on all platforms.
- Fixed annotations when set to all frames.
- Improved performance of annotations drawing.
- Made session files store the frame view, view position and view zoom settings.
- Fixed resizeWindow button not working any more as it should.
- Fixed a number of buggy OpenGL that were mostly responsible for mrv2's bad
  behavior under Wayland with NVidia graphics cards.
- NDI libraries can be loaded on demand instead of being shipped with mrv2.  However, Vizr is not shipping .h files compatible with NDI SDK 6.
- Made NDI sources be detected more cleanly by using Darby's observer class (observer pattern).
- Windows installer now opens the Firewall for mrv2 (and the version will show
  in the list of Firewall applications).
- Fixed a zombie process sometimes appearing when playing NDI.
- Improved log reporting by using TABs instead of spaces.
- Added support for HDR metadata for NDI Input reader.  Needs NDI's Advanced SDK.
- Sped up annotations drawing.
- Fixed a problem with annotations being kept with a slow macOS Intel.
- Added all tonemapping algorithms that libplacebo supports.  They are listed
  under Render/HDR/Tonemap.
- Fixed a potential installation issue on Windows.
- Updated to NDI 6.1.1.
- Fixed some potential libraries incompatibilities on macOS.


v1.3.3
======

- Fixed AC3 bitrate (saving audio using the AC3 codec).
- Improved saving audio bitrates for all formats.
- Fixed the sourceforge_defaults.sh script to work on all platforms.
- Fixed some potential rounding errors on saving frames or movies with
  annotations.
- Minor UI improvement.  Added small space between Gain/Saturation/Gamma
  sliders.
- Added upcoming (not yet released) HT256 OpenEXR compressor.
- Fixed update-mrv2.py script typo which would not allow updating mrv2.
- Updated OCIO default configs to v2.2 ones.  They are still based on ACES 1.3 though, as ACES 2 ones have yet to be released.
- Changed tlRender's use of exr::Compression to Imf::Compression to support current and future OpenEXR compressors.
- Changed SaveImageOptionsUI to use Imf::getCompressionNameFromId().
- Updated Python code to also use Imf::Compression instead of exr::Compression.
- Removed internal otioClipName and otioClipTime attributes from metadata.
- Added Annotation Frames Only to Save Image Options to save only the frames
  that have annotations when saving either annotations only or sequences with
  annotations.
- Added new Python command: cmd.saveMultipleAnnotationFrames() to save multiple
  annotation frames with either video or without video.
- Removed trailing newline from desktop information on status bar present on
Rocky Linux's **XDG_SESSION_TYPE** environment variable.
- Changed mrvTimelineViewport's resizeWindow() to use maximize() when the image will not fit on the screen.  This seems to fix some Wayland NVidia OpenGL issues.
- Made "Invalid EDID data" not appear when running under XWayland.
- Fixed Play buttons sometimes appearing in the middle of the viewport under
  Wayland.
- Made macOS OpenGL captures (Save Images/Movies with Annotations) use RGBA.
- Fixed macOS OpenGL captures with annotations reporting window is not in full screen when saving a single frame.
- Fixed resizing of main window under Wayland by using maximize instead of resize.
- Fixed resizing of main window when dealing with two monitors under X11.
- Added hotkeys to control the User Interface's transparency under Windows,
  macOS and Linux.  By default, they are assigned to **Ctrl + .** and
  **Ctrl + ,**.
- Added hotkey to control click (pass) through of window position and clicking.  Works on all platforms.  The hotkey by default is **Ctrl + t**.
- Added Wayland GNOME-Shell hotkey control for Float on Top.  It is Ctrl + w
  by default.  Note, however, that pass through will not automatically set
  Float on Top as in X11, macOS or Windows.  This is a limitation of Wayland.
- Fixed pip.sh script to call pip on the local mrv2 install.
- Added information about environment (desktop, os and kernel) of the machine that was used to build it.
- Made Build and Running log information tidier.
- Cleaned up log messages a bit and added a -logLevel flag.
- Added case matching to Hotkey searches.
- Hotkey names are now listed alphabetically in all languages.
- Hotkeys are now listed using GNOME's keyboard conventions in the Hotkey window, which are cleaner.
- Added Window/Toggle Click Through to menus.
- Added Window/More UI Transparency and Window/Less UI Transparency to menus.
- Added git branch and short hash of build to the About window.
- Improved build times on successive runme.sh runs.
- Improved translations.


v1.3.2
======

- Added support for Chromaticities attribute in OpenEXR files.
- Added support for Y, RY, BY OpenEXR images.
- Made YC OpenEXR conversion use file chromaticities.
- Hiding an audio track in an .otio timeline now turns off audio for that track.
- Added support for OpenEXR's ripmaps and mipmaps.
- Made Mipmap and Ripmaps' rounding mode show as "UP" or "DOWN".
- Made Line Order in Media Info Panel show as Increasing Y, Decreasing Y or Random instead of a number.
- Added Python functions: annotations.getTimes() to get the times where there are annotations.
- Added Python function: cmd.saveSingleFrame() to save the current frame.
- Added Python function: cmd.saveMultipleFrames() to save multiple frames from a list of times, like those returned from annotations.getTimes().
- Fixed instantiation of mrv2.io.SaveOptions().
- Made Page Up/Page Down change images always, instead of scrolling the panel
  sidebar.
- Fixed color refreshing in timeline panel when switching color themes.
- Fixed text annotations saving in PDF, movies or sequences on macOS Sonoma and Sequoia.
- Fixed zoom factor capture on high DPI displays on macOS Sonoma and Sequoia.
- Removed printing of profile when not saving a movie.
- Fixed opening a session file from the command-line when the Python panel was open.
- Improved Python Editor's highlighting of keywords.
- Fixed OpenGL capture of viewport on macOS, leading to offsets after some frames.


v1.3.1
======

- Updated docs.
- Fixed Image/Version/Next and Image/Version/Previous always going to the last
  clips.  The routines are also faster now.
- Fixed Image/Version menu not appearing when some directories had dashes and
  numbers in them.
- Made versioning regex get escaped, like Python's re.escape() function.
- Added support for version switching of clips in .otio timeline.   You need
  to be stopped at a certain clip with a proper version name to change it.
- Fixed showing of timelines that had the "enabled" set to false on them.
- Added 'm' hotkey to mark the in and out points of a clip in the .otio
  timeline.
- Added toggling visible state of tracks in Timeline Viewport.
- Upgraded to OpenEXR v3.3.2.
- Added OpenEXR's headers Compression, Compression Num. Scanlines,
  and Is Deep, Is Lossy.
- Added support for Flame's .otio files using OTIO's SerializableContainer in
  them.
- Updated libvpx compilation to MSVC2022.
- Updated to FLTK's release 1.4.1.
- Updated pyFTLK to official 1.4 release.

  ** COMPATIBILITY NOTE **

  Note that this pyFLTK update changes the namespace from fltk14 to fltk.
  If you are using:

``
  from fltk14 import *
``

  in your scripts, you will need to change it to:

``
  from fltk import *
``
  
- Improved build reporting swig version used.
- Made tlRender compile after FLTK so that preferences can be read from
  tlRender.
- Made Path Mappings to work on .otio files.  If building from source, you may
  need to do a:

       $ runme.sh clean
	   
- Added displaying of clip names in the otio files in the HUD.
- Improved performance of Data Window and Display Window when reading 
  multipart OpenEXRs.
- Fixed crashes of PlaylistButton when there were no tracks or stack.
- Updated AI translations.
- Fixed opening of sequences with Open Directory or dragging an actual
  directory to mrv2.
- Updated pyFLTK to use Git in sourceforge.
- Fixed Python compilation on new macOS that is no longer passing neither
  DYLD_LIBRARY_PATH nor DYLD_FALLBACK_LIBRARY_PATH to subshells.
- Fixed "Always Save on Exit" getting confused about the monitor where to open
  the window.
- Fixed libplacebo compilation linking in unneeded libshaderc.dylib.
- Added support for .m4a audio files used in Quicktime.
- Sped up building by removing yasm dependency.
- Added Preferences->Timeline->Video Start Frame to set the start frame of video
  files.  By default it is 0.  This setting does not effect sequences nor .otio
  timelines.
- Fixed thumbnails of movie files not showing the right frame when Video Start
  Frame was different than 0. 
- Added "File/Save Audio" to save only the audio track disregarding video.
- Constrained Save Audio Formats/Containers to those supported by LGPL mrv2.
- Fixed File/Save Audio for 48KHZ audios.
- Fixed pixel aspect ratio reading from movie files.
- Added changing pixel aspect ratio interactively from the Media Information
  Panel.
- Added comparison modes with their possible shortcuts to mrv2's View/Compare
  menu.
  

v1.3.0
======

One major new feature and one important bug fix.

- Added tone-mapping of HDR videos.  Note that FFmpeg seems to be buggy when
  reading the frame metadata, so we must rely on the stream metadata only.
  Note that to compile this on Windows, you must install MSVC's shipped clang
  compiler.
  
- Fixed tiling behavior (dragging of timeline bar not making view window
  smaller) which got broken in v1.2.9.
  

v1.2.9
======

- Handle **AV_DISPOSITION_ATTACHED_PIC** properly, instead of skipping it.
- Added PNG decoder so attached png pictures in .wav files are decoded properly.
- Added a File->Save Annotations Only.  This allows you to export the annotations as a movie or file sequence.
- Added a File->Save Annotations as JSON.  This allows you to export the annotations as a .json file.
- Fixed a crashing bug when drawing freehand.
- Fixed disappearing cursor when selecting a drawing tool.
- Added polygon drawing to the drawing tools.
- Polygon, Circle and Rectangle have two modes (outline or filled now). You select the mode by clicking on each triangle edge of the button.
- When saving a single frame, the file name is automatically filled on the file
  requester to save over the same file.
- Fixed Float on Top on start up on Linux X11.
- Added pip.sh for Unix systems to easily install pip libraries inside mrv2's 
  python library directory.
- Moved mrv2's ComfyUI directory to its own repository at:
	https://github.com/ggarra13/ComfyUI-mrv2
  so that it can be listed more easily in ComfyUI's Node Manager *AND* we
  make it more clear that that project is GPL compatible, not BSD one.
- Fixed selecting montior's Display/View to None from the Menus.
- Updated OpenColorIO to v2.3.4.
- Updated to OpenUSD v0.24.8.


v1.2.8
======

- Automated sourceforge OS automatic file selection for a release (default, the
  last git release).
- Gain, Saturation and Gamma now effect all videos in a comparison when in
  Compare Mode.
- A/B Wipe Comparison now properly follows the cursor when zoomed in.
- A/B Wipe Comparison now properly follows the cursor on Y (it was reversed
  previously).
- Fixed and simplified bakeOCIO.py demo script.  Now, you can bake OCIO
  from the command-line by just doing something like:
  ```
  mrv2 <INPUT_FILE> -ics ACEScg -od 'sRGB - Display' -pythonScript bakeOCIO.py -pythonArgs <BAKED.mov>
  ```
  Note that this script bakes without annotations support so if saving a float
  EXR to an 8 or 16-bit image, you will get banding.
- Fixed changing displayOptions through python not reflecting the changes in
  the UI.
- Fixed cmd.compare() to refresh the comparison immediately.
- Fixed Python Output showing icorrectly in panels when loading a session from
  the command-line.
- Fixed ICS pulldown not showing None when switching to a clip with no
  Input Color Space stored.
- Fixed viewport/image rescaling calculation in Save Move/Save Single Frame.
- Fixed Save Resolution setting being set to Half Size when Save Annotations
  was on.
- Made Status Bar error/warnings remain longer (8 seconds instead of 5).
- Fixed a precision issue on Windows with arbitrary scalings like 115%.
- Added Image/Previous Limited and Image/Next Limited to go from previous to
  next images, without looping.
- Added "Image/Go to/<Clip>" to switch from one clip to the next without having
  to bring up the Files Panel.
- Added "Image/Compare/<Clip>" and "Image/Compare Mode" to compare images 
  without bringing up the Compare Panel.
- Made UI at start up wider to account for new menus and new language 
  translations.
- Added HDR metadata to Media Information Panel.
- Very minor playback improvement for non HDR videos.
- Made "Advanced Settings" in Save Movie options store its settings.
- Made tlRender FFmpeg's write always print out the color space, color TRC
  and color primaries used when saving.
- Preferences->Render->Video Levels had Full Range and Legal Range reversed.
- Added first pass at Russian AI translation.
- Added Edit/Audio Clip/Insert.  It allows inserting an audio clip at the point
  in time for the video clip.
- Added Edit/Audio Clip/Remove.  It allows removing audio clip(s) at the point
  in time for the video clip.
- Fixed potential export issues when using Save Movie not exporting from the
  first frame.
- Clarified the name of TV (Legal Range) and PC (Full Range) in Advanced
  Options of Save Movie Options.
- tlRender now skips video streams with **AV_DISPOSITION_ATTACHED_PIC** or
  **AV_DISPOSITION_STILL_IMAGE**.
- Fixed Darby tlRender's BT.2020 coefficients. 


v1.2.7
======

- Better German, Portuguese, Chinese, French, Italian and Hindi translations.
- Added Selection of Page Size when saving out a PDF.
- Updated FAQ to cover X11 settings and FFmpeg Color Accuracy as a cause of
  slowness when playing YUV420P_U8 movies.
- Updated FAQ to cover X11 tearing due to bad graphics card configuration.
- Fixed session files with no panels open, leaving the dock group open if it
  was previously open.
- Fixed crash of HDR->Auto Normalize with OpenEXR files that had a smaller
  display window.
- Fixed FPS display not respecting the decimal separator on numeric locales
  that use commas.
- Fixed numeric locale for all languages.
- Made CTRL + r (Reset Colors) reset also saturation changes.
- Added Hotkeys display to all button and slider tooltips, which will change
  if you modify any shortcuts.
- Added hotkeys entries for saturation more and saturation less.  By default,
  they are assigned to '<' and '>'.
- Fixed tooltip in Gain slider not showing up.
- Fixed an OCIO bug when setting from the command-line the display/view with
  nuke-default's config.ocio.
- Fixed Menu Entry "Playback/Go to/Start" and "Playback/Go to/End" not showing
  their keyboard shortcuts.
- Fixed Darby's DPX reading code.
- Fixed dockgroup not getting highlited when dragging and the panel could dock.
- Allowed saving comparisons (Tiles, for example) to a movie file if Save
  Annotations is turned on.
- Improved dramatically the speed of packaging mrv2 on Linux and macOS.
- Made ICS, View and Look not translate "None" as that was causing trouble when
  switching languages in session files.
- Fixed "None" getting saved translated in several panels and OCIO settings,
  causing problems when loading the same session file on a different language.
- Dramatically improved the performance of playback of SolLevante Netflix demo
  clip by using YUV420P_U16 instead of RGB48.
- Improved hotkey selection/display when using shift on some international
  keyboards.
- Added explanation when FFmpeg Color Accuracy is on to explain slow conversion.
- Wayland crashing fix.
- Wayland now uses FLTK's own built-in libdecor to avoid warnings in GTK-3.
  If you compile from source, you can change this, albeit you will still get
  a minor warning due to a conflict between FLTK and GLFW calling GTK-3's
  functions twice.
  

v1.2.6
======

- Added Preferences->User Interface->View Window->OCIO In Top Bar to turn on
  OCIO at start of UI.
- Build fixes and directory clean-up.  If building from source, you should run
  a full rebuild with "runme.sh clean", as the whole directory structure of
  the mrv2 repository was changed.
- Added Portuguese, Italian and French translations done with AI.
- Better Chinese, German and Hindi translations.
- Added top bar OCIO / Color toggle (Hotkey 't' by default).
- Added lumma channel (Hotkey 'l' by default).
- Allowed saving .otio movie files as .mp4, .mov, etc. files.  This allows
  turning an .otio file into a new movie file.  Useful when concatenating
  movies with the Playlist panel or with the -edl command-line switch.
- Fixed cancelling of language switch.
- Added showing name of language that will be changed to.
- Allowed saving a picture with no audio and then a movie with audio as a
  standard movie file (not .otio).
- Fixed cursor when entering text.
- Improved port and monitor detection on Windows.
- Improved performance of redraws when using multiple monitors with OCIO.
- Fixed some update issues in Top Bar's OCIO View display when using multiple
  monitors and OCIO was changed from the menus.
- Fixed view getting reset if a monitor's view was selected previous to
  selecting an image ics.
- Added option to use default ocio/view saved in config.ocio.
- Added command-line option to just set the display only and it will use its
  default view for it.
- Added warning about variable frame rate movies, like Ubuntu's screen captures.
  They are played at 12 FPS.
- Added Darby's and my own Windows' sequence fix.
- Made python scripts run AFTER ocio settings, so that OCIO can be easily baked.
- Fixed and simplified bakeOCIO.py script.
- Made python script be searched in $STUDIOPATH/python/ directory and
  in mrv2's python/demos directory if it cannot be found directly.
- Sped up monitor look up on X11 which was slowing down channel switching or
  image mirroring.
- Made File->Save PDF save out international characters properly.  You can now
  save annotations written in Chinese, for example.
- Made File->Save PDF work properly on Wayland.
- Made File->Save PDF refresh properly, as it was buggy.
- Fixed drawn annotations disappearing when a text note in the same frame was 
  cleared.
- Removed LibHaru dependency, as PDF creation is now handled by FLTK.
- Added OCIO options and LUT options to timeline, using Darby's new code.
- Fixed page creation when creating PDFs.
- Fixed PDFs' time information going outside the page on macOS.
- Fixed PDF creation drawing annotations on the wrong frames on large movies.


v1.2.5
======

- RE-RELEASE: v1.2.5 in English had a serious bug in OCIO selection through the
              menus.
- SECOND RE-RELEASE: Added toggle between showing OCIO or COLOR information in
  	 	     topbar in OCIO menu.
- Input Color Space and Look setting are now stored with each clip.  However, 
  you cannot compare two clips (say in a wipe) with different OCIO settings.
- Made Image/Previous and Image/Next not appear when a single image or movie
  was loaded.
- Fixed typo when saving session files which would prevent them from being
  loaded which had gotten broken in v1.2.3.
- OCIO configuration can now be selected from the menus.
- OCIO Display/View can now be applied on a monitor per monitor basis.
- Removed OCIO from the Color Panel.
- Removed OCIO from the Top bar.  This change hopefully won't be controversial.
  Now OCIO is all managed through the OCIO menu which can be easily accessed
  with the Right Mouse Button or from the Main menu bar.
- Major refactoring of convoluted OCIO code.
- Allowed Chaging OCIO Input Color Space from the OCIO menu.
- Fixed OCIO ICS when set to None and changing languages. 
- Fixed annotation markers in timeline showing even when switching clips.
- Fixed Wayland PNG incompatibility on older Linux OSes.  Tested to work on
  Rocky Linux 8.10, Ubuntu 22.04.4 LTS and Ubuntu 24.04.4 LTS.
- Fixed saving annotations leading to black or stopping playback when there
  were no annotations on Windows.
- Added session pattern to Open Movie or Sequence.
- Moved View/OCIO Presets to OCIO/Presets.
- Added OCIO/Current File/Look to new OCIO menu.
- Added -otio or -edl command-line option to automatically create an .otio 
  timeline from a list of clips (movies or sequences) provided in the 
  command-line.  Note that FPS is taken to be that of the one with highest 
  FPS, so sequences may leave gaps if video clips bigger than their FPS are
  used.
- Made -otio or -edl command-line option work with relative paths.
- Fixed .otio, .otioz and -edl flags when concatenation videos with different
  rotations.
- Changed name of "Reproducción" to "Reproducir" in Spanish translation.
- Added Chinese (Simplified) Translation done with AI.
- Added German Translation done with AI.
- Added Hindi Translation done with AI.
- Made Languages display their English name in parenthesis to help if switching
  to an unknown language by mistake.


v1.2.4
======

- Fixed mrv::Tile behavior on Windows not dragging when the mouse was kept
  pressed.
- Made Edit button toggle active if you drag the timeline viewport separator.
- Made FFmpeg settings which were marked that the movie file had to be reloaded
  automatically reload upon a change.
- Made deprecated yuvj420p movie files decode fast by default.
- Changed mrv2 Windows icon to a bigger size.
  If you installed betas, you might need to refresh the cache.

  See:
  https://superuser.com/questions/499078/refresh-icon-cache-without-rebooting

- Fixed thumbnail creation on Files Panel upon redraws not respecting the
  OpenEXR layer.
- Made Desktop icon on Windows and Linux bigger.
- Fixed Loop behavior on new loaded movies to respect the Preferences setting.
- Updated to USD v24.08.
- Fixed gamma correction not ocurring in linear space, when reading
  log images.
- Fixed gain and color corrections not ocurring in linear space, when reading
  log images.
- Added documentation about mrv2's OCIO color pipeline in the Interface section
  of the on-line docs.
- Made Input Color Space and Display/View allowed to be applied individually
  by selecting None.
  This helps with checking the linear color space, as used in Nuke.
- Fixed some Display/Views in studio config that have parenthesis in them
  getting misinterpreted.
- Fixed cursor when in some drawing mode and leaving the view area to the color
  channel tool bar.
- Added Compare Time Mode to Compare Panel to select between Relative or
  Absolute timeline comparisons.
- Added media.setCompareTime() and media.getCompareTime() to get the
  comparison modes.
  

v1.2.3
======

- Fixed loading of movies with multiple audio tracks which had gotten
  broken.  Also it fixes an incorrect use of C++ that could lead to
  undefined behavior on compilers.
- Added "Render/HDR/Auto Normalize" to normalize HDR (OpenEXR and HDR images).
- Added "Render/HDR/Invalid Values" to show HDR images' invalid values.
- Added toggleSafeAreas, toggleDisplayWindow, toggleDataWindow,
  toggleIgnoreDisplayWindow, toggleAutoNormalize, toggleInvalidValues
  python commands in cmd module.
- Upgraded to NDI 6.0.
- Added support for NDI's PA216 format.
- Added NDI Panel's pulldown to support either fast or best format.
- Added NDI Panel's pulldown to support audio or not.
- Fixed a memory leak and slowdown in NDI streams.
- Fixed loading of the same frame several times from the command-line.
- Improved switching of clips.  There's no longer a flickering of black when 
  you switch clips.
- Slight improvements on playback performance.
- Fixed reverse playback seeking when cache was not filled on movies smaller
  than 4K.
- Fixed a memory leak on reverse playback seeking.
- Fixed area selection when switching to a clip of different size.
- Fixed thumbnail icons not showing the current layer in the Panels.
- Fixed reverse seeking not respecting the reverse playback action and 
  reverting to stopping.
- Re-arranging of View menu into submenus.
- Added small margin between thumbnail picture and labels on all Panel clips.
- Added credit for the icons used in mrv2 when possible.
- Changed mrv2 icon to a great new design of Thane5.
  On Windows, you might need to refresh the cache or manually set the file
  association again.

  See:
  https://superuser.com/questions/499078/refresh-icon-cache-without-rebooting
  
- Made icons on Linux follow the Freedesktop.org guidelines.
- Made UnReal movies with .avi and mjpeg codecs play properly in mrv2.
- Made mrv2 report "Unknown video codec" when a codec is unknown.
- Fixed pyFLTK compilation on newer FLTK branches as fltk-config would return
  includes quoted.
- Build fixes to remove relative paths on packaging.
- Code clean-up.


v1.2.2
======

- Updated FFmpeg build to support .webm muxer which was missing.
- Made OpenEXR tag for Compression show its actual name instead of a number.
- Added OpenEXR compression per layer instead of a global tag.
- Added Channel (Layer) stepping hotkeys ({ and } by default).
- Made exposure buttons (and the hotkeys) increment and decrement by 1/4 stop
  instead of 1/2 stop.
- Made single images not start playing even if auto playback is on.
- Improved hiding of the pixel bar to only do it when duration is not 1.
- Upgraded to FFmpeg 7.0.1.
- Fixed auto playback when started from the command-line with multiple videos.
  Now they all respect the auto playback setting instead of just the first
  video.
- Added Preferences->User Interface->Raise on Enter to set how the window
  should behave once the mouse enters the view window.  By default, now
  it is off, instead of on; meaning you will have to click on the window to
  bring it to the front and activate keyboard focus.
- Fixed overwriting of data in Darby's original FFmpegReadVideo code.
- Added support for HAP and HAP with Alpha decoders.
- Added support for HAP encoder.
- Fixed mrv2's custom file requester starting with no icons in the current
  directory.
- Fixed Open Separate Audio dialog to be non-modal.
- Fixed sequence loading on macOS sometimes returning a wrong sequence when
  sequence was like 0999-1001.
- Fixed loading of separate audio track for image sequences.
- Added a work-around to support loading audio tracks with embedded PNG files
  when FFmpeg was compiled as minimal.
- Fixed -playback command-line flag to start playback when set even if
  autoPlayback is off.
- Made reverse playback at start not leak an observable item pointer or be
  slower.
- FLTK fixes to OpenGL 3 for Debian 12+ and AMD/Mesa systems under X11.
- Added libsnappy version and copyright to About window.
- Made path mapping reject two identical remote paths.
- Updated SVT-AV1 library for MSVC 2019 and MSVC 2022 (v2.1.2).
- Moved Windows building of SVT-AV1 library to tlRender and removed the hack
  of creating a .pc manually.
- Fixed looping to stop at start/end when scrubbing and Loop is off.
- Fixed primary screen resizing on second monitor moving to first monitor.
  This might also fix crashes due to different monitor resolutions.
- Fixed secondary screen hiding timeline when going to presentation mode.
- Added Window->Preferences->User Interface->Maximized option.
- Fixed saving of OpenUSD settings.
- Added a ComfyUI directory with a mrv2 a custom node to allow saving
  EXR images in full half/float precision.  For those that believe in AI,
  see the instructions on how to install it in the ComfyUI directory.


v1.2.1
======

- Fixed codec support (libvpx, dav1d and Svt-Av1) which had gotten broken due
  to new way of building FFmpeg.
- Fixed scrubbing behavior to be smooth when there's no audio.  If there's
  audio the default behavior is to play the movie while scrubbing so audio
  can be heard, unless Preferences->Playback->Scrub With Audio is off.
- Fixed Settings->Gigabytes display resetting to the maximum memory even if the
  setting was actually using much less.
- Improved scrubbing behavior when audio is played and the mouse button is not
  released.
- Fixed Python ocioIcs(), ocioIcsList(), ocioView(), ocioViewList() to not
  return paths with '/' at the beginning.
- Made session (.mrv2s) files use OCIO names for default OCIO ics, view and
  look.
- Fixed HUD when saving images or movies not being correctly turned off.
- Added View->OCIO Presets to store and retrieve OCIO configurations.
- Fixed Background in OCIO Presets window on Windows 10.
- Fixed VP9 encoder to use .mp4 muxer instead of .webm as it was failing.
- Fixes STUDIOPATH variable so that it is used only with OCIO presets and
  Path Mapping.
- Fixed command-line seek value when starting a video.
- Fixed reverse playback when starting the video from the middle.
- Fixed rounding errors on reverse playback.
- Fixed .zip packaging on Windows being twice the size.
- Added Previous and Next image shortcuts (PgUp/PgDown) that were missing.
- Fixed crashing bug when saving Movie files.
  

v1.2.0
======

- Fixed Wayland support again on Linux which had broken in v1.1.9 due to
  Darby's update of glfw3.
- Fixed Wayland resizing due to a bad FLTK commit.
- Fixed libvpx compilation on Windows which had broken due to an upgrade in
  MSys2's yasm assembler.
- Made compiling FFmpeg on Windows be done in tlRender with MSys2, instead
  of the pre-flight script, so that we can use --enable-zlib and share all
  flags.
- Fixed Repeat Frame not respecting the pixel depth of the previous frame
  when Preferences->Loading->Missing Frames was set to Repeat or Scratched.
- Fixed Missing Frame when Autoplay was Off.
- Fixed Caching starting from behind when Autoplay was Off.
- Fixed Docking and Docking attempts to happen once the corner of the Window
  enters the docking area.
- Added support for VP8 decoding so that Ubuntu's screen capture videos can
  be played.
- Added support for macOS Sequoia (beta).


v1.1.9
======

- Made undocking of panels with the dragbar always position them close to the
  panel.
- Added a visual indicator when a panel would dock if released.
- Fixed a potential crashing bug with panels upon exit.
- Fixed Panel docking on Wayland which was broken.
- Made switching between single images (non-sequences) faster when showing the
  thumbnails for them.
- Added missing .CRW format to the list of supported RAW formats in mrv2's
  custom file requester.
- Fixed a random incorrect displaying of sequences as single frames on
  Flu_File_Chooser.
- Fixed Panel undocking with the Yellow undock button not respecting the saved
  Y coordinate of the panel and using X instead.
- Improved UI behavior when docking, undocking and showing/hiding the
  scrollbars.
- Fixed Playlist creation on Wayland and simplified code.
- Fixed Panel Windows under Wayland.  Now they respect their position, albeit
  they are parented to the main window.
- Fixed a random crash when opening the Flmm_ColorA_Chooser for the first time
  due to incomplete menu items (Windows compiler issue?).
- Fixed Background->Solid Color not getting read properly from the preferences.
- mrv2's custom file requester can now toggle between image previews with the
  preview button (Monalisa).
- Made building FFmpeg on Windows more solid by relying on any of its two
  repositories and if that fails, read it from a tar.gz file.
- Updated About->Update mrv2 to list the changes from the version in a text
  display.
- Improved -pythonScript functionality.  It is now possible to change OCIO
  settings, load clips and save out a new movie file with baked OCIO, all
  from a Python script.
- Fixed building mrv2 without TLRENDER_NET and with BUILD_PYTHON ON on macOS.
- Consolidated Python commands to all use "fileName" instead of "file" or
  "filename".
- Added bakeOCIO.py demo script with arguments.
- Added -pythonArgs command-line string to pass a string of separated arguments
  with spaces, like:

  ```
  mrv2 -pythonScript mrv2/python/demos/bakeOCIO.py -pythonArgs "/D/pictures/Mantaflow_v09/Fluid.0001.exr 'ACEScg' 'ACES 1.0 - SDR Video' test.mov"
  ```
  
- Fixed drag and drop of http:// and similar URLs to mrv2 for network
  playback.
- Added file::isNetwork().
- Added "on_open_file" method callback to Python plugin system that gets
  called when a file is opened.
- Fixed a bug when docking the Python Panel and exiting.  The Python Panel
  would get reset to just the menus' size.
- Fixed OCIO color LUTs not getting activated when selected.
- Added a check button to the Color Panel to turn on/off LUTs.
- Added OCIO color LUTs per clips.
- Fixed typo in LUTOptions "enable" instead of "enabled".
- Fixed drag and drop to work with URIs coming from Google's Chrome when they
  don't have https:// prefixed into them under X11. 
- It is now possible to update a single frame of a sequence instead of the
  full cache, by pressing SHIFT+u (Default hotkey).
- Fixed refreshing of thumbnails when cache refresh was requested.
- Fixed Text annotation rendering disappearing after it was entered.
- Consolidated Darby's ui::Style::ColorRole with FLTK's color schemes.  Now
  changing from one of the preset color schemes should result on a nicer look
  for the timeline viewport.
- Sped up Thumbnail creation in Panels.  Fixed Darby's .otio/.otioz thumbnail
  creation.
- Sped up Thumbnail creation above Timeline.
- Sped up Thumbnail creation on mrv2's custom file requester.
- Made mousewheel not have any effect on the view window, timeline viewport nor
  volume slider unless the mouse is directly above them.
- Fixed mousewheel not scrolling sometimes on panel dockbar.
- Fixed Media Info Panel's search box not resizing when docked and scrollbar
  appeared.
- Made Preferences' window non-modal as it was conflicting with OCIO Pick's
  File Requester.
- Fixed Wayland's Text tool showing the colors semi-transparent.
- Fixed compiler error under g++13.
- Fixed Linux and macOS binary distribution crashing on loading USD files.


v1.1.8
======

- Added the ability to load single images from File->Open->Single Image.  You
  can select multiple images but they won't be loaded as a sequence, only as
  stills.
- Added a command-line setting (--single or -s) to also load single images.
- Removed the 1 pixel padding that was added when first loading a clip full
  screen.
- Fixed cursor disappearing when going to the action tool dock while a drawing
  tool was active.
- Fixed libglib-2.0 being bundled in the distribution.
- Added step to check Wayland compatibility for the binary (.deb or .rpm)
  installers compiled under Rocky Linux 8.9 and fix configuration file if
  needed.
- Made CMake documentation target (-t doc) not fail if no Python is found.
- Fixed a potential crash when mrv2 was compiled without Python support and
  a python file was passed as a parameter to the viewer.
- Fixed a potential misdetection of Linux flavor when updating version with	
  Help->Update mrv2 on a system that had both rpm and dpkg installed.
- Added displaying of the icon on the Taskbar under Wayland.
- Made both Python and Log Window start in Windowed mode as defaults.
- Added missing RtAudio's information to About window which was missing.
- Added Preferences->Audio to allow selecting the Audio API to use as
  well as the Output Device to use.
- Fixed a minor redraw issue on the right side of the pixel bar.
- Fixed "Fixed Position" and "Fixed Size" not working when there was no image
  loaded (the usual on Window's and macOS' users).
- Fixed "Fixed Position" and "Fixed Size" rescaling the window bigger every
  time the preference was changed.
- Fixed Y pixel coordinate in Pixel Bar when showing environment maps.
- Fixed X and Y coordinates displaying large negative numbers when no image
  was loaded.
- Made Preferences->Playback->Auto Playback not activate playback when a clip
  is dragged for the first time to an EDL playlist.
- Color accuracy for YUV420P movies introduced a minor speed penalty which
  can make some movies' performance playback stall, so a new boolean check box
  setting was added to Panel->Settings to toggle that setting.  The default is
  to have it on.
- Fixed an additional bug in resizing window code when loading movies without
  fixed size.
- Improved resizing window code to try to use the less space possible based on
  panel bars open and size of image.
- Made binary distribution smaller on Linux and macOS by removing the useless
  python.a config library.
- Fixed Presentation mode on Wayland having colored (gray) borders instead of
  black ones.
- Worked around an FLTK bug in its CMakeLists.txt files creating problems when 
  the API changed and the install/include/FL directory was not cleared.


v1.1.7
======

- Made mrv2's custom file requester create thumbnails on demand when they are
  on view.  This helps for large files like many big USD files on disk or with
  RAW files which are also slow to load.
- Fixed mrv2's custom file requester thumbnails being too high.
- Made mrv2's custom file requester display the name of the files below the
  pictures, except on WideList view.
- Changed Music icon in custom file requester to an .svg icon.
- Added custom RAW and several image missing formats to mrv2's custom file
  requester.
- Started cleaning up FLU's code (mrv2 custom file requester).
- mrv2's v1.1.6 was not respecting the hidden pixel bar on the Preferences
  Window, always showing it stopping.
- Fixed session files starting playback automatically even when the original
  timeline was stopped.
- Fixed a color discrepancy on YUV420 movies being too saturated.
- Rewrote the algorithm for the scaling of the window when the first image is
  loaded (or run from the command-line).
- Fixed a terrible bug on Linux X11 which would sometimes would make the X11
  server reboot on some Linux distros like Rocky Linux 8.9.
- Added OpenRV's license to mrv2 as I took inspiration for their reverse
  playback.  I was doing the same on mrViewer, but I had forgotten about it.
- Update tlRender to use OTIO v0.16.0.
- Added what each contributor did so far for the mrv2 project.
  If you don't want to be listed as contributor, not list your email address,
  or something else, please let me know.
- Updated update_mrv2.py script.  Tested on macOS, Windows, Rocky Linux 8.9
  and Ubuntu 22.04.4 LTS.  From now on, you can rely on automatic upgrades
  if you go to Window->Preferences->Behavior->Upgrades and set them at Startup.
  When you start mrv2, it will check to see if there is an upgrade after 5 days
  of the actual release (so any portential early bugs are squashed).
- Improved translation CMake scripts.
- Added documentation on how to get Wayland working almost flawlessly on Ubuntu
  22.04.4 LTS.
- Added 120 FPS, which drops frames but it is still nice to quickly browse a
  movie.
- Darby's Rec709 coefficients and YUV shader were incorrect leading to subtle
  color shifts.  Now they are fixed.
- Fixed shifting clips with annotations when transitions were present.
  

v1.1.6
======

This is a release full of goodies and bug fixes.

- **ATTENTION**:
  This version introduces a change in the way Cache Settings are used for
  movie files.
  The Settings->Gigabytes and the pair of "Settings->Read Ahead" and
  "Settings->Read Behind" are now decoupled.
  In the case of sequences, the Read Ahea and Read Behind will be automatically
  calculated from the Gigabytes settings as before.
  However, for movie files the timeline will only display the settings for
  Read Ahead/Behind, not the actual Gigabytes cache (which can be bigger than
  the read ahead/behind setting).  The small Read Ahead and Read Behind is to
  allow playing 4K movies backwards.
  The Gigabytes setting of 0 is **NO LONGER USED** and will revert to
  4 Gb if set to 0.

- Fixed slow seeking on 4K movies.  Now we beat OpenRV on **all** movies,
  seeking and reverse playback too.
- Improved performance of dragging Tile like the main divider between the
  view and timeline viewport, particularly on macOS.
- Made switching languages keep the UI preferences.
- Fixed cross cursor when entering the view area and coming from the draw
  tools or the drag bar.
- Made drag bar change color besides changing cursor to indicate you can
  drag it.
- Fixed NDI playback with audio which had gotten broken on v1.1.1.
- Improved .githook to run dos2unix to avoid dummy commits due to Windows'
  CR returns.
- Fixed window resizing calculation that had two ugly bugs in it (thanks
  to ManoloFLTK for having dealt with my ugly code!!!).  Now resizing of
  the main window takes the dock properly into account.
- Fixed auto hiding of the pixel bar from the preferences switched is changed
  and okay'ed while the movie is still playing.
- Fixed seeking on the timeline on Linux sometimes getting the event
  incorrectly on X.
- Fixed starting a movie with loop on and playing stopped and then start
  playing it backwards.
- Refactored playback code and fixed playback buttons sometimes getting out of
  sync compared to the command-line flags passed.
- Created Preferences->User Interface/Thumbnails to select the places
  where thumbnails appear.  Currently can be above the Timeline and in the
  Panels.
- Made the thumbnail above the thumbnail a tad smaller and more polished.
- Fixed a potentially nullptr pointer de-referencing when OpenGL accuracy was
  set to Automatic.
- Worked around an UI redraw issue on Wayland.
- Fixed timeline interaction (dragging clips in .otio timeline) in 1.1.5
  re-release.
- Fixed macOS issues when showing and hiding the timeline bar.
- Made View Window / Timeline Viewport divider highlight in a grayish color
  when it can be dragged.
- Made Panel divider highlight in a grayish color when it can be dragged.
- Fixed cursor when dragging on the Panel divider bar.
- Fixed cursor sometimes switching to the Arrow instead of the Cross cursor.
  This was maily a Linux issue.
- Fixed background transparent color being lighter on Wayland.
- Added Cache Use and Cache Percentage to HUD's Cache display.
- Made Edit button turn on/off automatically according to the size of the
  timeline viewport.
- Added default sensible Window settings for UI panels when in window mode.
- Made Window settings for UI panels get saved even if they were in panel mode.
- Fixed .otio markers display in timeline viewport.
- Fixed size of Timeline Viewport when in Edit mode on macOS.  Now it resizes
  properly.


v1.1.5
======

This is a critical update for Windows and more importantly Linux users.
It is a bug fix release for the regressions in v1.1.4 which was rushed:

- Added a FAQ on the documentation about Linux XWayland and Wayland on
  why it could make playback slow if your OS was not configured properly.
- This is the first version that supports Wayland and XWayland.
  For instructions on how to set XWayland and Wayland on Ubuntu 22.04.4 LTS
  with NVidia drivers, please see Help->Documentation the FAQ section.
- Fixed annotations not showing when Blit Viewports was on.
- Fixed hiding of pixel bar sometimes failing even when:
      Playback->Auto Hide Pixel Bar
  and:
      Playback->Auto Playback was on.
- Fixed not hiding of the pixel bar when the image was open from the
  recent menus or from the command-line.
- Fixed color buffers not taking full advantage of OpenGL improvements on
  Windows mainly.
- Fixed incorrect positioning and resizing of the images on loading
  which would crash Wayland.
- mrv2 can now be built with the pre-installed python, without having to
  build python itself.  Of course, in that case, mrv2 cannot be re-distributed.
- Added a python translating system for plug-ins.
- Translated all update-mrv2.py strings into Spanish.
- If using blit for the viewports, automatically switches to shaders if
  Background is transparent and image has transparency, as glBlitFrameBuffers
  does not support alpha blending.
- Panel->Settings->Default Settings now warns the user about it and asks
  for confirmation.
- Moved Panel->Settings->Default Hotkeys to Window->Hotkeys.
- Added Window->Preferences->Default to reset the user preferences to their
  default.
- Cleaned up source code of passing ui pointer to several classes, using
  App::ui instead.
- Removed .po python plug-in files from package distribution.
- Improved missing_translate.py script and added searching for plug-in
  translations too.
- Removed unused FLU XPM icons from the code, as most have been replaced by
  .svg icons.
- Fixed Edit Viewport Clip Info and Device Info not respecting the device
  pixel ratio when the Edit button was pressed.
- Fixed macOS crashes with preview thumbnail.
- Respect last configuration of Timeline/ClipInfo and Timeline/TrackInfo.


v1.1.4
======

This is a major release with big speed improvements and fixes to the color pipeline.

- Simplified build scripts.
- Fixed macOS build issues (fixed in v1.1.3 re-release actually).
- Prevented a macOS python plug-in issue with Python 3.11.
- Fixed Wayland support on Ubuntu 22.04.3 LTS and later.
- Improved performance of OpenGL drawing between 20% and 150%. macOS has seen the most benefit going from playing videos at 4K at 15FPS to 60FPS.
- Added Preferences->OpenGL->Color Buffer Accuracy to select between automatic,
  float or 8-bit buffers for speeding up movies or getting more accurate color
  precision.
- Added option to select blitting of main viewports for potentially
  faster OpenGL drawing.
- Added Windows' stack traces with line numbers for easy debugging.
- Added Windows' stack traces to be saved into tmppath().  That is:
     %TMP%/mrv2.crash.log.
- Allowed pyFLTK be able to compile in Debug.
- Fixed floating values not respecting float values below 0 or higher than 1.
- Improved the performance of OpenGL by avoiding OpenGL context switching when
  not needed (you don't have a text input widget, nor a text annotations
  showing).
- Added Linux's stack traces with line numbers by relying on libbacktrace.
- Improved performance of OpenGL dramatically, particularly on macOS.
- Improved performance of drawing OpenGL annotations (drawings).
- Renamed skipped frames as drop frames.
- Fixed Preview thumbnails above the Timeline crashing the viewer on all
  platforms.
- Hide Preview thumbnails when going fullscreen or presentation.
- Fixed Playlist creation showing an empty view for the first clip loaded.
  (regression of v1.1.2).
- Several fixes to Presentation Mode.
- On a re-release of v1.1.4 improved OpenGL performance as soon as a clip is
  loaded and starts playing, when
  Window->Preferences->Playback->Auto Playback and
  Window->Preferences->Playback->Auto Hide Pixel Bar are active.

v1.1.3
======

- pyFLTK build improvements (removal of warnings).
- Made Windows .zip file smaller by removing unit tests.
- Added Linux Desktop name to About Window.
- Fixed update-mrv2.py plug-in for Windows.  The install location is now
  retrieved from the registry.  Only if not found it looks in hard-coded
  paths.
- Install update-mrv2.py always, instead of removing it when python demos
  was not installed.
- Added instructions on Windows on how to retrieve the Explorer thumbnails.
- Darby has been busy!  He added automatic scrolling of the timeline when
  playing and ability to toggle track and clip info.
- Added Darby's new options to Network connections.
- New action icons, which should display properly at high resolutions.
- Sped up comparison wipes with Alt and Shift dragging.
- Sped up color corrections from the Color Panel.
- Fixed libdecor incompatibility with older libdecor plug-ins.
- Fixed + and - signs rotating the image when using one of the draw tools and
  not just the pencil tool.  With all of them now the pencil size is changed.


v1.1.2
======

- Windows version of mrv2 is now compiled with MSVC 2022.
- Fixed opening directories from within the command-line.
- Fixed stopping of playback when playing and selecting an area with
  Shift + Left Mouse Button drag or panning with Ctrl + Drag.
- Made status bar report "Everything OK." after 10 seconds without further
  errors.
- Removed -debug flag from command-line as it only works on debug builds.
- Made Metadata tab not appear if all metadata is shown in video/audio 
- Fixed a compilation issue between FLTK's JPEG libraries and those of
  libjpeg-turbo on Linux.
- Fixed Right Mouse Button toggling off the audio when there had been a drag
  action with some other button before.
- Fixed a precision problem when shifting annotations at the beginning of a
  clip due to a following clip being dragged to the same place as the
  annotation.
- Improved performance of timeline drawing when annotations are present.
- Fixed refreshing of image sequences
  (ie. Files Panel->Select Image->RMB->File/Refresh Cache) when there were
  missing frames and later they were added.  It used to work in v1.0.0 but a
  change in tlRender broke it.
- Updated mrv2 to Python 3.11 to conform to the VFX 2024 Platform.
- Python 3.11 on Windows is now built with optimizations on.
- Updated mrv2's glfw3 to 3.4.
- Updated mrv2's FLTK build to use the system libdecor
  (needs v0.2.2 at least).


v1.1.1
======

- Added keyboard shortcuts for Render/Video Levels and Render/Alpha Blend.
- Added support for multiple audio tracks.  You can switch from one to the
  other by selecting the Audio button (the speaker icon) with the
  Right Mouse Button and selecting a track.
- Fixed audio metadata in audio section of Media Info Panel for each audio
  stream.
- Added missing video metadata in video section of Media Info Panel.
- Improved speed of refreshing of a clip (when switching audio tracks or using
  View->Ignore Display Window).
- Made movies longer than 30 minutes with multiple audio tracks, use a short
  read ahead / read behind or switching audio would be too slow.
- Fixed saving movies with annotations and with an alpha channel.
- Fixed saving movies with annotations at half or quarter resolution.
- Fixed an ugly bug on Linux when saving movies with annotations repeating
  every other frame (ie. saving on two's).
- Fixed line error reporting in Python's Output (pybind11 bug).
- Added Editor/Jump to Error to Python Panel.  You can select the line of the
  error in the Python output and the Editor will jump to the offending line.
  If you don't select anything in the Python output, it will jump to the last
  error counting from the bottom.
  It will skip errors from files that are <frozen ...>, like importlib.
  If the error is on a file and not from the Python Editor, mrv2 will try to
  open an external editor and jump to the line of it.
  The editor to use is taken from the EDITOR environment variable first.
  If not set, mrv2 will try to use one of the popular editors.  Its defaults
  supports the syntax for emacs, gvim, vim, VS Code, notepad++ and nano.
  The preferred editor is checked at start up based on what you have installed
  on your PATH and whether you are running interactively or also have a
  terminal.
  Visual editors are given preference over terminal editors.
  Of course, you can edit the editor with Python Panel->Editor/External Editor.
- Fixed Python error reporting in the Python Output of the Python Panel for
  mrv2 python plug-ins.
- Fixed message that said it was saving a movie without audio when saving
  a sequence of frames.
- Fixed reading of FPS from OpenEXR images as they are now rational instead of
  a double.
- Fixed thumbnail of image sequences in mrv2's custom file requester when the
  sequence did not start at 0.
- Fixed a minor bug using snprintf of int64_t with an int specifier.
- Improved the main web page for mrv2.
- Fixed translation of "Color" in Panels.  Of course, since English and
  Spanish use the same word, this still makes no difference :D!
- Fixed the name of the video stream in the Media Info Panel to be like the
  layer name listed in the Panels and in the Color Channel pull down.
- Added back truehd decoder and encoder which were removed from
  TLRENDER_FFMPEG_MINIMAL compilations.
- Sped up redrawing when the Media Info Panel was open, as we now refresh
  only the tabs that change.
- Fixed changing the first and last frames from the Media Info Panel.
- Modified int sliders to use HorSlider instead to make it consistant.
- Fixed (very slow) changing speed from the Media Info Panel.
- Fixed HorSlider resizing improperly when values were bigger than 10000 or
  smaller than -10000.
- Improved precision when accepting or editing text with a zoom factor or
  pixels_per_unit different than 1.
 


v1.1.0
======

- Build fixes.
- Made mrv2's custom file requester list presumed sequences of a single frame
  as a file instead of a custom sequence name display.
- Matched NDI colors.
- Made NDI streams not display thumbnails in any of the panels, as it would
  look like mrv2 had hanged.
- Made installed size and installer smaller, by removing some unneeded python
  libraries used for documenting mrv2.
- Made installed size and installer smaller, by removing Python's unittests.
- Made default Windows' installer not install Python's Tk libraries by default.
- Made default Windows' installer not install IDLE nor turtledemo.
- Overall, the Windows installed size is now almost 150Mb smaller, now at 325Mb.
- Made Windows installer create a registry entry backup for the file
  associations, instead of using an .ini file which was worse.  On uninstall,
  the original file association is restored or the registry entry is deleted.
- Added a friendlier name to Windows' Open With RMB menu.  Now the version is
  listed, instead of just "mrv2.exe".  Also the name in English is provided.
- Added a latest version to Windows' Open With RMB menu.  If used, it will
  associate the latest version installed with the file.  Upgrading won't
  require you to reset file associations like before.
- Fixed rotations not framing the image even when View->Auto Frame was on.
- Added symbolic links on Windows .exe installer, so that it works more like
  Unix.
  You can use mrv2-v1.1.0.exe to call a specific version of the viewer for
  example.
- Split Timeline into "Timeline" and "Edit" Preferences in Preferences Window.
- Added Default View to "Edit" to select what gets displayed when you hit the
  Edit button ("Video Only" or "Video and Audio").
- Fixed Edit Viewport size when transitions were present.
- Fixed a potential crash when switching to nuke's ocio config.
- Made Python's setOcioConfig accept ocio::// configurations.
- Fixed colors on Python commands being orange instead of dark yellow as before.
- Fixed a redraw issue on Python's Panel output, at least on Linux.
- Made View pull-down menu display the full name of the display / view.
- Made UI topbar resize a tad nicer.
- Fixed Python Output in Python Panel which was not refreshing at all due to
  my misuse of the FLTK API since v0.9.3.
- Fixed a stray menu bar on Python Panel on closing it.
- Improved performance of package creation using multithreading when possible
  with cpack's generators.
- Added support for NDI's BT601 and BT2020.
- Added support for NDI's alpha channel.
- Added support for saving PNG and TIFF with alpha channel when saving a half
  or float OpenEXR image.  TIFFs will get saved in float.  PNG in 16-bits.
- Eliminated duplicated error and warning messages from the logs.
- Improved start up time and sync issues with NDI streams.
- Simplified all parameters in NDI stream to just selecting the source.
- Allowed NDI streams to change size, pixel aspect or color space.
- You currently cannot mix two NDI streams, one with audio and one without.
  Only the first one information will be used.
- You also cannot stream two clips through NDI with different audio
  frequencies or channels.
- Streaming two clips through the same connection after stopping for a while
  can lead to audio stuttering.  Either stream them one after the other or
  open a new connection.


v1.0.9
======

- Added a preference setting on Preferences->Errors to control what to do
  on FFmpeg errors.
- Made the panel drag bar a tad more grey, for a nicer look and more clear
  distinction when several panels are stacked on the dockbar.
- Fixed a thumbnail refresh issue on mrv2's custom file requester which would
  show when we save over a previous file.  tlRender would cache the file and
  would display the previous thumbnail before saving.  Now it is fixed.
- Removed mrvSequence.cpp which was empty.
- Added Global USD Render Option parameters which were missing.
- Fixed overlapping of audio labels in Edit window.
- Fixed rotation inverting the coordinates of the annotations.
- Fixed the pixel coordinate information when flipped or rotated.
- Fixed the pixel color bar display and information when rotated.
- Fixed text tool incorrect positioning when image was rotated.
- Made arrow head size be proportional to the line size.
- Made drawing cursor be drawn with float coordinates.
- Made circle's center also be drawn with float coordinates.
- Added back .wmv/a decoders and asf demuxer in TLRENDER_FFMPEG_MINIMAL.
- Added Video Color Primaries, Color TRC and Color Space FFmpeg information
  to Media Info Panel's video.
- Fixed FFmpeg reader to take color coefficients.  Now the gray ramp of
  Sam Richards is the same.
- Fixed a bug in session loading when there was no Input Color Space specified
  in the image, which got introduced in v1.0.8.
- Made pen size be able to be 1 pixel making the cursor one line only.
- Made prores_ks (FFmpeg's native encoder) match Apple's ProRes one at
  4444p10le.  It is now possible to take ProRes4444 encoded files to video
  editors.
- Upgraded to FFmpeg v6.1.1.
- Improved rotation speed of movies from cell phones, by doing it in OpenGL
  with metadata instead of with a C++ function.
- Added Creation, Modified Date and Disk Space to Media Info Panel.
- Removed Frame information from Start/End Time in Image Tab of Media Info
  Panel.
- Made Start/End Time in Image Tab of Media Info Panel not use scientific
  notation for seconds.
- Fixed changing frame rate from the Timeline toolbar not updating the FPS
  indicator in the Image Tab of the Media Info Panel.
- Improved the performance of Media Info Panel when playing a sequence and
  the Image tab was closed.
- Removed Default Speed information from Video Tab and moved it to Image Tab.
- Improved colors of deactivated enums showing too dark to read the black
  text by default.
- It is now possible to use OpenColorIO's built-in configs.  That is, those
  stating with ocio://.
- Added a Choice menu in Preferences->OCIO to select any of the three built-in
  OCIO configs.
- Set ocio default config to the built-in:
      ocio://default
- Fixed a focus issue on Linux when using a draw tool, then typing into one
  input widget in the toolbar and going back to the view window not ending the
  draw tool, but continue its trace.
- Fixed Text annotations when image was rotated jumping to the wrong location
  on confirmation.
- Entering a Text annotation on the viewport can be confirmed by doing
  SHIFT + Enter.
- Added FFmpeg's actual version information, not just each library.
- Fixed listing of codecs in the About Window.
- Added missing .gif decoder and encoder.
- Added mrv::TextBrowser to allow copying the text in them with a RMB context
  menu. This is useful, for example, in the About Window for the GPU or codec
  information, as the full lines get copied, unlike a Fl_Text_Display in which
  a line can be cut in half.
- Fixed gcc version information in mrv2's About Window.  It was showing the
  __GLIBCXX__ instead.
- Darby simplified and fixed the A/B comparison sometimes getting out of sync.
- Improved the look of HorSlider widget.  Now the X to reset to defaults is
  a tad to the right.
- Fixed selection of Wipe mode which would not work after scrolling in the
  docker (FLTK bug?).
- Made Compare options automatically frame the view if View->Auto Frame is
  on.
- Improved the playback performance of the viewer a tad.
- Fixed an OpenGL flickering of the timeline and sometimes of the main viewport
  when the secondary window was opened and then closed.
- Fixed cursor not showing in panels when drawing was enabled.
- Improved the performance of adding clips to an EDL Playlist.  There's no more
  flickering.
- Fixed thumbnails in the Files and Stereo panels resetting to their
  start time, instead of showing their current time.


v1.0.8
======

- Added rotation of the images +90 and -90 with automatic framing if
  "View->Auto Frame" is on.
- I have enabled TLRENDER_FFMPEG_MINIMAL as a default to compile FFmpeg with
  less muxers, demuxers, parsers and protocols, for smaller file sizes and
  a faster compilation and program start up.
- Made Help->Documentation point to the online docs if the local docs are not
  installed.
- Made H264 entry in Save Movie Options panel not show when FFmpeg was built
  as LGPL.
- Updated OpenUSD to v24.03.
- Fixed <| (go to start) and |> (go to end) buttons not refreshing the button
  status on playback.
 - Added -ics (-ocioInput), -od (ocioDisplay), -ov (-ocioView) and
   -ol (-ocioLook) command-line flags to override the default settings.
   Note that -ocioDisplay and -ocioView must be used together.
 - Made OCIO Input Color Space be stored with the image, except when doing
   comparisons in which the first image's Input Color Space is used.
 - Made OCIO Input Color Space for each image be stored in session files.
 - Made FFmpeg's repeated warnings and errors only show up once in the status
   bar and the logs.
 - Added a Resolution parameter to the Save Movie options.  You can save:
   	 * Same Size
	 * Half Size
	 * Quarter Size
   

v1.0.7
======

- Slow code clean up.
- Faster windows minimal compilations for quickly checking on GitHub.
- Added optional component installation on Windows's .exe installer.  Currently,
  you can install:
  
      * mrv2 application (obviously)
      * mrv2 documentation
      * mrv2 Python TK libraries
      * mrv2 Python demos

- Changed name of install directory of mrv2 on Windows from "mrv2 vX.X.X" to
  "mrv2-vX.X.X" to avoid spaces for easier scripting.
- Fixed image sequence detection that could happen randomly depending on how
  the filesystem returned the order of files.
- Added listing the OS and distro versions at the start and in About of mrv2
  for debugging purposes.
- Made panels be listed alphabetically, regardless of Natural Language.
- Automated version update in docs.
- Removed view sources from html docs to save space on disk.
- Cleaned up docs directory before building docs.
- Sped up creation of docs in build system.
- Updated Python API with FFmpeg and Background changes.
- Fixed reading permissions on files as they were broken!  I did not notice
  as I was using an NTFS drive which sets umask 0022 by default.
- Made reading session more robust to handle missing files or wrong settings.
- Made checking for readable files faster.
- Fixed saving large images/movies with annotations on work properly.
- Improved memory consumption of saving movies, particularly large ones like
  4K.
- Improved logging system logging the tlRender warnings.
- Improved logging system adding a Status mode to report information right
  away.
- FFmpeg's logging now prints out the codec/module where the error was
  generated.
- Improved movie save reporting of parameters.
- Fixed saving a movie with annotations when the movie is bigger than the
  viewport.
- Added GBR8/9/10/12 reading support for VPX.
- Fixed start and end timeline buttons not refreshing thumbnails in the Panels.
- Fixed seeking not updating the thumbnails in the Panels.
- Fixed image panel not refreshing its information when changing images and
  the playback was stopped.
- Fixed Preferences->Positioning->Position/Size when both were used.
- Saving of .otio files as movies when the first clip did not start at 0 now
  works properly.
- Upgraded to RtAudio v5.2.0 on all platforms.
- Added a "View/Auto Frame" to turn off auto framing of the view when changing
  from one clip to another.
- Added User Interface->View->Auto Frame to preferences. 
- Made saving a VP9 or AV1 with the wrong extension not fail.  Instead, they
  are renamed to .mp4.
- Made mrv2's file requester favorites listing automatically remove
  non-existent directories.
- When saving a sequence of OpenEXR, we encode the speed in the actual
  image file, as taken from the playback tool bar.  This value will take
  precedence over the Sequence Default speed as set in Preferences->Playback.
- Made warnings also show up in the status bar, but with an orange background.
- Improved HUD Attributes.  They are now listed alphabetically and they are not
  repeated.  Also, they refresh properly.
- Fixed Media Information panel not refreshing properly when changing images.
- mrv2's tlRender library now reads the video and audio stream metadata.
- When there's no audio metadata there's no longer the titles of
  Attribute/Value used at the end of the Metadata tab in the Media Info Panel.
- Metadata in Media Info Panel is now sorted and stripped of repeated data.
- Media Info Panel's tabs now remember whether they were opened and closed.
- Added GoPro Cineform codec to the list of profiles you can use to encode.
  The biggest benefit is that it can encode at GBRP_12LE and GBRAP_12LE (ie.
  RGB and RGBA at 12 bits with alpha) for a replacement to Apple's proprietary
  ProRes4444 codec.
- Removed the GoPro prefix name from Cineform when saving.
- Fixed saving of EXR movies to movie files being just RGBA_U8 instead of
  RGBA_U16.


v1.0.6
======

- Darby fixed Render->Alpha Blend modes which were partially broken.
- Darby fixed macOS checkers drawing.
- Darby added gradient background and moved it to draw video.
- Made Background colors use Flmm's color chooser with alpha (alpha is
  current discarded, thou).
- Added printing out of audio and video codec names when saving with FFmpeg.
- Fixed presets names.  Instead of using '_' we now use '-'.
- Added last successful saved movie to recent files for easy checking it back.
- Fixed pixel format selection in VP9 codec not working properly due to
  profile being set to 0, which would prevent saving with 10 or 12 bits.
- Fixed Prores color shifting due to bad unneeded use of libswscale API.
- Added options for color_range, colorspace, color_primaries and color_trc in
  tlRender's source code.  mrv2 can set them if you open the window called
  Advanced Settings in the Save Movie dialog.
- Made mrv2 remember the save movie and image settings for easy saving of
  multiple movie or image files.
- Made FFmpeg errors be reported to the console immediately.
- Fixed macOS VideoToolbox's hardware encoding not working.
- Fixed Windows' presets not being read due to spaces in the installed
  directory.
- Fixed a long standing bug of gamma (when changed in the top bar slider)
  not being reapplied when changing from one clip to another.


v1.0.5
======

- Code clean up.
- Build system clean up and consolidation with environment variables.
- Fixed building pyFLTK on Linux which could fail if LD_LIBRARY_PATH was not
  set.
- Improved building speed on all platforms.
- Fixed Windows' Python compilation screwing up if some other Python version
  was installed.
- Fixed pyFLTK compilation on macOS and Linux having swig not use the right
  path includes.
- Fixed NDI compilation which had gotten broken.
- Fixed listing of movie files when they were named as sequences. 
- Allowed saving movie files with the speed (FPS) as set in the playback
  toolbar as long as you are not saving audio.
- Updated version in web page docs.
- Added FFmpeg presets for saving codecs.  Currently we ship mjpeg (none),
  h264, vp9 and av1 presets, but you are free to create your own.
- Switched to building with gcc-12 on Rocky Linux 8.9 (not in Dockerfile or
  Github builds).
- Fixed encoding of movie files' YUV conversion.  Now the movie file is much
  more accurate.
- Added pixel formats currently supported for each codec.
- Added saving alpha channel in ProRes_4444 and ProRes_XQ when YUVA_4444P_16LE
  pixel format is selected.
- Added saving alpha channel in VP9 when YUVA_420P is selected and the container
  is a Matroska file.
- Added HISTORY.md file to the Web docs.
- Added reporting of FFmpeg module that raised the callback.


v1.0.4
======

- Code clean up.
- Made Environment Map spin and rotation take into account zoom speed for a
  more controlable rotation.
- Made spin and rotation of environment maps much more controlable, regardless
  of zoom speed.
- Fixed spin/rotation of environment map not stop playback of video on middle
  button release.
- Mostly avoided gimbal lock on environment map rotations.
- Added VP9 Profile for saving in FFmpeg.  The VP9 codec is supported by most
  browsers nowadays and offers a better compression ratio than H264, without
  any patents or license issues.
- Improved remaining time calculation when saving movie files.
- Fixed message in saving movie of sequences without audio reporting that audio
  was getting saved.
- Added support for AV1 codec decoding (libdav1d codec).
- Added AV1 Profile for saving with AV1 codec in FFmpeg (SVT-AV1 encoder).
- Fixed a number of movies which would not play in mrv2 due to the number of
  threads and codec.


v1.0.3
======

- Added Darwin arm64 beta builds (ie. M1 architecture) but without NDI® support.
- Fixed a problem when saving OpenEXR not setting the format to RGB_F16, but
  trying to use RGB_U8 instead.
- Added the options to show OpenEXRs with data windows bigger than their display windows.  You activate it with View->Ignore Display Window and it will reload the exr image or sequence.
- Improved drawing of Data and Display Window at high resolutions.
- Fixed zooming when Media Information was active on an image sequence.
- Fixed a refresh of mrv2's custom file requester when saving a single image
  over a previous image file.  The icon would not get refreshed previously.


v1.0.2
======

- Added a Gigabytes setting to NDI® Panel to allow reproducing 4K and higher
  movie files with synced audio.
- Fixed NDI® streams playing with audio sometimes hanging at start up.
- Added a "No Source" to disconnect from NDI®.
- Made "Remote Connection" not be a valid NDI® connection.
- Fixed closing and reopening panel not showing the selected source.
- Fixed hang ups when switching sources in NDI® panel with videos with audio.
  Videos without audio were fine.
- Removed references to NDI/Source Index.
- Improved startup times of NDI® Sources with Audio.


v1.0.1
======

- Fixed relative paths function on Windows returning an empty path when the
  path could not be made relative.
- Made ALT + RMB zooming a tad less sensitive.
- Fixed ALT + RMB zooming sliding incorrectly.
- Improved speed on exiting the application.
- Made zooming with RMB + Alt slower for users with tablets.  
- Added an options to Preferences->Playback called Auto Scrub Playback, which
  when turned off will turn off the audio playback while scrubbing, like
  on previous versions of mrv2 (v0.8.2 and earlier).
- Added NDI® support in source code.  You need to compile mrv2 against the
  NDI® SDK for now.


v1.0.0
======

- Improved performance of scrubbing when audio is turned off in the timeline
  section of the main UI.  Helps in scrubbing 4K movies.
- Made readBehind cache expand freely when using Gigabytes in Settings
  to improve the performance of scrubbing 4K movies.
- Fixed a crash when showing an .otio timeline with markers at start or when
  dragging a clip with .otio markers.
- Added display of transitions (Dissolves) to Timeline Viewport.  If you edit
  a clip that has transitions, those will be removed before the move.
  Currently, there's no way to add transitions again (you need to edit the
  .otio file manually, or convert it from a Non-Linear Editor format).
- You can also not currently move or scale the transitions.
- Fixed default versioning regex for '_v' to match UNC paths on Windows.
- Fixed version of USD which showed MaterialX version instead.
- Updated USD to v23.11.


v0.9.4
======

v1.0.0 of mrv2 will be released on January 1st, 2024.  Therefore, it is of
utmost importance that you report any bugs you find before that.

- Improved Help/Update mrv2 Python script to work fine at start up on beta
  builds.
- Added the option to Update mrv2 even if you are already using the same
  version.  Useful to upgrade from a beta build to a release build.
- Improved performance of Python Panel by not having it wrap at bounds.  This
  allows faster resizing of the panel on Linux mainly.
- Fixed cursor shape in Python Panel when entering the divider between the
  output and the editor.
- Prevented resizing of the Python Panel to very small sizes when in window
  mode.
- Added $HOME/.local/lib/python${PYTHON_VERSION}/site-packages to the default
  search path of PYTHONPATH in environment.sh.
- Fixed Pixel Bar showing up when set to auto hide pixel bar on playback and
  in presentation mode.
- Made the command-line -p (-playback) switch override the default Auto
  Playback preference setting.
- Switched the default hotkeys of the Pixel Bar (was F2, now F3) and timeline
  (was F3, now F2) to make them consistent to the order on the view window.
  For that new hotkey assignment to take effect, you need to reset the hotkeys
  in Windows->Hotkeys or remove $HOME/.filmaura/mrv2.prefs.
  Note that that means you will loose any custom hotkeys you may have.
- Added support for .ts movies.
- Fixed OCIO support on network connections, changing both the pulldown menus
  as the OCIO color panel, which had gotten broken on the OCIO optimization and
  the OCIO looks addition.
- Added option to File->Save->Frames to Folder.  First, you will be asked
  to save an image and settings as usual.  However, after you save the first
  image, every time you invoke this function, it will save the image with the
  name and frame number without asking for confirmation.
  If you want to reset saving the image name, go to File/Save/Single Frame
  as usual.
- Some minor speed optimizations from Darby Johnston.


v0.9.3
======

v1.0.0 of mrv2 will be released on January 1st, 2024.  Therefore it is of most
importance you report any bugs you find before that.

- Made calculation of Actual Frame Rate more robust by averaging it over
  multiple frames.
- Added OCIO looks to the GUI, to Python API and to OpenGL display.
- Added OCIO to Color Panel, so that it becomes clearer what you have selected.
- Removed deprecated OCIO scene_linear space.
- Corrected popup-menu pulldown changing label even when enable label was
  disabled.
- Fixed OCIO view pull-down menu value being selected from the last display
  instead of the actual selected and used display at start-up.
- Made pixel bar not show up after going to Preferences if video clip is
  playing and Auto Hide Pixel Bar is on.
- Added OCIO Looks loading/saving to mrv2.prefs file.
- Added rotation and flipping for YUV formats to handle movie files taken from
  a phone like an IPhone.
- Removed setting OCIO ICS, View and Look by index as they were not taking into
  account the submenus.
- Solidified OCIO ICS return and set functions to support submenus.
- Made Panels appear in the same order that they were when exiting the
  application, instead of showing alphabetically.
- Documentation is now online at:
  		English: https://mrv2.sourceforge.io/docs/en
		Spanish: https://mrv2.sourceforge.io/docs/es

v0.9.2
======

- Added .otioz to Windows file associations installer and uninstaller.
- Fixed Hotkeys not working.
- Fixed dead hotkeys Shift 1 to 9 and 0.
- Made Hotkey entry work on just pressing a key, without having to type or
  having to select a special key from the awkward Special pull down menu.
- Fixed Meta (Windows) hotkey shortcuts on Linux.
- Added Zoom Minimum and Zoom Maximum to hotkeys, so you can turn them off.
- Caught Escape hotkey on Window callback to prevent it from exiting the
  application if it is not set to do so.
- Increased performance of playback on Linux when the timeline is visible at
  high frame rates (60 FPS).
- Increased performance of playback on Windows when the timeline is visible.
- Actual Frame Rate display in the HUD when FPS is selected (it shows
  Skipped Frames, Actual Frame Rate and Target Frame Rate).
- Made cursor disappear on Presentation mode after three seconds of inactivity.
- Added OpenGL controls for blitting the timeline or using shaders.  Blitting
  the timeline can improve performance on some graphic cards and OS.  In my
  tests Windows and Linux benefit from blitting while macOS benefits from
  using shaders.
- Added OpenGL control for Vsync.  Currently it works on Linux and macOS.
- Fixed default value of Minify / Magnify filters from the preferences to
  be Linear instead of Nearest.
- For programmers using VSCode, added .vscode directory with tasks to:
    * Build All mrv2 Project with all Dependencies (main compile -- runme.sh)
    * Build tlRender, FLTK and mrv2 (runmet.sh)
    * Build mrv2 only (runmeq.sh)


v0.9.1
======

- Fixed In / Out ranges when loading session files for clips that were not
  the one in playback.
- Fixed editing clips that had a timecode in them.
- Fixed an OpenGL issue mainly on Windows which would flip the video on Y when
  dragging it to create a playlist.  It could also lead to a crash.
- If OCIO config cannot be found, like when it is loaded from a session file,
  defaults to previous config.  Previously it could crash mrv2.
- Made internal checks for files that are not found and for replacing paths in
  path mapping deal with empty filenames properly.
- Fixed a random crash on Windows when loading a session file with
  Auto Playback set to on.
- Fixed an OpenGL flipping/flickering when Timeline Viewport was open and the
  user switched media items.
- Fixed Python's setOcioView() and ocioView() just returning the view name.
  Now both the display and view name are returned.
- Added ocioViewList() Python function to list all Displays / Views available.
- Added a setting for Display / View to Preferences->OCIO Defaults.  It will
  get used whenever the application opens or the user access the Preferences,
  overriding the setting set in the OCIO config file.
- Made panning work with CTRL + Left Mouse Button, besides the Middle Mouse
  Button on both the view and timeline viewport.
- Added Preferences->Playback->Single Click Playback to turn off playing by
  clicking on the main viewport, which was very annoying.
- Added Preferences->User Interface->Render->Minify and Magnify Filters.
  Moved Video Levels and Alpha Blend to this new preferences panel.
- Fixed color display (in both pixel bar and area color panel) not updating
  properly when single stepping through a file.
- Corrected handling of wstring characters on command-line and file associations
  on Windows start up.
- Improved Skipped Frame HUD display (SF:) when FPS is set to active so that it
  does not get confused when scrubbing.
- Fixed Skipped Frame HUD display not resetting itself when going to the first
  or last frame of the movie.
- Added Preferences->Playback->Auto Hide Pixel Bar, which when set, hides the
  pixel bar when playback is started.  This is to prevent slow-downs and
  skipped frames of clips at high resolutions.


v0.9.0
======

- Fixed issues with python library dependencies not copying the dependant DSOs
  on Linux.  This would lead to issues with libssl and libcrypto, for example.
- Fixed cmake's function get_runtime_dependencies() and
  get_macos_runtime_dependencies() only working for one element instead of a
  list.
- Created a python plug-in to automatically check the latest released version
  of mrv2 on github, allow to download it and install it, asking for a password
  if sudo permissions are needed.
  The plug-in is installed by default.  In order to have mrv2 automatically
  check for updates on start-up, you must set Preferences->Behavior and select
  Check for Updates at start up.
- Fixed a minor memory leak when saving movies with audio.
- Made Saving Audio only pop up its own file requester window.
- Thanks to the great Darby Johnston, it is now possible to edit the video and
  audio clips of an otio timeline in the timeline viewport.
- Added Preferences->Timeline the options to start in editing mode and start
  with Edit Associated Clips.
- Added the code and callback to edit the annotations when editing the clips.
- Added Edit/Audio Gap/Insert and Edit/Audio Gap/Remove to insert or remove
  audio gaps matching the length of the video clip at the current time.
- Fixed adding a clip without audio to a timeline with audio that ends before
  the video.  Now a gap is added before the new clip.
- Fixed changing of Timeline->Markers or Timeline->Transitions leaving too
  little or too much space.
- mrv2 now supports audio fading of clips.  Previously, only video would
  dissolve and audio would suddenly stop/start.
- Thanks to Darby Johnston, we now support playing back non-streaming movies
  directly from the http:// and https::// protocols.
- Fixed redraw issues under Wayland.
- Fixed muting of audio not working.
- It is now possible to change the font of the menus in:
     Preferences->User Interface->Fonts.
- Fixed Wayland support on modern platforms like Ubuntu 22.04.3.  Under Rocky
  Linux 8.1 builds, running with more modern distros under Wayland you may
  encounter an error about missing "antialising".

  To fix it:
    
```
$ sudo cp /usr/share/glib-2.0/schemas/org.gnome.settings-daemon.plugins.xsettings.gschema.xml /usr/share/glib-2.0/schemas/org.gnome.settings-daemon.plugins.xsettings.gschema.xml.bad
$ sudo nano /usr/share/glib-2.0/schemas/org.gnome.settings-daemon.plugins.xsettings.gschema.xml
       	    (remove lines 19 and 20)
	 <   </schema>
	 <   <schema id="org.gnome.settings-daemon.plugins.xsettings.deprecated">
$ sudo glib-compile-schemas /usr/share/glib-2.0/schemas
```


v0.8.3
======

- Fixed saving of L_U16, LA_U16, RGB_U16 and RGBA_U16 movies which were
  flipped on Y.
- Sorted Panels in the Panel menu alphabetically instead of by shortcut.
- Fixed Alpha Channel saving images on Annotations when movie was RGBA_U16.
- Now you can concatenate .otio clips into the EDL Playlist.  Just drag the
  .otio clip to the Playlist Panel where you have the temporary EDL
  or to the Timeline Viewport while selecting the EDL and it will
  be added to any previous clips in the timeline.
  The .otio clips support in and out points and annotations.  Transitions are
  supported, but you cannot cut a transition in half with the in and out
  points.
- Fixed a crash when trying to load an inexistent clip from the command-line.
- Made dragging of a clip show the dragged clip in cyan in the Files Panel, to
  distinguish it from the selected one.
- Fixed the dragged clip being also selected after an unsuccessful drag when
  there was a clip selected.
- Made Panel shortcut keys in the menu be more separated from the actual name
  of panel.  Small UI improvement.
- Added shortcuts to Environment Map Panel (Ctrl + e) and
  Playlist Panel (Ctrl + p).
- Improved .otio Playlist creation. Now the audio channel is created only when
  needed.
- Fixed creation of .otio Playlist with a sequence that had the audio on disk
  with the same base name.
- Fixed frame stepping when there were in/out points in the timeline.
- Fixed text input color when creating a new folder in mrv2's custom file
  requester.
- Fixed scrollbar when creating a new directory in mrv2's custom file
  requester.
- When creating a directory in mrv2's custom file directory, the entry widget
  is placed at the end of all directories instead of at the end of all files.
- After creating a new directory, it is sorted back into the list of
  directories.
- Fixed Saving remaining time progress being incorrect.
- Made mrv2's file chooser recognize .otio and .otioz as OpenTimelineIO EDLs.
- Refactored and simplified code.
- Fixed clearing of cache resulting in cache starting again from the beginning.
- Fixed seek and timeline thumbnail preview being incorrect after an Edit/Cut
  or Edit/Insert on a movie with timecode.
- Improved interactivity of editing tools (cut, insert, slice and remove)
  due to cache no longer starting from the beginning but from the current
  position.
- Added license to all fltk demos.
- Made Save->Movie files optionally save with audio.  Note that while saving
  audio is not heard.
- Fix saving of additional frames when video is shorter than audio.
- Split Saving options between saving movies and saving images.
- Added saving of player's In/Out Ranges to session files.
- Fixed an OpenGL issue on Linux when saving a movie and dragging the window
  partially outside the screen.
- Split the Save Options popup into a Save Movie Options and a Save Image
  Options.
- Added a Cancel button to both Save Movie Options and Save Image Options.
- Turned off audio (as it would stutter) while saving movies with annotations.
- Added a different message to the Save Movie Progress Report to indicate
  whether you are saving with audio or not.
- Added a check when saving audio and there's no audio in the current clip.

  
v0.8.2
======

- Python commands to set the ocio config have been added to the image module.
  image.setOcioConfig() and image.ocioConfig().
- Python documentation has been updated.
- Python's Editor bug that would concatenate the last two lines together
  incorrectly has been fixed.
- Fixed playlist of adding a sequence when it had no audio at the beginning of
  the EDL.
- Fixed adding a sequence with audio to the EDL Playlist.
- Fixed parsing command-line audio files.  Now only the first sequence added in
  the command-line receives the audio file, instead of all files.
- Fixed most issues when mixing clips of different frame rates and different
  audio sample rates in an EDL.  Some precision issues seem unavoidable, thou.
- Synchronized menu items to python changes as some were not being taken into
  account.
- Added imageOptions to session loading and saving.
- Fixed swallowing of last character in Python Editor.
- Fixed nested parenthesis in last expression in Python Editor.
- Fixed Python Editor sometimes not running a multi-line expression.
- Added keyword constructors to all Python classes.
- Added support for YUVA formats in FFmpeg through RGBA conversion.
  This means both ProRes444 and webm (vpx) videos now support alpha channels.
- Fixed Preferences for Safe Areas not doing anything.
- Added Video Levels and Alpha Blend to:
     Preferences->User Interface->View Window.
- Made scrubbing automatically switch to playback with audio.
- Fixed coloring of Python functions when they were typed at the start of a
  line.
- There's a new 'session' module to handle everything related to sessions,
  including saving, loading and setting the metadata.
- The metadata for sessions has changed API.  Now it is a Python dict.
- Added libvpx on Linux and macOS which was missing.
- Added support for decoding webm (vpx) videos with alpha channel.
- Fixed crashing issues on macOS at start up due to brew libraries being
  loaded instead of the mrv2 shipped libraries.
- Fixed sequence detection when the sequence would reach the number of padded
  digits.
- Fixed Auto Playback working only for the first clip loaded.
- Fixed playback buttons when switching clips not showing playback.
- Fixed a random OpenGL error when creating the color texture in the main
  viewport.
- Fixed EDL creation for movies that did not have audio.
- Fixed selecting the wrong clip when loading a session from the command-line.
- Added Background panel to change solid color, checker size and checker colors.
- Made session files try to store relative paths to clips and OCIO config so
  as to be able to use them on different platforms.
- Made routine for relative paths return the original path if the path could not
  be translated into a relative path.
- Fixed the annoying macOS bug where the timeline viewport elements would not
  get drawn sometimes.
- Fixed adding a movie with no audio, which created an audio gap of sample
  rate of 1, leading to precision issues.
- Fixed Annotations shifting when moving clips around in the Timeline Viewport
  (feature of v0.9.0 not yet released by Darby).
- Added support for HDR Radiance (.hdr) format, both loading and saving.
- Fixed a crash when deleting the last clip from the Files Panel.
- Added a Go to/Previous Clip and Go to/Next Clip for .otio files, using
  Ctrl + Right Arrow and Ctrl + Left Arrow.


v0.8.1
======

- This is a quick bug fix release to the Playlist creation which got broken.

v0.8.0
======

- Fixed mrv2's file requester not selecting files with [] in them.
- Fixed mrv2's file requester not changing directories if you had typed the
  full name of the directory in the filename field and pressed Enter,
- Fixed a crash when loading a session with no files.
- Added session name to the window's title bar.
- Fixed a typo in Python's binding to session (oepenSession instead of
  openSession).
- Made Save Session not save temporary EDLs in the session file.
- Added a '\_\_divider\_\_' tuple entry to Plug-in menus to add a divider line
  between menu entries.
- Made Python's output and errors automatically be sent to the Python editor,
  instead of waiting until the commands finish, like in v0.7.9 and previous
  ones.
- Added a cmd.getVersion() to get the version of mrv2 from Python.
- Made playback play with audio when changing frame rate (slower or faster).
- Made audio play when stepping through frames.  It is currently a hack and
  not a proper fix yet.  Also, the stepping buttons are not updated properly.
- Fixed a locale change when using the FPS pull-down and there were thumbnails
  present.
- Fixed macOS menu bar font size when switching from macOS menus back to
  normal ones.
- Made saving of .otio files also work from File/Save/Movie or Sequence if the
  extension given is .otio.
- Added user metadata to save in the session file as "metadata".  This can be
  set with the Python commands setSessionMetadata and retrieved with
  sessionMetadata.
- Added a warning check when saving a session with temporary EDLs in it.
- Added timeline.speed(), timeline.defaultSpeed() and timeline.setSpeed() to
  retrieve and manipulate the FPS.
- Added image.ocioIcs() and image.setOcioIcs() and image.ocioIcsList() to
  Python to set the input color space of the image.
- Added image.ocioView(), image.setOcioView() and image.ocioViewList() to
  Python to set the Display/View color space and to retrieve a list of all
  Display/Views.
- Fixed reading of OCIO file name in network connections.
- Color channels (layers) are now kept with the file so that switching between
  media will not revert to the rgba channel if there isn't an equivalent one.
- USD Panel is now interactive.  You can change the parameters and it will
  show the change.  The only parameter not recommended to change (except for
  very simple scenes) is the complexity.
- USD Panel visibility is now saved in the Preferences.
- Refreshing of cache is now done in seconds, without re-loading and
  switching an image as before.
- Creating a timeline in the Playlist Panel is also done in seconds.
- Fixed a crash when creating an empty timeline or a timeline from a clip in
  the Playlist Panel.
- Fixed missing frames (Repeat Last and Repeat Scratched) when the user was
  reading a different layer and he was playing backwards or stepping through
  the frames.
- Added drawing background as transparent, solid or checkers.
- Made dragging a clip from the Files Panel not loose the selection.
- Fixed a network error (harmless) about edit mode.
- Fixed Creation of EDL Playlist with image sequences.
- Fixed annotations copying from source clip to EDL Playlist when adding the
  clip to the playlist.
- Adding a clip to an EDL playlist will now positiong the current time at the
  frame of the new clip, instead of resetting it to 0.
- Session files also save and load the timeline viewport options (ie. Edit mode,
  size of thumbnails, transitions and markers).
- Thumbnail above the timeline no longer appears when there's no clip loaded
  after it was shown once.
- Fixed pixel zooming and panning on timeline viewport on network connections
  when the pixels per unit was not 1 (like macOS Retina).
- Added a Reset Hotkeys to default in the Hotkeys Window.  This will reset
  *all* your hotkeys to the default values of mrv2 (no need to mess with
  mrv2.keys.prefs).
- Added a Reload Hotkeys to the Hotkeys Window.  This will reload the last saved
  hotkeys (ie. $HOME/.filmaura/mrv2.keys.prefs).
- Fixed Annotations Clear Frame and Annotations Clear All Frames hotkeys being
  the same.
- Hotkeys are now compared properly when they are uppercase and shift was not
  used while another hotkey had shift and a the same lowercase letter.
- Some UI fixes and improvements:
    * The Zoom factor in the Pixel Toolbar keeps its value when selecting
      it from the pulldown.
    * All buttons and displays have the same size on both the timeline and
      pixel toolbar.
    * Cursor in all input fields is now red for easier reading.
    * The FPS input widget now displays the FPS with different number of
      digits to fit the value as best it can on the limited width.



v0.7.9
======

- Fixed sequence of images detection when there was an image with the same
  basename, directory and prefix but no number.
- Fixed the RAW image reader to handle images that are smaller once decoded.
- Fixed RAW reader not supporting LCMS2 nor jasper.  Now they are supported on
  all platforms.
- Added Sigma .X3F RAW support to RAW Reader.
- The RAW Reader properly reads all files but two from:
      https://www.rawsamples.ch
- Fixed an OpenGL refresh/redraw issue when going to the Preferences
  Window and returning with new settings.  It could also provoke a crash on
  Windows.
- Made the Log Panel not save its visibility upon program exit.  This prevents
  the Log Panel Window from opening on a new start up of mrv2 as it is usually
  not wanted, but happens once there had been an error in the previous instance.
- Linux uninstall with DEB and RPM has been improved.  Now, instead of just
  removing the symlink of /usr/bin/mrv2, the symlink is changed to point to the
  latest version installed if any.
- You can now open only one instance of the viewer and new images opened will
  be sent to the already opened viewer, instead of opening multiple instances
  of the viewer.  You set the behavior in:
```  
Preferences->User Interface->Single Instance.
```	
- Removed all warnings and errors from the Sphinx documentation generation.
- Fixed positioning of text editing when re-editing a text annotaion.
  Previously, it could be offset quite a bit if the zoom was not 1.
- A lot of source code clean up from mrViewer's bad and old source code.
- Windows installer now will remove the file association first before replacing
  it with the one of mrv2.
- Made executable smaller on all platforms by using dead-code elimination.
- Added pyFLTK bindings to the distribution.  It is now possible to create
  FLTK windows with Python and control and access mrv2's windows with it.
- Added Find and Replace to Python Editor in the Python Panel.
- Added Comment and Uncomment region to Python Editor in the Python Panel.
- Made focus selection on the main view window not work upon just entering.
  This solves the issues with losing focus on the Frame, Start Frame and End
  Frame widgets.  It also fixes problems when showing a Python window which
  would otherwise not stay on top.
- Added Save/OTIO EDL Timeline to the menus.
- Allowed Saving OTIO Timelines of single clips and other .otio files.
- Build system changes and fixes:
   	* Renamed runme.sh script to runme_nolog.sh.
   	* Added a new runme.sh script that calls runme_nolog.sh but saves the compile log into BUILD-KERNEL-ARCH/CMAKE_BUILD_TYPE/compile.log.
   	* Updated windows build script to work with MSVC 2022, not just 2019.
   	* The Windows compilation takes advantage of Msys to install the dependencies of libintl, libiconv and gettext.
   	* Made all compile options work when off.  You can customize mrv2 to build it with either all the bells and whistles or pretty barebones.
   	* Added --help flag to runme.sh to list all the possible settings.
   	* All bash commands are run with run_cmd which prints them and times them.
   	* Added optional build support for all the optional TLRENDER_* settings and for the MRV2_* settings.  It is now possible to build a light version of mrv2 or one with all the features.
   	* Fixed a problem with the embedded python (pybind11) locating the system Python installation instead of the local one instead.  This created havok on my Ubuntu 22.04 when there was an upgrade.
   	* Made parsing of -D options like -D TLRENDER_USD=OFF work with or without a space.
	* Got rid of compiling the slow Gettext on macOS, replacing it with
	  a prebuilt dylib.
	* Made the build system automatically release beta versions of the software after each successful compilation.  You can now download the latest beta binaries from:
     
         https://sourceforge.net/projects/mrv2/files/beta/


v0.7.8
======

- Added a hotkey selection to switch pen colors.
- Fixed hotkey search highlight redraw showing the wrong hotkey.
- Made pen size be adjusted to match the resolution of the image.
- Made eraser pen size be twice and a half the pen size by default for easier
  drawing and erasing without having to bring the annotation panel.
- Made saved color presets in the color picker be sorted from top to bottom,
  where the top color is the last one used.
- Added saving the old color to the preferences.
- Fixed saving current EDL through Python API.
- Added a command-line switch (-resetHotkeys) to reset hotkeys to their default.
- Added a button in Settings to reset hotkeys to their defaults.
- Python API now supports Playlists again with a new API.
  You can add new clips to an EDL playlist, list all playlists,
  select a playlist based on its index, its name or its item
  and save the selected playlist.
- Made FileItem paths read-only in the Python API.
- Fixed the beginning of English playback documentation which was in Spanish.
- Improved the User Documentation.
- Fixed name of some hotkeys in Spanish locale.
- Made playback buttons change background color when playing or stopping.
- Added support for Camera RAW formats through LibRaw.
- Fixed File->Save Image and File->Save Movie resetting the UI.
- Improved Windows build system dramatically.  Now there are bash scripts to
  compile all the GNU-like dependencies (FFmpeg, libx264, libvpx and liblcms2).
- Added x264 to the Linux and macOS builds but it is turned OFF by default.
- Made right mouse button text size match that of the main menu bar.
- Fixed Preferences->Playback->FPS not doing anything.  Removed
  Preferences->Playback->Override FPS.
- Added a way to edit baked Text Annotations from a frame.
  If you click with the Right Mouse Button on the Text tool, a pop up Window
  will appear displaying a pull down with all your text shapes for the
  current frame.  Selecting one, and clicking on Edit Text will take you to
  the Text widget where you will be able to reposition it, re-edit it, etc.
  This also works in network connections.
- Made text widget font size be dependant on the render size of the image.
- Improved scripts in bin/ directory with help messages.
- Moved python scripts in bin/ directory to bin/python.
- Improved runme.sh script to accept a -gpl flag to compile FFmpeg with libx264
  support in GPL mode on all platforms.  The default is still to build a LGPL
  FFmpeg without libx264 saving support as that complies with the BSD license
  of mrv2's source code.
- Improved README.md build instructions to document the optional building of
  FFmpeg.
- Fixed saving movies when saving without annotations leading to bad redraws
  later on in the timeline.
- Fixed resizing of window when an image is loaded or the Fit Window to Image
  button is pressed.  Now it will correctly zoom to 1 if it fits it.
- Made tiling slider of Timeline Viewport darker so it is more visible.
- Fixed order of clips loaded from the command-line being in reverse order.
- Fixed Settings Panel FFmpeg I/O Threads not accepting 0.
- Simplified hotkeys loading and saving and now hotkeys are saved on exit.
- Made command-line support any number of files instead of just three.
- Fixed session saving which got partially broken in v0.7.7.
- File Panel thumbnails now update for the selected stereo and the compare
  media too.
- Compare Panel thumbnails also update for the A and B images.
- Stereo Panel thumbnails also update for the A and Stereo images.
- Command-line -b <image> for the compare image now properly selects the
  image in the compare panel.
- Fixed a precision issue with annotations which could make some of them
  disappear.
- Fixed go to next and previous annotations when several clips of different
  rates were present in the timeline.
- Fixed floating timeline thumbnail not updating properly when showing an EDL.
- Added shifting of annotations when tlRender's darby routines drag an item
  into new place.
- Made Fit ('f' key) in timeline viewport work on network connections.
- Made Panning (Middle mouse drag) in timeline viewport work on network
  connections.
- Fixed Edit button on network connections.
- Fixed seeking on network connections when the viewport was zoomed in and
  the windows' size in the local and remote machines were different.

v0.7.7
======

- Fixed adding a file to playlist when the path was empty (ie. the file was
  loaded from the current directory).
- Fixed adding audio to a playlist when there was an empty audio track and a
  video clip (ie. a sequence of images and then a video clip).
- Fixed Text annotations having been turned off by mistake in v0.7.5.
- Fixed drag and drop on Windows only allowing to load 4 clips before not
  allowing drag and drop to work anymore.
- Fixed file requester hanging when reading .py files in a directory.
- Updated to OpenEXR 3.2, OpenColorIO 2.3.0, etc.
- Fixed Frame/Timecode/Seconds display in the PDF Exporter which was showing
  always 0.
- Fixed PDF export to save out annotations in increasing time order.
- Added User Documentation in English and Spanish, roughly based on xStudio
  documentation.
- Added 7 saved color presets to the color picker, like Krita, so you can
  easily choose from them.
- Added two colors to drawing tooldock.  You can switch between them with the
  arrows that point to them.
- Wipe Comparison is now fixed which had gotten broken in v0.7.5.  Thanks to
  Darby Johnston.
- Fixed Fullscreen Mode (F11 hotkey) on Windows which got broken in v0.7.5.


v0.7.6
======

This is mainly a bug fix release to Edit features and general issues found
with v0.7.5.

- Fixed hotkey check when entering a hotkey of the first 5 entries (a legacy
  from mrViewer).
- Fixed Load/Save hotkey file requester on Windows that would redraw
  incorrectly.
- Fixed message about corruption in hotkeys, when the reason was a new
  forced hotkey.
- Fixed Windows installer not installing the icon on Windows 11's Settings->
  Apps->Installed Apps.
- Fixed a memory corruption when pasting or inserting one frame of audio and
  playing back in reverse.
- Fixed log window showing up when there was a corruption on hotkeys even when
  the Preferences->Errors->Do Nothing was set.
- Fixed copying frames from one video to another even when they have different
  frame rates.
- Added an option in Preferences->Timeline to remove the EDLs from the
  temporary directory once the application exits.
- Improved focus handling of current frame, start frame and end frame widgets,
  which would loose it once the cursor was moved to the timeline.
- Fixed Edit/Frame/Insert when the movie had timecode in it and did not start
  at 0.
- Improved quality of Windows' icon.


v0.7.5
======

Playlist and Editing
--------------------

This is the first version that supports some basic editing and improves upon
the playlist panel by making it interactive.

- The Playlist panel's functionality has been simplified. It is there only to
  create an empty track or start a new EDL with one clip from the Files Panel.
- Added an Edit/Frame/Cut, Edit/Frame/Copy, Edit/Frame/Paste and
  Edit/Frame/Insert to cut, copy, paste and insert one frame (video and audio)
  of any media.  Currently, it does not support transitions, that are removed.
  As soon as one of these commands is used, a new EDL is created.
- Added an Edit/Slice to cut a clip in half at the current time location.
- Added an Edit/Remove to remove the clips that intersect the current time
  location.
- Added Drag and Drop functionality to the Files Panel into the Timeline
  Window as well as to the Playlist panel to add clips and create an EDL.
- Currently, there's still no support for trimming the Timeline clips yet.
  
- Documented Python USD module.
- Fixed DWA compression on non English locales (with commas as decimal
  separators)
- Allowed saving movies as EXR frames if Annotations is turned on.
- Fixed Media Information Depth display for floating point lumma and lumma with
  alpha images.
- Added pixel type saving to OpenEXR saving.  It can be Half or Float when
  Annotations is on.
- Added all libraries and their versions (when possible) to the About window.
- Fixed tlRender's version macro.
- Changed OpenEXR saving to use multipart api to allow future support to save
  all layers of an exr.
- Fixed edit viewport leaving room when show transitions was active but there
  were no transitions in the timeline.
- Added Timeline Preferences to show thumbnails, transitions and markers.
- Fixed pixel aspect ratio of saved OpenEXR images when they were not 1.
- Made Window resizing take into account Editing Viewport at start up.
- Fixed Log Panel when an error was shown to resize to the size of the window
  and not smaller.
- Log Panel will no longer open when the file requester is open. 
- Fixed Undo/Redo of annotations, which was incorrect.
- Fixed keyboard (menu) shortcuts not working in the Files Panel.
- Annotations are now kept with RationalTime instead of frames to be more
  precise.  Note, however, that old session files that use annotations will be
  incompatible.
- Fixed Network connections which had gotten broken on v0.7.1.
- Fixed Network connections on client startup, leading it to change the
  selected file on the server.
- Added Edit mode to the sessions file.
- Added Edit mode to the network connection (it will load as timeline or full).
- Laser annotations are no longer added to the draw undo/redo queue.
- Laser annotations now work properly on Network connections.
- Fixed Recent Files with entries with backslashes (ie. '\').
- Added new controls to Playlist panel.  Added a new Save icon.
- Fixed an annoying repositioning of window when loading new clips.
- Added support for Markers in timeline viewport.
- Made FPS display show only three decimal digits to simplify.
- Added File->Save->Single Frame to save a single frame only.
- Sped up Python compilation on Windows.
- Fixed OpenColorIO Active Displays and Active Views when they were set to an
  empty string which would turn off the View menu.
- The OCIO Defaults now has an option to use or ignore active_views and
  active_displays on the OCIO .config file.  The default is now to ignore them,
  as it was suggested using them in production was usually not the hassle.
- Fixed Image Information Panel size when it was saved as a window with the
  tabs open.
- Made Network connections more solid.  In case of wrong data sent through the
  network, it will discard it.
- Fixed Environment Mapping editing of the subdivisions no longer changing the
  sphere.
- Fixed menus still showing the panels open when they were closed from the
  Close button in network connections.
- Fixed a crash when selecting a new clip with the <- or -> arrows in the
  Files Panel.
- Fixed changing of volume and muting on network connections not showing the
  change on the remote client's interface.
- Added "Save/Single Frame" to save the current frame as an image.
- Fixed Timeline redraw issues on Windows.

v0.7.1
------
- Made Secondary Window respond to menu shortcuts, like F12.
- Made Secondary Window resize to Presentation mode or Fullscreen if it is
  present, instead of the normal viewport.
- Fixed Timeline redraw when playing the movie and the Secondary window was
  closed.
- Made default pen color (if not saved in preferences) be yellow to avoid
  conflicts with green screens.
- Fixed a random crash on Linux when using the -h or -v flags due to forcing
  an exit (NVidia driver would crash).
- Added usd python module and usd.setRenderOptions method.
- Fixed default values of USD stageCacheCount and diskCacheByteCount.
- Added laser drawing to annotations.  This allows the shape to not be
  permanent and disappear after a second.

v0.7.0
------
- Added Edit view (OpenTimelineIO) with thumbnails and audio waveforms, courtesy
  of Darby Johnston.
- First pass at USD OpenGL support courtesy of the great Darby Johnston.
- Added USD panel and -usd* command-line switches to control the quality and
  behavior of the USD display.
- Fixed pixel aspect ratio of OpenEXR, Cineon and DPX images when run on a
  locale that uses commas as decimal separator.
- Added Zip Compression support to saving OpenEXR images.
- Fixed Video Levels radio menus being toggle menus instead.
- Made menu items and pulldown labels smaller so they fit when mrv2 is sized
  to its minimum size.
- Fixed all overlapping widgets which could cause problems with FLTK.
- Signed the Windows installer with a self-certificate.  It does not prevent
  Windows and Chrome from complaining but it gives Publisher info.
- Fixed a minor memory leak when opening menus in the Python Editor.
- Added a Right Mouse Button menu to Log Panel to allow to copy text more
  easily.
- Fixed an incorrect use of OpenGL's GL_LINE_LOOP in a VAO.
- Fixed a flickering OpenGL issue when the Secondary Window was opened with a
  selection and then closed.
- Fixed incorrect use of OpenGL resources being shared with Secondary view
  leading to display issues.
- Made Secondary Window also display the name, type and audio of the
  video/image being played.
- Fixed Wayland and XWayland off-screen framebuffers.  Wayland support *must*
  be compiled with a recent Linux version like Ubuntu 22.04 LTS.  The binaries
  we distribute are compiled with a very old version of Wayland.
- Fixed a potential OpenGL redraw issue when drawing both soft and hard lines.
- Made draw cursor be a white/black shape for easier display.
- Fixed RPM package to install to /usr/local/mrv2-v${VERSION]-Linux-64 without library conflicts.  You can now install it just with something like:

```
  $ sudo rpm -i mrv2-v0.7.0-Linux-amd64.rpm
```

- Made Linux .deb and .rpm installers set the mrv2 desktop icon to Allow
  Launching by default.
- Made Linux .deb and .rpm installers set xdg-mime file associations properly
  for video, image, otio and USD files.
- Added mrv2.io.Options class to Python bindings.  With it, you can set the
  options when running cmd.save() to, for example, save annotations.
- Added a Always Save on Exit to Positioning preferences to always save the
  positioning and size of the window upon exiting the program.
- Added support for .otioz (Open Timeline IO .zip files).
- Added annotations Python module to allow adding (add function) notes to a
  certain time, frame or seconds.
- Fixed timeline thumbnail caching the last thumbnails of the movie shown when
  switching or closing movies.
- Fixed missing frame scratch display when playing a gap in an .otio file.
- Added Right Mouse Button menu option to File Panel to copy the name of the
  file to the clipboard and to open the location of the file in your file
  browser.
- Session files now also store information from the color panel (color
  adjustments).
- RPM and DEB packages have the version number in them to allow installing
  multiple versions of mrv2.  Besides /usr/bin/mrv2 pointing to the last
  installed version of mrv2, symlinks with the version number in them are
  also creaetd, like:
       /usr/bin/mrv2-v0.7.0
  

v0.6.4
------
- Improved Python plug-in API.  Now plug-ins are defined with a base class,
  and menus with a dict (without tuples) like:

```
      class HelloPlugin(mrv2.plugin.Plugin):
          def hello(self):
              print("Hello from plug-in!")

          def menus(self):
              menus = { "New Menu/Hello" : self.hello }
              return menus
```

- You can have multiple plug-ins in a single .py and have the class be named
  whatever you like, as long as you derive from mrv2.plugin.Plugin.
- Improved the look of Gamma, Gain and Volume sliders.
- Fixed Window on Top check mark when run from the Context menu.
- Fixed Presentation mode not returning to its previous state when switched off.
- Fixed an internal OpenGL error.
- Fixed Playback menu status at the beginning when Auto Playback was checked.
- Fixed pixel color look-up when loading a single frame.


v0.6.3
------
- Added a python plug-in system which is now documented in the
  Help->Documentation.  The environment variable used to look up plug-ins is:

  	MRV2_PYTHON_PLUGINS

  It is a list of colon (Linux or macOS) or semi-colon (Windows) paths.
  Plug-ins are defined, like:

```
      class Plugin(mrv2.plugin.Plugin):
          def hello(self):
              print("Hello from plug-in!")

          def menus(self):
              menus = { "New Menu/Hello" : self.hello }
              return menus
```
     	

- Added a mrv2_hello.py plug-in for demo purposes.
- Fixed a bug in the log panel appearing compressed on start up when docked.
- Allowed creation of .otio files of a single clip in Playlist Panel.
- Fixed scratched frames showing up on .otio files with gaps in them.
- Fixed preferences not hiding the different bars anymore (regression in
  v0.6.2).
- Fixed Layer menu popup displaying "Default" for movies instead of "Color".
- Fixed Layer menu popup allowing you to change the layer when a single layer
  was available.


v0.6.2
------
- Fixed the Media Info Panel crashing on start-up when the panel was open and
  the media was an OpenEXR with multiple layers.
- Made timeline cursor be white for easier reading on the eyes.
- Fixed timeline cursor not ending in last frame when dealing with sequences.
- Fixed Auto Refit Image preference working only after a restart of the
  application.
- Fixed Media Info Panel showing up with scrollbars when mrv2 was started
  command-line and with a movie.
- Fixed Save Movie or Sequence and Save PDF Document allowing to be selected
  even when no movie was loaded.
- Fixed mrv2's File requester saving always overwriting the file that was
  selected instead of using the filename in the filename input widget.
- Improved file requester selecting a file or directory when typing.
- Added a ffmpeg_windows_gpl.sh script to compile a GPL version of FFmpeg with
  libx264 and libvpx suport with MSVC.
- Made mrv2's GL window swallow Left Alt key presses when pressed alone to
  avoid Windows' taking over the Window.
- Fixed some typos in English installer (thanks to BigRoy!).


v0.6.1
------
- Split the Save Session menu entry in two.  There's now a Save Session As and a
  Save Session.  The session filename is kept if the session file was loaded, so
  you can just use Save Session to overwrite it.
- Fixed creating of playlists with file sequences with absolute and relative
  paths.
- Fixed creating of playlists with different layers as it is not possible in
  .otio files to specify the layer to load.
- Fixed a refresh issue on color lookups that would show the previous frame
  values (or previous redraw values).
- Added video and audio codec names to the HUD Attributes and the Media Info
  Panel.
- Made all tabs in all panels adjust the packing of the other panels. Tabs
  open/close are also now stored in the preferences.
- Added nuke-default ocio config once again.
- Added studio ocio config to distribution.
- Added TGA, BMP and PSD 8 and 16 bit readers.
- Added TGA and BMP 8 bit writers.
- Added a Scripts/Add to Script List to Python Panel.  It allows you to store
  up to 10 scripts in the list and run them just by accessing the menu.
  The script list is saved in the preferences.
- Fixed window size on starting mrv2 when Dock Group was open.
- Fixed PDF thumbnail creation when the clip was taller than its width.
- Fixed annotations not keeping the soft parameter in session or network
  connection.

v0.6.0
------
- Added the options for missing frames on the Preferences.  You can now:
  	* Display black
	* Repeat last frame
	* Repeat last frame scratched
	
- Made loading of session files use Path Mapping for files and OCIO config
  so that if a session file is loaded from different OSes the files will be
  found.
- Fixed loading session from the command-line not showing the opened panels that
  were also open in the preferences file.
- Added the name of the layer to the thumnail description in the files, compare,
  playlist and stereo panels.
- Added anaglyph, scanline, columns and checkered stereo 3D.
- Added a new Stereo 3D Panel to control the stereo.
   * To use it, you load a clip with left and right views (usually a v2
     multipart openexr).  Then, open the Files Panel and select the clip and
     layer to use.
   * Open the Stereo Panel and select the Input to "Image".  That will clone
     the clip and select the opposite view (ie. right if you selected left).
   * Choose the Output for the Stereo 3D (Anaglyph, Checkered, etc).

- You can also use the Stereo 3D Panel with two clips (movies or sequences),
  but you need to set it manually.
   * Open the Files Panel, load the two clips. Select one of them.
   * Open the Stereo 3D Panel, select the other clip.  Then select Input as
     "Image".
   * Choose the Output for the Stereo 3D (Anaglyph, Checkered, etc).
  
- Fixed loading of multiple clips from a session messing up the video layers.
- Made movie's default layer be labeled "Color" to be consistant with images.
- Fixed OpenEXR's v2 multipart images with view (stereo) parameter.
- Fixed OpenEXR's v2 multipart images with changing data windows between frames.
- Fixed mrv2's native file chooser on Windows not cd'ing to the file path
  when the location input field was manually edited.
- Fixed playback starting when session was loaded command line and the session
  was not originally playing.
- Fixed thumbnail display in Files, Compare, Stereo 3D and Playlist panels.
- Fixed order of panels when loaded from a session file.
- Improved performance of exiting the application.
- Made HUD Attributes display the (sometimes changing) frame attributes.
- Added a Data and Display Window display option to the menus and to the
  view window display.
- Added compare and stereo options sent when a client syncs to the server.
- Made File/Clone (Right Mouse Button on Files Panel clip) respect the frame
  and playback state of the original clip.
- Added a File/Refresh Cache (Right Mouse Button on Files Panel clip) to
  refresh the cache.  This is useful when viewing a partially rendered
  sequence.
- Made thumbnails in Files, Compare, Stereo 3D and Playlist panels show the
  actual layer (color channel).
- Made timeline thumbnail reflect the actual layer (color channel).
- Allowed saving annotations to a PDF.  Both picture thumbnails as well as
  text notes are saved.
- Made Media Info Panel refresh every frame when there's a Data Window present.
- Fixed safe areas partially disappearing when zooming out.


v0.5.4
------
- Made Playlist thumbnail reflect the current or in times.
- Changed extension of Session files to be .mrv2s to distinguish them from
  .m2s video/audio files.
- Fixed copying of colors from the Color Area Panel.
- Fixed refreshing of timeline when Close All was executed.
- Fixed sending and receiving notes through the network.
- Fixed saving of annotations in session files that were on the timeline.
- Fixed loading of annotations from a session file.
- Made clicking twice on area selection open/close the color area panel.
- Fixed annotations' ghosting which was not fading in/out correctly.
- Allowed loading a session file from the command-line.  Just do:

    $ mrv2 test.mrv2s

- Added accidentally missing licenses of Python and pybind11 to docs/Legal.
- Added a File/Clone right mouse button menu option to Files Panel.  This is
  useful when creating a playlist of the same element but different in/out
  points.
- Added support for OCIO settings in session file.
- Added support for Color Channel (Layers) settings in session file.
- Added session files to the list of recent files.
- Fixed channel (layer) shown in the color channel pulldown when switching
  files.
- Fixed macOS start-up script not passing the command-line arguments.
- Made session file store and restore the current time.


v0.5.3
------
- Made area selection allow it to select 1 pixel easier by a single click.
  To disable it, you just need to switch to a new action mode (drawing, etc).
- Some users on older macOS versions reported problems with the Privacy
  mechanism of the OS on Documents, Desktop and Download directories.
  The problem is not there if we use the native file chooser.  I've switched
  the default on macOS to use the native file chooser.
- Added a soft brush for annotations on all shapes.  You access it from the
  Annotation panel which can be opened from the menus or by clicking twice on
  any of the draw tools.  The algorithm for smooth brushes is not yet perfect,
  as it can lead to an overlapping triangle on self intersections.
- Allowed splatting a brush stroke if clicking only once.
- Made Pen size in annotations go as low as 2 pixels.  One pixel tends to
  vanish and have issues when panels are open.
- Added license and code attribution to the Polyline2D.h code which was missing
  and I had lost where I downloaded it from.  I have further modified it to
  support UV mapping and indexed triangles.
- Fixed flickering of timeline thumbnail if switched to on first and then
  later set it to off in the preferences.
- Added a session file to store a mrv2 session (.m2s files)
  All files loaded, ui elements, panel values, etc. are saved and restored.
- Fixed a potential crash when using One Panel Only.
- Added Notes to Annotation Panel.  This allows you to add comments on a frame,
  without having to draw anything (or in addition to the drawn elements).
- Made view take the focus upon entering except when typing in the text tool.
- Fixed search in the Hotkey window which was missing the last character of
  the function.
- Fixed search repeatedly in the Hotkey window which was searching from the
  topline instead of from the last selected item.
- Allowed annotation drawing outside of the canvas once again.
- Fixed precision issues on annotation drawings.
- Made annotations respond to R, G, B, A channels changing.
- Removed ngrok documentation as it was incorrect for internet access.
- Fixed resizing of viewport not taking into account the status bar, leading
  to zoom factors of 1/1.04 instead of 1.

v0.5.2
------
- TCP Control Network port number is now saved in the preferences.
- Volume control is now saved in the preferences.
- Mute control is now saved in the preferences.
- Moved TCP volume and mute control to App.
- Fixed a bug in selection of items in Files Panel when two or more images
  had the same path.
- Fixed a bug in selection of items in Compare Panel which would show unselected
  files as selected.
- Added volume/setVolume to python cmds module.
- Added isMuted/setMute to python cmds module.
- Fixed resizing of log window when an error appears not remembering the user
  size settings.
- Fixed a horrible math bug in the calculation of zooming with Rig ht
  Mouse Button + ALT key.
- Made paths sent through network connections be garbled with a simple cypher
  scheme.
- Fixed bundle identifier on macOS having the same ID as the old mrViewer.
- Added -server, -client and -port command-line flags to start a network
  connection.
- Added documentation on how to establish a server-client connection on the
  internet using the free ngrok service.  This allows a single mrv2 server and
  a single mrv2 client to connect for free albeit for non-commercial projects.
  For multiple clients or commercial ventures, you need to pay for one of
  ngrok's plans or use another server of your choosing that will allow you to
  open a network port or remote ssh connection.
- Added parsing of hostname to extract tcp:// and :port from it.
- Upped the network protocol version used.  Now it is 2.  You can no longer
  use v0.5.1 with v0.5.2 or else the paths will get garbled.
- Fixed drawing and erasing of shapes getting drawn in different order.
- Annotations now can only be drawn inside the image instead of everywhere in
  the viewport.
- Fixed annotations ghosting not being drawn transparent in some areas and more
  solid in others.
- Made volume slider knob more attractive.
- Hotkey editor now has a close button on Windows.
- Fixed toggling of magnify texture filtering.
- Added hotkey entry for toggling minify texture filtering.
- Added magnify texture filtering to the list of hotkeys as it was missing.
- Added opacity (alpha) to drawing tools.
- Fixed a major memory leak when switching images which would show up mostly
  on Linux.


v0.5.1
------
- Made Path Mappings get saved to a different file (mrv2.paths.prefs) instead
  of the main preferences file.
- Fixed a Windows input of accented (foreign) characters in Text tool.
- Fixed on Windows opening files with spaces on them when the language was
  not the same as the language of the OS.
- Improved the Save Options file requester with FFmpeg and OpenEXR options
  (not yet functional in tlRender).
- Made double clicking on any of the annotation tools in the action dock
  panel toggle the Annotation Panel.
- Added Send and Accept Media to send and receive media files opening,
  closing and syncing.
- Improved drawing overlaps of multiple annotations.  Only when the erase tool
  is used does the drawing get reversed.
- Made cursor re-appear if drawing and using the right mouse button menu.
- Fixed saving of annotations in EXR images when they were big. 

v0.5.0
------
- Added networking to mrv2.  You can have a server and one or more clients and
  they will all colaborate with UI, pan and zoom, color transformations,
  playback, audio and annotations.  They can all be set to send or accept any
  item individually, from either the Preferences or the Sync menu.
  The server should contain the media to be reviewed.  Upon a connection by any
  client, the client will attempt to synchronize with the server.
  The sever and client are on a LAN and if both the client and server use the
  same paths to the media, the client will get all of its media loaded
  automatically.
  If they don't have the same paths, each file will be to the list of path
  mappings set in the Preferences.
  Finally, if that fails, the files will be compared on its base name
  and if matched, it will get accepted as the same clip, with a warning.
  If none of this is true, an error will appear, but the connection will
  continue.  However, syncing among multiple clips may show the wrong clip.
- Added Path Mapping to deal with paths being different on each platform, client
  or server.
- Fixed dragging of the timeline outside of the in-out range.  Now it will
  clamp the slider.
- Fixed a subtle bug in translations of Preferences' tree view which could lead
  to the wizard panel not show.
- Fixed a potential crash on log panel opening (when it was already opened).
- Fixed a bug on Windows and macOS that would size the panels beyond the bottom
  of the window.
- Added Environment Map options to python API.
- Fixed Luminance label spilling into the black areas of the pixel bar.
- Fixed Luminance tooltip flickering on macOS.
- Fixed Media Info Panel not showing up when the dockgroup was created for the
  first time.
- Fixed cursor disappearing on the action tool bar when a draw mode was
  selected.  Now it only disappears when it is in one of the views.
- Added saving of annotations when saving movie files or sequence of images.
  


v0.4.0
------
- Added Search on Hotkeys for functions and hotkeys.
- Updated all Python on every OS to 3.10.9, which is the sanctioned Python
  for VFX Platform 2023.
- Fixed resizing of dock and close button on macOS.
- Exposed all Python symbols on Linux when linked statically in mrv2 executable.
  This prevented on Linux from loading some external symbols on some libraries.
- Fixed PYTHONPATH on Linux and macOS to point to the mrv2 directory, whcih
  was preventing loading some modules.
- Improved Docker building by not cloning the git repository in the Dockerfile.
  The cloning now happens in the etc/entrypoint.sh script.
- Fixed mrv2.sh permissions on .tar.gz files.
- Added Reverse playback with audio!!!!
- Made input widgets in the timeline (current frame, fps, start frame and end
  frame), return the focus to the main window once you press return.
- Updated cmd.update() to return the number of seconds (usually milliseconds)
  the UI took to update.
- Updated the timelineDemo.py to play the clip for 5 seconds instead of a
  random number.
- Made Text input tool (widget) not loose focus when it is dragged somewhere
  else.
- Fixed loop mode at start not showing the appropiate loop mode.
- Made default loop mode be Loop.
- Updated to newer tlRender (new OpenColorIO 2.1, FFmpeg 6.0, etc).
- Due to changes in OpenColorIO, support for Windows 8.1 is no longer
  provided.
- Fixed Panel/Logs not showing as a toggle menu entry.
- We are also dropping support for 32-bit Windows machines, as it waa
  causing a lot of confusion with users downloading the wrong version
  from sourceforge.net when the amd64 (64-bits) version was not tagged as
  default or that it was called amd (and not Intel :)
- Fixed a random crash when invoking panels from hotkeys.
- Fixed hotkeys in menu bar not working when the menubar was hidden.
- Added all python libs to Linux distribution.
- Fixed a redrawing issue when the Media Information Panel was put as a window.
- Fixed zombie process on exit on Windows.
- Fixed Hotkeys window that had gotten broken in v0.4.0.
- Improved the performance of dragging panels as Windows (mainly on Linux).
- Added remembering of which tabs where open/closed in Media Information Panel.
- Fixed Spanish translations on Color Panel.
  

v0.3.8
------
- Changed language handling in preferences.  Now the locale code is stored.
- Removed all languages except for English and Spanish.  Note that on Windows,
  if you had Spanish selected, it will revert to English.  You will need to
  change it once again.
- Added reporting of memory use to HUD.
- Added Cache in Gigabytes to Settings Panel.  When this is non-zero the
  Read Ahead and the Read Behind are calculated automatically based on
  the Gigabytes number set here.  It divides it by image size, pixel type,
  fps and number of active movies.  It also takes into account audio, but
  poorly.
- Fixed a resizing issue on Python Panel, not resizing the tile group.
- Documented Python API in both English and Spanish, with Search browser.
- Fixed sorting of recent files so that they don't change order.
- Fixed reccent files to not list files that cannot be found on disk.
- Made recent files list the files in order of how they were loaded, with last
  loaded first.
- Fixed original pixel lookups on clips that have a pixel aspect ratio != 1.0.
- Fixed original pixel lookups on YUV420P_U16, YUV444P_U16 format.
  Missing testing YUV422P_U16, but it should work.
- Made audio volume and audio mute / track selection not active if the clip
  has no audio.
- Added number of Cache Ahead and Behind Video and Audio frames to HUD.
  If Ahead Video cache becomes 0 when playing forwards, playback will stop.
- Fixed Text tool input on Wayland.
- Removed libharfbuzz from the Linux distribution as it was causing trouble
  with some newer Linux distros.
- Added a Render->Black Background option to quickly switch from a gray
  background to a black background on images or movies that have an alpha
  channel.

v0.3.7
------
- Added a half OCIO default to handle OpenEXR half images.
- Added timeRange and inOutRange to timeline module.
- Added setIn() and setOut() to timeline module to set the in and out
  time/frame/seconds.
- Fixed timeRange conversion to string (__str__) and repr (__repr__).
- Fixed Presentation toggle from the menus and from the right mouse button menu.
- Added media.firstVersion(), media.previousVersion(), media.nextVersion(),
  and media.lastVersion() to move from one version of the clip to the next.
- Allowed saving of sequences if you use something like bunny.0001.exr.
- Allowed saving of .otio files with relative paths.
- Flushed the cout buffer.
- Added creating playlists from python.
- Fixed audio slider which would jump from 0 to 1 abruptly.
- Fixed resizing of panel windows when they were created first as windows,
  not from undocked.
- Panel windows now remember their undocked state even after being docked once.
- Added help text to viewport.  Now it will report when you click once on the
  viewport to Play or Stop the playback.
- Switching languages on Windows now works properly, both from the command-line
  and from the GUI.
- Fixed a crash on exiting the application.
- Made upgrading mrv2 more painless, as it will now update the OCIO config
  automatically to the new version, unless the path does not contain mrv2.
- Removed the outdated nuke-default OCIO config, replacing it with OCIO2's
  cgstudio config.
- Added Cut/Copy/Paste to Python editor (it was possible before, but just
  from the keyboard shortcuts).
- Renamed Python Editor's Python menu to File.
- Added a hint when playback is started or stopped by single clicking on
  the viewport.


v0.3.6
------
- Fixed Python Editor crashes (memory trashing).
- Made Python Editor remember its text when closed and reopened.
- Fixed Python Editor's coloring sometimes getting mixed up.
- Improved Python Editor's tabulation when a colon ends the line
  (to handle for, def, class, etc).
- Added a contactSheet.py demo for showing all the layers of an OpenEXR
  in Compare tile mode.
- Made cmd.compare() use the item index instead of item itself to avoid
  confusion when the same file was loaded more than once.
- Made CompareMode be part of the media module instead of the timeline module.
- Made mrv2 exit cleanly once the process calls _wexecv on windows.
- Fixed Compare Panel selection when paths were the same on two clips.
- Fixed a zombie process being left on Windows exit.

v0.3.5
------

- Bug fixed default OCIO input color spaces not being applied.
- Bug fixed an issue with scrubbing forwards not scrubbing smoothly.
- Bug fixed OCIO ICS when the color space had slashes (/) in it.
- Fixed printing of command-line arguments when run from cmd.exe or similar
  on Windows.
- Added a --version switch to command-line arguments to report version number.
- Made Drag and Drop in Linux work with other file requesters other than
  Nautilus (nemo, thunar, etc).
- Fixed sliders not appearing in Compare Panel.
- Fixed some missing libraries from Linux distribution.
- Fixed language switching on Windows when paths had spaces in them.
- Added Python bindings and a Python Panel with an editor and output window
  to run code interactively.
  There's not any documentation yet for it, but there are some sample scripts
  in the python/demos directory.
  Currently, you can:
     * Open images, videos and otio timelines.
     * Control the timeline.
     * Change colors and LUT config.
     * Compare two images and change the compare settings.
     * Change the layer of the image.
     * Change the R, G, B, A channels of the image.
     * Change the foreground (A) and compare (B) images either by index
       or by file media item.
     * Use libraries from the python standard library, except threads.

     The modules are:
     	 import mrv2
	 from mrv2 import cmd, math, imaging, media, timeline

v0.3.4
------

- Bug fixed a crash that would happen when the OCIO config was not found.
  This would happen mostly on Linux, when switching versions.
- Added popping the log panel when an error occurs if the preference is
  set that way.
- Fixed audio problems on Linux.
- Fixed a crash that would happen when the movie entered command-line was
  not found.
- Fixed a thumbnail exiting when the file was not being found.
- Added logging to all messages from the start of mrv2 on.  They can now
  be viewed in the Logs panel/window.
- Fixed log window popping up when errors are presented.
- Improved Pulse Audio complaining about devices in use on Linux.
- Fixed Spanish translation of main UI's tooltips and Preferences Window.
- Fixed threading hang up race condition which would mostly be seen on
  Linux.

v0.3.3
------

- Added a spin option to Environment Maps to instead of panning around with
  middle mouse, it allows you to push and spin in one direction.
- Added all licenses to docs/Legal.
- Fixed file attachments on Linux.
- Fixed unistaller on Linux to remove icon and desktop file from
  /usr/share/*.
- Fixed installer on Windows to not popup the file association panel if not
  requested to do so (it asks now, instead of listing as one the things to
  insall).  This is better as it allows us to translate into other natural
  languages that part of the installer.
- Added Natural Language translations (.mo files).  Currently only Spanish is
  provided.
- Added comprehensive documentation on how to translate mrv2 to other natural
  languages.
- Fixed a bug in thumbnails changing the group that it was attached.  This
  would effect the FilesPanel, ComparePanel, and PlaylistPanel.
- Fixed several crashes in the Prefereneces window.
- Fixed a race condition in the mrv2 File requester when creating thumbnails.
  This was most noticeable on Windows, where the thumbnails would get corrupted.
- Fixed a thread crashing on Linux when creating thumbnails.
- Fixed the logic in the OCIO file preferences which would prevent from
  selecting a new .ocio oonfig file.
- Made File/Open and Open button in the Files Panel open the movie and then
  play it if the Preferences' autoplay button is on.
- Fixed favorites directory in custom file requester not getting saved on Linux.
- Fixed xcb_ and _XRead multithread errors on custom file requester on Linux.
- Added stacktrace and signal handler routines on Linux and Windows.
- Fixed log window/dock to pop up when an error occurs.
- Mostly fixed audio problems on Linux when switching clips.  There can still
  be issues, but it is a matter of switching the clip again to make it work.
- Fixed text tool not working in v0.3.2.

v0.3.2
------

- Updated the build to rely on media-autobuild_suite exclusively on Windows.
- Fixed menu bar hiding not showing in the view menu properly
  (it was always on).
- Fixed Spherical environment mapping (not using a shader anymore).
- Added Cubic environment maps with the OpenEXR distribution.
- Fixed repositioning of text input field when clicking inside the text input.
- Fixed locating libintl.h on Windows.
- Added this HISTORY.md file to docs/ directory in distribution.
- Improved build instructions.
- Fixed mouse rotation of environment maps.
- Fixed middle mouse button click starting playback, like left mouse button.


v0.3.1
------

*******************************************************************************
- Linux Binary releases that work on Rocky Linux 8, RedHat 8 and Ubuntu 20.04.
*******************************************************************************

*******************************************************************************
- Added a Dockerfile for easy building and disting on all Linux distros.
  The base distro it builds on is Rocky Linux 8.
*******************************************************************************

*******************************************************************************
- Updated manual building documentation for Rocky Linux, Ubuntu, macOS and
  Windows separately to make it clearer.
*******************************************************************************

- The main executable is mrv2.exe (Windows) or mrv2.sh (Linux / macOS ).
- Fixed the build system to use mrv2 everywhere instead of mrv2 or mrViewer2.
- Added getting all .so dependencies in CMake to distribute the executable
  appropiately.
- Changed hard-coded file extensions to use Darby's IO plugin system.
- Fixed crash on Linux GNOME when using native file requester.
- Added tooltips to Read Ahead/Read Behind caches to clarify they are in
  seconds.
- Added single click playback and stop on the view window, like RV.
- Added Doxygen documentation (very incomplete).
- Added displaying of spherical environment maps in a virtual sphere
  ( courtesy of an open source OpenRV shader from The Mill ).
- Updated building documentation for Rocky Linux, Ubuntu, macOS and Windows.
- Added pen size change thru hotkeys.
- Fixed thumbnail creation on Windows.
- Removed memory leak of thumbnail creation.

v0.3.0
------

- Improved UI: menus, status bar, functionality.
- Moved status bar and status tool to bottom of the screen.
- Added preferences and menu toggle for status bar.
- Added a Panel menu to hold all dockable panels/windows.
- Added a One Panel Only toggle to show one panel at a time instead of packing
  all panels one after the other.  Floating windows are not effecte by this
  setting.
- Fixed video layer (channels) displayed when switching from one clip version
  to the next.
- Added a gamma switch to switch between 1 and the previous value.
- Added CONTRIBUTORS.md list.
- Automated version bumps in C++ code by looking at cmake/version.cmake.
- Fixed a refresh bug in FPS display when selecting Default FPS.
- I finally fixed a horrible FLTK crashing bug on thumbnail on timeline slider.
- Fixed a  crash when setting loop mode with no media loaded.
- Fixed playback of clips where fps did not match tbr.
- Fixed autoplayback when setting is set in the preferences.


v0.2.0
------

- Added support for multipart OpenEXR files.
- Fixed crashes on Windows due to time slider thumbnail.
- Made time slider thumbnail appear.
- Improved redrawing of thumbnails.
- Fixed crash on too long attributes when displayed in the HUD.
- Moved all tools into their own library (mrvTools).
- Fixed cursor drawing and slow performance of drawing tools.
- Fixed default gamma keyboard shortcuts not working.
- Added a rather rudimentary OTIO Playlist.  You select clips in the file
  window, change their in/out points and add them to the Playlist.
  When the playlist is done, you click OT Playlist and the clips are
  assembled in an otio file that is saved in $TEMP.
  Currently, you cannot nest OTIO files within another OTIO file.
- Added menu entry for Presentation mode.
- Added menu entries for deleting an annotation and all annotations
  from the movie.
- Made annotation menus appear as soon as a drawing is made.<|MERGE_RESOLUTION|>--- conflicted
+++ resolved
@@ -9,12 +9,9 @@
   stopped.
 - Fixed Render->Minify Filter and Render->Magnify Filter toggling from the
   menu entries (Shift + F was working fine).
-<<<<<<< HEAD
 - Added 'hdr' stand-alone utility based on NDI and Vulkan.
-=======
 - Fixed Render->Minify and Magnify filter toggling.
 - Fixed Render->Minify and Magnify saving in preferences.
->>>>>>> 428025d0
 - Added partial support for Japanese language in the UI.
 
   
