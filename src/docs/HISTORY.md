v1.4.5
======

mrv2 and vmrv2 are open source professional players and review tools for VFX, animation and computer graphics for Windows, Linux and macOS.  You can choose to compile from source or get binaries.

mrv2 ships now in two compiled versions:

   - mrv2 with OpenGL backend  (free up to version 1.4.0 - donationware afterwards)   
   - vmrv2 with Vulkan backend (donationware)

It also ships for many more architectures, so be careful to download the correct one.

Difference between OpenGL and Vulkan
------------------------------------

Vulkan is a new open source API, compared to OpenGL that it might get deprecated on some platforms like macOS. It supports true HDR (High Dynamic Range), it is about 20% to 50% faster than the OpenGL version but it does not support OpenUSD.

OpenGL's main benefit at this point is that it supports OpenUSD and works better on older CPUs (macOS Intel and Linux X11 backend).

Prices for binaries
-------------------

Donationware prices of binary licenses through PayPal:

[![Donate](https://www.paypalobjects.com/en_US/i/btn/btn_donateCC_LG.gif)](https://www.paypal.com/cgi-bin/webscr?cmd=_s-xclick&hosted_button_id=UJMHRRKYCPXYW)

I use the email information to contact you privately.  I don't sell your information, as I don't have access to it, except for your email, which I use to contact you.

- u$  50 for a node-lock license for one year.
- u$ 150 for a node-lock license to own.

The prices are cumulative.  If you donate, say u$10 in 5 months, you can access the node-lock license for one year.

License works for both mrv2 and vmrv2 (you can have both installed).
You need to have an internet connection for the license system.

ChangeLog
---------

- Made Cache Read Ahead default to 5.0 seconds.
- Fixed some Vulkan validation errors that got through in the original v1.4.4 release.
- Fixed a FLTK Wayland crash when tooltips where shown and the mouse pointer was moved inside them.
- Upgraded OpenEXR to v3.4.3.
- Upgraded OpenJPH to v0.25.0.
- Tiny speed up in OpenUSD playback.
- Removed an old "lighting=1/0" message when opening the USD Panel in mrv2.
- Added enableSceneLighting and enableSceneMaterials as properties that the USD Panel will save on exit.
- Removed error on opening vmrv2 with the USD panel open.
- Made HUD less prominent as it was somewhat unreadable and making Vulkan skip frames too.
- Fixed OpenEXR's tile reading code.
- Fixed Vulkan's Data Window and Display Window.
- Fixed OpenGL's line size consistency on OpenEXR's Data/Display Windows.
<<<<<<< HEAD
- Fixed Wayland's scaling under the Vulkan backend.
- Fixed Wayland's playback slow down when mouse entered the title bar.
=======
- Fixed Wayland's scaling under the Vulkan backend for vmrv2.
>>>>>>> 47a9f5b3


v1.4.4
======

ChangeLog
---------

- Fixed some validation warnings on Vulkan backend that got past the v1.4.4 release.
- Made default Read Ahead be 4 seconds instead of 2.
- Frame/Seconds/Timecode widgets now handle focus by clicking on them instead of just entering them.
- Made Vulkan save out images and sequences with full color corrections (HDR + OCIO) if those are active.
- Added Link Annotations.  Title is shown as a tooltip when moving the mouse pointer near the Link drawing.
- Added Link Annotations to Session saving.
- Added path mapping to Link Annotations.
- Fixed a Linux Wayland warning about Always On Top when dragging a File item under Gnome.
- Made popup menus on viewport use a bigger font for better readability.
- Made docking faster when subwindow is dragged to it (open/close dock).
- Fixed Automatic color buffer type selected when YUV_420P_U12/16 and similar depth movies are loaded in both OpenGL and Vulkan.
- Fixed saving in Vulkan all RGBA image types supported by vmrv2.
- Improved precision of PNGs by saving RGB_U16 or RGBA_U16 when possible.
- Cleaned up saving movie/image code in the Vulkan backend.
- Improved performance of image saving code in the Vulkan backend.
- Improved performance of panel subwindows dragging on Wayland.
- Fixed saving elapsed time being not being in milliseconds in the progress report bar.
- Fixed showing Original (O) pixel values on the Vulkan backend as image was flipped in Y.
- Made thumbnail generation on both Vulkan and OpenGL backends faster.
- When saving out a temporary session file (temp.mrv2s or lang.mrv2s), the current session file is no longer updated to it.
- Fixed -p Stop command-line flag stopping after playback was started when AutoPlayback was on in the Preferences.
- Fixed thumbnail generation on Vulkan making the playback stutter.
- Improved the performance of video decoding.
- Improved the performance of sequence decoding (all formats).
- Fixed Linux directory selection in file requester, not allowing selection when travel single drawers was on.
- Fixed a movie decoding error sometimes skipping frames.
- Removed LOG_ERROR reporting when pixel values at mouse position could not be read (due to a window resize usually).


v1.4.3
======

ChangeLog
---------

- Upgraded to OpenColorIO v2.5.0.
- Upgraded to yaml-cpp v8.0.0.
- Upgraded to expat R_2_7_2.
- Upgraded to minizip-ng v4.0.10.
- Made Voice Over Annotations stop playing or recording when clicking on any other action tool or clicking on voice over annotation tool again.
- Fixed an incorrect dependency on OpenGL on tlDevice when compiling the Vulkan backend.
- Added guards on MRV2_NETWORK and TLRENDER_NET for network code.
- Added support for libaom for encoding AV1 instead of SvtAV1, as it is better supported and portable to aarch64.
- Removed a line printout debugging from video saving code.
- Fixed Edit timeline refreshing improperly under Wayland (needs nvidia-drivers-580).
- Fixed hiding of pixel toolbar on Wayland which had gotten broken.
- Added getting name of all temporary audio files from voice over annotations.
- Fixed a crash on A/B Comparison Overlays on the Vulkan backend.
- Fixed a redraw (trails) on A/B Comparison Overlays on the Vulkan backend when alpha was not solid.
- Fixed background color/checkers not showing on A/B comparisons on Vulkan backend.
- Fixed loading of hotkeys.  The user's home directory mrv2.keys.prefs takes precedence over the STUDIOPATH one.
- Made Audio mute's icon turn on (off actually) automatically if volume is too low.
- Added Mute Hotkey to turn on/off audio ('m' key by default).
- Added a hotkey to toggle the in/out points together (Shift + 'i' by default).
- Fixed scrubbing "jumping" when the previous action had been pressing on the timeline bar (like the Stop button).
- Made color of S (Start) and E (End) range buttons more prominent.
- Made the color of play buttons match the color of S and E.
- Fixed drawing annotations not following the cursor accurately.
- Fixed Text annotations on Vulkan backend which had gotten broken in v1.4.2 due to refactoring of code.
- Improved performance of draw cursor on Windows by using PRESENTATION_MAILBOX instead of PRESENTATION_FIFO.
- Fixed decoding of some movies where a frame would be missing with FFmpeg 8.0.
- Made Save and Reload Session close the original mrv2 and open a new one with the session.
- Added presentation mode used in Vulkan's viewport when displaying FPS.
- Fixed resource leak on Vulkan's vmrv2 exit.
- Improved performance of Vulkan under Wayland to support 4K OpenEXRs at 60FPS properly.
- Limited usage time of demo to about 9 minutes before exiting the program.
- Fixed dock panel location when the window was maximized.
- Made HUD draw an outline on the text to make it more readable.
- Fixed Linux drawing of timeline and viewport on OpenGL Wayland with buggy NVidia drivers.
- Vulkan's vmrv2 OpenEXR saving now saves out HDR Primaries as OpenEXR chromaticities.  Also, the inverse PQ transform is made to keep the OpenEXR as close to match the HDR video (with the use of OpenColorIO).
- Added OpenColorIO's ACES 2.0 .ocio files, besides using ocio:// so that artists can inspect and modify the original .ocio configs.
- Added "Video Primaries Name" to OpenEXR to more easily clasify the chromaticities attribute.
- Fixed starting up with the Files Panel as a Window under Wayland.  Previously, it would cut out the window's height.


v1.4.2
======


- Added Linux aarch64 builds, without NDI.
- Added Windows aarch64 builds, without NDI or SVT-AV1 encoder.
- Upgraded OpenJPH to v0.24.1 from OpenEXR's internal version.
- Fixed incorrect use of FLTK_USE_WAYLAND when not in __linux__.
- Fixed incorrect use of FLTK_USE_X11 when not in __linux__.
- Made volume slider automatically unmute the audio if it was muted.
- Added "File/Open/New Program Instance" to pop up a new mrv2.
- Made Erase tool support Alt + Drag to clear a rectangular area quickly.
- Fixed subwindow panels flickering/wobbling under Wayland and X11.
  Tested under:
  	* Wayland Ubuntu GNOME Shell 48.0 (older GNOMEs may still wobble)
- Fixed lookup of machine's UUID for licensing on Windows aarch64 builds.
- Created a web server for node-lock licenses so that hacking the node-lock
  license cannot happen.
- Added support for network licenses.


v1.4.1
======

mrv2 and vmrv2 are an open source professional players and review tools for vfx, animation and computer graphics for Windows, Linux and macOS.  You can choose to compile from source or get binaries.

This is the first donationware version of mrv2 and vmrv2.

It ships now in two compiled versions:
   - mrv2 with OpenGL backend  (free up to version 1.4.0 -
     	       	      	        donationware afterwards)
   - vmrv2 with Vulkan backend (donationware)

Difference between OpenGL and Vulkan
------------------------------------

Vulkan is a new open source API, compared to OpenGL that it might get deprecated on some platforms like macOS. It supports true HDR (High Dynamic Range), it is about 20% to 50% faster than the OpenGL version (on Windows, macOS M1+ and it is the same speed for Linux's GNOME 48 and later) but it does not support OpenUSD.

OpenGL's main benefit at this point is that it supports OpenUSD and works better on old CPUs (macOS Intel and older Wayland compositors).

Prices for binaries
-------------------

Donationware prices of binary licenses through PayPal:

https://www.paypal.com/cgi-bin/webscr?cmd=_s-xclick&hosted_button_id=UJMHRRKYCPXYW

I use the email information to contact you privately.  I don't sell your information, as I don't have access to it, except for your email, which I use to contact you.

- u$  50 for a node-lock license for one year.
- u$ 150 for a node-lock license to own.
- The prices are cumulative.  If you donate, say u$10 in 5 months, you can access the node-lock license for one year.

License works for both mrv2 and vmrv2 (you can have both installed).

ChangeLog
---------

- Improved FPS reporting to not flicker so much or, on Wayland + Vulkan, be double its value on Presentation mode.
- Fixed starting of mrv2/vmrv2 on Windows when the installation directory has international characters like üí etc.
- Reverted to use FIFO instead of MAILBOX presentation mode in Vulkan.
- Some Unicode (UTF-8) fixes.
- Fixed shortcuts on Windows installer without having to modify the PATH variable.
- Fixed OpenGL backend with HDR to tonemap properly to 100nits.
- Fixed Vulkan SDR backend with HDR to tonemap properly to 100nits.
- Added missing Hable tonemap to Preferences->Render->Tonemap->Algorithm.
- Added VSync support to Vulkan backend (so that FIFO/MAILBOX can be chosen).
- Added Stereo 3D Scanlines, Columns and Checkerboard for Vulkan.
- Added Render->HDR->Gamut Mapping controls.
- Split Preferences->Render into Render and HDR.
- Added Preferences->HDR->Gamut Mapping controls.
- Fixed Stereo 3D Checkerboard on OpenGL due to deprecation of GL_POINTS.
- Fixed hiding of pixel bar on Vulkan backend after opening/closing Preference Window.
- Fixed some movies's play rate not being valid for timecode due to minor rounding errors.
- Made Stereo 3D Anaglyph work on MacOS.
- Updated Frame/Seconds Entry Widgets to allow calculations, so that you can
  type, for example:
  	  10 + 5 and get 15.
- Updated compile to work with cmake 4.1.1.
- Updated to OpenEXR v3.4 (from 3.3.5).
- Added reading and writing of colorInteropId attribute, but no interpretation
  of the parameter yet.
- Updated to use Imath v3.2.1 (from 3.1.9)	
- Updated to use cpptrace v1.0.4
- Updated to use FFmpeg v8.0 (from v7.0.1)
- Updated beta builds to build OpenUSD on Windows and macOS 13, as disk space is no longer an issue (Thank you Microsoft!).
- Refactored mrvGL/mrvTimelineViewport.cpp and mrvVk/mrvTimelineViewport.cpp to common classes in mrvCommonBackend/mrvTimelineViewport.cpp
- Refactored also mrvTimelineViewportEvents.cpp.
- Flipped Y coordinate of pixel toolbar on the Vulkan backend to make it consistent with the OpenGL backend and OpenEXR which also has 0, 0 at the bottom left corner.
- Fixed PDF thumbnail creation under Vulkan backend.
- Improved focus on Timecode widgets.  Now entering them will draw the cursor and leaving a timecode widget, will not throw focus.  This makes the whole
  UI much more friendly.
- Added .po translations to hdr utility.
- Fixed switching languages on Linux and macOS.
- Made demo mode pop up a license request every 5 minutes of use.
- Made demo mode not allow clicking twice on draw actions.
- Fixed dpkg and rpm uninstallers failing due to a syntax error on bash script.
- Removed deprecated is_valid_timecode_rate from OTIO pybind11's rationalTime.
- Fixed audio saving to also store the duration of each frame.
- Fixed HDR data also potentially being added to audio streams when saving a movie.
- Improved locate_python in etc/functions.sh.
- Added expiration date reporting on licenses.
- Put a work around on Wayland Panel Windows to avoid having them go off-screen.
  Note that they may still flicker and due to limitations of Wayland at 4k with
  60 FPS.
- Fixed current frame in timeline not updating on 4K videos sometimes on the
  OpenGL backend.
- Added Voice Over Annotations (new icon at the bottom of the toolbar).  How to use it:
  	* Select the microphone icon.
	* Click somewhere on the canvas. 
	  You are now recording your mouse positions, LMB presses, and your
	  voice on the default microphone (you can change it in the
	  Preferences->Voice Over section)
	* Click on the button again to stop recording.  It will change to a
	  stop button in yellow.
	* Click again on the button to replay the mouse moves and the audio.
- Voice Annotations can now be saved in the session.  Note that voice over
  audios are saved to the specified temp directory and should not be removed
  for playback.
- Voice Annotations are now saved and played in stereo.
- Added blinking recording button for Voice Annotation.
- Fixed incorrect resizing of window when being in fullscreen and loading a
  smaller clip than the window one.
- Added a -np (-noPython) flag for faster start ups.
- Fixed saving of single OpenEXR images failing on some cases on Vulkan backend.
- Fixed scaling of single OpenEXR images.
- Made UI more responsive when loading images (specially from the command-line).
- Added Vulkan install instructions to vmrv2 documentation for Ubuntu and
  Red Hat / Fedora 42 / Rocky Linux.

v1.4.0
======

- Added license_helper for easy licensing of vmrv2.
- Added backend used to -version flag.
- Added tabulation to -version flag's output.
- Made Vulkan's mrv2 be installed as vmrv2 to distinguish it from the OpenGL version and allow having both installed easily.
- Fixed a useless icons directory on macOS and a missing one on Windows.
- Turned off screen saver/suspending as it was not friendly to some users.
- Added Alt + LMB when in scrubbing mode to scrub slower.
- Added a Preference to set a multiplier on how slow with Alt + LMB.
- Added a Preference to control how scrubbing looping behavior works.  It can be set to Button (the UI timeline setting), Inactive or Active.
- Fixed Vulkan's DPI and scaling of images/videos within the viewport.
- Made audio stop playback when the window is minimized, except on older
  Wayland versions.
- Fixed YUV Original look up crashing the viewer.
- Fixed YUV Original pixel values as they were not matching the Full ones.
- Added Preferences->Behavior->Allow Screen Saver to control whether mrv2
  blocks the screen saver when running.
- Fixed blocking Suspend mode on Windows.
- Improved performance of Vulkan shaders' compilation for faster start ups.
- Added to title bar an (E) when non-saved Edit changes are present and
  (A) when annotations have been done.
- Fixed Vulkan macOS builds.
- Fixed Vulkan HDR support when Windows' HDR monitor was set to SDR.
- Improved scrubbing behavior.
- Fixed Wayland port on Linux distributing some incorrect Wayland libraries.
- Fixed Vulkan macOS installs, without having to set environment variables.  Now you can actually click on the icon (after you authorize the permissions to the application).  It DOES work now!
- Fixed macOS distro not installing a local python into the .app directory.
- Fixed Linux distro shipping two wayland DSOs by mistake.
- Made macOS Vulkan work with Retina.
- Fixed Vulkan crashing bug when going to presentation mode with NVidia 575
  drivers.
- Fixed hiding of Timeline in normal mode leaving a gap of 30 pixels.
- Fixed a lag when scrubbing with one or more of the thumbnail panels active.
- Fixed fullscreen mode in Vulkan backend.
- Fixed loading of some animated .gif files.
- Added a Preferences->Thumbnails->Refresh Thumbnails in Panels Manually to
  avoid auto refreshing of thumbnails.  You have to go to any thumbnail and
  RMB->Update->Thumbnails.
- Added thorough list of Wayland compositors with their version commands.
- Added Desktop Envionment report when using X11 or Wayland.
- Fixed finding all preferences with MRV2_STUDIOPATH and STUDIOPATH.
- Fixed framing when loading a session file.
- Improved startup times from the command-line and when loading the first clip.
- Made starting playback from command-line once the audio has been cached.
- Added reporting of Studio location if MRV2_STUDIOPATH or STUDIOPATH are set.
- Fixed saving of movies in Vulkan.
- Fixed saving of movies at half and quarter resolution in Vulkan.
- Fixed saving of single frames in Vulkan.
- Fixed saving of single frames at half and quarter resolution in Vulkan.
- Added Stereo3D Anaglyph support to Vulkan on Windows and Linux.
- Fixed hanging on Wayland with Vulkan's windows when they were going off-screen.
- Fixed saving of Prores and DNXHD with the correct profiles.
- Fixed saving of Half images on Vulkan backend.
- Fixed saving of images without annotations on Vulkan.
- Fixed Presentation mode autofit on OpenGL backend.
- Fixed toggling of Presentation and Fullscreen modes quickly in Vulkan backend.
- Made Vulkan text input widget for annotations support composed keys as those
  in international keyboards and CJK.
- Made starting playback from the command-line faster.
- Fixed crashes when switching from/to presentation mode when starting out as presentation mode.
- Fixed a potential crash when exiting the program in Presentation mode.
- Fixed OCIO and libplacebo Vulkan image validation errors.
- When a codec is not found, now mrv2 will report the actual name and long name for it.
- Added Python command cmd.getBackend() to return the backend of mrv2.
- Updated update-cmd.py plug-in to start faster, keep UI responsive and
  support both the OpenGL (mrv2) and Vulkan (vmrv2) backends.
- No longer we distribute libpng.so on Linux to avoid conflicts with GTK3 plugin.
- Fixed saving of movie files with and without annotations from OpenEXRs on Vulkan backend.
- Added saving HDR data into movie codecs that support it (VP9, AV1, etc).  Note that for saving the HDR data, Color TRC has to be set to a value different than BT709 in the Advanced Settings.
- Fixed saving movies from OpenEXRs with an alpha channel on Vulkan backend.
- Fixed Desktop Environment report when using -v (-version) flag.
- Added list of GPUs to Status bar on Vulkan backend.
- Made Playback->Auto Hide Pixel Bar a choice menu between "Inactive", "OpenGL only" and "OpenGL And Vulkan" instead of just a toggle.  The default is OpenGL only as Vulkan is so fast it does not slow down when reading back a single pixel information.
- Added "cursor" as one of the valid external editors for the Python console.
- Added a description of all valid environment variables for mrv2.
- Upgraded to FFmpeg 8.0, which speeds up decoding by 5-10% on 8K movies.
- Improved error checking on movie decoding, catching errors on some corrupt movies.


v1.3.9
======

- v1.3.8 had broken the short name of the buttons (F/O in the pixel bar) and
  T/S/F in the timecode selection button.
- Fixed Wayland's monitor names.
- Fixed opening of Secondary Window on Vulkan mrv2.
- Made all icons inlined in the C++ code.  This improves loading performance.
- Made movies without a valid audio codec still play the video.
- Fixed HDR movies that specify a transfer/color primaries function but no valid
  HDR metadata.
- Achieved consistently 60 FPS with 4K HDR movies on Vulkan build.
- Achieved consistently 40 FPS with 8K YUV420P_U8 movies.
- Fixed printing version information of GNOME in Ubuntu 25.04 LTS.
- Fixed installing of icons on Linux's Vulkan .deb/.rpm installers.
- Made Float on Top's default hotkey be <Meta>+w instead of <Ctrl>+w to avoid issues with standard Emacs hotkey.
- Added support for DTS (DCA) audio decoder.
- Dramatically improved the performance of movies decoding.
- Made the Vulkan backend not hide the pixel toolbar as, unlike OpenGL, does not make playback slower.  Hiding it also made the playback drop some frames.
- Fixed markers in timeline.
- Added Undo for Annotations->Clear All and Annotations->Clear current frame.
- Fixed BGRA animated gifs crashing.
- Fixed color corrections resetting when there was a change like flipping the
  image.
- Fixed incorrect use of hdrData even when the clip did not have any HDR info.
  This would make clips brighter when the playback was stopped.
- Added support for RGB_U10 in Vulkan builds.
- Fixed hiding of pixel bar when starting the playback from the command-line.
- Fixed compareDemo.py to work reliably.
- Fixed Python's cmd.setDisplayOptions() not updating the UI's top bar.
- Added default hotkeys for (you need to Reset the hotkeys for them):
  	* Playback/Annotation/Toggle Visible
	* Playback/Annotation/Clear
	* Playback/Annotation/Clear All
- Added an Alert message when using "Playback/Annotation/Clear All".
- Improved even more memory and decoding performance.  Now we can decode 8K YUV_420P videos with no popups at 60FPS, albeit audio may stutter or not play, specially on Vulkan when using HDR data.

  

v1.3.8
======

- Fixed a problem in first release of v1.3.8 regarding Input Color Space failing when first switched on.
- Fixed a bug with menus crashing on Wayland when Fullscreen was activated with F11 and a menu from the menubar was selected.
- Fixed OpenEXR's Data Window and Display Window display which was crashing when the coordinates had negative values.
- Added proper support for all possible texture types of OpenGL that libplacebo might use.
- Same for Vulkan's hdr utility.
- Flattened tlRender from a submodule to a directory to start working on porting it to Vulkan.
- Added mrvCore/mrvBackend.h to select which backend should mrv2 use.  By default, we still use opengl.
- Fixed hdr view utility to handle HDR10 and HLG properly on HDR10 monitors, as it would lead to a crash.
- Fixed hdr view utility sometimes crashing at start up on macOS.
- Fixed vkSetHdrMetadataEXT not being active.
- Fixed HDR monitor scoring selection to prefer HDR10 and HLG over P3_NONLINEAR.
- Improved runmeq.sh and runmet.sh scripts to exit early and with an error message if compilation fails.
- Fixed a potential reset of the X11 server when hiding the timeline bar.
- Fixed a crash with color area selection and switching to a clip of smaller size.
- Fixed a crash with color area selection switching from Full to Original Values.
- Allowed overriding pixel ratio on OpenEXR images from the Image Information Panel.  Note that once you override it, it will remain like that for all images.  To reverse them, you need to set it back to a value of 0 or less than 0.
- Fixed a memory leak in the Vectorscope.
- Fixed secondary viewport flickering when the timeline was hidden (at least on X11).
- Improved performance of text rendering on both OpenGL and Vulkan.
- Removed outline class from OpenGL as it was not needed.
- Added showing of clip name in the HUD for .otioz files.
- Improved performance of the thumbnails in the timeline for both OpenGL and Vulkan.
- Fixed a memory issue on libplacebo.
- Fixed a slowdown due to always trying to change cursor when in viewport with the media information window present.
- Fixed a Wayland bug not allowing to select the button menus (such as HSV) at the bottom of the screen.
- Fixed a memory leak on HDR processing on the OpenGL backend.
- Fixed crash on X11 when a monitor was connected but disabled.
- Made starting of playback not begin immediately but wait one second since
  showing the UI.  This allows the application to not skip frames at the 
  beginning.
- Started porting to Vulkan.

	 + Working:
		 * Viewport
		 * Pixel toolbar
		 * Timeline with tick bars, current frame number and labels.
		 * OTIO with dissolves
		 * OpenColorIO
		 * HDR Toggle (for HDR).
		 * HDR Tonemapping (for SDR).
		 * HUD
		 * Masking
		 * Safe Areas
		 * Data/Display Window
		 * Area selection
		 * Comparison Modes: 
			 - A
			 - B
			 - Difference
			 - Dissolve
			 - Wipe
			 - Horizontal
			 - Vertical
			 - Tile
		 * Annotation cursor (circle)
		 * Annotations
		 * Vectorscope
		 * Histogram
		 * Color Areas (Area color information)
		 * Environment mapping
		 * Thumbnails in Timeline (extremely slow).
		 * Thumbnails in Panels
		 * Missing Frames crosses
		 * Vulkan Text widget annotation
		 * Editing.
		 * NDI with annotations.
		 * NDI with undo/redo annotations properly.
		 * Re-editing text annotations once stamped.
		 * Added VMA support to FLTK.
		 * Added MoltenVK compilation on macOS to work around HDR bugs.
		 
	 + Missing to check/add:
		 * Saving of Movies/Pictures with Annotations 
		   (not easy and may not be possible)
		 * OpenUSD in Vulkan (Impossible to do it with Pixar's current API)
		 
	 + Problems:
	 	 * Performance of the timeline with clips is an even worse problem.
		   
	 + Improvements:
		 * Improved performance of drawing text in the HUD and timeline for
		   both Vulkan and OpenGL.
		 * Improved performance of drawing clips in the timeline for Vulkan.
		   Still slow, thou.
		 * Improved performance of Vulkan from 40FPS to 58/60FPS on 4K movies.
		   
- Fixed and simplified code for NDIView (hdr utility).
- Fixed hdr utility for macOS Intel trying to pass full HDR10 or HLG data, 
  which goes over those machines' nits.

v1.3.7
======

- Fixed Ghost Previous and Ghost Next not being in sync on the Secondary viewport.
- Made stepping with Next Annotation and Previous Annotation loop once they reach the final and first annotation respectively.
- Fixed opening Secondary Window not displaying the video when the video was stopped.
- Fixed Render->Minify Filter and Render->Magnify Filter toggling from the menu entries (Shift + F was working fine).
- Fixed Render->Minify and Magnify filter toggling.
- Fixed Render->Minify and Magnify saving in preferences.
- Added full support for Japanese language in the UI.
- Fixed some warnings when starting mrv2 with PYTHONHOME set on Linux.
- Removed the "export FLTK_BACKEND=x11" line as Wayland now is mature enough.
- Fixed tonemapping not turning off when switching from an HDR movie to aces SDR one.
- Fixed playing movies that have frames of 0 duration.
- Added Preferences->Render->HDR to control chromaticities and tonemapping.
- Fixed tags not getting saved when using save image or save movie.
- Made OpenEXRs keep the Data Window and Display Window when saving.
- Fixed OpenEXR saving when channel count was different than 4.
- Added the option in the Save Image Options for OpenEXR to allow saving the Data Window or flatten the image to save the full Display Window.
- Updated build to work with CMake 4.0.
- Added Playback->Annotation->Toggle Visible to toggle on or off the annotation without deleting them.
- Fixed a crash when saving a movie file and the container did not support it and the file was already present.
- Removed non-existant YUV440" pixel format from VP9.
- Revamped macOS install to support installing multiple applications.
- Updated ZLIB to v1.3.1.
- Made PNG link statically to avoid macOS issues.
- Updated Poco to 1.14.1.
- Added hotkey to toggle OCIO on and off.  By default, it is Alt + p (mnemonic pass through).
- Added hotkey entry for Compare None.  It was already present, but missing from Hotkey listing.  It is not set to any hotkey by default.
- Added a (currently in beta) hdr tool, to show the content of mrv2's viewport in full HDR (High Dynammic Range) by using the NDI Output's Best Format.  The way it works is that you stream your video through mrv2's NDI output and watch it in the hdr tool which works with Vulkan.  It is primarily made to wotk locally, albeit it can also work across the network.  NOTE: it has been tested only on masOS Intel and it is currently not available on macOS arm64.  LIMITATIONS:  it works well for FullHD content albeit 4K content tends to lag and it is mostly useful for single frames.
- Fixed the Windows uninstaller not deleting the hard-links it created.
- Added support for writing out DNxHD and DNxHR (needs documenting, but they are similar to ProRes). 

  
v1.3.6
======

- Fixed a serious OpenEXR crash on multipart files.
- Dramatically improved NDI input stream playback performance.  If playing with no audio, it is immediate.  If playing with audio, it will play with a 4 seconds delay.
- Fixed a hanging when playing NDI with audio.
- Fixed a zombie process when playing NDI upon program exit.
- Fixed locale (Internationalization) issues on Windows, which would make it impossible to switch to a different language if your Windows was not set up as English.
- Revamped locale on start up the first time you install mrv2 (or remove the preferences) on Windows and macOS to start with the System's locale.
- Moved building of dav1d, lcms2, vpx and SvtAV1 on Windows to the tlRender repository to avoid dealing with shell scripts.  This makes the build on Windows faster too and consistant on all platforms.
- Ported stack trace in debug and reldeb builds to use cpptrace on Windows and Linux.  The advantage is that it can give us stack traces of threads other than the main one.  Not as good as the traces of macOS, but it is a start.
- Fixed installation of NDI Advanced DLL being with the wrong name.
- Fixed builds when not building Python.
- Made building faster by using NPROCS.
- Made building faster by removing tlRender libraries we don't use, as Darby's code is diverging from the one used in mrv2.
- Fixed several locale issues.
- Fixed problem on Windows making the executable not run.
- Fixed command-line arguments not showing up when the application was used
  from Powershell or cmd.exe.
- Fixed python's cmd.getLanguage() call potentially crashing.  This would make
  the update-mrv2.py plugin fail.
- Fixed Window's _wexecv call with CreateProcessW to attach stderr/stdout
properly.
- Fixed Window's set_fonts() returning font names longer than 32 characters leading to problems of some users starting the program.


v1.3.5
======

- Updated to NDI's Advanced SDK.  The only limitation is that you can only stream content for a max. of 30 mins.  Note that NDI is currently not available on macOS arm64.
- Updated documentation to follow the NDI guidelines.

v1.3.4
======

- Updated default OpenColorIO configs to use their latest names instead of the versioned ones.
- Fixed disting libselinux on Linux.
- Added Ignore Chromaticities in Render/HDR menu.
- Fixed -v flag being used in -logLevel as well as version.  For backwards compatibility -v will refer to -version and -l to -logLevel.
- Added NDI Video Output to non-beta builds.
- Added NDI Audio Output to non-beta builds.
- Added NDI's HDR support to non-beta builds.  Albeit it is untested as I don't
  have an HDR monitor for it.  However HDR metadata is tonemapped correctly.
- Refactored Darby's broken BMD code to make it more generic to different devices.
- Refactored Background options to be controlled from MainControl.
- Major code clean up of audio code.
- Fixed antialiasing of text menus on Wayland.
- Fixed transparency on Wayland to be like X11.
- Fixed a Wayland crash when changing the scaling factor interactively from FLTK's <Ctrl>+ and <Ctrl>- shortcuts.
- Fixed a precision problem when drawing Text as an annotation.
- Fixed an issue with a bad optimization of annotations.
- Minor optimization of annotations drawing.
- Added annotations support to NDI video output.  The only thing that does not work yet is text annotations.
- Added NDI panels saving to sessions file.
- Made text annotations for NDI work on all platforms.
- Fixed annotations when set to all frames.
- Improved performance of annotations drawing.
- Made session files store the frame view, view position and view zoom settings.
- Fixed resizeWindow button not working any more as it should.
- Fixed a number of buggy OpenGL that were mostly responsible for mrv2's bad
  behavior under Wayland with NVidia graphics cards.
- NDI libraries can be loaded on demand instead of being shipped with mrv2.  However, Vizr is not shipping .h files compatible with NDI SDK 6.
- Made NDI sources be detected more cleanly by using Darby's observer class (observer pattern).
- Windows installer now opens the Firewall for mrv2 (and the version will show
  in the list of Firewall applications).
- Fixed a zombie process sometimes appearing when playing NDI.
- Improved log reporting by using TABs instead of spaces.
- Added support for HDR metadata for NDI Input reader.  Needs NDI's Advanced SDK.
- Sped up annotations drawing.
- Fixed a problem with annotations being kept with a slow macOS Intel.
- Added all tonemapping algorithms that libplacebo supports.  They are listed
  under Render/HDR/Tonemap.
- Fixed a potential installation issue on Windows.
- Updated to NDI 6.1.1.
- Fixed some potential libraries incompatibilities on macOS.


v1.3.3
======

- Fixed AC3 bitrate (saving audio using the AC3 codec).
- Improved saving audio bitrates for all formats.
- Fixed the sourceforge_defaults.sh script to work on all platforms.
- Fixed some potential rounding errors on saving frames or movies with
  annotations.
- Minor UI improvement.  Added small space between Gain/Saturation/Gamma
  sliders.
- Added upcoming (not yet released) HT256 OpenEXR compressor.
- Fixed update-mrv2.py script typo which would not allow updating mrv2.
- Updated OCIO default configs to v2.2 ones.  They are still based on ACES 1.3 though, as ACES 2 ones have yet to be released.
- Changed tlRender's use of exr::Compression to Imf::Compression to support current and future OpenEXR compressors.
- Changed SaveImageOptionsUI to use Imf::getCompressionNameFromId().
- Updated Python code to also use Imf::Compression instead of exr::Compression.
- Removed internal otioClipName and otioClipTime attributes from metadata.
- Added Annotation Frames Only to Save Image Options to save only the frames
  that have annotations when saving either annotations only or sequences with
  annotations.
- Added new Python command: cmd.saveMultipleAnnotationFrames() to save multiple
  annotation frames with either video or without video.
- Removed trailing newline from desktop information on status bar present on
Rocky Linux's **XDG_SESSION_TYPE** environment variable.
- Changed mrvTimelineViewport's resizeWindow() to use maximize() when the image will not fit on the screen.  This seems to fix some Wayland NVidia OpenGL issues.
- Made "Invalid EDID data" not appear when running under XWayland.
- Fixed Play buttons sometimes appearing in the middle of the viewport under
  Wayland.
- Made macOS OpenGL captures (Save Images/Movies with Annotations) use RGBA.
- Fixed macOS OpenGL captures with annotations reporting window is not in full screen when saving a single frame.
- Fixed resizing of main window under Wayland by using maximize instead of resize.
- Fixed resizing of main window when dealing with two monitors under X11.
- Added hotkeys to control the User Interface's transparency under Windows,
  macOS and Linux.  By default, they are assigned to **Ctrl + .** and
  **Ctrl + ,**.
- Added hotkey to control click (pass) through of window position and clicking.  Works on all platforms.  The hotkey by default is **Ctrl + t**.
- Added Wayland GNOME-Shell hotkey control for Float on Top.  It is Ctrl + w
  by default.  Note, however, that pass through will not automatically set
  Float on Top as in X11, macOS or Windows.  This is a limitation of Wayland.
- Fixed pip.sh script to call pip on the local mrv2 install.
- Added information about environment (desktop, os and kernel) of the machine that was used to build it.
- Made Build and Running log information tidier.
- Cleaned up log messages a bit and added a -logLevel flag.
- Added case matching to Hotkey searches.
- Hotkey names are now listed alphabetically in all languages.
- Hotkeys are now listed using GNOME's keyboard conventions in the Hotkey window, which are cleaner.
- Added Window/Toggle Click Through to menus.
- Added Window/More UI Transparency and Window/Less UI Transparency to menus.
- Added git branch and short hash of build to the About window.
- Improved build times on successive runme.sh runs.
- Improved translations.


v1.3.2
======

- Added support for Chromaticities attribute in OpenEXR files.
- Added support for Y, RY, BY OpenEXR images.
- Made YC OpenEXR conversion use file chromaticities.
- Hiding an audio track in an .otio timeline now turns off audio for that track.
- Added support for OpenEXR's ripmaps and mipmaps.
- Made Mipmap and Ripmaps' rounding mode show as "UP" or "DOWN".
- Made Line Order in Media Info Panel show as Increasing Y, Decreasing Y or Random instead of a number.
- Added Python functions: annotations.getTimes() to get the times where there are annotations.
- Added Python function: cmd.saveSingleFrame() to save the current frame.
- Added Python function: cmd.saveMultipleFrames() to save multiple frames from a list of times, like those returned from annotations.getTimes().
- Fixed instantiation of mrv2.io.SaveOptions().
- Made Page Up/Page Down change images always, instead of scrolling the panel
  sidebar.
- Fixed color refreshing in timeline panel when switching color themes.
- Fixed text annotations saving in PDF, movies or sequences on macOS Sonoma and Sequoia.
- Fixed zoom factor capture on high DPI displays on macOS Sonoma and Sequoia.
- Removed printing of profile when not saving a movie.
- Fixed opening a session file from the command-line when the Python panel was open.
- Improved Python Editor's highlighting of keywords.
- Fixed OpenGL capture of viewport on macOS, leading to offsets after some frames.


v1.3.1
======

- Updated docs.
- Fixed Image/Version/Next and Image/Version/Previous always going to the last
  clips.  The routines are also faster now.
- Fixed Image/Version menu not appearing when some directories had dashes and
  numbers in them.
- Made versioning regex get escaped, like Python's re.escape() function.
- Added support for version switching of clips in .otio timeline.   You need
  to be stopped at a certain clip with a proper version name to change it.
- Fixed showing of timelines that had the "enabled" set to false on them.
- Added 'm' hotkey to mark the in and out points of a clip in the .otio
  timeline.
- Added toggling visible state of tracks in Timeline Viewport.
- Upgraded to OpenEXR v3.3.2.
- Added OpenEXR's headers Compression, Compression Num. Scanlines,
  and Is Deep, Is Lossy.
- Added support for Flame's .otio files using OTIO's SerializableContainer in
  them.
- Updated libvpx compilation to MSVC2022.
- Updated to FLTK's release 1.4.1.
- Updated pyFTLK to official 1.4 release.

  ** COMPATIBILITY NOTE **

  Note that this pyFLTK update changes the namespace from fltk14 to fltk.
  If you are using:

``
  from fltk14 import *
``

  in your scripts, you will need to change it to:

``
  from fltk import *
``
  
- Improved build reporting swig version used.
- Made tlRender compile after FLTK so that preferences can be read from
  tlRender.
- Made Path Mappings to work on .otio files.  If building from source, you may
  need to do a:

       $ runme.sh clean
	   
- Added displaying of clip names in the otio files in the HUD.
- Improved performance of Data Window and Display Window when reading 
  multipart OpenEXRs.
- Fixed crashes of PlaylistButton when there were no tracks or stack.
- Updated AI translations.
- Fixed opening of sequences with Open Directory or dragging an actual
  directory to mrv2.
- Updated pyFLTK to use Git in sourceforge.
- Fixed Python compilation on new macOS that is no longer passing neither
  DYLD_LIBRARY_PATH nor DYLD_FALLBACK_LIBRARY_PATH to subshells.
- Fixed "Always Save on Exit" getting confused about the monitor where to open
  the window.
- Fixed libplacebo compilation linking in unneeded libshaderc.dylib.
- Added support for .m4a audio files used in Quicktime.
- Sped up building by removing yasm dependency.
- Added Preferences->Timeline->Video Start Frame to set the start frame of video
  files.  By default it is 0.  This setting does not effect sequences nor .otio
  timelines.
- Fixed thumbnails of movie files not showing the right frame when Video Start
  Frame was different than 0. 
- Added "File/Save Audio" to save only the audio track disregarding video.
- Constrained Save Audio Formats/Containers to those supported by LGPL mrv2.
- Fixed File/Save Audio for 48KHZ audios.
- Fixed pixel aspect ratio reading from movie files.
- Added changing pixel aspect ratio interactively from the Media Information
  Panel.
- Added comparison modes with their possible shortcuts to mrv2's View/Compare
  menu.
  

v1.3.0
======

One major new feature and one important bug fix.

- Added tone-mapping of HDR videos.  Note that FFmpeg seems to be buggy when
  reading the frame metadata, so we must rely on the stream metadata only.
  Note that to compile this on Windows, you must install MSVC's shipped clang
  compiler.
  
- Fixed tiling behavior (dragging of timeline bar not making view window
  smaller) which got broken in v1.2.9.
  

v1.2.9
======

- Handle **AV_DISPOSITION_ATTACHED_PIC** properly, instead of skipping it.
- Added PNG decoder so attached png pictures in .wav files are decoded properly.
- Added a File->Save Annotations Only.  This allows you to export the annotations as a movie or file sequence.
- Added a File->Save Annotations as JSON.  This allows you to export the annotations as a .json file.
- Fixed a crashing bug when drawing freehand.
- Fixed disappearing cursor when selecting a drawing tool.
- Added polygon drawing to the drawing tools.
- Polygon, Circle and Rectangle have two modes (outline or filled now). You select the mode by clicking on each triangle edge of the button.
- When saving a single frame, the file name is automatically filled on the file
  requester to save over the same file.
- Fixed Float on Top on start up on Linux X11.
- Added pip.sh for Unix systems to easily install pip libraries inside mrv2's 
  python library directory.
- Moved mrv2's ComfyUI directory to its own repository at:
	https://github.com/ggarra13/ComfyUI-mrv2
  so that it can be listed more easily in ComfyUI's Node Manager *AND* we
  make it more clear that that project is GPL compatible, not BSD one.
- Fixed selecting montior's Display/View to None from the Menus.
- Updated OpenColorIO to v2.3.4.
- Updated to OpenUSD v0.24.8.


v1.2.8
======

- Automated sourceforge OS automatic file selection for a release (default, the
  last git release).
- Gain, Saturation and Gamma now effect all videos in a comparison when in
  Compare Mode.
- A/B Wipe Comparison now properly follows the cursor when zoomed in.
- A/B Wipe Comparison now properly follows the cursor on Y (it was reversed
  previously).
- Fixed and simplified bakeOCIO.py demo script.  Now, you can bake OCIO
  from the command-line by just doing something like:
  ```
  mrv2 <INPUT_FILE> -ics ACEScg -od 'sRGB - Display' -pythonScript bakeOCIO.py -pythonArgs <BAKED.mov>
  ```
  Note that this script bakes without annotations support so if saving a float
  EXR to an 8 or 16-bit image, you will get banding.
- Fixed changing displayOptions through python not reflecting the changes in
  the UI.
- Fixed cmd.compare() to refresh the comparison immediately.
- Fixed Python Output showing icorrectly in panels when loading a session from
  the command-line.
- Fixed ICS pulldown not showing None when switching to a clip with no
  Input Color Space stored.
- Fixed viewport/image rescaling calculation in Save Move/Save Single Frame.
- Fixed Save Resolution setting being set to Half Size when Save Annotations
  was on.
- Made Status Bar error/warnings remain longer (8 seconds instead of 5).
- Fixed a precision issue on Windows with arbitrary scalings like 115%.
- Added Image/Previous Limited and Image/Next Limited to go from previous to
  next images, without looping.
- Added "Image/Go to/<Clip>" to switch from one clip to the next without having
  to bring up the Files Panel.
- Added "Image/Compare/<Clip>" and "Image/Compare Mode" to compare images 
  without bringing up the Compare Panel.
- Made UI at start up wider to account for new menus and new language 
  translations.
- Added HDR metadata to Media Information Panel.
- Very minor playback improvement for non HDR videos.
- Made "Advanced Settings" in Save Movie options store its settings.
- Made tlRender FFmpeg's write always print out the color space, color TRC
  and color primaries used when saving.
- Preferences->Render->Video Levels had Full Range and Legal Range reversed.
- Added first pass at Russian AI translation.
- Added Edit/Audio Clip/Insert.  It allows inserting an audio clip at the point
  in time for the video clip.
- Added Edit/Audio Clip/Remove.  It allows removing audio clip(s) at the point
  in time for the video clip.
- Fixed potential export issues when using Save Movie not exporting from the
  first frame.
- Clarified the name of TV (Legal Range) and PC (Full Range) in Advanced
  Options of Save Movie Options.
- tlRender now skips video streams with **AV_DISPOSITION_ATTACHED_PIC** or
  **AV_DISPOSITION_STILL_IMAGE**.
- Fixed Darby tlRender's BT.2020 coefficients. 


v1.2.7
======

- Better German, Portuguese, Chinese, French, Italian and Hindi translations.
- Added Selection of Page Size when saving out a PDF.
- Updated FAQ to cover X11 settings and FFmpeg Color Accuracy as a cause of
  slowness when playing YUV420P_U8 movies.
- Updated FAQ to cover X11 tearing due to bad graphics card configuration.
- Fixed session files with no panels open, leaving the dock group open if it
  was previously open.
- Fixed crash of HDR->Auto Normalize with OpenEXR files that had a smaller
  display window.
- Fixed FPS display not respecting the decimal separator on numeric locales
  that use commas.
- Fixed numeric locale for all languages.
- Made CTRL + r (Reset Colors) reset also saturation changes.
- Added Hotkeys display to all button and slider tooltips, which will change
  if you modify any shortcuts.
- Added hotkeys entries for saturation more and saturation less.  By default,
  they are assigned to '<' and '>'.
- Fixed tooltip in Gain slider not showing up.
- Fixed an OCIO bug when setting from the command-line the display/view with
  nuke-default's config.ocio.
- Fixed Menu Entry "Playback/Go to/Start" and "Playback/Go to/End" not showing
  their keyboard shortcuts.
- Fixed Darby's DPX reading code.
- Fixed dockgroup not getting highlited when dragging and the panel could dock.
- Allowed saving comparisons (Tiles, for example) to a movie file if Save
  Annotations is turned on.
- Improved dramatically the speed of packaging mrv2 on Linux and macOS.
- Made ICS, View and Look not translate "None" as that was causing trouble when
  switching languages in session files.
- Fixed "None" getting saved translated in several panels and OCIO settings,
  causing problems when loading the same session file on a different language.
- Dramatically improved the performance of playback of SolLevante Netflix demo
  clip by using YUV420P_U16 instead of RGB48.
- Improved hotkey selection/display when using shift on some international
  keyboards.
- Added explanation when FFmpeg Color Accuracy is on to explain slow conversion.
- Wayland crashing fix.
- Wayland now uses FLTK's own built-in libdecor to avoid warnings in GTK-3.
  If you compile from source, you can change this, albeit you will still get
  a minor warning due to a conflict between FLTK and GLFW calling GTK-3's
  functions twice.
  

v1.2.6
======

- Added Preferences->User Interface->View Window->OCIO In Top Bar to turn on
  OCIO at start of UI.
- Build fixes and directory clean-up.  If building from source, you should run
  a full rebuild with "runme.sh clean", as the whole directory structure of
  the mrv2 repository was changed.
- Added Portuguese, Italian and French translations done with AI.
- Better Chinese, German and Hindi translations.
- Added top bar OCIO / Color toggle (Hotkey 't' by default).
- Added lumma channel (Hotkey 'l' by default).
- Allowed saving .otio movie files as .mp4, .mov, etc. files.  This allows
  turning an .otio file into a new movie file.  Useful when concatenating
  movies with the Playlist panel or with the -edl command-line switch.
- Fixed cancelling of language switch.
- Added showing name of language that will be changed to.
- Allowed saving a picture with no audio and then a movie with audio as a
  standard movie file (not .otio).
- Fixed cursor when entering text.
- Improved port and monitor detection on Windows.
- Improved performance of redraws when using multiple monitors with OCIO.
- Fixed some update issues in Top Bar's OCIO View display when using multiple
  monitors and OCIO was changed from the menus.
- Fixed view getting reset if a monitor's view was selected previous to
  selecting an image ics.
- Added option to use default ocio/view saved in config.ocio.
- Added command-line option to just set the display only and it will use its
  default view for it.
- Added warning about variable frame rate movies, like Ubuntu's screen captures.
  They are played at 12 FPS.
- Added Darby's and my own Windows' sequence fix.
- Made python scripts run AFTER ocio settings, so that OCIO can be easily baked.
- Fixed and simplified bakeOCIO.py script.
- Made python script be searched in $STUDIOPATH/python/ directory and
  in mrv2's python/demos directory if it cannot be found directly.
- Sped up monitor look up on X11 which was slowing down channel switching or
  image mirroring.
- Made File->Save PDF save out international characters properly.  You can now
  save annotations written in Chinese, for example.
- Made File->Save PDF work properly on Wayland.
- Made File->Save PDF refresh properly, as it was buggy.
- Fixed drawn annotations disappearing when a text note in the same frame was 
  cleared.
- Removed LibHaru dependency, as PDF creation is now handled by FLTK.
- Added OCIO options and LUT options to timeline, using Darby's new code.
- Fixed page creation when creating PDFs.
- Fixed PDFs' time information going outside the page on macOS.
- Fixed PDF creation drawing annotations on the wrong frames on large movies.


v1.2.5
======

- RE-RELEASE: v1.2.5 in English had a serious bug in OCIO selection through the
              menus.
- SECOND RE-RELEASE: Added toggle between showing OCIO or COLOR information in
  	 	     topbar in OCIO menu.
- Input Color Space and Look setting are now stored with each clip.  However, 
  you cannot compare two clips (say in a wipe) with different OCIO settings.
- Made Image/Previous and Image/Next not appear when a single image or movie
  was loaded.
- Fixed typo when saving session files which would prevent them from being
  loaded which had gotten broken in v1.2.3.
- OCIO configuration can now be selected from the menus.
- OCIO Display/View can now be applied on a monitor per monitor basis.
- Removed OCIO from the Color Panel.
- Removed OCIO from the Top bar.  This change hopefully won't be controversial.
  Now OCIO is all managed through the OCIO menu which can be easily accessed
  with the Right Mouse Button or from the Main menu bar.
- Major refactoring of convoluted OCIO code.
- Allowed Chaging OCIO Input Color Space from the OCIO menu.
- Fixed OCIO ICS when set to None and changing languages. 
- Fixed annotation markers in timeline showing even when switching clips.
- Fixed Wayland PNG incompatibility on older Linux OSes.  Tested to work on
  Rocky Linux 8.10, Ubuntu 22.04.4 LTS and Ubuntu 24.04.4 LTS.
- Fixed saving annotations leading to black or stopping playback when there
  were no annotations on Windows.
- Added session pattern to Open Movie or Sequence.
- Moved View/OCIO Presets to OCIO/Presets.
- Added OCIO/Current File/Look to new OCIO menu.
- Added -otio or -edl command-line option to automatically create an .otio 
  timeline from a list of clips (movies or sequences) provided in the 
  command-line.  Note that FPS is taken to be that of the one with highest 
  FPS, so sequences may leave gaps if video clips bigger than their FPS are
  used.
- Made -otio or -edl command-line option work with relative paths.
- Fixed .otio, .otioz and -edl flags when concatenation videos with different
  rotations.
- Changed name of "Reproducción" to "Reproducir" in Spanish translation.
- Added Chinese (Simplified) Translation done with AI.
- Added German Translation done with AI.
- Added Hindi Translation done with AI.
- Made Languages display their English name in parenthesis to help if switching
  to an unknown language by mistake.


v1.2.4
======

- Fixed mrv::Tile behavior on Windows not dragging when the mouse was kept
  pressed.
- Made Edit button toggle active if you drag the timeline viewport separator.
- Made FFmpeg settings which were marked that the movie file had to be reloaded
  automatically reload upon a change.
- Made deprecated yuvj420p movie files decode fast by default.
- Changed mrv2 Windows icon to a bigger size.
  If you installed betas, you might need to refresh the cache.

  See:
  https://superuser.com/questions/499078/refresh-icon-cache-without-rebooting

- Fixed thumbnail creation on Files Panel upon redraws not respecting the
  OpenEXR layer.
- Made Desktop icon on Windows and Linux bigger.
- Fixed Loop behavior on new loaded movies to respect the Preferences setting.
- Updated to USD v24.08.
- Fixed gamma correction not ocurring in linear space, when reading
  log images.
- Fixed gain and color corrections not ocurring in linear space, when reading
  log images.
- Added documentation about mrv2's OCIO color pipeline in the Interface section
  of the on-line docs.
- Made Input Color Space and Display/View allowed to be applied individually
  by selecting None.
  This helps with checking the linear color space, as used in Nuke.
- Fixed some Display/Views in studio config that have parenthesis in them
  getting misinterpreted.
- Fixed cursor when in some drawing mode and leaving the view area to the color
  channel tool bar.
- Added Compare Time Mode to Compare Panel to select between Relative or
  Absolute timeline comparisons.
- Added media.setCompareTime() and media.getCompareTime() to get the
  comparison modes.
  

v1.2.3
======

- Fixed loading of movies with multiple audio tracks which had gotten
  broken.  Also it fixes an incorrect use of C++ that could lead to
  undefined behavior on compilers.
- Added "Render/HDR/Auto Normalize" to normalize HDR (OpenEXR and HDR images).
- Added "Render/HDR/Invalid Values" to show HDR images' invalid values.
- Added toggleSafeAreas, toggleDisplayWindow, toggleDataWindow,
  toggleIgnoreDisplayWindow, toggleAutoNormalize, toggleInvalidValues
  python commands in cmd module.
- Upgraded to NDI 6.0.
- Added support for NDI's PA216 format.
- Added NDI Panel's pulldown to support either fast or best format.
- Added NDI Panel's pulldown to support audio or not.
- Fixed a memory leak and slowdown in NDI streams.
- Fixed loading of the same frame several times from the command-line.
- Improved switching of clips.  There's no longer a flickering of black when 
  you switch clips.
- Slight improvements on playback performance.
- Fixed reverse playback seeking when cache was not filled on movies smaller
  than 4K.
- Fixed a memory leak on reverse playback seeking.
- Fixed area selection when switching to a clip of different size.
- Fixed thumbnail icons not showing the current layer in the Panels.
- Fixed reverse seeking not respecting the reverse playback action and 
  reverting to stopping.
- Re-arranging of View menu into submenus.
- Added small margin between thumbnail picture and labels on all Panel clips.
- Added credit for the icons used in mrv2 when possible.
- Changed mrv2 icon to a great new design of Thane5.
  On Windows, you might need to refresh the cache or manually set the file
  association again.

  See:
  https://superuser.com/questions/499078/refresh-icon-cache-without-rebooting
  
- Made icons on Linux follow the Freedesktop.org guidelines.
- Made UnReal movies with .avi and mjpeg codecs play properly in mrv2.
- Made mrv2 report "Unknown video codec" when a codec is unknown.
- Fixed pyFLTK compilation on newer FLTK branches as fltk-config would return
  includes quoted.
- Build fixes to remove relative paths on packaging.
- Code clean-up.


v1.2.2
======

- Updated FFmpeg build to support .webm muxer which was missing.
- Made OpenEXR tag for Compression show its actual name instead of a number.
- Added OpenEXR compression per layer instead of a global tag.
- Added Channel (Layer) stepping hotkeys ({ and } by default).
- Made exposure buttons (and the hotkeys) increment and decrement by 1/4 stop
  instead of 1/2 stop.
- Made single images not start playing even if auto playback is on.
- Improved hiding of the pixel bar to only do it when duration is not 1.
- Upgraded to FFmpeg 7.0.1.
- Fixed auto playback when started from the command-line with multiple videos.
  Now they all respect the auto playback setting instead of just the first
  video.
- Added Preferences->User Interface->Raise on Enter to set how the window
  should behave once the mouse enters the view window.  By default, now
  it is off, instead of on; meaning you will have to click on the window to
  bring it to the front and activate keyboard focus.
- Fixed overwriting of data in Darby's original FFmpegReadVideo code.
- Added support for HAP and HAP with Alpha decoders.
- Added support for HAP encoder.
- Fixed mrv2's custom file requester starting with no icons in the current
  directory.
- Fixed Open Separate Audio dialog to be non-modal.
- Fixed sequence loading on macOS sometimes returning a wrong sequence when
  sequence was like 0999-1001.
- Fixed loading of separate audio track for image sequences.
- Added a work-around to support loading audio tracks with embedded PNG files
  when FFmpeg was compiled as minimal.
- Fixed -playback command-line flag to start playback when set even if
  autoPlayback is off.
- Made reverse playback at start not leak an observable item pointer or be
  slower.
- FLTK fixes to OpenGL 3 for Debian 12+ and AMD/Mesa systems under X11.
- Added libsnappy version and copyright to About window.
- Made path mapping reject two identical remote paths.
- Updated SVT-AV1 library for MSVC 2019 and MSVC 2022 (v2.1.2).
- Moved Windows building of SVT-AV1 library to tlRender and removed the hack
  of creating a .pc manually.
- Fixed looping to stop at start/end when scrubbing and Loop is off.
- Fixed primary screen resizing on second monitor moving to first monitor.
  This might also fix crashes due to different monitor resolutions.
- Fixed secondary screen hiding timeline when going to presentation mode.
- Added Window->Preferences->User Interface->Maximized option.
- Fixed saving of OpenUSD settings.
- Added a ComfyUI directory with a mrv2 a custom node to allow saving
  EXR images in full half/float precision.  For those that believe in AI,
  see the instructions on how to install it in the ComfyUI directory.


v1.2.1
======

- Fixed codec support (libvpx, dav1d and Svt-Av1) which had gotten broken due
  to new way of building FFmpeg.
- Fixed scrubbing behavior to be smooth when there's no audio.  If there's
  audio the default behavior is to play the movie while scrubbing so audio
  can be heard, unless Preferences->Playback->Scrub With Audio is off.
- Fixed Settings->Gigabytes display resetting to the maximum memory even if the
  setting was actually using much less.
- Improved scrubbing behavior when audio is played and the mouse button is not
  released.
- Fixed Python ocioIcs(), ocioIcsList(), ocioView(), ocioViewList() to not
  return paths with '/' at the beginning.
- Made session (.mrv2s) files use OCIO names for default OCIO ics, view and
  look.
- Fixed HUD when saving images or movies not being correctly turned off.
- Added View->OCIO Presets to store and retrieve OCIO configurations.
- Fixed Background in OCIO Presets window on Windows 10.
- Fixed VP9 encoder to use .mp4 muxer instead of .webm as it was failing.
- Fixes STUDIOPATH variable so that it is used only with OCIO presets and
  Path Mapping.
- Fixed command-line seek value when starting a video.
- Fixed reverse playback when starting the video from the middle.
- Fixed rounding errors on reverse playback.
- Fixed .zip packaging on Windows being twice the size.
- Added Previous and Next image shortcuts (PgUp/PgDown) that were missing.
- Fixed crashing bug when saving Movie files.
  

v1.2.0
======

- Fixed Wayland support again on Linux which had broken in v1.1.9 due to
  Darby's update of glfw3.
- Fixed Wayland resizing due to a bad FLTK commit.
- Fixed libvpx compilation on Windows which had broken due to an upgrade in
  MSys2's yasm assembler.
- Made compiling FFmpeg on Windows be done in tlRender with MSys2, instead
  of the pre-flight script, so that we can use --enable-zlib and share all
  flags.
- Fixed Repeat Frame not respecting the pixel depth of the previous frame
  when Preferences->Loading->Missing Frames was set to Repeat or Scratched.
- Fixed Missing Frame when Autoplay was Off.
- Fixed Caching starting from behind when Autoplay was Off.
- Fixed Docking and Docking attempts to happen once the corner of the Window
  enters the docking area.
- Added support for VP8 decoding so that Ubuntu's screen capture videos can
  be played.
- Added support for macOS Sequoia (beta).


v1.1.9
======

- Made undocking of panels with the dragbar always position them close to the
  panel.
- Added a visual indicator when a panel would dock if released.
- Fixed a potential crashing bug with panels upon exit.
- Fixed Panel docking on Wayland which was broken.
- Made switching between single images (non-sequences) faster when showing the
  thumbnails for them.
- Added missing .CRW format to the list of supported RAW formats in mrv2's
  custom file requester.
- Fixed a random incorrect displaying of sequences as single frames on
  Flu_File_Chooser.
- Fixed Panel undocking with the Yellow undock button not respecting the saved
  Y coordinate of the panel and using X instead.
- Improved UI behavior when docking, undocking and showing/hiding the
  scrollbars.
- Fixed Playlist creation on Wayland and simplified code.
- Fixed Panel Windows under Wayland.  Now they respect their position, albeit
  they are parented to the main window.
- Fixed a random crash when opening the Flmm_ColorA_Chooser for the first time
  due to incomplete menu items (Windows compiler issue?).
- Fixed Background->Solid Color not getting read properly from the preferences.
- mrv2's custom file requester can now toggle between image previews with the
  preview button (Monalisa).
- Made building FFmpeg on Windows more solid by relying on any of its two
  repositories and if that fails, read it from a tar.gz file.
- Updated About->Update mrv2 to list the changes from the version in a text
  display.
- Improved -pythonScript functionality.  It is now possible to change OCIO
  settings, load clips and save out a new movie file with baked OCIO, all
  from a Python script.
- Fixed building mrv2 without TLRENDER_NET and with BUILD_PYTHON ON on macOS.
- Consolidated Python commands to all use "fileName" instead of "file" or
  "filename".
- Added bakeOCIO.py demo script with arguments.
- Added -pythonArgs command-line string to pass a string of separated arguments
  with spaces, like:

  ```
  mrv2 -pythonScript mrv2/python/demos/bakeOCIO.py -pythonArgs "/D/pictures/Mantaflow_v09/Fluid.0001.exr 'ACEScg' 'ACES 1.0 - SDR Video' test.mov"
  ```
  
- Fixed drag and drop of http:// and similar URLs to mrv2 for network
  playback.
- Added file::isNetwork().
- Added "on_open_file" method callback to Python plugin system that gets
  called when a file is opened.
- Fixed a bug when docking the Python Panel and exiting.  The Python Panel
  would get reset to just the menus' size.
- Fixed OCIO color LUTs not getting activated when selected.
- Added a check button to the Color Panel to turn on/off LUTs.
- Added OCIO color LUTs per clips.
- Fixed typo in LUTOptions "enable" instead of "enabled".
- Fixed drag and drop to work with URIs coming from Google's Chrome when they
  don't have https:// prefixed into them under X11. 
- It is now possible to update a single frame of a sequence instead of the
  full cache, by pressing SHIFT+u (Default hotkey).
- Fixed refreshing of thumbnails when cache refresh was requested.
- Fixed Text annotation rendering disappearing after it was entered.
- Consolidated Darby's ui::Style::ColorRole with FLTK's color schemes.  Now
  changing from one of the preset color schemes should result on a nicer look
  for the timeline viewport.
- Sped up Thumbnail creation in Panels.  Fixed Darby's .otio/.otioz thumbnail
  creation.
- Sped up Thumbnail creation above Timeline.
- Sped up Thumbnail creation on mrv2's custom file requester.
- Made mousewheel not have any effect on the view window, timeline viewport nor
  volume slider unless the mouse is directly above them.
- Fixed mousewheel not scrolling sometimes on panel dockbar.
- Fixed Media Info Panel's search box not resizing when docked and scrollbar
  appeared.
- Made Preferences' window non-modal as it was conflicting with OCIO Pick's
  File Requester.
- Fixed Wayland's Text tool showing the colors semi-transparent.
- Fixed compiler error under g++13.
- Fixed Linux and macOS binary distribution crashing on loading USD files.


v1.1.8
======

- Added the ability to load single images from File->Open->Single Image.  You
  can select multiple images but they won't be loaded as a sequence, only as
  stills.
- Added a command-line setting (--single or -s) to also load single images.
- Removed the 1 pixel padding that was added when first loading a clip full
  screen.
- Fixed cursor disappearing when going to the action tool dock while a drawing
  tool was active.
- Fixed libglib-2.0 being bundled in the distribution.
- Added step to check Wayland compatibility for the binary (.deb or .rpm)
  installers compiled under Rocky Linux 8.9 and fix configuration file if
  needed.
- Made CMake documentation target (-t doc) not fail if no Python is found.
- Fixed a potential crash when mrv2 was compiled without Python support and
  a python file was passed as a parameter to the viewer.
- Fixed a potential misdetection of Linux flavor when updating version with	
  Help->Update mrv2 on a system that had both rpm and dpkg installed.
- Added displaying of the icon on the Taskbar under Wayland.
- Made both Python and Log Window start in Windowed mode as defaults.
- Added missing RtAudio's information to About window which was missing.
- Added Preferences->Audio to allow selecting the Audio API to use as
  well as the Output Device to use.
- Fixed a minor redraw issue on the right side of the pixel bar.
- Fixed "Fixed Position" and "Fixed Size" not working when there was no image
  loaded (the usual on Window's and macOS' users).
- Fixed "Fixed Position" and "Fixed Size" rescaling the window bigger every
  time the preference was changed.
- Fixed Y pixel coordinate in Pixel Bar when showing environment maps.
- Fixed X and Y coordinates displaying large negative numbers when no image
  was loaded.
- Made Preferences->Playback->Auto Playback not activate playback when a clip
  is dragged for the first time to an EDL playlist.
- Color accuracy for YUV420P movies introduced a minor speed penalty which
  can make some movies' performance playback stall, so a new boolean check box
  setting was added to Panel->Settings to toggle that setting.  The default is
  to have it on.
- Fixed an additional bug in resizing window code when loading movies without
  fixed size.
- Improved resizing window code to try to use the less space possible based on
  panel bars open and size of image.
- Made binary distribution smaller on Linux and macOS by removing the useless
  python.a config library.
- Fixed Presentation mode on Wayland having colored (gray) borders instead of
  black ones.
- Worked around an FLTK bug in its CMakeLists.txt files creating problems when 
  the API changed and the install/include/FL directory was not cleared.


v1.1.7
======

- Made mrv2's custom file requester create thumbnails on demand when they are
  on view.  This helps for large files like many big USD files on disk or with
  RAW files which are also slow to load.
- Fixed mrv2's custom file requester thumbnails being too high.
- Made mrv2's custom file requester display the name of the files below the
  pictures, except on WideList view.
- Changed Music icon in custom file requester to an .svg icon.
- Added custom RAW and several image missing formats to mrv2's custom file
  requester.
- Started cleaning up FLU's code (mrv2 custom file requester).
- mrv2's v1.1.6 was not respecting the hidden pixel bar on the Preferences
  Window, always showing it stopping.
- Fixed session files starting playback automatically even when the original
  timeline was stopped.
- Fixed a color discrepancy on YUV420 movies being too saturated.
- Rewrote the algorithm for the scaling of the window when the first image is
  loaded (or run from the command-line).
- Fixed a terrible bug on Linux X11 which would sometimes would make the X11
  server reboot on some Linux distros like Rocky Linux 8.9.
- Added OpenRV's license to mrv2 as I took inspiration for their reverse
  playback.  I was doing the same on mrViewer, but I had forgotten about it.
- Update tlRender to use OTIO v0.16.0.
- Added what each contributor did so far for the mrv2 project.
  If you don't want to be listed as contributor, not list your email address,
  or something else, please let me know.
- Updated update_mrv2.py script.  Tested on macOS, Windows, Rocky Linux 8.9
  and Ubuntu 22.04.4 LTS.  From now on, you can rely on automatic upgrades
  if you go to Window->Preferences->Behavior->Upgrades and set them at Startup.
  When you start mrv2, it will check to see if there is an upgrade after 5 days
  of the actual release (so any portential early bugs are squashed).
- Improved translation CMake scripts.
- Added documentation on how to get Wayland working almost flawlessly on Ubuntu
  22.04.4 LTS.
- Added 120 FPS, which drops frames but it is still nice to quickly browse a
  movie.
- Darby's Rec709 coefficients and YUV shader were incorrect leading to subtle
  color shifts.  Now they are fixed.
- Fixed shifting clips with annotations when transitions were present.
  

v1.1.6
======

This is a release full of goodies and bug fixes.

- **ATTENTION**:
  This version introduces a change in the way Cache Settings are used for
  movie files.
  The Settings->Gigabytes and the pair of "Settings->Read Ahead" and
  "Settings->Read Behind" are now decoupled.
  In the case of sequences, the Read Ahea and Read Behind will be automatically
  calculated from the Gigabytes settings as before.
  However, for movie files the timeline will only display the settings for
  Read Ahead/Behind, not the actual Gigabytes cache (which can be bigger than
  the read ahead/behind setting).  The small Read Ahead and Read Behind is to
  allow playing 4K movies backwards.
  The Gigabytes setting of 0 is **NO LONGER USED** and will revert to
  4 Gb if set to 0.

- Fixed slow seeking on 4K movies.  Now we beat OpenRV on **all** movies,
  seeking and reverse playback too.
- Improved performance of dragging Tile like the main divider between the
  view and timeline viewport, particularly on macOS.
- Made switching languages keep the UI preferences.
- Fixed cross cursor when entering the view area and coming from the draw
  tools or the drag bar.
- Made drag bar change color besides changing cursor to indicate you can
  drag it.
- Fixed NDI playback with audio which had gotten broken on v1.1.1.
- Improved .githook to run dos2unix to avoid dummy commits due to Windows'
  CR returns.
- Fixed window resizing calculation that had two ugly bugs in it (thanks
  to ManoloFLTK for having dealt with my ugly code!!!).  Now resizing of
  the main window takes the dock properly into account.
- Fixed auto hiding of the pixel bar from the preferences switched is changed
  and okay'ed while the movie is still playing.
- Fixed seeking on the timeline on Linux sometimes getting the event
  incorrectly on X.
- Fixed starting a movie with loop on and playing stopped and then start
  playing it backwards.
- Refactored playback code and fixed playback buttons sometimes getting out of
  sync compared to the command-line flags passed.
- Created Preferences->User Interface/Thumbnails to select the places
  where thumbnails appear.  Currently can be above the Timeline and in the
  Panels.
- Made the thumbnail above the thumbnail a tad smaller and more polished.
- Fixed a potentially nullptr pointer de-referencing when OpenGL accuracy was
  set to Automatic.
- Worked around an UI redraw issue on Wayland.
- Fixed timeline interaction (dragging clips in .otio timeline) in 1.1.5
  re-release.
- Fixed macOS issues when showing and hiding the timeline bar.
- Made View Window / Timeline Viewport divider highlight in a grayish color
  when it can be dragged.
- Made Panel divider highlight in a grayish color when it can be dragged.
- Fixed cursor when dragging on the Panel divider bar.
- Fixed cursor sometimes switching to the Arrow instead of the Cross cursor.
  This was maily a Linux issue.
- Fixed background transparent color being lighter on Wayland.
- Added Cache Use and Cache Percentage to HUD's Cache display.
- Made Edit button turn on/off automatically according to the size of the
  timeline viewport.
- Added default sensible Window settings for UI panels when in window mode.
- Made Window settings for UI panels get saved even if they were in panel mode.
- Fixed .otio markers display in timeline viewport.
- Fixed size of Timeline Viewport when in Edit mode on macOS.  Now it resizes
  properly.


v1.1.5
======

This is a critical update for Windows and more importantly Linux users.
It is a bug fix release for the regressions in v1.1.4 which was rushed:

- Added a FAQ on the documentation about Linux XWayland and Wayland on
  why it could make playback slow if your OS was not configured properly.
- This is the first version that supports Wayland and XWayland.
  For instructions on how to set XWayland and Wayland on Ubuntu 22.04.4 LTS
  with NVidia drivers, please see Help->Documentation the FAQ section.
- Fixed annotations not showing when Blit Viewports was on.
- Fixed hiding of pixel bar sometimes failing even when:
      Playback->Auto Hide Pixel Bar
  and:
      Playback->Auto Playback was on.
- Fixed not hiding of the pixel bar when the image was open from the
  recent menus or from the command-line.
- Fixed color buffers not taking full advantage of OpenGL improvements on
  Windows mainly.
- Fixed incorrect positioning and resizing of the images on loading
  which would crash Wayland.
- mrv2 can now be built with the pre-installed python, without having to
  build python itself.  Of course, in that case, mrv2 cannot be re-distributed.
- Added a python translating system for plug-ins.
- Translated all update-mrv2.py strings into Spanish.
- If using blit for the viewports, automatically switches to shaders if
  Background is transparent and image has transparency, as glBlitFrameBuffers
  does not support alpha blending.
- Panel->Settings->Default Settings now warns the user about it and asks
  for confirmation.
- Moved Panel->Settings->Default Hotkeys to Window->Hotkeys.
- Added Window->Preferences->Default to reset the user preferences to their
  default.
- Cleaned up source code of passing ui pointer to several classes, using
  App::ui instead.
- Removed .po python plug-in files from package distribution.
- Improved missing_translate.py script and added searching for plug-in
  translations too.
- Removed unused FLU XPM icons from the code, as most have been replaced by
  .svg icons.
- Fixed Edit Viewport Clip Info and Device Info not respecting the device
  pixel ratio when the Edit button was pressed.
- Fixed macOS crashes with preview thumbnail.
- Respect last configuration of Timeline/ClipInfo and Timeline/TrackInfo.


v1.1.4
======

This is a major release with big speed improvements and fixes to the color pipeline.

- Simplified build scripts.
- Fixed macOS build issues (fixed in v1.1.3 re-release actually).
- Prevented a macOS python plug-in issue with Python 3.11.
- Fixed Wayland support on Ubuntu 22.04.3 LTS and later.
- Improved performance of OpenGL drawing between 20% and 150%. macOS has seen the most benefit going from playing videos at 4K at 15FPS to 60FPS.
- Added Preferences->OpenGL->Color Buffer Accuracy to select between automatic,
  float or 8-bit buffers for speeding up movies or getting more accurate color
  precision.
- Added option to select blitting of main viewports for potentially
  faster OpenGL drawing.
- Added Windows' stack traces with line numbers for easy debugging.
- Added Windows' stack traces to be saved into tmppath().  That is:
     %TMP%/mrv2.crash.log.
- Allowed pyFLTK be able to compile in Debug.
- Fixed floating values not respecting float values below 0 or higher than 1.
- Improved the performance of OpenGL by avoiding OpenGL context switching when
  not needed (you don't have a text input widget, nor a text annotations
  showing).
- Added Linux's stack traces with line numbers by relying on libbacktrace.
- Improved performance of OpenGL dramatically, particularly on macOS.
- Improved performance of drawing OpenGL annotations (drawings).
- Renamed skipped frames as drop frames.
- Fixed Preview thumbnails above the Timeline crashing the viewer on all
  platforms.
- Hide Preview thumbnails when going fullscreen or presentation.
- Fixed Playlist creation showing an empty view for the first clip loaded.
  (regression of v1.1.2).
- Several fixes to Presentation Mode.
- On a re-release of v1.1.4 improved OpenGL performance as soon as a clip is
  loaded and starts playing, when
  Window->Preferences->Playback->Auto Playback and
  Window->Preferences->Playback->Auto Hide Pixel Bar are active.

v1.1.3
======

- pyFLTK build improvements (removal of warnings).
- Made Windows .zip file smaller by removing unit tests.
- Added Linux Desktop name to About Window.
- Fixed update-mrv2.py plug-in for Windows.  The install location is now
  retrieved from the registry.  Only if not found it looks in hard-coded
  paths.
- Install update-mrv2.py always, instead of removing it when python demos
  was not installed.
- Added instructions on Windows on how to retrieve the Explorer thumbnails.
- Darby has been busy!  He added automatic scrolling of the timeline when
  playing and ability to toggle track and clip info.
- Added Darby's new options to Network connections.
- New action icons, which should display properly at high resolutions.
- Sped up comparison wipes with Alt and Shift dragging.
- Sped up color corrections from the Color Panel.
- Fixed libdecor incompatibility with older libdecor plug-ins.
- Fixed + and - signs rotating the image when using one of the draw tools and
  not just the pencil tool.  With all of them now the pencil size is changed.


v1.1.2
======

- Windows version of mrv2 is now compiled with MSVC 2022.
- Fixed opening directories from within the command-line.
- Fixed stopping of playback when playing and selecting an area with
  Shift + Left Mouse Button drag or panning with Ctrl + Drag.
- Made status bar report "Everything OK." after 10 seconds without further
  errors.
- Removed -debug flag from command-line as it only works on debug builds.
- Made Metadata tab not appear if all metadata is shown in video/audio 
- Fixed a compilation issue between FLTK's JPEG libraries and those of
  libjpeg-turbo on Linux.
- Fixed Right Mouse Button toggling off the audio when there had been a drag
  action with some other button before.
- Fixed a precision problem when shifting annotations at the beginning of a
  clip due to a following clip being dragged to the same place as the
  annotation.
- Improved performance of timeline drawing when annotations are present.
- Fixed refreshing of image sequences
  (ie. Files Panel->Select Image->RMB->File/Refresh Cache) when there were
  missing frames and later they were added.  It used to work in v1.0.0 but a
  change in tlRender broke it.
- Updated mrv2 to Python 3.11 to conform to the VFX 2024 Platform.
- Python 3.11 on Windows is now built with optimizations on.
- Updated mrv2's glfw3 to 3.4.
- Updated mrv2's FLTK build to use the system libdecor
  (needs v0.2.2 at least).


v1.1.1
======

- Added keyboard shortcuts for Render/Video Levels and Render/Alpha Blend.
- Added support for multiple audio tracks.  You can switch from one to the
  other by selecting the Audio button (the speaker icon) with the
  Right Mouse Button and selecting a track.
- Fixed audio metadata in audio section of Media Info Panel for each audio
  stream.
- Added missing video metadata in video section of Media Info Panel.
- Improved speed of refreshing of a clip (when switching audio tracks or using
  View->Ignore Display Window).
- Made movies longer than 30 minutes with multiple audio tracks, use a short
  read ahead / read behind or switching audio would be too slow.
- Fixed saving movies with annotations and with an alpha channel.
- Fixed saving movies with annotations at half or quarter resolution.
- Fixed an ugly bug on Linux when saving movies with annotations repeating
  every other frame (ie. saving on two's).
- Fixed line error reporting in Python's Output (pybind11 bug).
- Added Editor/Jump to Error to Python Panel.  You can select the line of the
  error in the Python output and the Editor will jump to the offending line.
  If you don't select anything in the Python output, it will jump to the last
  error counting from the bottom.
  It will skip errors from files that are <frozen ...>, like importlib.
  If the error is on a file and not from the Python Editor, mrv2 will try to
  open an external editor and jump to the line of it.
  The editor to use is taken from the EDITOR environment variable first.
  If not set, mrv2 will try to use one of the popular editors.  Its defaults
  supports the syntax for emacs, gvim, vim, VS Code, notepad++ and nano.
  The preferred editor is checked at start up based on what you have installed
  on your PATH and whether you are running interactively or also have a
  terminal.
  Visual editors are given preference over terminal editors.
  Of course, you can edit the editor with Python Panel->Editor/External Editor.
- Fixed Python error reporting in the Python Output of the Python Panel for
  mrv2 python plug-ins.
- Fixed message that said it was saving a movie without audio when saving
  a sequence of frames.
- Fixed reading of FPS from OpenEXR images as they are now rational instead of
  a double.
- Fixed thumbnail of image sequences in mrv2's custom file requester when the
  sequence did not start at 0.
- Fixed a minor bug using snprintf of int64_t with an int specifier.
- Improved the main web page for mrv2.
- Fixed translation of "Color" in Panels.  Of course, since English and
  Spanish use the same word, this still makes no difference :D!
- Fixed the name of the video stream in the Media Info Panel to be like the
  layer name listed in the Panels and in the Color Channel pull down.
- Added back truehd decoder and encoder which were removed from
  TLRENDER_FFMPEG_MINIMAL compilations.
- Sped up redrawing when the Media Info Panel was open, as we now refresh
  only the tabs that change.
- Fixed changing the first and last frames from the Media Info Panel.
- Modified int sliders to use HorSlider instead to make it consistant.
- Fixed (very slow) changing speed from the Media Info Panel.
- Fixed HorSlider resizing improperly when values were bigger than 10000 or
  smaller than -10000.
- Improved precision when accepting or editing text with a zoom factor or
  pixels_per_unit different than 1.
 


v1.1.0
======

- Build fixes.
- Made mrv2's custom file requester list presumed sequences of a single frame
  as a file instead of a custom sequence name display.
- Matched NDI colors.
- Made NDI streams not display thumbnails in any of the panels, as it would
  look like mrv2 had hanged.
- Made installed size and installer smaller, by removing some unneeded python
  libraries used for documenting mrv2.
- Made installed size and installer smaller, by removing Python's unittests.
- Made default Windows' installer not install Python's Tk libraries by default.
- Made default Windows' installer not install IDLE nor turtledemo.
- Overall, the Windows installed size is now almost 150Mb smaller, now at 325Mb.
- Made Windows installer create a registry entry backup for the file
  associations, instead of using an .ini file which was worse.  On uninstall,
  the original file association is restored or the registry entry is deleted.
- Added a friendlier name to Windows' Open With RMB menu.  Now the version is
  listed, instead of just "mrv2.exe".  Also the name in English is provided.
- Added a latest version to Windows' Open With RMB menu.  If used, it will
  associate the latest version installed with the file.  Upgrading won't
  require you to reset file associations like before.
- Fixed rotations not framing the image even when View->Auto Frame was on.
- Added symbolic links on Windows .exe installer, so that it works more like
  Unix.
  You can use mrv2-v1.1.0.exe to call a specific version of the viewer for
  example.
- Split Timeline into "Timeline" and "Edit" Preferences in Preferences Window.
- Added Default View to "Edit" to select what gets displayed when you hit the
  Edit button ("Video Only" or "Video and Audio").
- Fixed Edit Viewport size when transitions were present.
- Fixed a potential crash when switching to nuke's ocio config.
- Made Python's setOcioConfig accept ocio::// configurations.
- Fixed colors on Python commands being orange instead of dark yellow as before.
- Fixed a redraw issue on Python's Panel output, at least on Linux.
- Made View pull-down menu display the full name of the display / view.
- Made UI topbar resize a tad nicer.
- Fixed Python Output in Python Panel which was not refreshing at all due to
  my misuse of the FLTK API since v0.9.3.
- Fixed a stray menu bar on Python Panel on closing it.
- Improved performance of package creation using multithreading when possible
  with cpack's generators.
- Added support for NDI's BT601 and BT2020.
- Added support for NDI's alpha channel.
- Added support for saving PNG and TIFF with alpha channel when saving a half
  or float OpenEXR image.  TIFFs will get saved in float.  PNG in 16-bits.
- Eliminated duplicated error and warning messages from the logs.
- Improved start up time and sync issues with NDI streams.
- Simplified all parameters in NDI stream to just selecting the source.
- Allowed NDI streams to change size, pixel aspect or color space.
- You currently cannot mix two NDI streams, one with audio and one without.
  Only the first one information will be used.
- You also cannot stream two clips through NDI with different audio
  frequencies or channels.
- Streaming two clips through the same connection after stopping for a while
  can lead to audio stuttering.  Either stream them one after the other or
  open a new connection.


v1.0.9
======

- Added a preference setting on Preferences->Errors to control what to do
  on FFmpeg errors.
- Made the panel drag bar a tad more grey, for a nicer look and more clear
  distinction when several panels are stacked on the dockbar.
- Fixed a thumbnail refresh issue on mrv2's custom file requester which would
  show when we save over a previous file.  tlRender would cache the file and
  would display the previous thumbnail before saving.  Now it is fixed.
- Removed mrvSequence.cpp which was empty.
- Added Global USD Render Option parameters which were missing.
- Fixed overlapping of audio labels in Edit window.
- Fixed rotation inverting the coordinates of the annotations.
- Fixed the pixel coordinate information when flipped or rotated.
- Fixed the pixel color bar display and information when rotated.
- Fixed text tool incorrect positioning when image was rotated.
- Made arrow head size be proportional to the line size.
- Made drawing cursor be drawn with float coordinates.
- Made circle's center also be drawn with float coordinates.
- Added back .wmv/a decoders and asf demuxer in TLRENDER_FFMPEG_MINIMAL.
- Added Video Color Primaries, Color TRC and Color Space FFmpeg information
  to Media Info Panel's video.
- Fixed FFmpeg reader to take color coefficients.  Now the gray ramp of
  Sam Richards is the same.
- Fixed a bug in session loading when there was no Input Color Space specified
  in the image, which got introduced in v1.0.8.
- Made pen size be able to be 1 pixel making the cursor one line only.
- Made prores_ks (FFmpeg's native encoder) match Apple's ProRes one at
  4444p10le.  It is now possible to take ProRes4444 encoded files to video
  editors.
- Upgraded to FFmpeg v6.1.1.
- Improved rotation speed of movies from cell phones, by doing it in OpenGL
  with metadata instead of with a C++ function.
- Added Creation, Modified Date and Disk Space to Media Info Panel.
- Removed Frame information from Start/End Time in Image Tab of Media Info
  Panel.
- Made Start/End Time in Image Tab of Media Info Panel not use scientific
  notation for seconds.
- Fixed changing frame rate from the Timeline toolbar not updating the FPS
  indicator in the Image Tab of the Media Info Panel.
- Improved the performance of Media Info Panel when playing a sequence and
  the Image tab was closed.
- Removed Default Speed information from Video Tab and moved it to Image Tab.
- Improved colors of deactivated enums showing too dark to read the black
  text by default.
- It is now possible to use OpenColorIO's built-in configs.  That is, those
  stating with ocio://.
- Added a Choice menu in Preferences->OCIO to select any of the three built-in
  OCIO configs.
- Set ocio default config to the built-in:
      ocio://default
- Fixed a focus issue on Linux when using a draw tool, then typing into one
  input widget in the toolbar and going back to the view window not ending the
  draw tool, but continue its trace.
- Fixed Text annotations when image was rotated jumping to the wrong location
  on confirmation.
- Entering a Text annotation on the viewport can be confirmed by doing
  SHIFT + Enter.
- Added FFmpeg's actual version information, not just each library.
- Fixed listing of codecs in the About Window.
- Added missing .gif decoder and encoder.
- Added mrv::TextBrowser to allow copying the text in them with a RMB context
  menu. This is useful, for example, in the About Window for the GPU or codec
  information, as the full lines get copied, unlike a Fl_Text_Display in which
  a line can be cut in half.
- Fixed gcc version information in mrv2's About Window.  It was showing the
  __GLIBCXX__ instead.
- Darby simplified and fixed the A/B comparison sometimes getting out of sync.
- Improved the look of HorSlider widget.  Now the X to reset to defaults is
  a tad to the right.
- Fixed selection of Wipe mode which would not work after scrolling in the
  docker (FLTK bug?).
- Made Compare options automatically frame the view if View->Auto Frame is
  on.
- Improved the playback performance of the viewer a tad.
- Fixed an OpenGL flickering of the timeline and sometimes of the main viewport
  when the secondary window was opened and then closed.
- Fixed cursor not showing in panels when drawing was enabled.
- Improved the performance of adding clips to an EDL Playlist.  There's no more
  flickering.
- Fixed thumbnails in the Files and Stereo panels resetting to their
  start time, instead of showing their current time.


v1.0.8
======

- Added rotation of the images +90 and -90 with automatic framing if
  "View->Auto Frame" is on.
- I have enabled TLRENDER_FFMPEG_MINIMAL as a default to compile FFmpeg with
  less muxers, demuxers, parsers and protocols, for smaller file sizes and
  a faster compilation and program start up.
- Made Help->Documentation point to the online docs if the local docs are not
  installed.
- Made H264 entry in Save Movie Options panel not show when FFmpeg was built
  as LGPL.
- Updated OpenUSD to v24.03.
- Fixed <| (go to start) and |> (go to end) buttons not refreshing the button
  status on playback.
 - Added -ics (-ocioInput), -od (ocioDisplay), -ov (-ocioView) and
   -ol (-ocioLook) command-line flags to override the default settings.
   Note that -ocioDisplay and -ocioView must be used together.
 - Made OCIO Input Color Space be stored with the image, except when doing
   comparisons in which the first image's Input Color Space is used.
 - Made OCIO Input Color Space for each image be stored in session files.
 - Made FFmpeg's repeated warnings and errors only show up once in the status
   bar and the logs.
 - Added a Resolution parameter to the Save Movie options.  You can save:
   	 * Same Size
	 * Half Size
	 * Quarter Size
   

v1.0.7
======

- Slow code clean up.
- Faster windows minimal compilations for quickly checking on GitHub.
- Added optional component installation on Windows's .exe installer.  Currently,
  you can install:
  
      * mrv2 application (obviously)
      * mrv2 documentation
      * mrv2 Python TK libraries
      * mrv2 Python demos

- Changed name of install directory of mrv2 on Windows from "mrv2 vX.X.X" to
  "mrv2-vX.X.X" to avoid spaces for easier scripting.
- Fixed image sequence detection that could happen randomly depending on how
  the filesystem returned the order of files.
- Added listing the OS and distro versions at the start and in About of mrv2
  for debugging purposes.
- Made panels be listed alphabetically, regardless of Natural Language.
- Automated version update in docs.
- Removed view sources from html docs to save space on disk.
- Cleaned up docs directory before building docs.
- Sped up creation of docs in build system.
- Updated Python API with FFmpeg and Background changes.
- Fixed reading permissions on files as they were broken!  I did not notice
  as I was using an NTFS drive which sets umask 0022 by default.
- Made reading session more robust to handle missing files or wrong settings.
- Made checking for readable files faster.
- Fixed saving large images/movies with annotations on work properly.
- Improved memory consumption of saving movies, particularly large ones like
  4K.
- Improved logging system logging the tlRender warnings.
- Improved logging system adding a Status mode to report information right
  away.
- FFmpeg's logging now prints out the codec/module where the error was
  generated.
- Improved movie save reporting of parameters.
- Fixed saving a movie with annotations when the movie is bigger than the
  viewport.
- Added GBR8/9/10/12 reading support for VPX.
- Fixed start and end timeline buttons not refreshing thumbnails in the Panels.
- Fixed seeking not updating the thumbnails in the Panels.
- Fixed image panel not refreshing its information when changing images and
  the playback was stopped.
- Fixed Preferences->Positioning->Position/Size when both were used.
- Saving of .otio files as movies when the first clip did not start at 0 now
  works properly.
- Upgraded to RtAudio v5.2.0 on all platforms.
- Added a "View/Auto Frame" to turn off auto framing of the view when changing
  from one clip to another.
- Added User Interface->View->Auto Frame to preferences. 
- Made saving a VP9 or AV1 with the wrong extension not fail.  Instead, they
  are renamed to .mp4.
- Made mrv2's file requester favorites listing automatically remove
  non-existent directories.
- When saving a sequence of OpenEXR, we encode the speed in the actual
  image file, as taken from the playback tool bar.  This value will take
  precedence over the Sequence Default speed as set in Preferences->Playback.
- Made warnings also show up in the status bar, but with an orange background.
- Improved HUD Attributes.  They are now listed alphabetically and they are not
  repeated.  Also, they refresh properly.
- Fixed Media Information panel not refreshing properly when changing images.
- mrv2's tlRender library now reads the video and audio stream metadata.
- When there's no audio metadata there's no longer the titles of
  Attribute/Value used at the end of the Metadata tab in the Media Info Panel.
- Metadata in Media Info Panel is now sorted and stripped of repeated data.
- Media Info Panel's tabs now remember whether they were opened and closed.
- Added GoPro Cineform codec to the list of profiles you can use to encode.
  The biggest benefit is that it can encode at GBRP_12LE and GBRAP_12LE (ie.
  RGB and RGBA at 12 bits with alpha) for a replacement to Apple's proprietary
  ProRes4444 codec.
- Removed the GoPro prefix name from Cineform when saving.
- Fixed saving of EXR movies to movie files being just RGBA_U8 instead of
  RGBA_U16.


v1.0.6
======

- Darby fixed Render->Alpha Blend modes which were partially broken.
- Darby fixed macOS checkers drawing.
- Darby added gradient background and moved it to draw video.
- Made Background colors use Flmm's color chooser with alpha (alpha is
  current discarded, thou).
- Added printing out of audio and video codec names when saving with FFmpeg.
- Fixed presets names.  Instead of using '_' we now use '-'.
- Added last successful saved movie to recent files for easy checking it back.
- Fixed pixel format selection in VP9 codec not working properly due to
  profile being set to 0, which would prevent saving with 10 or 12 bits.
- Fixed Prores color shifting due to bad unneeded use of libswscale API.
- Added options for color_range, colorspace, color_primaries and color_trc in
  tlRender's source code.  mrv2 can set them if you open the window called
  Advanced Settings in the Save Movie dialog.
- Made mrv2 remember the save movie and image settings for easy saving of
  multiple movie or image files.
- Made FFmpeg errors be reported to the console immediately.
- Fixed macOS VideoToolbox's hardware encoding not working.
- Fixed Windows' presets not being read due to spaces in the installed
  directory.
- Fixed a long standing bug of gamma (when changed in the top bar slider)
  not being reapplied when changing from one clip to another.


v1.0.5
======

- Code clean up.
- Build system clean up and consolidation with environment variables.
- Fixed building pyFLTK on Linux which could fail if LD_LIBRARY_PATH was not
  set.
- Improved building speed on all platforms.
- Fixed Windows' Python compilation screwing up if some other Python version
  was installed.
- Fixed pyFLTK compilation on macOS and Linux having swig not use the right
  path includes.
- Fixed NDI compilation which had gotten broken.
- Fixed listing of movie files when they were named as sequences. 
- Allowed saving movie files with the speed (FPS) as set in the playback
  toolbar as long as you are not saving audio.
- Updated version in web page docs.
- Added FFmpeg presets for saving codecs.  Currently we ship mjpeg (none),
  h264, vp9 and av1 presets, but you are free to create your own.
- Switched to building with gcc-12 on Rocky Linux 8.9 (not in Dockerfile or
  Github builds).
- Fixed encoding of movie files' YUV conversion.  Now the movie file is much
  more accurate.
- Added pixel formats currently supported for each codec.
- Added saving alpha channel in ProRes_4444 and ProRes_XQ when YUVA_4444P_16LE
  pixel format is selected.
- Added saving alpha channel in VP9 when YUVA_420P is selected and the container
  is a Matroska file.
- Added HISTORY.md file to the Web docs.
- Added reporting of FFmpeg module that raised the callback.


v1.0.4
======

- Code clean up.
- Made Environment Map spin and rotation take into account zoom speed for a
  more controlable rotation.
- Made spin and rotation of environment maps much more controlable, regardless
  of zoom speed.
- Fixed spin/rotation of environment map not stop playback of video on middle
  button release.
- Mostly avoided gimbal lock on environment map rotations.
- Added VP9 Profile for saving in FFmpeg.  The VP9 codec is supported by most
  browsers nowadays and offers a better compression ratio than H264, without
  any patents or license issues.
- Improved remaining time calculation when saving movie files.
- Fixed message in saving movie of sequences without audio reporting that audio
  was getting saved.
- Added support for AV1 codec decoding (libdav1d codec).
- Added AV1 Profile for saving with AV1 codec in FFmpeg (SVT-AV1 encoder).
- Fixed a number of movies which would not play in mrv2 due to the number of
  threads and codec.


v1.0.3
======

- Added Darwin arm64 beta builds (ie. M1 architecture) but without NDI® support.
- Fixed a problem when saving OpenEXR not setting the format to RGB_F16, but
  trying to use RGB_U8 instead.
- Added the options to show OpenEXRs with data windows bigger than their display windows.  You activate it with View->Ignore Display Window and it will reload the exr image or sequence.
- Improved drawing of Data and Display Window at high resolutions.
- Fixed zooming when Media Information was active on an image sequence.
- Fixed a refresh of mrv2's custom file requester when saving a single image
  over a previous image file.  The icon would not get refreshed previously.


v1.0.2
======

- Added a Gigabytes setting to NDI® Panel to allow reproducing 4K and higher
  movie files with synced audio.
- Fixed NDI® streams playing with audio sometimes hanging at start up.
- Added a "No Source" to disconnect from NDI®.
- Made "Remote Connection" not be a valid NDI® connection.
- Fixed closing and reopening panel not showing the selected source.
- Fixed hang ups when switching sources in NDI® panel with videos with audio.
  Videos without audio were fine.
- Removed references to NDI/Source Index.
- Improved startup times of NDI® Sources with Audio.


v1.0.1
======

- Fixed relative paths function on Windows returning an empty path when the
  path could not be made relative.
- Made ALT + RMB zooming a tad less sensitive.
- Fixed ALT + RMB zooming sliding incorrectly.
- Improved speed on exiting the application.
- Made zooming with RMB + Alt slower for users with tablets.  
- Added an options to Preferences->Playback called Auto Scrub Playback, which
  when turned off will turn off the audio playback while scrubbing, like
  on previous versions of mrv2 (v0.8.2 and earlier).
- Added NDI® support in source code.  You need to compile mrv2 against the
  NDI® SDK for now.


v1.0.0
======

- Improved performance of scrubbing when audio is turned off in the timeline
  section of the main UI.  Helps in scrubbing 4K movies.
- Made readBehind cache expand freely when using Gigabytes in Settings
  to improve the performance of scrubbing 4K movies.
- Fixed a crash when showing an .otio timeline with markers at start or when
  dragging a clip with .otio markers.
- Added display of transitions (Dissolves) to Timeline Viewport.  If you edit
  a clip that has transitions, those will be removed before the move.
  Currently, there's no way to add transitions again (you need to edit the
  .otio file manually, or convert it from a Non-Linear Editor format).
- You can also not currently move or scale the transitions.
- Fixed default versioning regex for '_v' to match UNC paths on Windows.
- Fixed version of USD which showed MaterialX version instead.
- Updated USD to v23.11.


v0.9.4
======

v1.0.0 of mrv2 will be released on January 1st, 2024.  Therefore, it is of
utmost importance that you report any bugs you find before that.

- Improved Help/Update mrv2 Python script to work fine at start up on beta
  builds.
- Added the option to Update mrv2 even if you are already using the same
  version.  Useful to upgrade from a beta build to a release build.
- Improved performance of Python Panel by not having it wrap at bounds.  This
  allows faster resizing of the panel on Linux mainly.
- Fixed cursor shape in Python Panel when entering the divider between the
  output and the editor.
- Prevented resizing of the Python Panel to very small sizes when in window
  mode.
- Added $HOME/.local/lib/python${PYTHON_VERSION}/site-packages to the default
  search path of PYTHONPATH in environment.sh.
- Fixed Pixel Bar showing up when set to auto hide pixel bar on playback and
  in presentation mode.
- Made the command-line -p (-playback) switch override the default Auto
  Playback preference setting.
- Switched the default hotkeys of the Pixel Bar (was F2, now F3) and timeline
  (was F3, now F2) to make them consistent to the order on the view window.
  For that new hotkey assignment to take effect, you need to reset the hotkeys
  in Windows->Hotkeys or remove $HOME/.filmaura/mrv2.prefs.
  Note that that means you will loose any custom hotkeys you may have.
- Added support for .ts movies.
- Fixed OCIO support on network connections, changing both the pulldown menus
  as the OCIO color panel, which had gotten broken on the OCIO optimization and
  the OCIO looks addition.
- Added option to File->Save->Frames to Folder.  First, you will be asked
  to save an image and settings as usual.  However, after you save the first
  image, every time you invoke this function, it will save the image with the
  name and frame number without asking for confirmation.
  If you want to reset saving the image name, go to File/Save/Single Frame
  as usual.
- Some minor speed optimizations from Darby Johnston.


v0.9.3
======

v1.0.0 of mrv2 will be released on January 1st, 2024.  Therefore it is of most
importance you report any bugs you find before that.

- Made calculation of Actual Frame Rate more robust by averaging it over
  multiple frames.
- Added OCIO looks to the GUI, to Python API and to OpenGL display.
- Added OCIO to Color Panel, so that it becomes clearer what you have selected.
- Removed deprecated OCIO scene_linear space.
- Corrected popup-menu pulldown changing label even when enable label was
  disabled.
- Fixed OCIO view pull-down menu value being selected from the last display
  instead of the actual selected and used display at start-up.
- Made pixel bar not show up after going to Preferences if video clip is
  playing and Auto Hide Pixel Bar is on.
- Added OCIO Looks loading/saving to mrv2.prefs file.
- Added rotation and flipping for YUV formats to handle movie files taken from
  a phone like an IPhone.
- Removed setting OCIO ICS, View and Look by index as they were not taking into
  account the submenus.
- Solidified OCIO ICS return and set functions to support submenus.
- Made Panels appear in the same order that they were when exiting the
  application, instead of showing alphabetically.
- Documentation is now online at:
  		English: https://mrv2.sourceforge.io/docs/en
		Spanish: https://mrv2.sourceforge.io/docs/es

v0.9.2
======

- Added .otioz to Windows file associations installer and uninstaller.
- Fixed Hotkeys not working.
- Fixed dead hotkeys Shift 1 to 9 and 0.
- Made Hotkey entry work on just pressing a key, without having to type or
  having to select a special key from the awkward Special pull down menu.
- Fixed Meta (Windows) hotkey shortcuts on Linux.
- Added Zoom Minimum and Zoom Maximum to hotkeys, so you can turn them off.
- Caught Escape hotkey on Window callback to prevent it from exiting the
  application if it is not set to do so.
- Increased performance of playback on Linux when the timeline is visible at
  high frame rates (60 FPS).
- Increased performance of playback on Windows when the timeline is visible.
- Actual Frame Rate display in the HUD when FPS is selected (it shows
  Skipped Frames, Actual Frame Rate and Target Frame Rate).
- Made cursor disappear on Presentation mode after three seconds of inactivity.
- Added OpenGL controls for blitting the timeline or using shaders.  Blitting
  the timeline can improve performance on some graphic cards and OS.  In my
  tests Windows and Linux benefit from blitting while macOS benefits from
  using shaders.
- Added OpenGL control for Vsync.  Currently it works on Linux and macOS.
- Fixed default value of Minify / Magnify filters from the preferences to
  be Linear instead of Nearest.
- For programmers using VSCode, added .vscode directory with tasks to:
    * Build All mrv2 Project with all Dependencies (main compile -- runme.sh)
    * Build tlRender, FLTK and mrv2 (runmet.sh)
    * Build mrv2 only (runmeq.sh)


v0.9.1
======

- Fixed In / Out ranges when loading session files for clips that were not
  the one in playback.
- Fixed editing clips that had a timecode in them.
- Fixed an OpenGL issue mainly on Windows which would flip the video on Y when
  dragging it to create a playlist.  It could also lead to a crash.
- If OCIO config cannot be found, like when it is loaded from a session file,
  defaults to previous config.  Previously it could crash mrv2.
- Made internal checks for files that are not found and for replacing paths in
  path mapping deal with empty filenames properly.
- Fixed a random crash on Windows when loading a session file with
  Auto Playback set to on.
- Fixed an OpenGL flipping/flickering when Timeline Viewport was open and the
  user switched media items.
- Fixed Python's setOcioView() and ocioView() just returning the view name.
  Now both the display and view name are returned.
- Added ocioViewList() Python function to list all Displays / Views available.
- Added a setting for Display / View to Preferences->OCIO Defaults.  It will
  get used whenever the application opens or the user access the Preferences,
  overriding the setting set in the OCIO config file.
- Made panning work with CTRL + Left Mouse Button, besides the Middle Mouse
  Button on both the view and timeline viewport.
- Added Preferences->Playback->Single Click Playback to turn off playing by
  clicking on the main viewport, which was very annoying.
- Added Preferences->User Interface->Render->Minify and Magnify Filters.
  Moved Video Levels and Alpha Blend to this new preferences panel.
- Fixed color display (in both pixel bar and area color panel) not updating
  properly when single stepping through a file.
- Corrected handling of wstring characters on command-line and file associations
  on Windows start up.
- Improved Skipped Frame HUD display (SF:) when FPS is set to active so that it
  does not get confused when scrubbing.
- Fixed Skipped Frame HUD display not resetting itself when going to the first
  or last frame of the movie.
- Added Preferences->Playback->Auto Hide Pixel Bar, which when set, hides the
  pixel bar when playback is started.  This is to prevent slow-downs and
  skipped frames of clips at high resolutions.


v0.9.0
======

- Fixed issues with python library dependencies not copying the dependant DSOs
  on Linux.  This would lead to issues with libssl and libcrypto, for example.
- Fixed cmake's function get_runtime_dependencies() and
  get_macos_runtime_dependencies() only working for one element instead of a
  list.
- Created a python plug-in to automatically check the latest released version
  of mrv2 on github, allow to download it and install it, asking for a password
  if sudo permissions are needed.
  The plug-in is installed by default.  In order to have mrv2 automatically
  check for updates on start-up, you must set Preferences->Behavior and select
  Check for Updates at start up.
- Fixed a minor memory leak when saving movies with audio.
- Made Saving Audio only pop up its own file requester window.
- Thanks to the great Darby Johnston, it is now possible to edit the video and
  audio clips of an otio timeline in the timeline viewport.
- Added Preferences->Timeline the options to start in editing mode and start
  with Edit Associated Clips.
- Added the code and callback to edit the annotations when editing the clips.
- Added Edit/Audio Gap/Insert and Edit/Audio Gap/Remove to insert or remove
  audio gaps matching the length of the video clip at the current time.
- Fixed adding a clip without audio to a timeline with audio that ends before
  the video.  Now a gap is added before the new clip.
- Fixed changing of Timeline->Markers or Timeline->Transitions leaving too
  little or too much space.
- mrv2 now supports audio fading of clips.  Previously, only video would
  dissolve and audio would suddenly stop/start.
- Thanks to Darby Johnston, we now support playing back non-streaming movies
  directly from the http:// and https::// protocols.
- Fixed redraw issues under Wayland.
- Fixed muting of audio not working.
- It is now possible to change the font of the menus in:
     Preferences->User Interface->Fonts.
- Fixed Wayland support on modern platforms like Ubuntu 22.04.3.  Under Rocky
  Linux 8.1 builds, running with more modern distros under Wayland you may
  encounter an error about missing "antialising".

  To fix it:
    
```
$ sudo cp /usr/share/glib-2.0/schemas/org.gnome.settings-daemon.plugins.xsettings.gschema.xml /usr/share/glib-2.0/schemas/org.gnome.settings-daemon.plugins.xsettings.gschema.xml.bad
$ sudo nano /usr/share/glib-2.0/schemas/org.gnome.settings-daemon.plugins.xsettings.gschema.xml
       	    (remove lines 19 and 20)
	 <   </schema>
	 <   <schema id="org.gnome.settings-daemon.plugins.xsettings.deprecated">
$ sudo glib-compile-schemas /usr/share/glib-2.0/schemas
```


v0.8.3
======

- Fixed saving of L_U16, LA_U16, RGB_U16 and RGBA_U16 movies which were
  flipped on Y.
- Sorted Panels in the Panel menu alphabetically instead of by shortcut.
- Fixed Alpha Channel saving images on Annotations when movie was RGBA_U16.
- Now you can concatenate .otio clips into the EDL Playlist.  Just drag the
  .otio clip to the Playlist Panel where you have the temporary EDL
  or to the Timeline Viewport while selecting the EDL and it will
  be added to any previous clips in the timeline.
  The .otio clips support in and out points and annotations.  Transitions are
  supported, but you cannot cut a transition in half with the in and out
  points.
- Fixed a crash when trying to load an inexistent clip from the command-line.
- Made dragging of a clip show the dragged clip in cyan in the Files Panel, to
  distinguish it from the selected one.
- Fixed the dragged clip being also selected after an unsuccessful drag when
  there was a clip selected.
- Made Panel shortcut keys in the menu be more separated from the actual name
  of panel.  Small UI improvement.
- Added shortcuts to Environment Map Panel (Ctrl + e) and
  Playlist Panel (Ctrl + p).
- Improved .otio Playlist creation. Now the audio channel is created only when
  needed.
- Fixed creation of .otio Playlist with a sequence that had the audio on disk
  with the same base name.
- Fixed frame stepping when there were in/out points in the timeline.
- Fixed text input color when creating a new folder in mrv2's custom file
  requester.
- Fixed scrollbar when creating a new directory in mrv2's custom file
  requester.
- When creating a directory in mrv2's custom file directory, the entry widget
  is placed at the end of all directories instead of at the end of all files.
- After creating a new directory, it is sorted back into the list of
  directories.
- Fixed Saving remaining time progress being incorrect.
- Made mrv2's file chooser recognize .otio and .otioz as OpenTimelineIO EDLs.
- Refactored and simplified code.
- Fixed clearing of cache resulting in cache starting again from the beginning.
- Fixed seek and timeline thumbnail preview being incorrect after an Edit/Cut
  or Edit/Insert on a movie with timecode.
- Improved interactivity of editing tools (cut, insert, slice and remove)
  due to cache no longer starting from the beginning but from the current
  position.
- Added license to all fltk demos.
- Made Save->Movie files optionally save with audio.  Note that while saving
  audio is not heard.
- Fix saving of additional frames when video is shorter than audio.
- Split Saving options between saving movies and saving images.
- Added saving of player's In/Out Ranges to session files.
- Fixed an OpenGL issue on Linux when saving a movie and dragging the window
  partially outside the screen.
- Split the Save Options popup into a Save Movie Options and a Save Image
  Options.
- Added a Cancel button to both Save Movie Options and Save Image Options.
- Turned off audio (as it would stutter) while saving movies with annotations.
- Added a different message to the Save Movie Progress Report to indicate
  whether you are saving with audio or not.
- Added a check when saving audio and there's no audio in the current clip.

  
v0.8.2
======

- Python commands to set the ocio config have been added to the image module.
  image.setOcioConfig() and image.ocioConfig().
- Python documentation has been updated.
- Python's Editor bug that would concatenate the last two lines together
  incorrectly has been fixed.
- Fixed playlist of adding a sequence when it had no audio at the beginning of
  the EDL.
- Fixed adding a sequence with audio to the EDL Playlist.
- Fixed parsing command-line audio files.  Now only the first sequence added in
  the command-line receives the audio file, instead of all files.
- Fixed most issues when mixing clips of different frame rates and different
  audio sample rates in an EDL.  Some precision issues seem unavoidable, thou.
- Synchronized menu items to python changes as some were not being taken into
  account.
- Added imageOptions to session loading and saving.
- Fixed swallowing of last character in Python Editor.
- Fixed nested parenthesis in last expression in Python Editor.
- Fixed Python Editor sometimes not running a multi-line expression.
- Added keyword constructors to all Python classes.
- Added support for YUVA formats in FFmpeg through RGBA conversion.
  This means both ProRes444 and webm (vpx) videos now support alpha channels.
- Fixed Preferences for Safe Areas not doing anything.
- Added Video Levels and Alpha Blend to:
     Preferences->User Interface->View Window.
- Made scrubbing automatically switch to playback with audio.
- Fixed coloring of Python functions when they were typed at the start of a
  line.
- There's a new 'session' module to handle everything related to sessions,
  including saving, loading and setting the metadata.
- The metadata for sessions has changed API.  Now it is a Python dict.
- Added libvpx on Linux and macOS which was missing.
- Added support for decoding webm (vpx) videos with alpha channel.
- Fixed crashing issues on macOS at start up due to brew libraries being
  loaded instead of the mrv2 shipped libraries.
- Fixed sequence detection when the sequence would reach the number of padded
  digits.
- Fixed Auto Playback working only for the first clip loaded.
- Fixed playback buttons when switching clips not showing playback.
- Fixed a random OpenGL error when creating the color texture in the main
  viewport.
- Fixed EDL creation for movies that did not have audio.
- Fixed selecting the wrong clip when loading a session from the command-line.
- Added Background panel to change solid color, checker size and checker colors.
- Made session files try to store relative paths to clips and OCIO config so
  as to be able to use them on different platforms.
- Made routine for relative paths return the original path if the path could not
  be translated into a relative path.
- Fixed the annoying macOS bug where the timeline viewport elements would not
  get drawn sometimes.
- Fixed adding a movie with no audio, which created an audio gap of sample
  rate of 1, leading to precision issues.
- Fixed Annotations shifting when moving clips around in the Timeline Viewport
  (feature of v0.9.0 not yet released by Darby).
- Added support for HDR Radiance (.hdr) format, both loading and saving.
- Fixed a crash when deleting the last clip from the Files Panel.
- Added a Go to/Previous Clip and Go to/Next Clip for .otio files, using
  Ctrl + Right Arrow and Ctrl + Left Arrow.


v0.8.1
======

- This is a quick bug fix release to the Playlist creation which got broken.

v0.8.0
======

- Fixed mrv2's file requester not selecting files with [] in them.
- Fixed mrv2's file requester not changing directories if you had typed the
  full name of the directory in the filename field and pressed Enter,
- Fixed a crash when loading a session with no files.
- Added session name to the window's title bar.
- Fixed a typo in Python's binding to session (oepenSession instead of
  openSession).
- Made Save Session not save temporary EDLs in the session file.
- Added a '\_\_divider\_\_' tuple entry to Plug-in menus to add a divider line
  between menu entries.
- Made Python's output and errors automatically be sent to the Python editor,
  instead of waiting until the commands finish, like in v0.7.9 and previous
  ones.
- Added a cmd.getVersion() to get the version of mrv2 from Python.
- Made playback play with audio when changing frame rate (slower or faster).
- Made audio play when stepping through frames.  It is currently a hack and
  not a proper fix yet.  Also, the stepping buttons are not updated properly.
- Fixed a locale change when using the FPS pull-down and there were thumbnails
  present.
- Fixed macOS menu bar font size when switching from macOS menus back to
  normal ones.
- Made saving of .otio files also work from File/Save/Movie or Sequence if the
  extension given is .otio.
- Added user metadata to save in the session file as "metadata".  This can be
  set with the Python commands setSessionMetadata and retrieved with
  sessionMetadata.
- Added a warning check when saving a session with temporary EDLs in it.
- Added timeline.speed(), timeline.defaultSpeed() and timeline.setSpeed() to
  retrieve and manipulate the FPS.
- Added image.ocioIcs() and image.setOcioIcs() and image.ocioIcsList() to
  Python to set the input color space of the image.
- Added image.ocioView(), image.setOcioView() and image.ocioViewList() to
  Python to set the Display/View color space and to retrieve a list of all
  Display/Views.
- Fixed reading of OCIO file name in network connections.
- Color channels (layers) are now kept with the file so that switching between
  media will not revert to the rgba channel if there isn't an equivalent one.
- USD Panel is now interactive.  You can change the parameters and it will
  show the change.  The only parameter not recommended to change (except for
  very simple scenes) is the complexity.
- USD Panel visibility is now saved in the Preferences.
- Refreshing of cache is now done in seconds, without re-loading and
  switching an image as before.
- Creating a timeline in the Playlist Panel is also done in seconds.
- Fixed a crash when creating an empty timeline or a timeline from a clip in
  the Playlist Panel.
- Fixed missing frames (Repeat Last and Repeat Scratched) when the user was
  reading a different layer and he was playing backwards or stepping through
  the frames.
- Added drawing background as transparent, solid or checkers.
- Made dragging a clip from the Files Panel not loose the selection.
- Fixed a network error (harmless) about edit mode.
- Fixed Creation of EDL Playlist with image sequences.
- Fixed annotations copying from source clip to EDL Playlist when adding the
  clip to the playlist.
- Adding a clip to an EDL playlist will now positiong the current time at the
  frame of the new clip, instead of resetting it to 0.
- Session files also save and load the timeline viewport options (ie. Edit mode,
  size of thumbnails, transitions and markers).
- Thumbnail above the timeline no longer appears when there's no clip loaded
  after it was shown once.
- Fixed pixel zooming and panning on timeline viewport on network connections
  when the pixels per unit was not 1 (like macOS Retina).
- Added a Reset Hotkeys to default in the Hotkeys Window.  This will reset
  *all* your hotkeys to the default values of mrv2 (no need to mess with
  mrv2.keys.prefs).
- Added a Reload Hotkeys to the Hotkeys Window.  This will reload the last saved
  hotkeys (ie. $HOME/.filmaura/mrv2.keys.prefs).
- Fixed Annotations Clear Frame and Annotations Clear All Frames hotkeys being
  the same.
- Hotkeys are now compared properly when they are uppercase and shift was not
  used while another hotkey had shift and a the same lowercase letter.
- Some UI fixes and improvements:
    * The Zoom factor in the Pixel Toolbar keeps its value when selecting
      it from the pulldown.
    * All buttons and displays have the same size on both the timeline and
      pixel toolbar.
    * Cursor in all input fields is now red for easier reading.
    * The FPS input widget now displays the FPS with different number of
      digits to fit the value as best it can on the limited width.



v0.7.9
======

- Fixed sequence of images detection when there was an image with the same
  basename, directory and prefix but no number.
- Fixed the RAW image reader to handle images that are smaller once decoded.
- Fixed RAW reader not supporting LCMS2 nor jasper.  Now they are supported on
  all platforms.
- Added Sigma .X3F RAW support to RAW Reader.
- The RAW Reader properly reads all files but two from:
      https://www.rawsamples.ch
- Fixed an OpenGL refresh/redraw issue when going to the Preferences
  Window and returning with new settings.  It could also provoke a crash on
  Windows.
- Made the Log Panel not save its visibility upon program exit.  This prevents
  the Log Panel Window from opening on a new start up of mrv2 as it is usually
  not wanted, but happens once there had been an error in the previous instance.
- Linux uninstall with DEB and RPM has been improved.  Now, instead of just
  removing the symlink of /usr/bin/mrv2, the symlink is changed to point to the
  latest version installed if any.
- You can now open only one instance of the viewer and new images opened will
  be sent to the already opened viewer, instead of opening multiple instances
  of the viewer.  You set the behavior in:
```  
Preferences->User Interface->Single Instance.
```	
- Removed all warnings and errors from the Sphinx documentation generation.
- Fixed positioning of text editing when re-editing a text annotaion.
  Previously, it could be offset quite a bit if the zoom was not 1.
- A lot of source code clean up from mrViewer's bad and old source code.
- Windows installer now will remove the file association first before replacing
  it with the one of mrv2.
- Made executable smaller on all platforms by using dead-code elimination.
- Added pyFLTK bindings to the distribution.  It is now possible to create
  FLTK windows with Python and control and access mrv2's windows with it.
- Added Find and Replace to Python Editor in the Python Panel.
- Added Comment and Uncomment region to Python Editor in the Python Panel.
- Made focus selection on the main view window not work upon just entering.
  This solves the issues with losing focus on the Frame, Start Frame and End
  Frame widgets.  It also fixes problems when showing a Python window which
  would otherwise not stay on top.
- Added Save/OTIO EDL Timeline to the menus.
- Allowed Saving OTIO Timelines of single clips and other .otio files.
- Build system changes and fixes:
   	* Renamed runme.sh script to runme_nolog.sh.
   	* Added a new runme.sh script that calls runme_nolog.sh but saves the compile log into BUILD-KERNEL-ARCH/CMAKE_BUILD_TYPE/compile.log.
   	* Updated windows build script to work with MSVC 2022, not just 2019.
   	* The Windows compilation takes advantage of Msys to install the dependencies of libintl, libiconv and gettext.
   	* Made all compile options work when off.  You can customize mrv2 to build it with either all the bells and whistles or pretty barebones.
   	* Added --help flag to runme.sh to list all the possible settings.
   	* All bash commands are run with run_cmd which prints them and times them.
   	* Added optional build support for all the optional TLRENDER_* settings and for the MRV2_* settings.  It is now possible to build a light version of mrv2 or one with all the features.
   	* Fixed a problem with the embedded python (pybind11) locating the system Python installation instead of the local one instead.  This created havok on my Ubuntu 22.04 when there was an upgrade.
   	* Made parsing of -D options like -D TLRENDER_USD=OFF work with or without a space.
	* Got rid of compiling the slow Gettext on macOS, replacing it with
	  a prebuilt dylib.
	* Made the build system automatically release beta versions of the software after each successful compilation.  You can now download the latest beta binaries from:
     
         https://sourceforge.net/projects/mrv2/files/beta/


v0.7.8
======

- Added a hotkey selection to switch pen colors.
- Fixed hotkey search highlight redraw showing the wrong hotkey.
- Made pen size be adjusted to match the resolution of the image.
- Made eraser pen size be twice and a half the pen size by default for easier
  drawing and erasing without having to bring the annotation panel.
- Made saved color presets in the color picker be sorted from top to bottom,
  where the top color is the last one used.
- Added saving the old color to the preferences.
- Fixed saving current EDL through Python API.
- Added a command-line switch (-resetHotkeys) to reset hotkeys to their default.
- Added a button in Settings to reset hotkeys to their defaults.
- Python API now supports Playlists again with a new API.
  You can add new clips to an EDL playlist, list all playlists,
  select a playlist based on its index, its name or its item
  and save the selected playlist.
- Made FileItem paths read-only in the Python API.
- Fixed the beginning of English playback documentation which was in Spanish.
- Improved the User Documentation.
- Fixed name of some hotkeys in Spanish locale.
- Made playback buttons change background color when playing or stopping.
- Added support for Camera RAW formats through LibRaw.
- Fixed File->Save Image and File->Save Movie resetting the UI.
- Improved Windows build system dramatically.  Now there are bash scripts to
  compile all the GNU-like dependencies (FFmpeg, libx264, libvpx and liblcms2).
- Added x264 to the Linux and macOS builds but it is turned OFF by default.
- Made right mouse button text size match that of the main menu bar.
- Fixed Preferences->Playback->FPS not doing anything.  Removed
  Preferences->Playback->Override FPS.
- Added a way to edit baked Text Annotations from a frame.
  If you click with the Right Mouse Button on the Text tool, a pop up Window
  will appear displaying a pull down with all your text shapes for the
  current frame.  Selecting one, and clicking on Edit Text will take you to
  the Text widget where you will be able to reposition it, re-edit it, etc.
  This also works in network connections.
- Made text widget font size be dependant on the render size of the image.
- Improved scripts in bin/ directory with help messages.
- Moved python scripts in bin/ directory to bin/python.
- Improved runme.sh script to accept a -gpl flag to compile FFmpeg with libx264
  support in GPL mode on all platforms.  The default is still to build a LGPL
  FFmpeg without libx264 saving support as that complies with the BSD license
  of mrv2's source code.
- Improved README.md build instructions to document the optional building of
  FFmpeg.
- Fixed saving movies when saving without annotations leading to bad redraws
  later on in the timeline.
- Fixed resizing of window when an image is loaded or the Fit Window to Image
  button is pressed.  Now it will correctly zoom to 1 if it fits it.
- Made tiling slider of Timeline Viewport darker so it is more visible.
- Fixed order of clips loaded from the command-line being in reverse order.
- Fixed Settings Panel FFmpeg I/O Threads not accepting 0.
- Simplified hotkeys loading and saving and now hotkeys are saved on exit.
- Made command-line support any number of files instead of just three.
- Fixed session saving which got partially broken in v0.7.7.
- File Panel thumbnails now update for the selected stereo and the compare
  media too.
- Compare Panel thumbnails also update for the A and B images.
- Stereo Panel thumbnails also update for the A and Stereo images.
- Command-line -b <image> for the compare image now properly selects the
  image in the compare panel.
- Fixed a precision issue with annotations which could make some of them
  disappear.
- Fixed go to next and previous annotations when several clips of different
  rates were present in the timeline.
- Fixed floating timeline thumbnail not updating properly when showing an EDL.
- Added shifting of annotations when tlRender's darby routines drag an item
  into new place.
- Made Fit ('f' key) in timeline viewport work on network connections.
- Made Panning (Middle mouse drag) in timeline viewport work on network
  connections.
- Fixed Edit button on network connections.
- Fixed seeking on network connections when the viewport was zoomed in and
  the windows' size in the local and remote machines were different.

v0.7.7
======

- Fixed adding a file to playlist when the path was empty (ie. the file was
  loaded from the current directory).
- Fixed adding audio to a playlist when there was an empty audio track and a
  video clip (ie. a sequence of images and then a video clip).
- Fixed Text annotations having been turned off by mistake in v0.7.5.
- Fixed drag and drop on Windows only allowing to load 4 clips before not
  allowing drag and drop to work anymore.
- Fixed file requester hanging when reading .py files in a directory.
- Updated to OpenEXR 3.2, OpenColorIO 2.3.0, etc.
- Fixed Frame/Timecode/Seconds display in the PDF Exporter which was showing
  always 0.
- Fixed PDF export to save out annotations in increasing time order.
- Added User Documentation in English and Spanish, roughly based on xStudio
  documentation.
- Added 7 saved color presets to the color picker, like Krita, so you can
  easily choose from them.
- Added two colors to drawing tooldock.  You can switch between them with the
  arrows that point to them.
- Wipe Comparison is now fixed which had gotten broken in v0.7.5.  Thanks to
  Darby Johnston.
- Fixed Fullscreen Mode (F11 hotkey) on Windows which got broken in v0.7.5.


v0.7.6
======

This is mainly a bug fix release to Edit features and general issues found
with v0.7.5.

- Fixed hotkey check when entering a hotkey of the first 5 entries (a legacy
  from mrViewer).
- Fixed Load/Save hotkey file requester on Windows that would redraw
  incorrectly.
- Fixed message about corruption in hotkeys, when the reason was a new
  forced hotkey.
- Fixed Windows installer not installing the icon on Windows 11's Settings->
  Apps->Installed Apps.
- Fixed a memory corruption when pasting or inserting one frame of audio and
  playing back in reverse.
- Fixed log window showing up when there was a corruption on hotkeys even when
  the Preferences->Errors->Do Nothing was set.
- Fixed copying frames from one video to another even when they have different
  frame rates.
- Added an option in Preferences->Timeline to remove the EDLs from the
  temporary directory once the application exits.
- Improved focus handling of current frame, start frame and end frame widgets,
  which would loose it once the cursor was moved to the timeline.
- Fixed Edit/Frame/Insert when the movie had timecode in it and did not start
  at 0.
- Improved quality of Windows' icon.


v0.7.5
======

Playlist and Editing
--------------------

This is the first version that supports some basic editing and improves upon
the playlist panel by making it interactive.

- The Playlist panel's functionality has been simplified. It is there only to
  create an empty track or start a new EDL with one clip from the Files Panel.
- Added an Edit/Frame/Cut, Edit/Frame/Copy, Edit/Frame/Paste and
  Edit/Frame/Insert to cut, copy, paste and insert one frame (video and audio)
  of any media.  Currently, it does not support transitions, that are removed.
  As soon as one of these commands is used, a new EDL is created.
- Added an Edit/Slice to cut a clip in half at the current time location.
- Added an Edit/Remove to remove the clips that intersect the current time
  location.
- Added Drag and Drop functionality to the Files Panel into the Timeline
  Window as well as to the Playlist panel to add clips and create an EDL.
- Currently, there's still no support for trimming the Timeline clips yet.
  
- Documented Python USD module.
- Fixed DWA compression on non English locales (with commas as decimal
  separators)
- Allowed saving movies as EXR frames if Annotations is turned on.
- Fixed Media Information Depth display for floating point lumma and lumma with
  alpha images.
- Added pixel type saving to OpenEXR saving.  It can be Half or Float when
  Annotations is on.
- Added all libraries and their versions (when possible) to the About window.
- Fixed tlRender's version macro.
- Changed OpenEXR saving to use multipart api to allow future support to save
  all layers of an exr.
- Fixed edit viewport leaving room when show transitions was active but there
  were no transitions in the timeline.
- Added Timeline Preferences to show thumbnails, transitions and markers.
- Fixed pixel aspect ratio of saved OpenEXR images when they were not 1.
- Made Window resizing take into account Editing Viewport at start up.
- Fixed Log Panel when an error was shown to resize to the size of the window
  and not smaller.
- Log Panel will no longer open when the file requester is open. 
- Fixed Undo/Redo of annotations, which was incorrect.
- Fixed keyboard (menu) shortcuts not working in the Files Panel.
- Annotations are now kept with RationalTime instead of frames to be more
  precise.  Note, however, that old session files that use annotations will be
  incompatible.
- Fixed Network connections which had gotten broken on v0.7.1.
- Fixed Network connections on client startup, leading it to change the
  selected file on the server.
- Added Edit mode to the sessions file.
- Added Edit mode to the network connection (it will load as timeline or full).
- Laser annotations are no longer added to the draw undo/redo queue.
- Laser annotations now work properly on Network connections.
- Fixed Recent Files with entries with backslashes (ie. '\').
- Added new controls to Playlist panel.  Added a new Save icon.
- Fixed an annoying repositioning of window when loading new clips.
- Added support for Markers in timeline viewport.
- Made FPS display show only three decimal digits to simplify.
- Added File->Save->Single Frame to save a single frame only.
- Sped up Python compilation on Windows.
- Fixed OpenColorIO Active Displays and Active Views when they were set to an
  empty string which would turn off the View menu.
- The OCIO Defaults now has an option to use or ignore active_views and
  active_displays on the OCIO .config file.  The default is now to ignore them,
  as it was suggested using them in production was usually not the hassle.
- Fixed Image Information Panel size when it was saved as a window with the
  tabs open.
- Made Network connections more solid.  In case of wrong data sent through the
  network, it will discard it.
- Fixed Environment Mapping editing of the subdivisions no longer changing the
  sphere.
- Fixed menus still showing the panels open when they were closed from the
  Close button in network connections.
- Fixed a crash when selecting a new clip with the <- or -> arrows in the
  Files Panel.
- Fixed changing of volume and muting on network connections not showing the
  change on the remote client's interface.
- Added "Save/Single Frame" to save the current frame as an image.
- Fixed Timeline redraw issues on Windows.

v0.7.1
------
- Made Secondary Window respond to menu shortcuts, like F12.
- Made Secondary Window resize to Presentation mode or Fullscreen if it is
  present, instead of the normal viewport.
- Fixed Timeline redraw when playing the movie and the Secondary window was
  closed.
- Made default pen color (if not saved in preferences) be yellow to avoid
  conflicts with green screens.
- Fixed a random crash on Linux when using the -h or -v flags due to forcing
  an exit (NVidia driver would crash).
- Added usd python module and usd.setRenderOptions method.
- Fixed default values of USD stageCacheCount and diskCacheByteCount.
- Added laser drawing to annotations.  This allows the shape to not be
  permanent and disappear after a second.

v0.7.0
------
- Added Edit view (OpenTimelineIO) with thumbnails and audio waveforms, courtesy
  of Darby Johnston.
- First pass at USD OpenGL support courtesy of the great Darby Johnston.
- Added USD panel and -usd* command-line switches to control the quality and
  behavior of the USD display.
- Fixed pixel aspect ratio of OpenEXR, Cineon and DPX images when run on a
  locale that uses commas as decimal separator.
- Added Zip Compression support to saving OpenEXR images.
- Fixed Video Levels radio menus being toggle menus instead.
- Made menu items and pulldown labels smaller so they fit when mrv2 is sized
  to its minimum size.
- Fixed all overlapping widgets which could cause problems with FLTK.
- Signed the Windows installer with a self-certificate.  It does not prevent
  Windows and Chrome from complaining but it gives Publisher info.
- Fixed a minor memory leak when opening menus in the Python Editor.
- Added a Right Mouse Button menu to Log Panel to allow to copy text more
  easily.
- Fixed an incorrect use of OpenGL's GL_LINE_LOOP in a VAO.
- Fixed a flickering OpenGL issue when the Secondary Window was opened with a
  selection and then closed.
- Fixed incorrect use of OpenGL resources being shared with Secondary view
  leading to display issues.
- Made Secondary Window also display the name, type and audio of the
  video/image being played.
- Fixed Wayland and XWayland off-screen framebuffers.  Wayland support *must*
  be compiled with a recent Linux version like Ubuntu 22.04 LTS.  The binaries
  we distribute are compiled with a very old version of Wayland.
- Fixed a potential OpenGL redraw issue when drawing both soft and hard lines.
- Made draw cursor be a white/black shape for easier display.
- Fixed RPM package to install to /usr/local/mrv2-v${VERSION]-Linux-64 without library conflicts.  You can now install it just with something like:

```
  $ sudo rpm -i mrv2-v0.7.0-Linux-amd64.rpm
```

- Made Linux .deb and .rpm installers set the mrv2 desktop icon to Allow
  Launching by default.
- Made Linux .deb and .rpm installers set xdg-mime file associations properly
  for video, image, otio and USD files.
- Added mrv2.io.Options class to Python bindings.  With it, you can set the
  options when running cmd.save() to, for example, save annotations.
- Added a Always Save on Exit to Positioning preferences to always save the
  positioning and size of the window upon exiting the program.
- Added support for .otioz (Open Timeline IO .zip files).
- Added annotations Python module to allow adding (add function) notes to a
  certain time, frame or seconds.
- Fixed timeline thumbnail caching the last thumbnails of the movie shown when
  switching or closing movies.
- Fixed missing frame scratch display when playing a gap in an .otio file.
- Added Right Mouse Button menu option to File Panel to copy the name of the
  file to the clipboard and to open the location of the file in your file
  browser.
- Session files now also store information from the color panel (color
  adjustments).
- RPM and DEB packages have the version number in them to allow installing
  multiple versions of mrv2.  Besides /usr/bin/mrv2 pointing to the last
  installed version of mrv2, symlinks with the version number in them are
  also creaetd, like:
       /usr/bin/mrv2-v0.7.0
  

v0.6.4
------
- Improved Python plug-in API.  Now plug-ins are defined with a base class,
  and menus with a dict (without tuples) like:

```
      class HelloPlugin(mrv2.plugin.Plugin):
          def hello(self):
              print("Hello from plug-in!")

          def menus(self):
              menus = { "New Menu/Hello" : self.hello }
              return menus
```

- You can have multiple plug-ins in a single .py and have the class be named
  whatever you like, as long as you derive from mrv2.plugin.Plugin.
- Improved the look of Gamma, Gain and Volume sliders.
- Fixed Window on Top check mark when run from the Context menu.
- Fixed Presentation mode not returning to its previous state when switched off.
- Fixed an internal OpenGL error.
- Fixed Playback menu status at the beginning when Auto Playback was checked.
- Fixed pixel color look-up when loading a single frame.


v0.6.3
------
- Added a python plug-in system which is now documented in the
  Help->Documentation.  The environment variable used to look up plug-ins is:

  	MRV2_PYTHON_PLUGINS

  It is a list of colon (Linux or macOS) or semi-colon (Windows) paths.
  Plug-ins are defined, like:

```
      class Plugin(mrv2.plugin.Plugin):
          def hello(self):
              print("Hello from plug-in!")

          def menus(self):
              menus = { "New Menu/Hello" : self.hello }
              return menus
```
     	

- Added a mrv2_hello.py plug-in for demo purposes.
- Fixed a bug in the log panel appearing compressed on start up when docked.
- Allowed creation of .otio files of a single clip in Playlist Panel.
- Fixed scratched frames showing up on .otio files with gaps in them.
- Fixed preferences not hiding the different bars anymore (regression in
  v0.6.2).
- Fixed Layer menu popup displaying "Default" for movies instead of "Color".
- Fixed Layer menu popup allowing you to change the layer when a single layer
  was available.


v0.6.2
------
- Fixed the Media Info Panel crashing on start-up when the panel was open and
  the media was an OpenEXR with multiple layers.
- Made timeline cursor be white for easier reading on the eyes.
- Fixed timeline cursor not ending in last frame when dealing with sequences.
- Fixed Auto Refit Image preference working only after a restart of the
  application.
- Fixed Media Info Panel showing up with scrollbars when mrv2 was started
  command-line and with a movie.
- Fixed Save Movie or Sequence and Save PDF Document allowing to be selected
  even when no movie was loaded.
- Fixed mrv2's File requester saving always overwriting the file that was
  selected instead of using the filename in the filename input widget.
- Improved file requester selecting a file or directory when typing.
- Added a ffmpeg_windows_gpl.sh script to compile a GPL version of FFmpeg with
  libx264 and libvpx suport with MSVC.
- Made mrv2's GL window swallow Left Alt key presses when pressed alone to
  avoid Windows' taking over the Window.
- Fixed some typos in English installer (thanks to BigRoy!).


v0.6.1
------
- Split the Save Session menu entry in two.  There's now a Save Session As and a
  Save Session.  The session filename is kept if the session file was loaded, so
  you can just use Save Session to overwrite it.
- Fixed creating of playlists with file sequences with absolute and relative
  paths.
- Fixed creating of playlists with different layers as it is not possible in
  .otio files to specify the layer to load.
- Fixed a refresh issue on color lookups that would show the previous frame
  values (or previous redraw values).
- Added video and audio codec names to the HUD Attributes and the Media Info
  Panel.
- Made all tabs in all panels adjust the packing of the other panels. Tabs
  open/close are also now stored in the preferences.
- Added nuke-default ocio config once again.
- Added studio ocio config to distribution.
- Added TGA, BMP and PSD 8 and 16 bit readers.
- Added TGA and BMP 8 bit writers.
- Added a Scripts/Add to Script List to Python Panel.  It allows you to store
  up to 10 scripts in the list and run them just by accessing the menu.
  The script list is saved in the preferences.
- Fixed window size on starting mrv2 when Dock Group was open.
- Fixed PDF thumbnail creation when the clip was taller than its width.
- Fixed annotations not keeping the soft parameter in session or network
  connection.

v0.6.0
------
- Added the options for missing frames on the Preferences.  You can now:
  	* Display black
	* Repeat last frame
	* Repeat last frame scratched
	
- Made loading of session files use Path Mapping for files and OCIO config
  so that if a session file is loaded from different OSes the files will be
  found.
- Fixed loading session from the command-line not showing the opened panels that
  were also open in the preferences file.
- Added the name of the layer to the thumnail description in the files, compare,
  playlist and stereo panels.
- Added anaglyph, scanline, columns and checkered stereo 3D.
- Added a new Stereo 3D Panel to control the stereo.
   * To use it, you load a clip with left and right views (usually a v2
     multipart openexr).  Then, open the Files Panel and select the clip and
     layer to use.
   * Open the Stereo Panel and select the Input to "Image".  That will clone
     the clip and select the opposite view (ie. right if you selected left).
   * Choose the Output for the Stereo 3D (Anaglyph, Checkered, etc).

- You can also use the Stereo 3D Panel with two clips (movies or sequences),
  but you need to set it manually.
   * Open the Files Panel, load the two clips. Select one of them.
   * Open the Stereo 3D Panel, select the other clip.  Then select Input as
     "Image".
   * Choose the Output for the Stereo 3D (Anaglyph, Checkered, etc).
  
- Fixed loading of multiple clips from a session messing up the video layers.
- Made movie's default layer be labeled "Color" to be consistant with images.
- Fixed OpenEXR's v2 multipart images with view (stereo) parameter.
- Fixed OpenEXR's v2 multipart images with changing data windows between frames.
- Fixed mrv2's native file chooser on Windows not cd'ing to the file path
  when the location input field was manually edited.
- Fixed playback starting when session was loaded command line and the session
  was not originally playing.
- Fixed thumbnail display in Files, Compare, Stereo 3D and Playlist panels.
- Fixed order of panels when loaded from a session file.
- Improved performance of exiting the application.
- Made HUD Attributes display the (sometimes changing) frame attributes.
- Added a Data and Display Window display option to the menus and to the
  view window display.
- Added compare and stereo options sent when a client syncs to the server.
- Made File/Clone (Right Mouse Button on Files Panel clip) respect the frame
  and playback state of the original clip.
- Added a File/Refresh Cache (Right Mouse Button on Files Panel clip) to
  refresh the cache.  This is useful when viewing a partially rendered
  sequence.
- Made thumbnails in Files, Compare, Stereo 3D and Playlist panels show the
  actual layer (color channel).
- Made timeline thumbnail reflect the actual layer (color channel).
- Allowed saving annotations to a PDF.  Both picture thumbnails as well as
  text notes are saved.
- Made Media Info Panel refresh every frame when there's a Data Window present.
- Fixed safe areas partially disappearing when zooming out.


v0.5.4
------
- Made Playlist thumbnail reflect the current or in times.
- Changed extension of Session files to be .mrv2s to distinguish them from
  .m2s video/audio files.
- Fixed copying of colors from the Color Area Panel.
- Fixed refreshing of timeline when Close All was executed.
- Fixed sending and receiving notes through the network.
- Fixed saving of annotations in session files that were on the timeline.
- Fixed loading of annotations from a session file.
- Made clicking twice on area selection open/close the color area panel.
- Fixed annotations' ghosting which was not fading in/out correctly.
- Allowed loading a session file from the command-line.  Just do:

    $ mrv2 test.mrv2s

- Added accidentally missing licenses of Python and pybind11 to docs/Legal.
- Added a File/Clone right mouse button menu option to Files Panel.  This is
  useful when creating a playlist of the same element but different in/out
  points.
- Added support for OCIO settings in session file.
- Added support for Color Channel (Layers) settings in session file.
- Added session files to the list of recent files.
- Fixed channel (layer) shown in the color channel pulldown when switching
  files.
- Fixed macOS start-up script not passing the command-line arguments.
- Made session file store and restore the current time.


v0.5.3
------
- Made area selection allow it to select 1 pixel easier by a single click.
  To disable it, you just need to switch to a new action mode (drawing, etc).
- Some users on older macOS versions reported problems with the Privacy
  mechanism of the OS on Documents, Desktop and Download directories.
  The problem is not there if we use the native file chooser.  I've switched
  the default on macOS to use the native file chooser.
- Added a soft brush for annotations on all shapes.  You access it from the
  Annotation panel which can be opened from the menus or by clicking twice on
  any of the draw tools.  The algorithm for smooth brushes is not yet perfect,
  as it can lead to an overlapping triangle on self intersections.
- Allowed splatting a brush stroke if clicking only once.
- Made Pen size in annotations go as low as 2 pixels.  One pixel tends to
  vanish and have issues when panels are open.
- Added license and code attribution to the Polyline2D.h code which was missing
  and I had lost where I downloaded it from.  I have further modified it to
  support UV mapping and indexed triangles.
- Fixed flickering of timeline thumbnail if switched to on first and then
  later set it to off in the preferences.
- Added a session file to store a mrv2 session (.m2s files)
  All files loaded, ui elements, panel values, etc. are saved and restored.
- Fixed a potential crash when using One Panel Only.
- Added Notes to Annotation Panel.  This allows you to add comments on a frame,
  without having to draw anything (or in addition to the drawn elements).
- Made view take the focus upon entering except when typing in the text tool.
- Fixed search in the Hotkey window which was missing the last character of
  the function.
- Fixed search repeatedly in the Hotkey window which was searching from the
  topline instead of from the last selected item.
- Allowed annotation drawing outside of the canvas once again.
- Fixed precision issues on annotation drawings.
- Made annotations respond to R, G, B, A channels changing.
- Removed ngrok documentation as it was incorrect for internet access.
- Fixed resizing of viewport not taking into account the status bar, leading
  to zoom factors of 1/1.04 instead of 1.

v0.5.2
------
- TCP Control Network port number is now saved in the preferences.
- Volume control is now saved in the preferences.
- Mute control is now saved in the preferences.
- Moved TCP volume and mute control to App.
- Fixed a bug in selection of items in Files Panel when two or more images
  had the same path.
- Fixed a bug in selection of items in Compare Panel which would show unselected
  files as selected.
- Added volume/setVolume to python cmds module.
- Added isMuted/setMute to python cmds module.
- Fixed resizing of log window when an error appears not remembering the user
  size settings.
- Fixed a horrible math bug in the calculation of zooming with Rig ht
  Mouse Button + ALT key.
- Made paths sent through network connections be garbled with a simple cypher
  scheme.
- Fixed bundle identifier on macOS having the same ID as the old mrViewer.
- Added -server, -client and -port command-line flags to start a network
  connection.
- Added documentation on how to establish a server-client connection on the
  internet using the free ngrok service.  This allows a single mrv2 server and
  a single mrv2 client to connect for free albeit for non-commercial projects.
  For multiple clients or commercial ventures, you need to pay for one of
  ngrok's plans or use another server of your choosing that will allow you to
  open a network port or remote ssh connection.
- Added parsing of hostname to extract tcp:// and :port from it.
- Upped the network protocol version used.  Now it is 2.  You can no longer
  use v0.5.1 with v0.5.2 or else the paths will get garbled.
- Fixed drawing and erasing of shapes getting drawn in different order.
- Annotations now can only be drawn inside the image instead of everywhere in
  the viewport.
- Fixed annotations ghosting not being drawn transparent in some areas and more
  solid in others.
- Made volume slider knob more attractive.
- Hotkey editor now has a close button on Windows.
- Fixed toggling of magnify texture filtering.
- Added hotkey entry for toggling minify texture filtering.
- Added magnify texture filtering to the list of hotkeys as it was missing.
- Added opacity (alpha) to drawing tools.
- Fixed a major memory leak when switching images which would show up mostly
  on Linux.


v0.5.1
------
- Made Path Mappings get saved to a different file (mrv2.paths.prefs) instead
  of the main preferences file.
- Fixed a Windows input of accented (foreign) characters in Text tool.
- Fixed on Windows opening files with spaces on them when the language was
  not the same as the language of the OS.
- Improved the Save Options file requester with FFmpeg and OpenEXR options
  (not yet functional in tlRender).
- Made double clicking on any of the annotation tools in the action dock
  panel toggle the Annotation Panel.
- Added Send and Accept Media to send and receive media files opening,
  closing and syncing.
- Improved drawing overlaps of multiple annotations.  Only when the erase tool
  is used does the drawing get reversed.
- Made cursor re-appear if drawing and using the right mouse button menu.
- Fixed saving of annotations in EXR images when they were big. 

v0.5.0
------
- Added networking to mrv2.  You can have a server and one or more clients and
  they will all colaborate with UI, pan and zoom, color transformations,
  playback, audio and annotations.  They can all be set to send or accept any
  item individually, from either the Preferences or the Sync menu.
  The server should contain the media to be reviewed.  Upon a connection by any
  client, the client will attempt to synchronize with the server.
  The sever and client are on a LAN and if both the client and server use the
  same paths to the media, the client will get all of its media loaded
  automatically.
  If they don't have the same paths, each file will be to the list of path
  mappings set in the Preferences.
  Finally, if that fails, the files will be compared on its base name
  and if matched, it will get accepted as the same clip, with a warning.
  If none of this is true, an error will appear, but the connection will
  continue.  However, syncing among multiple clips may show the wrong clip.
- Added Path Mapping to deal with paths being different on each platform, client
  or server.
- Fixed dragging of the timeline outside of the in-out range.  Now it will
  clamp the slider.
- Fixed a subtle bug in translations of Preferences' tree view which could lead
  to the wizard panel not show.
- Fixed a potential crash on log panel opening (when it was already opened).
- Fixed a bug on Windows and macOS that would size the panels beyond the bottom
  of the window.
- Added Environment Map options to python API.
- Fixed Luminance label spilling into the black areas of the pixel bar.
- Fixed Luminance tooltip flickering on macOS.
- Fixed Media Info Panel not showing up when the dockgroup was created for the
  first time.
- Fixed cursor disappearing on the action tool bar when a draw mode was
  selected.  Now it only disappears when it is in one of the views.
- Added saving of annotations when saving movie files or sequence of images.
  


v0.4.0
------
- Added Search on Hotkeys for functions and hotkeys.
- Updated all Python on every OS to 3.10.9, which is the sanctioned Python
  for VFX Platform 2023.
- Fixed resizing of dock and close button on macOS.
- Exposed all Python symbols on Linux when linked statically in mrv2 executable.
  This prevented on Linux from loading some external symbols on some libraries.
- Fixed PYTHONPATH on Linux and macOS to point to the mrv2 directory, whcih
  was preventing loading some modules.
- Improved Docker building by not cloning the git repository in the Dockerfile.
  The cloning now happens in the etc/entrypoint.sh script.
- Fixed mrv2.sh permissions on .tar.gz files.
- Added Reverse playback with audio!!!!
- Made input widgets in the timeline (current frame, fps, start frame and end
  frame), return the focus to the main window once you press return.
- Updated cmd.update() to return the number of seconds (usually milliseconds)
  the UI took to update.
- Updated the timelineDemo.py to play the clip for 5 seconds instead of a
  random number.
- Made Text input tool (widget) not loose focus when it is dragged somewhere
  else.
- Fixed loop mode at start not showing the appropiate loop mode.
- Made default loop mode be Loop.
- Updated to newer tlRender (new OpenColorIO 2.1, FFmpeg 6.0, etc).
- Due to changes in OpenColorIO, support for Windows 8.1 is no longer
  provided.
- Fixed Panel/Logs not showing as a toggle menu entry.
- We are also dropping support for 32-bit Windows machines, as it waa
  causing a lot of confusion with users downloading the wrong version
  from sourceforge.net when the amd64 (64-bits) version was not tagged as
  default or that it was called amd (and not Intel :)
- Fixed a random crash when invoking panels from hotkeys.
- Fixed hotkeys in menu bar not working when the menubar was hidden.
- Added all python libs to Linux distribution.
- Fixed a redrawing issue when the Media Information Panel was put as a window.
- Fixed zombie process on exit on Windows.
- Fixed Hotkeys window that had gotten broken in v0.4.0.
- Improved the performance of dragging panels as Windows (mainly on Linux).
- Added remembering of which tabs where open/closed in Media Information Panel.
- Fixed Spanish translations on Color Panel.
  

v0.3.8
------
- Changed language handling in preferences.  Now the locale code is stored.
- Removed all languages except for English and Spanish.  Note that on Windows,
  if you had Spanish selected, it will revert to English.  You will need to
  change it once again.
- Added reporting of memory use to HUD.
- Added Cache in Gigabytes to Settings Panel.  When this is non-zero the
  Read Ahead and the Read Behind are calculated automatically based on
  the Gigabytes number set here.  It divides it by image size, pixel type,
  fps and number of active movies.  It also takes into account audio, but
  poorly.
- Fixed a resizing issue on Python Panel, not resizing the tile group.
- Documented Python API in both English and Spanish, with Search browser.
- Fixed sorting of recent files so that they don't change order.
- Fixed reccent files to not list files that cannot be found on disk.
- Made recent files list the files in order of how they were loaded, with last
  loaded first.
- Fixed original pixel lookups on clips that have a pixel aspect ratio != 1.0.
- Fixed original pixel lookups on YUV420P_U16, YUV444P_U16 format.
  Missing testing YUV422P_U16, but it should work.
- Made audio volume and audio mute / track selection not active if the clip
  has no audio.
- Added number of Cache Ahead and Behind Video and Audio frames to HUD.
  If Ahead Video cache becomes 0 when playing forwards, playback will stop.
- Fixed Text tool input on Wayland.
- Removed libharfbuzz from the Linux distribution as it was causing trouble
  with some newer Linux distros.
- Added a Render->Black Background option to quickly switch from a gray
  background to a black background on images or movies that have an alpha
  channel.

v0.3.7
------
- Added a half OCIO default to handle OpenEXR half images.
- Added timeRange and inOutRange to timeline module.
- Added setIn() and setOut() to timeline module to set the in and out
  time/frame/seconds.
- Fixed timeRange conversion to string (__str__) and repr (__repr__).
- Fixed Presentation toggle from the menus and from the right mouse button menu.
- Added media.firstVersion(), media.previousVersion(), media.nextVersion(),
  and media.lastVersion() to move from one version of the clip to the next.
- Allowed saving of sequences if you use something like bunny.0001.exr.
- Allowed saving of .otio files with relative paths.
- Flushed the cout buffer.
- Added creating playlists from python.
- Fixed audio slider which would jump from 0 to 1 abruptly.
- Fixed resizing of panel windows when they were created first as windows,
  not from undocked.
- Panel windows now remember their undocked state even after being docked once.
- Added help text to viewport.  Now it will report when you click once on the
  viewport to Play or Stop the playback.
- Switching languages on Windows now works properly, both from the command-line
  and from the GUI.
- Fixed a crash on exiting the application.
- Made upgrading mrv2 more painless, as it will now update the OCIO config
  automatically to the new version, unless the path does not contain mrv2.
- Removed the outdated nuke-default OCIO config, replacing it with OCIO2's
  cgstudio config.
- Added Cut/Copy/Paste to Python editor (it was possible before, but just
  from the keyboard shortcuts).
- Renamed Python Editor's Python menu to File.
- Added a hint when playback is started or stopped by single clicking on
  the viewport.


v0.3.6
------
- Fixed Python Editor crashes (memory trashing).
- Made Python Editor remember its text when closed and reopened.
- Fixed Python Editor's coloring sometimes getting mixed up.
- Improved Python Editor's tabulation when a colon ends the line
  (to handle for, def, class, etc).
- Added a contactSheet.py demo for showing all the layers of an OpenEXR
  in Compare tile mode.
- Made cmd.compare() use the item index instead of item itself to avoid
  confusion when the same file was loaded more than once.
- Made CompareMode be part of the media module instead of the timeline module.
- Made mrv2 exit cleanly once the process calls _wexecv on windows.
- Fixed Compare Panel selection when paths were the same on two clips.
- Fixed a zombie process being left on Windows exit.

v0.3.5
------

- Bug fixed default OCIO input color spaces not being applied.
- Bug fixed an issue with scrubbing forwards not scrubbing smoothly.
- Bug fixed OCIO ICS when the color space had slashes (/) in it.
- Fixed printing of command-line arguments when run from cmd.exe or similar
  on Windows.
- Added a --version switch to command-line arguments to report version number.
- Made Drag and Drop in Linux work with other file requesters other than
  Nautilus (nemo, thunar, etc).
- Fixed sliders not appearing in Compare Panel.
- Fixed some missing libraries from Linux distribution.
- Fixed language switching on Windows when paths had spaces in them.
- Added Python bindings and a Python Panel with an editor and output window
  to run code interactively.
  There's not any documentation yet for it, but there are some sample scripts
  in the python/demos directory.
  Currently, you can:
     * Open images, videos and otio timelines.
     * Control the timeline.
     * Change colors and LUT config.
     * Compare two images and change the compare settings.
     * Change the layer of the image.
     * Change the R, G, B, A channels of the image.
     * Change the foreground (A) and compare (B) images either by index
       or by file media item.
     * Use libraries from the python standard library, except threads.

     The modules are:
     	 import mrv2
	 from mrv2 import cmd, math, imaging, media, timeline

v0.3.4
------

- Bug fixed a crash that would happen when the OCIO config was not found.
  This would happen mostly on Linux, when switching versions.
- Added popping the log panel when an error occurs if the preference is
  set that way.
- Fixed audio problems on Linux.
- Fixed a crash that would happen when the movie entered command-line was
  not found.
- Fixed a thumbnail exiting when the file was not being found.
- Added logging to all messages from the start of mrv2 on.  They can now
  be viewed in the Logs panel/window.
- Fixed log window popping up when errors are presented.
- Improved Pulse Audio complaining about devices in use on Linux.
- Fixed Spanish translation of main UI's tooltips and Preferences Window.
- Fixed threading hang up race condition which would mostly be seen on
  Linux.

v0.3.3
------

- Added a spin option to Environment Maps to instead of panning around with
  middle mouse, it allows you to push and spin in one direction.
- Added all licenses to docs/Legal.
- Fixed file attachments on Linux.
- Fixed unistaller on Linux to remove icon and desktop file from
  /usr/share/*.
- Fixed installer on Windows to not popup the file association panel if not
  requested to do so (it asks now, instead of listing as one the things to
  insall).  This is better as it allows us to translate into other natural
  languages that part of the installer.
- Added Natural Language translations (.mo files).  Currently only Spanish is
  provided.
- Added comprehensive documentation on how to translate mrv2 to other natural
  languages.
- Fixed a bug in thumbnails changing the group that it was attached.  This
  would effect the FilesPanel, ComparePanel, and PlaylistPanel.
- Fixed several crashes in the Prefereneces window.
- Fixed a race condition in the mrv2 File requester when creating thumbnails.
  This was most noticeable on Windows, where the thumbnails would get corrupted.
- Fixed a thread crashing on Linux when creating thumbnails.
- Fixed the logic in the OCIO file preferences which would prevent from
  selecting a new .ocio oonfig file.
- Made File/Open and Open button in the Files Panel open the movie and then
  play it if the Preferences' autoplay button is on.
- Fixed favorites directory in custom file requester not getting saved on Linux.
- Fixed xcb_ and _XRead multithread errors on custom file requester on Linux.
- Added stacktrace and signal handler routines on Linux and Windows.
- Fixed log window/dock to pop up when an error occurs.
- Mostly fixed audio problems on Linux when switching clips.  There can still
  be issues, but it is a matter of switching the clip again to make it work.
- Fixed text tool not working in v0.3.2.

v0.3.2
------

- Updated the build to rely on media-autobuild_suite exclusively on Windows.
- Fixed menu bar hiding not showing in the view menu properly
  (it was always on).
- Fixed Spherical environment mapping (not using a shader anymore).
- Added Cubic environment maps with the OpenEXR distribution.
- Fixed repositioning of text input field when clicking inside the text input.
- Fixed locating libintl.h on Windows.
- Added this HISTORY.md file to docs/ directory in distribution.
- Improved build instructions.
- Fixed mouse rotation of environment maps.
- Fixed middle mouse button click starting playback, like left mouse button.


v0.3.1
------

*******************************************************************************
- Linux Binary releases that work on Rocky Linux 8, RedHat 8 and Ubuntu 20.04.
*******************************************************************************

*******************************************************************************
- Added a Dockerfile for easy building and disting on all Linux distros.
  The base distro it builds on is Rocky Linux 8.
*******************************************************************************

*******************************************************************************
- Updated manual building documentation for Rocky Linux, Ubuntu, macOS and
  Windows separately to make it clearer.
*******************************************************************************

- The main executable is mrv2.exe (Windows) or mrv2.sh (Linux / macOS ).
- Fixed the build system to use mrv2 everywhere instead of mrv2 or mrViewer2.
- Added getting all .so dependencies in CMake to distribute the executable
  appropiately.
- Changed hard-coded file extensions to use Darby's IO plugin system.
- Fixed crash on Linux GNOME when using native file requester.
- Added tooltips to Read Ahead/Read Behind caches to clarify they are in
  seconds.
- Added single click playback and stop on the view window, like RV.
- Added Doxygen documentation (very incomplete).
- Added displaying of spherical environment maps in a virtual sphere
  ( courtesy of an open source OpenRV shader from The Mill ).
- Updated building documentation for Rocky Linux, Ubuntu, macOS and Windows.
- Added pen size change thru hotkeys.
- Fixed thumbnail creation on Windows.
- Removed memory leak of thumbnail creation.

v0.3.0
------

- Improved UI: menus, status bar, functionality.
- Moved status bar and status tool to bottom of the screen.
- Added preferences and menu toggle for status bar.
- Added a Panel menu to hold all dockable panels/windows.
- Added a One Panel Only toggle to show one panel at a time instead of packing
  all panels one after the other.  Floating windows are not effecte by this
  setting.
- Fixed video layer (channels) displayed when switching from one clip version
  to the next.
- Added a gamma switch to switch between 1 and the previous value.
- Added CONTRIBUTORS.md list.
- Automated version bumps in C++ code by looking at cmake/version.cmake.
- Fixed a refresh bug in FPS display when selecting Default FPS.
- I finally fixed a horrible FLTK crashing bug on thumbnail on timeline slider.
- Fixed a  crash when setting loop mode with no media loaded.
- Fixed playback of clips where fps did not match tbr.
- Fixed autoplayback when setting is set in the preferences.


v0.2.0
------

- Added support for multipart OpenEXR files.
- Fixed crashes on Windows due to time slider thumbnail.
- Made time slider thumbnail appear.
- Improved redrawing of thumbnails.
- Fixed crash on too long attributes when displayed in the HUD.
- Moved all tools into their own library (mrvTools).
- Fixed cursor drawing and slow performance of drawing tools.
- Fixed default gamma keyboard shortcuts not working.
- Added a rather rudimentary OTIO Playlist.  You select clips in the file
  window, change their in/out points and add them to the Playlist.
  When the playlist is done, you click OT Playlist and the clips are
  assembled in an otio file that is saved in $TEMP.
  Currently, you cannot nest OTIO files within another OTIO file.
- Added menu entry for Presentation mode.
- Added menu entries for deleting an annotation and all annotations
  from the movie.
- Made annotation menus appear as soon as a drawing is made.<|MERGE_RESOLUTION|>--- conflicted
+++ resolved
@@ -50,12 +50,8 @@
 - Fixed OpenEXR's tile reading code.
 - Fixed Vulkan's Data Window and Display Window.
 - Fixed OpenGL's line size consistency on OpenEXR's Data/Display Windows.
-<<<<<<< HEAD
-- Fixed Wayland's scaling under the Vulkan backend.
+- Fixed Wayland's scaling under the Vulkan backend for vmrv2.
 - Fixed Wayland's playback slow down when mouse entered the title bar.
-=======
-- Fixed Wayland's scaling under the Vulkan backend for vmrv2.
->>>>>>> 47a9f5b3
 
 
 v1.4.4
