--- conflicted
+++ resolved
@@ -31,11 +31,8 @@
 - Fixed Vulkan crashing bug when going to presentation mode with NVidia 575
   drivers.
 - Fixed hiding of Timeline in normal mode leaving a gap of 30 pixels.
-<<<<<<< HEAD
 - Fixed a lag when scrubbing with one or more of the thumbnail panels active.
-=======
 - Fixed fullscreen mode in Vulkan backend.
->>>>>>> 6ef743d3
 
 
 v1.3.9
