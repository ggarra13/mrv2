--- conflicted
+++ resolved
@@ -20,16 +20,13 @@
 - Improved performance of redraws when using multiple monitors with OCIO.
 - Fixed some update issues in Top Bar's OCIO View display when using multiple
   monitors and OCIO was changed from the menus.
-<<<<<<< HEAD
 - Fixed default ocio/view saved in config.ocio not being set automatically as
   in v1.2.4 and earlier.
 - Fixed view getting reset if a monitor's view was selected previous to
   selecting an image ics.
-=======
 - Added option to use default ocio/view saved in config.ocio.
 - Added command-line option to just set the display only and it will use its
   default view for it.
->>>>>>> 54b67475
   
 
 v1.2.5
