--- conflicted
+++ resolved
@@ -2,37 +2,10 @@
 
 include(ProcessorCount)
 ProcessorCount(NPROCS)
-<<<<<<< HEAD
-
-set(OpenSSL_DEPENDS)
-if(NOT WIN32)
-    list(APPEND OpenSSL_DEPENDS NASM)
-endif()
-list(APPEND OpenSSL_DEPENDS ZLIB)
-=======
->>>>>>> 7e2d754e
 
 set(OpenSSL_GIT_REPOSITORY "https://github.com/openssl/openssl.git")
 set(OpenSSL_GIT_TAG "openssl-3.3.0")
 
-<<<<<<< HEAD
-set(OpenSSL_DEP )
-
-if(WIN32)
-    #
-    # We build with Msys
-    #
-    if ($ENV{ARCH} MATCHES ".*aarch64.*" OR $ENV{ARCH} MATCHES ".*arm64.*")
-	set(OpenSSL_CONFIGURE
-            perl Configure VC-WIN64A
-            --prefix=${CMAKE_INSTALL_PREFIX}
-            --openssldir=${CMAKE_INSTALL_PREFIX}
-            no-external-tests
-            no-tests
-            no-unit-test)
-	set(OpenSSL_BUILD nmake install)
-	set(OpenSSL_INSTALL nmake install)
-=======
 set(OpenSSL_DEPENDENCIES )
 if(NOT WIN32)
     list(APPEND OpenSSL_DEPENDENCIES NASM)
@@ -86,7 +59,6 @@
 	set(OpenSSL_INSTALL nmake install)
     else()
 	message(FATAL_ERROR "Windows architecture is incompatible")
->>>>>>> 7e2d754e
     endif()
 elseif(APPLE)
     set(OpenSSL_CONFIGURE
@@ -136,17 +108,6 @@
 	INSTALL_COMMAND ${OpenSSL_INSTALL}
 	BUILD_IN_SOURCE 1)
 
-<<<<<<< HEAD
-    message(STATUS "Added OpenSSL NOT WIN32")
-    set(OpenSSL_DEP OpenSSL)
-    message(STATUS "OpenSSL here is ${OpenSSL_DEP}")
-else()
-    if ($ENV{ARCH} MATCHES ".*aarch64.*" OR $ENV{ARCH} MATCHES ".*arm64.*")
-	ExternalProject_Add(
-	    OpenSSL
-	    PREFIX ${CMAKE_CURRENT_BINARY_DIR}/OpenSSL
-	    DEPENDS ${OpenSSL_DEPENDS}
-=======
     set(OpenSSL_DEP OpenSSL)
     set(OpenSSL_DEP OpenSSL PARENT_SCOPE)
 else()
@@ -174,19 +135,12 @@
 	    OpenSSL
 	    PREFIX ${CMAKE_CURRENT_BINARY_DIR}/OpenSSL
 	    DEPENDS ${OpenSSL_DEPENDENCIES}
->>>>>>> 7e2d754e
 	    GIT_REPOSITORY ${OpenSSL_GIT_REPOSITORY}
 	    GIT_TAG ${OpenSSL_GIT_TAG}
 	    CONFIGURE_COMMAND ${OpenSSL_CONFIGURE}
 	    BUILD_COMMAND ${OpenSSL_BUILD}
 	    INSTALL_COMMAND ${OpenSSL_INSTALL}
 	    BUILD_IN_SOURCE 1)
-<<<<<<< HEAD
-
-	message(STATUS "Added OpenSSL Win64 ARM64")
-	set(OpenSSL_DEP OpenSSL)
-    endif()
-=======
 	
 	set(OpenSSL_DEP OpenSSL)
     endif()
@@ -203,5 +157,4 @@
     
     set(OpenSSL_DEP OpenSSL_rename)
     set(OpenSSL_DEP OpenSSL_rename PARENT_SCOPE)
->>>>>>> 7e2d754e
 endif()
