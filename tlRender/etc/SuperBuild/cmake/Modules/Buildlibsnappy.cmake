include(ExternalProject)

#
# Original with Microsoft and Google conflicts.
#
set(libsnappy_REPO "https://github.com/google/snappy.git")
# set(libsnappy_TAG 6af9287fbdb913f0794d0148c6aa43b58e63c8e3)  # or 1.2.2
set(libsnappy_TAG 1.2.2)  # or 1.2.2

set(libsnappy_DEPENDENCIES )
message(STATUS "libsnappy DEPENDENCIES=${libsnappy_DEPENDENCIES}")

set(libsnappy_ARGS ${TLRENDER_EXTERNAL_ARGS})

if(APPLE)
    set(libsnappy_CXX_COMPILER ${NATIVE_CXX_COMPILER_NAME}) #not yet used
    set(libsnappy_C_COMPILER ${NATIVE_C_COMPILER_NAME}) # not yet used
    set(libsnappy_CXX_FLAGS -fPIC ${CMAKE_CXX_FLAGS})
    set(libsnappy_C_FLAGS -fPIC ${CMAKE_C_FLAGS})
elseif (UNIX)
    set(libsnappy_CXX_COMPILER ${NATIVE_CXX_COMPILER_NAME}) # not yet used
    set(libsnappy_C_COMPILER ${NATIVE_C_COMPILER_NAME}) # not yet used
    set(libsnappy_CXX_FLAGS -fPIC ${CMAKE_CXX_FLAGS})
    set(libsnappy_C_FLAGS -fPIC ${CMAKE_C_FLAGS})
else()
    set(libsnappy_CXX_COMPILER ${GENERIC_CXX_COMPILER_NAME}) #
    set(libsnappy_C_COMPILER ${GENERIC_C_COMPILER_NAME}) #
    set(libsnappy_CXX_FLAGS "")
    set(libsnappy_C_FLAGS "")
endif()

message(STATUS "libsnappy_CXX_COMPILER=${libsnappy_CXX_COMPILER}")
message(STATUS "libsnappy_C_COMPILER=${libsnappy_C_COMPILER}")
message(STATUS "libsnappy CMAKE_CXX_COMPILER=${CMAKE_CXX_COMPILER}")
message(STATUS "libsnappy CMAKE_C_COMPILER=${CMAKE_C_COMPILER}")


list(APPEND libsnappy_ARGS
    -DBENCHMARK_ENABLE_INSTALL=OFF
    -DBENCHMARK_INSTALL_DOCS=OFF
    -DBENCHMARK_USE_BUNDLED_GTEST=OFF
    -DSNAPPY_BUILD_TESTS=OFF
    -DSNAPPY_BUILD_BENCHMARKS=OFF
    -DCMAKE_CXX_FLAGS="${libsnappy_CXX_FLAGS}"
    -DCMAKE_C_FLAGS="${libsnappy_C_FLAGS}"
)
if(WIN32)
    list(APPEND libsnappy_ARGS
	-DCMAKE_CXX_COMPILER=${libsnappy_CXX_COMPILER}
	-DCMAKE_C_COMPILER=${libsnappy_C_COMPILER}
    )
endif()

set(libsnappy_UPDATE_CMD git submodule update --init)


ExternalProject_Add(
    libsnappy
    PREFIX ${CMAKE_CURRENT_BINARY_DIR}/libsnappy
    GIT_REPOSITORY ${libsnappy_REPO}
    GIT_TAG ${libsnappy_TAG}

<<<<<<< HEAD
    DEPENDS ${Gettext_DEP}
=======
    DEPENDS ${libsnappy_DEPENDENCIES}
>>>>>>> 7e2d754e
    
    UPDATE_COMMAND ${libsnappy_UPDATE_CMD}
    
    LIST_SEPARATOR |
    CMAKE_ARGS ${libsnappy_ARGS}
)
<|MERGE_RESOLUTION|>--- conflicted
+++ resolved
@@ -60,11 +60,7 @@
     GIT_REPOSITORY ${libsnappy_REPO}
     GIT_TAG ${libsnappy_TAG}
 
-<<<<<<< HEAD
-    DEPENDS ${Gettext_DEP}
-=======
     DEPENDS ${libsnappy_DEPENDENCIES}
->>>>>>> 7e2d754e
     
     UPDATE_COMMAND ${libsnappy_UPDATE_CMD}
     
