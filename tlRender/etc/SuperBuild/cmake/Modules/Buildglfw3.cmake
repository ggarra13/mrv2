--- conflicted
+++ resolved
@@ -37,11 +37,7 @@
     GIT_TAG ${glfw3_GIT_TAG}
     PATCH_COMMAND ${glfw3_PATCH}
     
-<<<<<<< HEAD
-    DEPENDS ${Gettext_DEP}
-=======
     DEPENDS ${glfw_DEPENDENCIES}
->>>>>>> 7e2d754e
     
     LIST_SEPARATOR |
     CMAKE_ARGS ${glfw3_ARGS})
