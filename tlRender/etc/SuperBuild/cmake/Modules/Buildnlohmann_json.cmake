include(ExternalProject)

set(nlohmann_json_GIT_REPOSITORY "https://github.com/nlohmann/json.git")
set(nlohmann_json_GIT_TAG "v3.11.3")

set(nlohmann_json_DEPENDENCIES )

set(nlohmann_json_ARGS ${TLRENDER_EXTERNAL_ARGS})
list(APPEND nlohmann_json_ARGS -DJSON_BuildTests=OFF)

ExternalProject_Add(
    nlohmann_json
    PREFIX ${CMAKE_CURRENT_BINARY_DIR}/nlohmann_json
    GIT_REPOSITORY ${nlohmann_json_GIT_REPOSITORY}
    GIT_TAG ${nlohmann_json_GIT_TAG}

<<<<<<< HEAD
    DEPENDS ${Gettext_DEP}
=======
    DEPENDS ${nlohmann_json_DEPENDENCIES}
>>>>>>> 7e2d754e
    
    LIST_SEPARATOR |
    CMAKE_ARGS ${nlohmann_json_ARGS}
)<|MERGE_RESOLUTION|>--- conflicted
+++ resolved
@@ -14,11 +14,7 @@
     GIT_REPOSITORY ${nlohmann_json_GIT_REPOSITORY}
     GIT_TAG ${nlohmann_json_GIT_TAG}
 
-<<<<<<< HEAD
-    DEPENDS ${Gettext_DEP}
-=======
     DEPENDS ${nlohmann_json_DEPENDENCIES}
->>>>>>> 7e2d754e
     
     LIST_SEPARATOR |
     CMAKE_ARGS ${nlohmann_json_ARGS}
