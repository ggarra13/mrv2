include(ExternalProject)

set(expat_GIT_REPOSITORY "https://github.com/libexpat/libexpat.git")
set(expat_GIT_TAG "R_2_7_1")  # was 2_5_0

set(expat_DEPENDENCIES )
message(STATUS "expat DEPENDENCIES=${expat_DEPENDENCIES}")

set(expat_ARGS
    -DEXPAT_BUILD_TOOLS=OFF
    -DEXPAT_BUILD_EXAMPLES=OFF
    -DEXPAT_BUILD_TESTS=OFF
    ${TLRENDER_EXTERNAL_ARGS})

ExternalProject_Add(
    expat
    PREFIX ${CMAKE_CURRENT_BINARY_DIR}/expat
    GIT_REPOSITORY ${expat_GIT_REPOSITORY}
    GIT_TAG ${expat_GIT_TAG}

<<<<<<< HEAD
    DEPENDS ${Gettext_DEP}
=======
    DEPENDS ${expat_DEPENDENCIES}
>>>>>>> 7e2d754e
    
    SOURCE_SUBDIR expat
    LIST_SEPARATOR |
    CMAKE_ARGS ${expat_ARGS})<|MERGE_RESOLUTION|>--- conflicted
+++ resolved
@@ -18,11 +18,7 @@
     GIT_REPOSITORY ${expat_GIT_REPOSITORY}
     GIT_TAG ${expat_GIT_TAG}
 
-<<<<<<< HEAD
-    DEPENDS ${Gettext_DEP}
-=======
     DEPENDS ${expat_DEPENDENCIES}
->>>>>>> 7e2d754e
     
     SOURCE_SUBDIR expat
     LIST_SEPARATOR |
