--- conflicted
+++ resolved
@@ -50,11 +50,7 @@
     ${CMAKE_CURRENT_BINARY_DIR}/LibRaw/src/LibRaw/CMakeLists.txt
 )
 
-<<<<<<< HEAD
-set(LibRaw_DEPS LibRaw_cmake jasper LCMS2 ZLIB ${Gettext_DEP})
-=======
 set(LibRaw_DEPENDENCIES LibRaw_cmake jasper LCMS2 ZLIB)
->>>>>>> 7e2d754e
 if(TLRENDER_JPEG)
     list(APPEND LibRaw_DEPENDENCIES libjpeg-turbo)
 endif()
