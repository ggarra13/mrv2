--- conflicted
+++ resolved
@@ -15,11 +15,7 @@
     GIT_REPOSITORY ${Imath_GIT_REPOSITORY}
     GIT_TAG ${Imath_GIT_TAG}
 
-<<<<<<< HEAD
-    DEPENDS ${Gettext_DEP}
-=======
     DEPENDS ${Imath_DEPENDENCIES}
->>>>>>> 7e2d754e
     
     LIST_SEPARATOR |
     CMAKE_ARGS ${Imath_ARGS})