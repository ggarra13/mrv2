--- conflicted
+++ resolved
@@ -100,11 +100,7 @@
 ExternalProject_Add(
     dav1d
     PREFIX ${CMAKE_CURRENT_BINARY_DIR}/dav1d
-<<<<<<< HEAD
-    DEPENDS ${dav1d_DEPS} ${Gettext_DEP}
-=======
     DEPENDS ${dav1d_DEPENDENCIES}
->>>>>>> 7e2d754e
     GIT_REPOSITORY "https://code.videolan.org/videolan/dav1d.git"
     GIT_TAG ${dav1d_GIT_TAG}
     
