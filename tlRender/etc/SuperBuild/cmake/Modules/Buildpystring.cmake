include(ExternalProject)

set(pystring_GIT_REPOSITORY "https://github.com/imageworks/pystring.git")
set(pystring_GIT_TAG "v1.1.4")
set(pystring_DEPENDENCIES )


set(pystring_ARGS
    ${TLRENDER_EXTERNAL_ARGS})

ExternalProject_Add(
    pystring
    PREFIX ${CMAKE_CURRENT_BINARY_DIR}/pystring
    GIT_REPOSITORY ${pystring_GIT_REPOSITORY}
    GIT_TAG ${pystring_GIT_TAG}

<<<<<<< HEAD
    DEPENDS ${Gettext_DEP}
=======
    DEPENDS ${pystring_DEPENDENCIES}
>>>>>>> 7e2d754e
    
    PATCH_COMMAND ${CMAKE_COMMAND} -E copy_if_different
        ${CMAKE_CURRENT_SOURCE_DIR}/patches/pystring-patch/CMakeLists.txt
        ${CMAKE_CURRENT_BINARY_DIR}/pystring/src/pystring/CMakeLists.txt
    LIST_SEPARATOR |
    CMAKE_ARGS ${pystring_ARGS})<|MERGE_RESOLUTION|>--- conflicted
+++ resolved
@@ -14,11 +14,7 @@
     GIT_REPOSITORY ${pystring_GIT_REPOSITORY}
     GIT_TAG ${pystring_GIT_TAG}
 
-<<<<<<< HEAD
-    DEPENDS ${Gettext_DEP}
-=======
     DEPENDS ${pystring_DEPENDENCIES}
->>>>>>> 7e2d754e
     
     PATCH_COMMAND ${CMAKE_COMMAND} -E copy_if_different
         ${CMAKE_CURRENT_SOURCE_DIR}/patches/pystring-patch/CMakeLists.txt
