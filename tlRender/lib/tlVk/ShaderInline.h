--- conflicted
+++ resolved
@@ -20,20 +20,11 @@
 
             UBO ubo;
             ubo.size = sizeof(value);
-<<<<<<< HEAD
 
-            // Create buffer and memory for each frame (You need helper
-            // functions here)
+            // Create buffer and memory for each frame
             ubo.buffers.resize(MAX_FRAMES_IN_FLIGHT);
             ubo.memories.resize(MAX_FRAMES_IN_FLIGHT);
             ubo.bufferInfos.resize(MAX_FRAMES_IN_FLIGHT);
-=======
-            
-            // Create buffer and memory for each frame (You need helper functions here)
-            ubo.buffers.resize(NUM_DESCRIPTOR_SETS);
-            ubo.memories.resize(NUM_DESCRIPTOR_SETS);
-            ubo.bufferInfos.resize(NUM_DESCRIPTOR_SETS);
->>>>>>> 3ca0fc36
 
             VkDevice device = ctx.device;
             VkPhysicalDevice gpu = ctx.gpu;
