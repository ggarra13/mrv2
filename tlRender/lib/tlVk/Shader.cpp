// SPDX-License-Identifier: BSD-3-Clause
// Copyright (c) 2021-2024 Darby Johnston
// Copyright (c) 2025-Present Gonzalo Garramuño
// All rights reserved.

#include <tlVk/Shader.h>

#include <tlCore/Color.h>
#include <tlCore/String.h>
#include <tlCore/StringFormat.h>

#include <FL/Fl_Vk_Utils.H>

#include <cassert>
#include <iostream>
#include <stdexcept>

namespace tl
{
    namespace vlk
    {
        struct Shader::Private
        {
            std::string vertexSource = "Compiled SPIRV code";
            std::string fragmentSource = "Compiled SPIRV code";
            VkShaderModule vertex = VK_NULL_HANDLE;
            VkShaderModule fragment = VK_NULL_HANDLE;
            
            std::string computeSource = "Compiled SPIRV code";
            VkPipeline computePipeline = VK_NULL_HANDLE;
            VkPipelineLayout pipelineLayout = VK_NULL_HANDLE;
            VkShaderModule compute = VK_NULL_HANDLE;
        };

        void Shader::_createVertexShader()
        {
            TLRENDER_P();

            try
            {
                std::vector<uint32_t> spirv = compile_glsl_to_spirv(
                    p.vertexSource,
                    shaderc_vertex_shader, // Shader type
                    "vertex_shader.glsl"       // Filename for error reporting
                );

                // Assuming you have a VkDevice 'device' already created
                p.vertex = create_shader_module(ctx.device, spirv);
            }
            catch (const std::exception& e)
            {
                std::cerr << shaderName << " failed vertex compilation " << std::endl
                          << e.what() << " for " << std::endl;
                auto lines = tl::string::split(
                    p.vertexSource, '\n', string::SplitOptions::KeepEmpty);
                uint32_t i = 1;
                for (const auto& line : lines)
                {
                    std::cerr << i++ << ": " << line << std::endl;
                }
                p.vertex = VK_NULL_HANDLE;
                throw e;
            }
        }
        
        void Shader::_createFragmentShader()
        {
            TLRENDER_P();

            try
            {
                std::vector<uint32_t> spirv = compile_glsl_to_spirv(
                    p.fragmentSource,
                    shaderc_fragment_shader, // Shader type
                    "frag_shader.glsl"       // Filename for error reporting
                );

                // Assuming you have a VkDevice 'device' already created
                p.fragment = create_shader_module(ctx.device, spirv);
            }
            catch (const std::exception& e)
            {
                std::cerr << shaderName << " failed fragment compilation " << std::endl
                          << e.what() << " for " << std::endl;
                auto lines = tl::string::split(
                    p.fragmentSource, '\n', string::SplitOptions::KeepEmpty);
                uint32_t i = 1;
                for (const auto& line : lines)
                {
                    std::cerr << i++ << ": " << line << std::endl;
                }
                p.fragment = VK_NULL_HANDLE;
                throw e;
            }
        }
        
        void Shader::_createComputeShader()
        {
            TLRENDER_P();

            try
            {
                std::vector<uint32_t> spirv = compile_glsl_to_spirv(
                    p.computeSource,
                    shaderc_compute_shader, // Shader type
                    "compute_shader.glsl"       // Filename for error reporting
                );

                // Assuming you have a VkDevice 'device' already created
                p.compute = create_shader_module(ctx.device, spirv);
            }
            catch (const std::exception& e)
            {
                std::cerr << shaderName << " failed fragment compilation " << std::endl
                          << e.what() << " for " << std::endl;
                auto lines = tl::string::split(
                    p.computeSource, '\n', string::SplitOptions::KeepEmpty);
                uint32_t i = 1;
                for (const auto& line : lines)
                {
                    std::cerr << i++ << ": " << line << std::endl;
                }
                p.compute = VK_NULL_HANDLE;
                throw e;
            }
        }
        
        void Shader::_init(const uint32_t* vertexBytes,
                           const uint32_t vertexLength,
                           const std::string& fragmentSource,
                           const std::string& name)
        {
            TLRENDER_P();
            
            p.vertex = create_shader_module(ctx.device, vertexBytes, vertexLength);

            p.fragmentSource = fragmentSource;
            shaderName = name;
            
            _createFragmentShader();
        }
        
        void Shader::_init(const uint32_t* vertexBytes,
                           const uint32_t vertexLength,
                           const uint32_t* fragmentBytes,
                           const uint32_t fragmentLength,
                           const std::string& name)
        {
            TLRENDER_P();
            
            p.vertex = create_shader_module(ctx.device, vertexBytes, vertexLength);
            p.fragment = create_shader_module(ctx.device, fragmentBytes, fragmentLength);
            shaderName = name;
        }
        
        void Shader::_init(const std::string& vertexSource,
                           const std::string& fragmentSource,
                           const std::string& name)
        {
            TLRENDER_P();

            p.vertexSource = vertexSource;
            p.fragmentSource = fragmentSource;

            shaderName = name;
            
            _createVertexShader();
            _createFragmentShader();
        }
        
        void Shader::_init(const std::string& computeSource,
                           const std::string& name)
        {
            TLRENDER_P();

            p.computeSource = computeSource;

            shaderName = name;
            
            _createComputeShader();
        }
<<<<<<< HEAD

        
        void Shader::_init(const uint32_t* computeBytes,
                           const uint32_t  computeLength,
                           const std::string& name)
        {
            TLRENDER_P();

            p.compute = create_shader_module(ctx.device, computeBytes, computeLength);

            shaderName = name;
        }
=======
>>>>>>> 4ffd0caa

        Shader::Shader(Fl_Vk_Context& context) :
            _p(new Private),
            ctx(context)
        {
        }

        Shader::~Shader()
        {
            TLRENDER_P();

            VkDevice device = ctx.device;

            if (p.fragment != VK_NULL_HANDLE)
                vkDestroyShaderModule(device, p.fragment, nullptr);

            if (p.vertex != VK_NULL_HANDLE)
                vkDestroyShaderModule(device, p.vertex, nullptr);
            
            if (p.compute != VK_NULL_HANDLE)
                vkDestroyShaderModule(device, p.compute, nullptr);

            if (p.computePipeline != VK_NULL_HANDLE)
                vkDestroyPipeline(device, p.computePipeline, nullptr);

            if (p.pipelineLayout != VK_NULL_HANDLE)
                vkDestroyPipelineLayout(device, p.pipelineLayout, nullptr);
            
            if (descriptorSetLayout != VK_NULL_HANDLE)
            {
                vkDestroyDescriptorSetLayout(
                    device, descriptorSetLayout, nullptr);
                descriptorSetLayout = VK_NULL_HANDLE;
            }

            activeBindingSet.reset();
        }

        std::shared_ptr<Shader> Shader::create(
            Fl_Vk_Context& ctx, const std::string& computeSource,
            const std::string& name)
        {
            auto out = std::make_shared<Shader>(ctx);
            out->_init(computeSource, name);
            return out;
        }
        
        std::shared_ptr<Shader> Shader::create(
<<<<<<< HEAD
            Fl_Vk_Context& ctx,
            const uint32_t* computeBytes,
            const uint32_t computeLength,
            const std::string& name)
        {
            auto out = std::make_shared<Shader>(ctx);
            out->_init(computeBytes, computeLength, name);
            return out;
        }
        
        std::shared_ptr<Shader> Shader::create(
=======
>>>>>>> 4ffd0caa
            Fl_Vk_Context& ctx, const std::string& vertexSource,
            const std::string& fragmentSource, const std::string& name)
        {
            auto out = std::make_shared<Shader>(ctx);
            out->_init(vertexSource, fragmentSource, name);
            return out;
        }

        //! Create a new shader.
        std::shared_ptr<Shader> Shader::create(
            Fl_Vk_Context& ctx,
            const uint32_t* vertexBytes,
            const uint32_t vertexLength,
            const std::string& fragmentSource,
            const std::string& name)
        {
            auto out = std::make_shared<Shader>(ctx);
            out->_init(vertexBytes, vertexLength, fragmentSource, name);
            return out;
        }
            
        //! Create a new shader.
        std::shared_ptr<Shader> Shader::create(
            Fl_Vk_Context& ctx,
            const uint32_t* vertexBytes,
            const uint32_t vertexLength,
            const uint32_t* fragmentBytes,
            const uint32_t fragmentLength,
            const std::string& name)
        {
            auto out = std::make_shared<Shader>(ctx);
            out->_init(vertexBytes, vertexLength, fragmentBytes,
                       fragmentLength, name);
            return out;
        }

        const std::string& Shader::getName() const
        {
            return shaderName;
        }

        const VkShaderModule& Shader::getVertex() const
        {
            return _p->vertex;
        }

        const VkShaderModule& Shader::getFragment() const
        {
            return _p->fragment;
        }

        const std::string& Shader::getVertexSource() const
        {
            return _p->vertexSource;
        }

        const std::string& Shader::getFragmentSource() const
        {
            return _p->fragmentSource;
        }

        void Shader::useBindingSet(const std::shared_ptr<ShaderBindingSet> value)
        {
            activeBindingSet = value;
        }
        
        const VkDescriptorSet Shader::getDescriptorSet() const
        {
            if (!activeBindingSet)
                throw std::runtime_error("No activeBindingSet.  Call useBindingSet first");
            return activeBindingSet->getDescriptorSet(frameIndex);
        }
        
        const VkDescriptorSetLayout Shader::getDescriptorSetLayout() const
        {
            return descriptorSetLayout;
        }

        const VkDescriptorPool Shader::getDescriptorPool() const
        {            
            if (!activeBindingSet)
                throw std::runtime_error("No activeBindingSet.  Call create/useBindingSet first");
            return activeBindingSet->getDescriptorPool(frameIndex);
        }

        void Shader::bind(uint64_t value)
        {
            frameIndex = value;
        }

        void Shader::addStorageBuffer(
            const std::string& name, const ShaderFlags stageFlags)
        {
            StorageBufferBinding t;
            t.binding = current_binding_index++;
            t.stageFlags = getVulkanShaderFlags(stageFlags);
            storageBufferBindings.insert(std::make_pair(name, t));
        }

        void Shader::addStorageImage(
            const std::string& name, const ShaderFlags stageFlags)
        {
            StorageImageBinding t;
            t.binding = current_binding_index++;
            t.stageFlags = getVulkanShaderFlags(stageFlags);
            storageImageBindings.insert(std::make_pair(name, t));
        }

        void Shader::addTexture(
            const std::string& name, const ShaderFlags stageFlags)
        {
            TextureBinding t;
            t.binding = current_binding_index++;
            t.stageFlags = getVulkanShaderFlags(stageFlags);
            textureBindings.insert(std::make_pair(name, t));
        }

        void Shader::setTexture(
            const std::string& name, const std::shared_ptr<Texture>& texture,
            const ShaderFlags stageFlags)
        {
            if (!activeBindingSet)
                throw std::runtime_error("No activeBindingSet.  Call create/useBindingSet first");
            activeBindingSet->updateTexture(name,
                                            activeBindingSet->getDescriptorSet(frameIndex),
                                            texture);
        }

        void
        Shader::addFBO(const std::string& name, const ShaderFlags stageFlags)
        {
            FBOBinding binding;
            binding.binding = current_binding_index++;
            binding.stageFlags = getVulkanShaderFlags(stageFlags);
            fboBindings.insert(std::make_pair(name, binding));
        }

        void Shader::setFBO(
            const std::string& name,
            const std::shared_ptr<OffscreenBuffer>& fbo,
            const ShaderFlags stageFlags)
        {
            if (!fbo)
            {
                throw std::runtime_error(
                    tl::string::Format(
                        "Cannot set FBO '{0}': provided FBO pointer is null.")
                        .arg(name));
            }

            if (!activeBindingSet)
                throw std::runtime_error("No activeBindingSet.  Call create/useBindingSet first");
            activeBindingSet->updateFBO(name,
                                        activeBindingSet->getDescriptorSet(frameIndex),
                                        fbo);
        }

        void Shader::createDescriptorSets()
        {
        }

        
        void Shader::setStorageBuffer(
            const std::string& name,
            const uint8_t* data,
            const std::size_t size)
        {
            if (!activeBindingSet)
                throw std::runtime_error("No activeBindingSet for Shader " + name);
    
            // We pass the specific data and size to the binding set
            activeBindingSet->updateStorageBuffer(ctx, name, data, size, frameIndex);
        }

        
        void Shader::setStorageImage(
            const std::string& name, 
            const std::shared_ptr<Texture>& texture)
        {
            if (!activeBindingSet)
                throw std::runtime_error("No activeBindingSet for Shader " + name);
    
            activeBindingSet->updateStorageImage(name, 
                                                 activeBindingSet->getDescriptorSet(frameIndex), 
                                                 texture);
        }

        void Shader::debugVertexDescriptorSets()
        {

            // UBOs
            for (const auto& [name, ubo] : ubos)
            {
                if ((ubo.layoutBinding.stageFlags &
                     VK_SHADER_STAGE_VERTEX_BIT) == 0)
                    continue;
                std::cerr << name << std::endl;
                std::cerr << "\tbinding " << ubo.layoutBinding.binding
                          << " = UNIFORM_BUFFER size=" << ubo.size << std::endl;
            }

            // Textures
            for (const auto& [name, texture] : textureBindings)
            {
                if ((texture.stageFlags & VK_SHADER_STAGE_VERTEX_BIT) == 0)
                    continue;
                std::cerr << name << std::endl;
                std::cerr << "\tbinding " << texture.binding
                          << " = COMBINED_IMAGE_SAMPLER" << std::endl;
            }

            // FBOs
            for (const auto& [name, fbo] : fboBindings)
            {
                if ((fbo.stageFlags & VK_SHADER_STAGE_VERTEX_BIT) == 0)
                    continue;
                std::cerr << name << std::endl;
                std::cerr << "\tbinding " << fbo.binding
                          << " = COMBINED_IMAGE_SAMPLER" << std::endl;
            }
        }

        void Shader::debugFragmentDescriptorSets()
        {
            // UBOs
            for (const auto& [name, ubo] : ubos)
            {
                if ((ubo.layoutBinding.stageFlags &
                     VK_SHADER_STAGE_FRAGMENT_BIT) == 0)
                    continue;
                std::cerr << name << std::endl;
                std::cerr << "\tbinding " << ubo.layoutBinding.binding
                          << " = UNIFORM_BUFFER size=" << ubo.size << std::endl;
            }

            // Textures
            for (const auto& [name, texture] : textureBindings)
            {
                if ((texture.stageFlags & VK_SHADER_STAGE_FRAGMENT_BIT) == 0)
                    continue;
                std::cerr << name << std::endl;
                std::cerr << "\tbinding " << texture.binding
                          << " = COMBINED_IMAGE_SAMPLER" << std::endl;
            }

            // FBOs
            for (const auto& [name, fbo] : fboBindings)
            {
                if ((fbo.stageFlags & VK_SHADER_STAGE_FRAGMENT_BIT) == 0)
                    continue;
                std::cerr << name << std::endl;
                std::cerr << "\tbinding " << fbo.binding
                          << " = COMBINED_IMAGE_SAMPLER" << std::endl;
            }
        }

        void Shader::debugDescriptorSets()
        {
            if (ubos.empty() && textureBindings.empty() && fboBindings.empty())
            {
                std::cerr << "Shader (" << this << "): has NO bindings"
                          << std::endl;
                return;
            }
            else
            {
                std::cerr << "Shader (" << this << "): has these bindings"
                          << std::endl;
            }

            // UBOs
            for (const auto& [name, ubo] : ubos)
            {
                std::cerr << name << std::endl;
                std::cerr << "\tbinding " << ubo.layoutBinding.binding
                          << " = UNIFORM_BUFFER" << std::endl;
                std::cerr << "\t        "
                          << (ubo.layoutBinding.stageFlags &
                                      VK_SHADER_STAGE_VERTEX_BIT
                                  ? "vertex"
                                  : " ")
                          << (ubo.layoutBinding.stageFlags &
                                      VK_SHADER_STAGE_FRAGMENT_BIT
                                  ? "fragment"
                                  : " ")
                          << std::endl;
            }

            // Textures
            for (const auto& [name, texture] : textureBindings)
            {
                std::cerr << name << std::endl;
                std::cerr << "\tbinding " << texture.binding
                          << " = COMBINED_IMAGE_SAMPLER" << std::endl;
                std::cerr << "\t        "
                          << (texture.stageFlags & VK_SHADER_STAGE_VERTEX_BIT
                                  ? "vertex"
                                  : " ")
                          << (texture.stageFlags & VK_SHADER_STAGE_FRAGMENT_BIT
                                  ? "fragment"
                                  : " ")
                          << std::endl;
            }

            // FBOs
            for (const auto& [name, fbo] : fboBindings)
            {
                std::cerr << name << std::endl;
                std::cerr << "\tbinding " << fbo.binding
                          << " = COMBINED_IMAGE_SAMPLER" << std::endl;
                std::cerr << "\t        "
                          << (fbo.stageFlags & VK_SHADER_STAGE_VERTEX_BIT
                                  ? "vertex"
                                  : " ")
                          << (fbo.stageFlags & VK_SHADER_STAGE_FRAGMENT_BIT
                                  ? "fragment"
                                  : " ")
                          << std::endl;
            }
        }

        void Shader::createPush(const std::string& name, const std::size_t size,
                                const ShaderFlags stageFlags)
        {
            pushSize = size;
            pushStageFlags = getVulkanShaderFlags(stageFlags);
        }
        
        void Shader::debug()
        {
            TLRENDER_P();

            std::cerr << shaderName
                      << " ================================" << std::endl;
            std::cerr << getVertexSource() << std::endl;
            debugVertexDescriptorSets();
            std::cerr << "------------------------------------" << std::endl;
            std::cerr << getFragmentSource() << std::endl;
            std::cerr << "------------------------------------" << std::endl;
            debugFragmentDescriptorSets();
            if (pushSize > 0)
            {
                std::cerr << "------------------------------------" << std::endl;
                std::cerr << "pushSize = " << pushSize << std::endl;
            }
        }
        
        void Shader::createPipelineLayout()
        {
            TLRENDER_P();
            VkDevice device = ctx.device;

            if (descriptorSetLayout == VK_NULL_HANDLE)
                throw std::runtime_error("Descriptor set layout must be created before pipeline layout.");

            VkPipelineLayoutCreateInfo pipelineLayoutInfo = {};
            pipelineLayoutInfo.sType = VK_STRUCTURE_TYPE_PIPELINE_LAYOUT_CREATE_INFO;
            pipelineLayoutInfo.setLayoutCount = 1;
            pipelineLayoutInfo.pSetLayouts = &descriptorSetLayout;

            // If you use push constants, define them here
            if (pushSize > 0)
            {
                VkPushConstantRange pushConstantRange = {};
                pushConstantRange.stageFlags = pushStageFlags;
                pushConstantRange.offset = 0;
                pushConstantRange.size = static_cast<uint32_t>(pushSize);
        
                pipelineLayoutInfo.pushConstantRangeCount = 1;
                pipelineLayoutInfo.pPushConstantRanges = &pushConstantRange;
            }

            if (vkCreatePipelineLayout(device, &pipelineLayoutInfo, nullptr, &p.pipelineLayout) != VK_SUCCESS)
            {
                throw std::runtime_error("Failed to create pipeline layout!");
            }
        }
        

        void Shader::createComputePipeline()
        {
            TLRENDER_P();
            VkDevice device = ctx.device;

            if (p.compute == VK_NULL_HANDLE)
                throw std::runtime_error("Compute shader module not initialized.");

            // Ensure layout exists
            if (p.pipelineLayout == VK_NULL_HANDLE)
                createPipelineLayout();

            // 1. Define the shader stage
            VkComputePipelineCreateInfo pipelineInfo = {};
            pipelineInfo.sType = VK_STRUCTURE_TYPE_COMPUTE_PIPELINE_CREATE_INFO;
            pipelineInfo.stage.sType = VK_STRUCTURE_TYPE_PIPELINE_SHADER_STAGE_CREATE_INFO;
            pipelineInfo.stage.stage = VK_SHADER_STAGE_COMPUTE_BIT;
            pipelineInfo.stage.module = p.compute;
            pipelineInfo.stage.pName = "main"; // Entry point in your GLSL

            // 2. Link the layout
            pipelineInfo.layout = p.pipelineLayout; 

            // 3. Create the pipeline
            if (vkCreateComputePipelines(
                    device, VK_NULL_HANDLE, 1, &pipelineInfo, nullptr, &p.computePipeline) != VK_SUCCESS)
            {
                throw std::runtime_error("Failed to create compute pipeline!");
            }
        }
        
        void Shader::dispatch(VkCommandBuffer cmd, uint32_t width, uint32_t height)
        {
            TLRENDER_P();
            
            // Bind the compute pipeline
            vkCmdBindPipeline(cmd, VK_PIPELINE_BIND_POINT_COMPUTE, p.computePipeline);

            // Bind the descriptor set for the current frame
            VkDescriptorSet ds = getDescriptorSet();
            vkCmdBindDescriptorSets(cmd, VK_PIPELINE_BIND_POINT_COMPUTE, p.pipelineLayout, 
                                    0, 1, &ds, 0, nullptr);

            // Calculate group counts (rounding up)
            uint32_t groupCountX = (width + 15) / 16;
            uint32_t groupCountY = (height + 15) / 16;

            // Run the shader
            vkCmdDispatch(cmd, groupCountX, groupCountY, 1);
        }
        
        std::shared_ptr<ShaderBindingSet> Shader::createBindingSet()
        {
            VkDevice device = ctx.device;
            VkPhysicalDevice gpu = ctx.gpu;

#ifdef MRV2_NO_VMA
            auto bindingSet = std::make_shared<ShaderBindingSet>(device);
#else
            auto bindingSet = std::make_shared<ShaderBindingSet>(device,
                                                                 ctx.allocator);
#endif
            bindingSet->shaderName = shaderName;
            
            std::vector<VkDescriptorSetLayoutBinding> bindings;
            std::vector<VkDescriptorPoolSize> poolSizes;
            
            // StorageBuffers
            for (const auto& [name, sbb] : storageBufferBindings) {
                VkDescriptorSetLayoutBinding layoutBinding = {};
                layoutBinding.binding = sbb.binding;
                layoutBinding.descriptorCount = 1;
                layoutBinding.descriptorType = VK_DESCRIPTOR_TYPE_STORAGE_BUFFER;
                layoutBinding.stageFlags = sbb.stageFlags;
                bindings.push_back(layoutBinding);

                VkDescriptorPoolSize poolSize = {VK_DESCRIPTOR_TYPE_STORAGE_BUFFER, MAX_FRAMES_IN_FLIGHT};
                poolSizes.push_back(poolSize);
            }

            // StorageImages
            for (const auto& [name, si] : storageImageBindings) {
                VkDescriptorSetLayoutBinding layoutBinding = {};
                layoutBinding.binding = si.binding;
                layoutBinding.descriptorCount = 1;
                layoutBinding.descriptorType = VK_DESCRIPTOR_TYPE_STORAGE_IMAGE;
                layoutBinding.stageFlags = si.stageFlags;
                bindings.push_back(layoutBinding);

                VkDescriptorPoolSize poolSize = {VK_DESCRIPTOR_TYPE_STORAGE_IMAGE, MAX_FRAMES_IN_FLIGHT};
                poolSizes.push_back(poolSize);
            }

            // UBOs
            for (const auto& [_, ubo] : ubos)
            {
                bindings.push_back(ubo.layoutBinding);
                VkDescriptorPoolSize poolSize = {};
                poolSize.type = VK_DESCRIPTOR_TYPE_UNIFORM_BUFFER;
                poolSize.descriptorCount =
                    MAX_FRAMES_IN_FLIGHT; // or more if you support arrays
                poolSizes.push_back(poolSize);
            }

            // Textures
            for (const auto& [_, texture] : textureBindings)
            {
                VkDescriptorSetLayoutBinding layoutBinding = {};

                layoutBinding.binding = texture.binding;
                layoutBinding.descriptorCount = 1;
                layoutBinding.descriptorType =
                    VK_DESCRIPTOR_TYPE_COMBINED_IMAGE_SAMPLER;
                layoutBinding.stageFlags = texture.stageFlags;
                layoutBinding.pImmutableSamplers = nullptr;

                bindings.push_back(layoutBinding);

                VkDescriptorPoolSize poolSize{};
                poolSize.type = VK_DESCRIPTOR_TYPE_COMBINED_IMAGE_SAMPLER;

                // One texture descriptor per frame per binding
                poolSize.descriptorCount = MAX_FRAMES_IN_FLIGHT;
                poolSizes.push_back(poolSize);
            }

            // FBOs
            for (const auto& [_, element] : fboBindings)
            {
                VkDescriptorSetLayoutBinding layoutBinding = {};

                layoutBinding.binding = element.binding;
                layoutBinding.descriptorCount = 1;
                layoutBinding.descriptorType =
                    VK_DESCRIPTOR_TYPE_COMBINED_IMAGE_SAMPLER;
                layoutBinding.stageFlags = element.stageFlags;
                layoutBinding.pImmutableSamplers = nullptr;

                bindings.push_back(layoutBinding);

                VkDescriptorPoolSize poolSize{};
                poolSize.type = VK_DESCRIPTOR_TYPE_COMBINED_IMAGE_SAMPLER;
                // One FBO descriptor per frame per binding
                poolSize.descriptorCount = MAX_FRAMES_IN_FLIGHT;
                poolSizes.push_back(poolSize);
            }

            // Create descriptor pool. (One pool per frame)
            // maxSets should be 1 if allocating 1 set per pool.
            VkDescriptorPoolCreateInfo poolInfo = {};
            poolInfo.sType = VK_STRUCTURE_TYPE_DESCRIPTOR_POOL_CREATE_INFO;
            poolInfo.poolSizeCount = static_cast<uint32_t>(poolSizes.size());
            poolInfo.pPoolSizes = poolSizes.data();
            poolInfo.maxSets = 1;

            // Create a descriptor pool for each frame
            for (size_t i = 0; i < MAX_FRAMES_IN_FLIGHT; ++i)
            {
                if (vkCreateDescriptorPool(
                        device, &poolInfo, nullptr, &bindingSet->descriptorPools[i]) !=
                    VK_SUCCESS)
                {
                    throw std::runtime_error(
                        "failed to create descriptor pool!");
                }
            }

            // Create descriptor set layout. (Layout can be shared across
            // frames)
            VkDescriptorSetLayoutCreateInfo layout_info = {};
            layout_info.sType =
                VK_STRUCTURE_TYPE_DESCRIPTOR_SET_LAYOUT_CREATE_INFO;
            layout_info.bindingCount = static_cast<uint32_t>(bindings.size());
            layout_info.pBindings = bindings.data();

            if (descriptorSetLayout != VK_NULL_HANDLE)
            {
                vkDestroyDescriptorSetLayout(device, descriptorSetLayout, nullptr);
                descriptorSetLayout = VK_NULL_HANDLE;
            }
            
            if (vkCreateDescriptorSetLayout(
                    device, &layout_info, nullptr, &descriptorSetLayout) !=
                VK_SUCCESS)
            {
                throw std::runtime_error(
                    "failed to create descriptor set layout!");
            }

            // Allocate descriptor sets for each frame, from their respective
            // pools
            std::vector<VkDescriptorSetLayout> layouts(
                MAX_FRAMES_IN_FLIGHT, descriptorSetLayout);
            VkDescriptorSetAllocateInfo allocInfo{};
            allocInfo.sType = VK_STRUCTURE_TYPE_DESCRIPTOR_SET_ALLOCATE_INFO;
            allocInfo.descriptorSetCount = 1; // Allocating one set at a time
            allocInfo.pSetLayouts = layouts.data(); // Still use the same layout

            for (size_t i = 0; i < MAX_FRAMES_IN_FLIGHT; ++i)
            {
                allocInfo.descriptorPool = bindingSet->descriptorPools[i];
                if (vkAllocateDescriptorSets(
                        device, &allocInfo, &bindingSet->descriptorSets[i]) != VK_SUCCESS)
                {
                    throw std::runtime_error(
                        "failed to allocate descriptor set for frame " +
                        std::to_string(i) + "!");
                }
            }

            // Initial Update of descriptor sets for UBOs
            // Textures and FBOs will be updated by setTexture/setFBO when the
            // resources are ready. An initial write is often required to
            // transition the descriptor set to a valid state. For image
            // descriptors, you could potentially write a dummy image
            // view/sampler if unbound descriptors are not supported or you need
            // to avoid validation errors. However, the simplest is to ensure
            // setTexture/setFBO is called for each frame's descriptor set
            // before that set is first bound in a command buffer.
        
            // Step 3: populate UBOs for each uniform
            for (const auto& [name, uboTemplate] : ubos)
            {
                ShaderBindingSet::UniformParameter ubo;
                ubo.size = uboTemplate.size;
                ubo.layoutBinding = uboTemplate.layoutBinding;

                ubo.buffers.resize(MAX_FRAMES_IN_FLIGHT);
                ubo.infos.resize(MAX_FRAMES_IN_FLIGHT);
#ifdef MRV2_NO_VMA
                ubo.memories.resize(MAX_FRAMES_IN_FLIGHT);
#else
                ubo.allocation.resize(MAX_FRAMES_IN_FLIGHT);
#endif

                for (size_t i = 0; i < MAX_FRAMES_IN_FLIGHT; ++i)
                {
                    VkBufferCreateInfo bufferInfo = {};
                    bufferInfo.sType = VK_STRUCTURE_TYPE_BUFFER_CREATE_INFO;
                    bufferInfo.size = ubo.size;
                    bufferInfo.usage = VK_BUFFER_USAGE_UNIFORM_BUFFER_BIT;
                    bufferInfo.sharingMode = VK_SHARING_MODE_EXCLUSIVE;

#ifdef MRV2_NO_VMA
                    VK_CHECK(vkCreateBuffer(device, &bufferInfo, nullptr, &ubo.buffers[i]));

                    VkMemoryRequirements memReqs;
                    vkGetBufferMemoryRequirements(device, ubo.buffers[i], &memReqs);

                    VkMemoryAllocateInfo allocInfo = {};
                    allocInfo.sType = VK_STRUCTURE_TYPE_MEMORY_ALLOCATE_INFO;
                    allocInfo.allocationSize = memReqs.size;
                    allocInfo.memoryTypeIndex = findMemoryType(
                        gpu,
                        memReqs.memoryTypeBits,
                        VK_MEMORY_PROPERTY_HOST_VISIBLE_BIT |
                        VK_MEMORY_PROPERTY_HOST_COHERENT_BIT);
            
                    VK_CHECK(vkAllocateMemory(device, &allocInfo, nullptr, &ubo.memories[i]));
                    VK_CHECK(vkBindBufferMemory(device, ubo.buffers[i], ubo.memories[i], 0));
#else
                    VmaAllocationCreateInfo allocInfo = {};
                    allocInfo.usage = VMA_MEMORY_USAGE_CPU_TO_GPU;  // or VMA_MEMORY_USAGE_AUTO_PREFER_HOST
                    
                    VmaAllocation allocation;
                    vmaCreateBuffer(ctx.allocator, &bufferInfo, &allocInfo,
                                    &ubo.buffers[i], &allocation,
                                    nullptr);
                    ubo.allocation[i] = allocation;
#endif
                    ubo.infos[i].buffer = ubo.buffers[i];
                    ubo.infos[i].offset = 0;
                    ubo.infos[i].range = ubo.size;

                    // Descriptor write to binding
                    VkWriteDescriptorSet write{};
                    write.sType = VK_STRUCTURE_TYPE_WRITE_DESCRIPTOR_SET;
                    write.dstSet = bindingSet->descriptorSets[i];
                    write.dstBinding = ubo.layoutBinding.binding;
                    write.dstArrayElement = 0;
                    write.descriptorType = VK_DESCRIPTOR_TYPE_UNIFORM_BUFFER;
                    write.descriptorCount = 1;
                    write.pBufferInfo = &ubo.infos[i];

                    vkUpdateDescriptorSets(device, 1, &write, 0, nullptr);
                }

                bindingSet->uniforms[name] = std::move(ubo);
            }

            // Step 4: storageBufferBindings
            for (const auto& [name, sbb] : storageBufferBindings)
            {
                ShaderBindingSet::StorageBufferParameter sb;
                sb.binding = sbb.binding;
                sb.stageFlags = sbb.stageFlags;

                sb.buffers.resize(MAX_FRAMES_IN_FLIGHT, nullptr);
                sb.currentSizes.resize(MAX_FRAMES_IN_FLIGHT, 0);

                bindingSet->storageBuffers[name] = std::move(sb);
            }

            // Step 5: Texture bindings
            for (const auto& [name, texBinding] : textureBindings)
            {
                ShaderBindingSet::TextureParameter textureInfo;
                textureInfo.binding = texBinding.binding;
                textureInfo.stageFlags = texBinding.stageFlags;
                bindingSet->textures[name] = textureInfo;
            }
            
            // Step 6: FBO bindings
            for (const auto& [name, fboBinding] : fboBindings)
            {
                ShaderBindingSet::FBOParameter fboInfo;
                fboInfo.binding = fboBinding.binding;
                fboInfo.stageFlags = fboBinding.stageFlags;
                bindingSet->fbos[name] = fboInfo;
            }
            
            // Step 7: Storage Image bindings
            for (const auto& [name, imageBinding] : storageImageBindings)
            {
                ShaderBindingSet::StorageImageParameter imageInfo;
                imageInfo.binding = imageBinding.binding;
                imageInfo.stageFlags = imageBinding.stageFlags;
                bindingSet->storageImages[name] = imageInfo;
            }

            // Make this set active
            activeBindingSet = bindingSet;
            
            return bindingSet;
        }

    } // namespace vlk
} // namespace tl<|MERGE_RESOLUTION|>--- conflicted
+++ resolved
@@ -179,8 +179,6 @@
             
             _createComputeShader();
         }
-<<<<<<< HEAD
-
         
         void Shader::_init(const uint32_t* computeBytes,
                            const uint32_t  computeLength,
@@ -192,8 +190,6 @@
 
             shaderName = name;
         }
-=======
->>>>>>> 4ffd0caa
 
         Shader::Shader(Fl_Vk_Context& context) :
             _p(new Private),
@@ -242,7 +238,6 @@
         }
         
         std::shared_ptr<Shader> Shader::create(
-<<<<<<< HEAD
             Fl_Vk_Context& ctx,
             const uint32_t* computeBytes,
             const uint32_t computeLength,
@@ -254,8 +249,6 @@
         }
         
         std::shared_ptr<Shader> Shader::create(
-=======
->>>>>>> 4ffd0caa
             Fl_Vk_Context& ctx, const std::string& vertexSource,
             const std::string& fragmentSource, const std::string& name)
         {
