--- conflicted
+++ resolved
@@ -656,22 +656,14 @@
         {
             std::vector<UploadBuffer> buffersThisFrame;
         };
-<<<<<<< HEAD
         
-=======
-
->>>>>>> 2b28c37b
         struct VAO::Private
         {
             uint32_t frameIndex = 0;
 
             std::vector<VkBuffer> buffers;
             std::vector<VkDeviceMemory> memories;
-<<<<<<< HEAD
             
-=======
-
->>>>>>> 2b28c37b
             std::array<FrameResources, MAX_FRAMES_IN_FLIGHT> frames;
         };
 
@@ -695,21 +687,13 @@
 
             VkDevice device = ctx.device;
 
-<<<<<<< HEAD
-
-=======
->>>>>>> 2b28c37b
             std::set<VkBuffer> buffers;
             for (auto& buffer : p.buffers)
             {
                 if (buffer != VK_NULL_HANDLE)
                 {
                     buffers.insert(buffer);
-<<<<<<< HEAD
                     
-=======
-
->>>>>>> 2b28c37b
                     vkDestroyBuffer(device, buffer, nullptr);
                     buffer = VK_NULL_HANDLE;
                 }
@@ -754,21 +738,12 @@
         void VAO::upload(const std::vector<uint8_t>& vertexData)
         {
             TLRENDER_P();
-<<<<<<< HEAD
-            
-            VkDevice       device = ctx.device;
-            VkPhysicalDevice  gpu = ctx.gpu;
-            VkBuffer&       buffer = p.buffers[p.frameIndex];
-            VkDeviceMemory& memory = p.memories[p.frameIndex];
-            
-=======
 
             VkDevice device = ctx.device;
             VkPhysicalDevice gpu = ctx.gpu;
             VkBuffer& buffer = p.buffers[p.frameIndex];
             VkDeviceMemory& memory = p.memories[p.frameIndex];
 
->>>>>>> 2b28c37b
             // 1. Create Buffer
             VkBufferCreateInfo bufferInfo = {};
             bufferInfo.sType = VK_STRUCTURE_TYPE_BUFFER_CREATE_INFO;
@@ -776,10 +751,6 @@
             bufferInfo.usage = VK_BUFFER_USAGE_VERTEX_BUFFER_BIT;
             bufferInfo.sharingMode = VK_SHARING_MODE_EXCLUSIVE;
 
-<<<<<<< HEAD
-
-=======
->>>>>>> 2b28c37b
             if (vkCreateBuffer(device, &bufferInfo, nullptr, &buffer) !=
                 VK_SUCCESS)
             {
@@ -816,11 +787,7 @@
 
             // 5. Add it to the queue
             FrameResources& frame = p.frames[p.frameIndex];
-<<<<<<< HEAD
-            frame.buffersThisFrame.push_back({ buffer, memory });
-=======
             frame.buffersThisFrame.push_back({buffer, memory});
->>>>>>> 2b28c37b
         }
 
         void VAO::bind(uint32_t value)
@@ -836,11 +803,7 @@
 
                 FrameResources& frame = p.frames[p.frameIndex];
                 VkDevice device = ctx.device;
-<<<<<<< HEAD
-            
-=======
-
->>>>>>> 2b28c37b
+                
                 for (auto& upload : frame.buffersThisFrame)
                 {
                     vkDestroyBuffer(device, upload.buffer, nullptr);
@@ -857,11 +820,7 @@
 
             VkDevice device = ctx.device;
             VkBuffer buffer = p.buffers[p.frameIndex];
-<<<<<<< HEAD
             
-=======
-
->>>>>>> 2b28c37b
             VkDeviceSize offsets[1] = {0};
             vkCmdBindVertexBuffers(cmd, 0, 1, &buffer, offsets);
             vkCmdDraw(cmd, size, 1, 0, 0);
