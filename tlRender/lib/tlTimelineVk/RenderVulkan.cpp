--- conflicted
+++ resolved
@@ -3,10 +3,7 @@
 
 #include <string>
 
-<<<<<<< HEAD
-=======
 #define DEBUG_PIPELINE_USE 0 //1
->>>>>>> 29a01967
 
 namespace tl
 {
@@ -152,12 +149,9 @@
             VkPipeline pipeline;
             if (p.pipelines.count(pipelineName) == 0)
             {
-<<<<<<< HEAD
-=======
 #if DEBUG_PIPELINE_USE
                 std::cerr << "CREATING   pipeline " << pipelineName << std::endl;
 #endif
->>>>>>> 29a01967
                 pipeline = pipelineState.create(device);
                 p.pipelines[pipelineName] = std::make_pair(pipelineState,
                                                            pipeline);
@@ -169,12 +163,9 @@
                 VkPipeline oldPipeline = pair.second;
                 if (pipelineState != oldPipelineState)
                 {
-<<<<<<< HEAD
-=======
 #if DEBUG_PIPELINE_USE
                     std::cerr << "RECREATING pipeline " << pipelineName << std::endl;
 #endif
->>>>>>> 29a01967
                     p.garbage[p.frameIndex].pipelines.push_back(
                         oldPipeline);
                     pipeline = pipelineState.create(device);
@@ -183,12 +174,9 @@
                 }
                 else
                 {
-<<<<<<< HEAD
-=======
 #if DEBUG_PIPELINE_USE
                     std::cerr << "REUSING    pipeline " << pipelineName << std::endl;
 #endif
->>>>>>> 29a01967
                     pipeline = pair.second;
                 }
             }
