--- conflicted
+++ resolved
@@ -652,11 +652,7 @@
         {
             VkQueue queue = ctx.queue;
             
-<<<<<<< HEAD
             std::lock_guard<std::mutex> lock(ctx.queue_mutex);
-=======
-            std::lock_guard<std::mutex>(ctx.queue_mutex);
->>>>>>> aa063dfd
             vkQueueWaitIdle(queue);
         }
 
@@ -664,23 +660,13 @@
         {
             VkDevice device = ctx.device;
             
-<<<<<<< HEAD
             std::lock_guard<std::mutex> lock(ctx.queue_mutex);
-=======
-            std::lock_guard<std::mutex>(ctx.queue_mutex);
->>>>>>> aa063dfd
             vkDeviceWaitIdle(device);
         }
         
         Render::~Render()
         {
             TLRENDER_P();
-
-<<<<<<< HEAD
-            // wait_device();
-=======
-            wait_device();
->>>>>>> aa063dfd
 
             VkDevice device = ctx.device;
             
