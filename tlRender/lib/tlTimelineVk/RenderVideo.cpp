--- conflicted
+++ resolved
@@ -1,10 +1,6 @@
 // SPDX-License-Identifier: BSD-3-Clause
 // Copyright (c) 2021-2024 Darby Johnston
-<<<<<<< HEAD
-// Copyright (c) 2025 Gonzalo Garramuño
-=======
 // Copyright (c) 2025-Present Gonzalo Garramuño
->>>>>>> 326152f7
 // All rights reserved.
 
 #include <tlTimelineVk/RenderPrivate.h>
@@ -321,17 +317,10 @@
                 mesh.triangles.push_back(tri);
                 p.vbos["wipe"]->copy(convert(mesh, p.vbos["wipe"]->getType()));
             }
-<<<<<<< HEAD
 
             // ----- FIRST RENDER PASS OF LEFT VIDEO
             p.fbo->beginRenderPass(p.cmd);
 
-=======
-
-            // ----- FIRST RENDER PASS OF LEFT VIDEO
-            p.fbo->beginRenderPass(p.cmd);
-
->>>>>>> 326152f7
             
             pipelineLayoutName = "wipe_left";
             {
@@ -385,7 +374,6 @@
             {
                 p.vbos["video"]->copy(convert(geom::box(boxes[0], true),
                                               p.vbos["video"]->getType()));
-<<<<<<< HEAD
             }
 
             {
@@ -416,38 +404,6 @@
                                p.vbos["video"],
                                cb, ds);
             }
-=======
-            }
-
-            {
-                vlk::ColorBlendStateInfo cb;
-                vlk::ColorBlendAttachmentStateInfo colorBlendAttachment;
-                cb.attachments.push_back(colorBlendAttachment);
-            
-                vlk::DepthStencilStateInfo ds;
-                ds.depthTestEnable = VK_FALSE;
-                ds.stencilTestEnable = VK_TRUE;
-            
-                VkStencilOpState stencilOp = {};
-                stencilOp.failOp = VK_STENCIL_OP_KEEP;
-                stencilOp.passOp = VK_STENCIL_OP_KEEP;
-                stencilOp.depthFailOp = VK_STENCIL_OP_KEEP;
-                stencilOp.compareOp = VK_COMPARE_OP_EQUAL;
-                stencilOp.compareMask = 0xFF;
-                stencilOp.writeMask = 0x00;
-                stencilOp.reference = 1;
-
-                ds.front = stencilOp;
-                ds.back = stencilOp;
-            
-                createPipeline("wipe_image1",
-                               pipelineLayoutName,
-                               p.fbo->getRenderPass(),
-                               p.shaders["overlay"],
-                               p.vbos["video"],
-                               cb, ds);
-            }
->>>>>>> 326152f7
             
 
             pipelineLayout = p.pipelineLayouts[pipelineLayoutName];
@@ -565,7 +521,6 @@
             {
                 p.vbos["video"]->copy(convert(geom::box(boxes[0], true),
                                               p.vbos["video"]->getType()));
-<<<<<<< HEAD
             }
 
             {
@@ -596,38 +551,6 @@
                                p.vbos["video"],
                                cb, ds);
             }
-=======
-            }
-
-            {
-                vlk::ColorBlendStateInfo cb;
-                vlk::ColorBlendAttachmentStateInfo colorBlendAttachment;
-                cb.attachments.push_back(colorBlendAttachment);
-            
-                vlk::DepthStencilStateInfo ds;
-                ds.depthTestEnable = VK_FALSE;
-                ds.stencilTestEnable = VK_TRUE;
-            
-                VkStencilOpState stencilOp = {};
-                stencilOp.failOp = VK_STENCIL_OP_KEEP;
-                stencilOp.passOp = VK_STENCIL_OP_KEEP;
-                stencilOp.depthFailOp = VK_STENCIL_OP_KEEP;
-                stencilOp.compareOp = VK_COMPARE_OP_EQUAL;
-                stencilOp.compareMask = 0xFF;
-                stencilOp.writeMask = 0x00;
-                stencilOp.reference = 1;
-
-                ds.front = stencilOp;
-                ds.back = stencilOp;
-
-                createPipeline("wipe_image2",
-                               pipelineLayoutName,
-                               p.fbo->getRenderPass(),
-                               p.shaders["overlay"],
-                               p.vbos["video"],
-                               cb, ds);
-            }
->>>>>>> 326152f7
             
 
             pipelineLayout = p.pipelineLayouts[pipelineLayoutName];
@@ -1215,49 +1138,6 @@
                                cb);
                 fbo->setupViewportAndScissor(p.cmd);
                 
-<<<<<<< HEAD
-                VkBlendFactor srcColorBlendFactor = VK_BLEND_FACTOR_ONE;
-                VkBlendFactor dstColorBlendFactor = VK_BLEND_FACTOR_ONE_MINUS_SRC_ALPHA;
-                VkBlendFactor srcAlphaBlendFactor = VK_BLEND_FACTOR_ONE;
-                VkBlendFactor dstAlphaBlendFactor = VK_BLEND_FACTOR_ONE_MINUS_SRC_ALPHA;
-                _createPipeline(fbo, pipelineName,
-                                pipelineLayoutName, shaderName, meshName,
-                                enableBlending,
-                                srcColorBlendFactor,
-                                dstColorBlendFactor,
-                                srcAlphaBlendFactor,
-                                dstAlphaBlendFactor);
-                // VkBlendFactor srcColorBlendFactor = VK_BLEND_FACTOR_ONE;
-                // VkBlendFactor dstColorBlendFactor = VK_BLEND_FACTOR_ONE_MINUS_SRC_ALPHA;
-                // VkBlendFactor srcAlphaBlendFactor = VK_BLEND_FACTOR_ONE;
-                // VkBlendFactor dstAlphaBlendFactor = VK_BLEND_FACTOR_ONE_MINUS_SRC_ALPHA;
-
-                // vlk::ColorBlendStateInfo cb;
-
-                // vlk::ColorBlendAttachmentStateInfo colorBlendAttachment;
-                // colorBlendAttachment.blendEnable = VK_TRUE;
-                // colorBlendAttachment.srcColorBlendFactor = VK_BLEND_FACTOR_ONE;
-                // colorBlendAttachment.dstColorBlendFactor = VK_BLEND_FACTOR_ONE_MINUS_SRC_ALPHA;
-                // colorBlendAttachment.srcAlphaBlendFactor = VK_BLEND_FACTOR_ONE;
-                // colorBlendAttachment.dstAlphaBlendFactor = VK_BLEND_FACTOR_ONE_MINUS_SRC_ALPHA;
-                // colorBlendAttachment.colorWriteMask = VK_COLOR_COMPONENT_R_BIT |
-                //                                       VK_COLOR_COMPONENT_G_BIT |
-                //                                       VK_COLOR_COMPONENT_B_BIT |
-                //                                       VK_COLOR_COMPONENT_A_BIT;
-               
-                // cb.attachments.push_back(colorBlendAttachment);
-            
-                
-                // createPipeline(pipelineName,
-                //                pipelineLayoutName,
-                //                fbo->getRenderPass(),
-                //                p.shaders["display"],
-                //                p.vbos["video"],
-                //                cb);
-                // fbo->setupViewportAndScissor(p.cmd);
-
-=======
->>>>>>> 326152f7
                 std::size_t pushSize = p.shaders["display"]->getPushSize();
                 if (pushSize > 0)
                 {
