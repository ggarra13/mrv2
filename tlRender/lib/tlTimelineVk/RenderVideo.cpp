--- conflicted
+++ resolved
@@ -79,11 +79,7 @@
                 {
                 case timeline::Background::Solid:
                 {
-<<<<<<< HEAD
-                    p.fbo->beginRenderPass(p.cmd, "Solid BG");
-=======
                     p.fbo->beginRenderPass(p.cmd);
->>>>>>> 29a01967
                     p.fbo->setupViewportAndScissor(p.cmd);
                     drawRect("solid", "rect", "rect", box, options.color0);
                     p.fbo->endRenderPass(p.cmd);
@@ -103,11 +99,7 @@
                         p.shaders["colorMesh"]->getPushStageFlags(), 0,
                         sizeof(color), &color);
                 
-<<<<<<< HEAD
-                    p.fbo->beginRenderPass(p.cmd, "Checkers BG");
-=======
                     p.fbo->beginRenderPass(p.cmd);
->>>>>>> 29a01967
                     drawColorMesh("checkers", mesh, math::Vector2i(), image::Color4f(1.F, 1.F, 1.F));
                     p.fbo->endRenderPass(p.cmd);
                     break;
@@ -138,11 +130,7 @@
                         p.cmd, pipelineLayout,
                         p.shaders["colorMesh"]->getPushStageFlags(), 0,
                         sizeof(color), &color);
-<<<<<<< HEAD
-                    p.fbo->beginRenderPass(p.cmd, "Gradient BG");
-=======
                     p.fbo->beginRenderPass(p.cmd);
->>>>>>> 29a01967
                     drawColorMesh("gradient", mesh, math::Vector2i(), image::Color4f(1.F, 1.F, 1.F));
                     p.fbo->endRenderPass(p.cmd);
                     break;
@@ -414,11 +402,7 @@
                                        p.shaders["overlay"]->getPushStageFlags(), 0, sizeof(color), &color);
                     
                     p.fbo->transitionToColorAttachment(p.cmd);
-<<<<<<< HEAD
-                    p.fbo->beginRenderPass(p.cmd, "OVERLAY PASS");
-=======
                     p.fbo->beginRenderPass(p.cmd);
->>>>>>> 29a01967
 
                     p.shaders["overlay"]->setFBO("textureSampler", p.buffers["overlay"]);
                     
@@ -570,11 +554,7 @@
                 
                     // Begin the new compositing render pass.
                     p.fbo->transitionToColorAttachment(p.cmd);
-<<<<<<< HEAD
-                    p.fbo->beginRenderPass(p.cmd, "DIFFERENCE PASS");
-=======
                     p.fbo->beginRenderPass(p.cmd);
->>>>>>> 29a01967
                     
                     // Prepare shaders
                     p.shaders["difference"]->setUniform("transform.mvp", p.transform, vlk::kShaderVertex);
@@ -767,11 +747,7 @@
                                 vkCmdPushConstants(p.cmd, pipelineLayout,
                                                    p.shaders["dissolve"]->getPushStageFlags(), 0, sizeof(color), &color);
                                 
-<<<<<<< HEAD
-                                p.buffers["video"]->beginRenderPass(p.cmd, "COMP VIDEO RENDER");
-=======
                                 p.buffers["video"]->beginRenderPass(p.cmd);
->>>>>>> 29a01967
 
                                 _createBindingSet(p.shaders["dissolve"]);
 
@@ -881,63 +857,23 @@
                 const std::string pipelineLayoutName = "display";
                 const std::string shaderName = "display";
                 const std::string meshName = "video";
-<<<<<<< HEAD
-                bool enableBlending = !inDissolve;
-=======
                 const bool enableBlending = true;
->>>>>>> 29a01967
                 
                 const auto blendOptions = imageOptions.get() ?
                                           *imageOptions :
                                           videoData.layers[0].imageOptions;
                 
-<<<<<<< HEAD
-                VkBlendFactor srcColorBlendFactor = VK_BLEND_FACTOR_SRC_ALPHA;
-                VkBlendFactor dstColorBlendFactor = VK_BLEND_FACTOR_ONE_MINUS_SRC_ALPHA;
-                VkBlendFactor srcAlphaBlendFactor = VK_BLEND_FACTOR_ONE;
-                VkBlendFactor dstAlphaBlendFactor = VK_BLEND_FACTOR_ONE_MINUS_SRC_ALPHA;
-                VkBlendOp colorBlendOp = VK_BLEND_OP_ADD;
-                VkBlendOp alphaBlendOp = VK_BLEND_OP_ADD;
-                switch (blendOptions.alphaBlend)
-                {
-                case timeline::AlphaBlend::kNone:
-                    enableBlending = false;
-                    srcColorBlendFactor = VK_BLEND_FACTOR_ONE;
-                    dstColorBlendFactor = VK_BLEND_FACTOR_ZERO;
-                    srcAlphaBlendFactor = VK_BLEND_FACTOR_ONE;
-                    dstAlphaBlendFactor = VK_BLEND_FACTOR_ZERO;
-                    break;
-                case timeline::AlphaBlend::Straight:
-                    srcColorBlendFactor = VK_BLEND_FACTOR_SRC_ALPHA;
-                    dstColorBlendFactor = VK_BLEND_FACTOR_ONE_MINUS_SRC_ALPHA;
-                    srcAlphaBlendFactor = VK_BLEND_FACTOR_ONE;
-                    dstAlphaBlendFactor = VK_BLEND_FACTOR_ONE_MINUS_SRC_ALPHA;
-                    break;
-                case timeline::AlphaBlend::Premultiplied:
-                    srcColorBlendFactor = VK_BLEND_FACTOR_ONE;
-                    dstColorBlendFactor = VK_BLEND_FACTOR_ONE_MINUS_SRC_ALPHA;
-                    srcAlphaBlendFactor = VK_BLEND_FACTOR_ONE;
-                    dstAlphaBlendFactor = VK_BLEND_FACTOR_ONE_MINUS_SRC_ALPHA;
-                    break;
-                default:
-                    break;
-                }
-=======
                 VkBlendFactor srcColorBlendFactor = VK_BLEND_FACTOR_ONE;
                 VkBlendFactor dstColorBlendFactor = VK_BLEND_FACTOR_ONE_MINUS_SRC_ALPHA;
                 VkBlendFactor srcAlphaBlendFactor = VK_BLEND_FACTOR_ONE;
                 VkBlendFactor dstAlphaBlendFactor = VK_BLEND_FACTOR_ONE_MINUS_SRC_ALPHA;
->>>>>>> 29a01967
                 _createPipeline(fbo, pipelineName,
                                 pipelineLayoutName, shaderName, meshName,
                                 enableBlending,
                                 srcColorBlendFactor,
                                 dstColorBlendFactor,
                                 srcAlphaBlendFactor,
-<<<<<<< HEAD
-                                dstAlphaBlendFactor,
-                                colorBlendOp,
-                                alphaBlendOp);
+                                dstAlphaBlendFactor);
 
                 std::size_t pushSize = p.shaders["display"]->getPushSize();
                 if (pushSize > 0)
@@ -973,44 +909,6 @@
                             memcpy(pushData.data() + layout.offset, shader_var.data, layout.size);
                         }
 
-=======
-                                dstAlphaBlendFactor);
-
-                std::size_t pushSize = p.shaders["display"]->getPushSize();
-                if (pushSize > 0)
-                {
-                    std::vector<uint8_t> pushData(pushSize, 0);
-                    const pl_shader_res* res = p.placeboData->res;
-                    VkPipelineLayout pipelineLayout = p.pipelineLayouts[pipelineLayoutName];
-                    std::size_t currentOffset = 0;
-                    for (int i = 0; i < res->num_variables; ++i)
-                    {
-                        const struct pl_shader_var& shader_var = res->variables[i];
-                        const struct pl_var& var = shader_var.var;
-                        const struct pl_var_layout& layout = pl_std430_layout(currentOffset, &var);
-                            
-                        // Handle matrix types (dim_m > 1 && dim_v > 1)
-                        if (var.dim_m > 1 && var.dim_v > 1)
-                        {
-                            // For column-major matrices, we pad each column according to layout.stride
-                            const float* src = reinterpret_cast<const float*>(shader_var.data);
-                            uint8_t* dst = pushData.data() + layout.offset;
-
-                            // Fill each column (dim_m = #columns, dim_v = #rows)
-                            for (int col = 0; col < var.dim_m; ++col)
-                            {
-                                const float* src_col = src + col * var.dim_v;
-                                float* dst_col = reinterpret_cast<float*>(dst + layout.stride * col);
-                                memcpy(dst_col, src_col, sizeof(float) * var.dim_v);
-                            }
-                        }
-                        else
-                        {
-                            // Scalars, vectors, or arrays thereof — copy the block directly
-                            memcpy(pushData.data() + layout.offset, shader_var.data, layout.size);
-                        }
-
->>>>>>> 29a01967
                         currentOffset = layout.offset + layout.size;
                     }
                         
@@ -1019,11 +917,7 @@
                                        pushData.size(), pushData.data());
                 }
 
-<<<<<<< HEAD
-                fbo->beginRenderPass(p.cmd, "DISPLAY PASS");
-=======
                 fbo->beginRenderPass(p.cmd);
->>>>>>> 29a01967
 
                 p.shaders["display"]->setFBO("textureSampler", p.buffers["video"]);
 
