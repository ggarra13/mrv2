--- conflicted
+++ resolved
@@ -75,11 +75,6 @@
     list(APPEND LIBRARIES_PRIVATE FFmpeg)
 endif()
 if(TLRENDER_USD)
-<<<<<<< HEAD
-    list(APPEND HEADERS_PRIVATE USD.h USDPrivate.h)
-    list(APPEND SOURCE USD.cpp USDRead.cpp USDRender.cpp)
-    list(APPEND LIBRARIES_PRIVATE tf usd usdGeom usdImagingGL usdAppUtils hd)
-=======
     list(APPEND HEADERS USD.h)
     list(APPEND SOURCE  USD.cpp)
     list(APPEND LIBRARIES_PRIVATE tf usd usdGeom)
@@ -88,7 +83,6 @@
 	list(APPEND SOURCE USDPlugin.cpp USDRead.cpp USDRender.cpp)
 	list(APPEND LIBRARIES_PRIVATE usdImagingGL usdAppUtils hd)
     endif()
->>>>>>> da350d5b
 endif()
 if(TLRENDER_RAW)
     list(APPEND HEADERS_PRIVATE RAW.h)
