--- conflicted
+++ resolved
@@ -204,64 +204,10 @@
 if [ -z "$TLRENDER_USD" ]; then
     export TLRENDER_USD=ON
 fi
-<<<<<<< HEAD
-
-if [ -z "$VULKAN_SDK" ]; then
-    export VULKAN_SDK=/crapola_of_dir
-    if [[ $KERNEL == *Windows* ]]; then
-	export VULKAN_SDK=/C/VulkanSDK
-    elif [[ $KERNEL == *Linux* ]]; then
-	if [[ -d VulkanSDK-Linux ]]; then
-	    vulkan_root=$PWD/VulkanSDK-Linux
-	    SDK_VERSION=$(ls -d ${vulkan_root}/* | sort -r | grep -o "$vulkan_root/[0-9]*\..*"| sed -e "s#$vulkan_root/##" | head -1)
-	    export VULKAN_SDK=$vulkan_root/$SDK_VERSION/$UNAME_ARCH
-	else
-	    export VULKAN_SDK=/usr/
-	fi
-    elif [[ $KERNEL == *Darwin* ]]; then
-	vulkan_root=$HOME/VulkanSDK
-	if [ -d "$vulkan_root" ]; then
-	    SDK_VERSION=$(ls -d ${vulkan_root}/* | sort -r | grep -o "$vulkan_root/[0-9]*\..*"| sed -e "s#$vulkan_root/##" | head -1)
-	    export VULKAN_SDK=$vulkan_root/$SDK_VERSION/macOS
-	else
-	    if [[ -d /usr/local/include/vulkan ]]; then
-		export VULKAN_SDK=/usr/local/
-	    else
-		export VULKAN_SDK=/opt/homebrew/
-	    fi
-	fi
-    fi
-else
-    echo "Using VULKAN_SDK from environment: ${VULKAN_SDK}"
-fi
-    
-if [ -z "$TLRENDER_VK" ]; then
-    if [ -e "${VULKAN_SDK}/include/vulkan/vulkan.h" ]; then
-	export TLRENDER_VK=ON
-	echo "Vulkan FOUND at ${VULKAN_SDK}/include/vulkan"
-    else
-	export TLRENDER_VK=OFF
-	export MRV2_HDR=OFF
-	echo "Vulkan NOT FOUND at ${VULKAN_SDK}/include/vulkan"
-    fi
-else
-    if [ ! -e "${VULKAN_SDK}/include/vulkan/vulkan.h" ]; then
-	echo "Vulkan NOT FOUND at ${VULKAN_SDK}/include/vulkan"
-	export TLRENDER_VK=OFF
-	export MRV2_HDR=OFF
-    else
-	if [[ "$TLRENDER_VK" == "ON" || "$TLRENDER_VK" == "1" ]]; then
-	    echo "Vulkan FOUND at ${VULKAN_SDK}/include/vulkan"
-	else
-	    export MRV2_HDR=OFF
-	fi
-    fi
-=======
     
 if [ -z "$TLRENDER_VK" ]; then
     export TLRENDER_VK=OFF
     export MRV2_HDR=OFF
->>>>>>> a2c0788d
 fi
 
     
