#!/usr/bin/env bash
# SPDX-License-Identifier: BSD-3-Clause
# mrv2
# Copyright Contributors to the mrv2 Project. All rights reserved.

#
#
# Main build script for mrv2.  It builds all dependencies and will install the
# main executable on BUILD-OS-ARCH/BUILD_TYPE/install/bin.
#
# On Linux and macOS, it will also create a mrv2 or mrv2-dbg symbolic link
# in $HOME/bin if the directory exists.
#
# This script does *NOT* save a log to  BUILD-OS-ARCH/BUILD_TYPE/compile.log.
# Use runme.sh for that.
#
#
#
# Install cmake
#
. etc/install_cmake.sh

if [[ !$RUNME ]]; then
    . $PWD/etc/build_dir.sh
fi

#
<<<<<<< HEAD
# Install cmake
#
. etc/install_cmake.sh

#
=======
>>>>>>> a890bdbf
# Set environment variables to point to install directory
#
export PATH="$PWD/${BUILD_DIR}/install/bin:$PWD/$BUILD_DIR/install/bin/Scripts:${PATH}"
echo "PATH is now set now to ${PATH}"
echo "It has:"
mkdir -p $PWD/${BUILD_DIR}/install/bin/
ls $PWD/${BUILD_DIR}/install/bin/

#
# Extract cmake version
#
get_cmake_version

#
# These are some of the expensive mrv2 options
#
if [ -z "$BUILD_PYTHON" ]; then
    export BUILD_PYTHON=ON
fi

if [ -z "$BUILD_WAYLAND" ]; then
    export BUILD_WAYLAND=ON
fi

if [ -z "$BUILD_X11" ]; then
    export BUILD_X11=ON
fi

if [ -z "$MRV2_BACKEND" ]; then
    export MRV2_BACKEND=GL
fi

if [ -z "$MRV2_HDR" ]; then
    export MRV2_HDR=ON
fi

if [ -z "$MRV2_PYFLTK" ]; then
    export MRV2_PYFLTK=ON
fi

if [ -z "$MRV2_PYBIND11" ]; then
    export MRV2_PYBIND11=ON
fi

if [ -z "$MRV2_NETWORK" ]; then
    export MRV2_NETWORK=ON
fi

if [ -z "$MRV2_PDF" ]; then
    export MRV2_PDF=ON
fi


if [ -z "$MRV2_PYTHON" ]; then
    if [[ $BUILD_PYTHON == ON || $BUILD_PYTHON == 1 ]]; then
	if [[ $KERNEL == *Msys* ]]; then
	    export PYTHONEXE=python.exe
	else
	    export PYTHONEXE=python3
	fi
	export PYTHON="${PWD}/${BUILD_DIR}/install/bin/${PYTHONEXE}"
    else
	locate_python
    fi
    export MRV2_PYTHON=$PYTHON
    export TLRENDER_USD_PYTHON=$PYTHON
else
    export TLRENDER_USD_PYTHON=$MRV2_PYTHON
    export PYTHON=$MRV2_PYTHON
fi

#
# These are some of the expensive TLRENDER options
#

if [[ -z "$TLRENDER_API" ]]; then
    export TLRENDER_API=GL_4_1
    if [[ "$CMAKE_BUILD_TYPE" == "Debug" ]]; then
	export TLRENDER_API=GL_4_1_Debug
    fi
fi

if [ -z "$TLRENDER_ASAN" ]; then
    export TLRENDER_ASAN=OFF # asan memory debugging (not yet working)
fi

if [ -z "$TLRENDER_AV1" ]; then
    export TLRENDER_AV1=ON
fi

if [ -z "$TLRENDER_EXR" ]; then
    export TLRENDER_EXR=ON
fi

if [ -z "$TLRENDER_GL" ]; then
    export TLRENDER_GL=ON
fi

if [ -z "$TLRENDER_HAP" ]; then
    export TLRENDER_HAP=ON
fi

if [ -z "$TLRENDER_JPEG" ]; then
    export TLRENDER_JPEG=ON
fi

if [ -z "$TLRENDER_FFMPEG" ]; then
    export TLRENDER_FFMPEG=ON
fi

if [ -z "$TLRENDER_FFMPEG_MINIMAL" ]; then
    export TLRENDER_FFMPEG_MINIMAL=ON
fi

if [ -z "$TLRENDER_LIBPLACEBO" ]; then
    if [[ $TLRENDER_FFMPEG == ON || $TLRENDER_FFMPEG == 1 ]]; then
	export TLRENDER_LIBPLACEBO=ON
    else
	export TLRENDER_LIBPLACEBO=OFF
    fi
fi

if [ -z "$TLRENDER_LOCAL" ]; then
    export TLRENDER_LOCAL=OFF
fi

if [ -z "$TLRENDER_NDI_SDK" ]; then
    if [[ $KERNEL == *Linux* ]]; then
	export TLRENDER_NDI_SDK="$HOME/code/lib/NDI Advanced SDK for Linux/"
    elif [[ $KERNEL == *Msys* ]]; then
	export TLRENDER_NDI_SDK="C:/Program Files/NDI/NDI 6 Advanced SDK/"
    else
	export TLRENDER_NDI_SDK="/Library/NDI Advanced SDK for Apple/"
    fi
fi

if [ -z "$TLRENDER_NDI" ]; then
    if [ -d "${TLRENDER_NDI_SDK}" ]; then
	export TLRENDER_NDI=ON
    else
	echo "TLRENDER_NDI_SDK not found at ${TLRENDER_NDI_SDK}!"
	export TLRENDER_NDI=OFF
	export MRV2_HDR=OFF
    fi
fi

if [ -z "$TLRENDER_NET" ]; then
    export TLRENDER_NET=ON
fi

if [ -z "$TLRENDER_RAW" ]; then
    export TLRENDER_RAW=ON
fi

if [ -z "$TLRENDER_STB" ]; then
    export TLRENDER_STB=ON
fi

if [ -z "$TLRENDER_SVTAV1" ]; then
    export TLRENDER_SVTAV1=ON
fi

if [ -z "$TLRENDER_TIFF" ]; then
    export TLRENDER_TIFF=ON
fi

if [ -z "$TLRENDER_USD" ]; then
    export TLRENDER_USD=ON
fi

if [ -z "$VULKAN_SDK" ]; then
    export VULKAN_SDK=/crapola_of_dir
    if [[ $KERNEL == *Msys* ]]; then
	export VULKAN_SDK=/C/VulkanSDK
    elif [[ $KERNEL == *Linux* ]]; then
	if [[ -d VulkanSDK ]]; then
	    export VULKAN_ROOT=$PWD/VulkanSDK
	    SDK_VERSION=$(ls -d ${VULKAN_ROOT}/* | sort -r | grep -o "$VULKAN_ROOT/[0-9]*\..*"| sed -e "s#$VULKAN_ROOT/##" | head -1)
	    export VULKAN_SDK=$VULKAN_ROOT/$SDK_VERSION/$UNAME_ARCH
	else
	    export VULKAN_SDK=/usr/
	fi
    elif [[ $KERNEL == *Darwin* ]]; then
	VULKAN_ROOT=$HOME/VulkanSDK
	if [ -d "$VULKAN_ROOT" ]; then
	    SDK_VERSION=$(ls -d ${VULKAN_ROOT}/* | sort -r | grep -o "$VULKAN_ROOT/[0-9]*\..*"| sed -e "s#$VULKAN_ROOT/##" | head -1)
	    export VULKAN_SDK=$VULKAN_ROOT/$SDK_VERSION/macOS
	else
	    if [[ -d /usr/local/include/vulkan ]]; then
		export VULKAN_SDK=/usr/local/
	    else
		export VULKAN_SDK=/opt/homebrew/
	    fi
	fi
    fi
else
    echo "Using VULKAN_SDK from environment: ${VULKAN_SDK}"
fi
    
if [ -z "$TLRENDER_VK" ]; then
    if [ -e "${VULKAN_SDK}/include/vulkan/vulkan.h" ]; then
	export TLRENDER_VK=ON
	echo "Vulkan FOUND at ${VULKAN_SDK}/include/vulkan"
    else
	export TLRENDER_VK=OFF
	export MRV2_HDR=OFF
	echo "Vulkan NOT FOUND at ${VULKAN_SDK}/include/vulkan"
    fi
else
    if [ ! -e "${VULKAN_SDK}/include/vulkan/vulkan.h" ]; then
	echo "Vulkan NOT FOUND at ${VULKAN_SDK}/include/vulkan"
	export TLRENDER_VK=OFF
	export MRV2_HDR=OFF
    else
	echo "Vulkan FOUND at ${VULKAN_SDK}/include/vulkan"
    fi
fi

    
if [ -z "$TLRENDER_VPX" ]; then
    export TLRENDER_VPX=ON
fi

if [ -z "$TLRENDER_X264" ]; then
    export TLRENDER_X264=OFF
fi

if [ -z "$TLRENDER_WAYLAND" ]; then
    export TLRENDER_WAYLAND=${BUILD_WAYLAND}
fi

if [ -z "$TLRENDER_X11" ]; then
    export TLRENDER_X11=${BUILD_X11}
fi

if [ -z "$TLRENDER_YASM" ]; then
    export TLRENDER_YASM=ON
fi

if [ -z "$FLTK_BUILD_SHARED" ]; then
    export FLTK_BUILD_SHARED=${MRV2_PYFLTK}
    if [ -z "$FLTK_BUILD_SHARED" ]; then
	export FLTK_BUILD_SHARED=OFF
    fi
fi

#
# Clean python path to avoid clashes, mainly, with macOS meson
#
unset PYTHONPATH

echo
echo
echo "Building summary"
echo "================"
echo
echo "mrv2 version to build is v${mrv2_VERSION}"
echo
echo "Build directory is ${BUILD_DIR}"
echo "Build type      is ${CMAKE_BUILD_TYPE}"
echo "Native compiler ${NATIVE_COMPILER} ${COMPILER_VERSION}, ${CPU_CORES} cores"
echo "Generic with ${GENERIC_COMPILER} ${COMPILER_VERSION}, ${CPU_CORES} cores"
echo "CMake at: ${CMAKE_LOCATION} ${CMAKE_VERSION}"
if [[ $KERNEL == *Darwin* ]]; then
    echo "Building on MacOS Brand ${MACOS_BRAND}"
fi
echo "Compiler flags are ${FLAGS}"
if [[ $KERNEL == *Msys* ]]; then
    if command -v makensis.exe > /dev/null 2>&1; then
	nsis_exe=makensis.exe
    else
	nsis_exe="/C/Program Files (x86)/NSIS/bin/makensis"
    fi
    nsis_version=`"${nsis_exe}" -version`
    echo "NSIS ${nsis_version}"
    if [[ $TLRENDER_LIBPLACEBO == 1 || $TLRENDER_LIBPLACEBO == ON ]]; then
	if command -v clang > /dev/null 2>&1; then
	    clang_exe=clang.exe
	    ${clang_exe} --version
	else
	    echo
	    echo "clang.exe NOT found!!! Cannot compile libplacebo."
	    echo "Please re-install MSVC with Clang turned on."
	    echo
	    exit 1
	fi
    fi
fi


if [[ $KERNEL == *Linux* ]]; then
    echo "Common options"
    echo
    echo "Wayland support .................... ${TLRENDER_WAYLAND} 	(BUILD_WAYLAND)"
    echo "X11 support ........................ ${TLRENDER_X11}     	(BUILD_X11)"
    echo
fi

echo "mrv2 Options"
echo 
echo "Build Python........................ ${BUILD_PYTHON} 	(BUILD_PYTHON)"
if [[ ${BUILD_PYTHON} == OFF || ${BUILD_PYTHON} == 0 ]]; then
    echo "Python location: ${MRV2_PYTHON}"
else
    echo "Python FUTURE location: ${MRV2_PYTHON}"
fi
echo "Build pyFLTK........................ ${MRV2_PYFLTK} 	(MRV2_PYFLTK)"
echo "Build FLTK shared................... ${FLTK_BUILD_SHARED} 	(FLTK_BUILD_SHARED)"
echo "Build embedded Python............... ${MRV2_PYBIND11} 	(MRV2_PYBIND11)"
echo "Build mrv2 Network connections...... ${MRV2_NETWORK} 	(MRV2_NETWORK)"
echo "Build PDF........................... ${MRV2_PDF} 	(MRV2_PDF)"
echo "Build hdr application............... ${MRV2_HDR} 	(MRV2_HDR)"
echo "mrv2 BACKEND........................ ${MRV2_BACKEND} 	(MRV2_BACKEND)"
echo
echo "tlRender Options"
echo

echo "FFmpeg support ..................... ${TLRENDER_FFMPEG} 	(TLRENDER_FFMPEG)"
if [[ $TLRENDER_FFMPEG == ON || $TLRENDER_FFMPEG == 1 ]]; then
    echo "FFmpeg License ..................... ${FFMPEG_GPL} 	(Use -gpl flag)"
    echo "    FFmpeg minimal.................. ${TLRENDER_FFMPEG_MINIMAL}         (TLRENDER_FFMPEG_MINIMAL)"
    echo "    FFmpeg network support ......... ${TLRENDER_NET} 	(TLRENDER_NET)"
    echo "    dav1d decodec support .......... ${TLRENDER_AV1} 	(TLRENDER_AV1)"
    echo "    SvtAv1 codec support. .......... ${TLRENDER_SVTAV1} 	(TLRENDER_SVTAV1)"
    echo "    HAP codec support .............. ${TLRENDER_HAP} 	(TLRENDER_HAP)"
    echo "    VPX codec support .............. ${TLRENDER_VPX} 	(TLRENDER_VPX)"
    echo "    X264 codec support ............. ${TLRENDER_X264} 	(Use -gpl flag)"
    echo "    libplacebo support ............. ${TLRENDER_LIBPLACEBO}         (TLRENDER_LIBPLACEBO)"
    echo "    YASM assembler ................. ${TLRENDER_YASM} 	(TLRENDER_YASM)"
fi
echo

echo "NDI support ........................ ${TLRENDER_NDI} 	(TLRENDER_NDI)"
if [[ $TLRENDER_NDI == ON || $TLRENDER_NDI == 1 ]]; then
    echo "NDI SDK ${TLRENDER_NDI_SDK} 	(TLRENDER_NDI_SDK}"
fi
if [[ $TLRENDER_VK == ON || $TLRENDER_VK == 1 ]]; then
    echo "VULKAN_SDK    .................. ${VULKAN_SDK} 	(env. variable)"
fi
    
echo
echo "JPEG   support ..................... ${TLRENDER_JPEG} 	(TLRENDER_JPEG)"
echo "LibRaw support ..................... ${TLRENDER_RAW} 	(TLRENDER_RAW)"
echo "OpenEXR support .................... ${TLRENDER_EXR} 	(TLRENDER_EXR)"
echo "STB support (TGA, BMP, PSD) ........ ${TLRENDER_STB} 	(TLRENDER_STB)"
echo "TIFF support ....................... ${TLRENDER_TIFF} 	(TLRENDER_TIFF)"
echo "tlRender API ....................... ${TLRENDER_API} 	(TLRENDER_API)"
echo "USD support ........................ ${TLRENDER_USD} 	(TLRENDER_USD)"

if [[ $ASK_TO_CONTINUE == 1 ]]; then
    ask_to_continue
fi
    
#
# Handle Windows pre-flight compiles
#
if [[ $KERNEL == *Msys* ]]; then
    . $PWD/etc/windows/compile_dlls.sh
fi

if command -v swig > /dev/null 2>&1; then
    swig -version
else
    echo
    echo "swig NOT found!!! Cannot compile pyFLTK."
    echo
    exit 1
fi

#
# Work-around FLTK's CMakeLists.txt bug
#
rm -rf $BUILD_DIR/install/include/FL

cd $BUILD_DIR

cmd="cmake -G '${CMAKE_GENERATOR}'
	   -D CMAKE_BUILD_TYPE=${CMAKE_BUILD_TYPE}
           -D CMAKE_VERBOSE_MAKEFILE=${CMAKE_VERBOSE_MAKEFILE}
	   -D CMAKE_INSTALL_PREFIX=$PWD/install
	   -D CMAKE_PREFIX_PATH=$PWD/install
           -D CMAKE_OSX_ARCHITECTURES=${CMAKE_OSX_ARCHITECTURES}
           -D CMAKE_OSX_DEPLOYMENT_TARGET=${CMAKE_OSX_DEPLOYMENT_TARGET}

	   -D NATIVE_COMPILER=\"${NATIVE_COMPILER}\"
	   -D GENERIC_COMPILER=\"${GENERIC_COMPILER}\"
	   -D BUILD_PYTHON=${BUILD_PYTHON}
	   -D BUILD_X11=${BUILD_X11}
	   -D BUILD_WAYLAND=${BUILD_WAYLAND}

	   -D MRV2_COMPILER=${COMPILER}
	   -D MRV2_BACKEND=${MRV2_BACKEND}
	   -D MRV2_HDR=${MRV2_HDR}
	   -D MRV2_NETWORK=${MRV2_NETWORK}
	   -D MRV2_PYFLTK=${MRV2_PYFLTK}
	   -D MRV2_PYBIND11=${MRV2_PYBIND11}
	   -D MRV2_PDF=${MRV2_PDF}

	   -D FLTK_BUILD_SHARED=${FLTK_BUILD_SHARED}

           -D TLRENDER_API=${TLRENDER_API}
           -D TLRENDER_ASAN=${TLRENDER_ASAN}
           -D TLRENDER_AV1=${TLRENDER_AV1}
           -D TLRENDER_EXR=${TLRENDER_EXR}
           -D TLRENDER_FFMPEG=${TLRENDER_FFMPEG}
           -D TLRENDER_FFMPEG_MINIMAL=${TLRENDER_FFMPEG_MINIMAL}
	   -D TLRENDER_GL=${TLRENDER_GL}
           -D TLRENDER_HAP=${TLRENDER_HAP}
           -D TLRENDER_JPEG=${TLRENDER_JPEG}
           -D TLRENDER_LIBPLACEBO=${TLRENDER_LIBPLACEBO}
           -D TLRENDER_LOCAL=${TLRENDER_LOCAL}
	   -D TLRENDER_NDI=${TLRENDER_NDI}
	   -D TLRENDER_NDI_SDK=\"${TLRENDER_NDI_SDK}\"
	   -D TLRENDER_NET=${TLRENDER_NET}
	   -D TLRENDER_NFD=OFF
	   -D TLRENDER_RAW=${TLRENDER_RAW}
           -D TLRENDER_STB=${TLRENDER_STB}
           -D TLRENDER_SVTAV1=${TLRENDER_SVTAV1}
	   -D TLRENDER_TIFF=${TLRENDER_TIFF}
	   -D TLRENDER_USD=${TLRENDER_USD}
	   -D TLRENDER_VK=${TLRENDER_VK}
	   -D TLRENDER_VPX=${TLRENDER_VPX}
	   -D TLRENDER_WAYLAND=${TLRENDER_WAYLAND}
           -D TLRENDER_X11=${TLRENDER_X11}
           -D TLRENDER_X264=${TLRENDER_X264}
	   -D TLRENDER_YASM=${TLRENDER_YASM}
	   -D TLRENDER_PROGRAMS=OFF
	   -D TLRENDER_EXAMPLES=FALSE
	   -D TLRENDER_TESTS=FALSE
	   -D TLRENDER_USD_PYTHON=${TLRENDER_USD_PYTHON}
	   -D TLRENDER_QT6=OFF
	   -D TLRENDER_QT5=OFF
	   ${CMAKE_FLAGS} ../.."

run_cmd $cmd

run_cmd cmake --build . $FLAGS --config $CMAKE_BUILD_TYPE

cd -

if [[ "$CMAKE_TARGET" == "" ]]; then
    CMAKE_TARGET=install
fi

cmd="./runmeq.sh ${CMAKE_BUILD_TYPE} -t ${CMAKE_TARGET}"
run_cmd $cmd

if [[ "$CMAKE_TARGET" != "package" ]]; then
    . $PWD/etc/build_end.sh
fi
<|MERGE_RESOLUTION|>--- conflicted
+++ resolved
@@ -25,14 +25,7 @@
 fi
 
 #
-<<<<<<< HEAD
-# Install cmake
-#
-. etc/install_cmake.sh
-
-#
-=======
->>>>>>> a890bdbf
+
 # Set environment variables to point to install directory
 #
 export PATH="$PWD/${BUILD_DIR}/install/bin:$PWD/$BUILD_DIR/install/bin/Scripts:${PATH}"
