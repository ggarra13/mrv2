--- conflicted
+++ resolved
@@ -26,12 +26,6 @@
 export VK_LAYER_PATH=$VULKAN_SDK/lib
 export PATH=${VULKAN_SDK}/bin:$PATH
 
-<<<<<<< HEAD
-echo "VULKAN_SDK is=$VULKAN_SDK"
-echo "Contents of SDK:"
-=======
-echo "Contents of SDK ${VULKAN_SDK}:"
->>>>>>> 0169e40a
 ls $VULKAN_SDK
 
 rm -f /tmp/vulkan-sdk.tar.gz