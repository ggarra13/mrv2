#!/usr/bin/env bash
# SPDX-License-Identifier: CC BY-NC-ND
# Filmmaker
# Copyright 2024 - Gonzalo Garramuño. All rights reserved.


#
# Some auxiliary functions
#

#
# Simple function to run a command and print it out
#
run_cmd()
{
    echo "> $@"
    # These quick commands we won't time them
    if [[ "$1" == "rm" || "$1" == "mv" || "$1" == "cp" || \
	      "$1" == "ln" ]]; then
	eval command "$@"
    else
	time eval command "$@"
	echo
    fi
}

#
# Get the linux id if available
#
get_linux_id()
{
    export LINUX_ID=`cat /etc/os-release | grep 'ID_LIKE='`
}

#
# Get kernel and architecture and on MacOS, MACOS_BRAND (Intel, M1, M2, etc).
#
get_kernel()
{
    export KERNEL=`uname`
    export MACOS_BRAND=''
    if [[ $KERNEL == *MSYS* || $KERNEL == *MINGW* ]]; then
	export KERNEL=Windows
	export NATIVE_C_COMPILER=`which cl.exe`
	export NATIVE_C_COMPILER_NAME="cl.exe"
	export NATIVE_CXX_COMPILER=`which cl.exe`
	export NATIVE_CXX_COMPILER_NAME="cl.exe"

	if [[ "$GENERIC_C_COMPILER" == "" ]]; then
	    export GENERIC_C_COMPILER=`which clang.exe`
	    export GENERIC_C_COMPILER_NAME="clang.exe"
	fi
	if [[ "$GENERIC_CXX_COMPILER" == "" ]]; then
	    export GENERIC_CXX_COMPILER=`which clang.exe`
	    export GENERIC_CXX_COMPILER_NAME="clang.exe"
	    if [[ "$GENERIC_CXX_COMPILER" == "" ]]; then
		echo "WARNING: GENERIC_CXX_COMPILER for "\
		     "this platform was not found"
	    fi
	fi
	
    elif [[ $KERNEL == *Darwin* ]]; then
	export MACOS_BRAND=$(sysctl -n machdep.cpu.brand_string)
	export NATIVE_CXX_COMPILER=`which clang`
	export NATIVE_CXX_COMPILER_NAME="clang"
	export GENERIC_CXX_COMPILER=`which cc`
	export GENERIC_CXX_COMPILER_NAME="cc"
    else
	get_linux_id()

	if [[ $LINUX_ID == *debian* ]]; then
	    export NATIVE_C_COMPILER=`which gcc`
	    export NATIVE_C_COMPILER_NAME="gcc"
	    export NATIVE_CXX_COMPILER=`which g++`
	    export NATIVE_CXX_COMPILER_NAME="g++"
	elif [[ $LINUX_ID == *rhel* ]]; then
	    export NATIVE_C_COMPILER=`which cc`
	    export NATIVE_C_COMPILER_NAME="cc"
	    export NATIVE_CXX_COMPILER=`which c++`
	    export NATIVE_CXX_COMPILER_NAME="c++"
	fi

	if [[ -z "$NATIVE_C_COMPILER" ]]; then
	    export NATIVE_C_COMPILER=`which gcc`
	    export NATIVE_C_COMPILER_NAME="gcc"
	fi
	if [[ -z "$NATIVE_CXX_COMPILER" ]]; then
	    export NATIVE_CXX_COMPILER=`which g++`
	    export NATIVE_CXX_COMPILER_NAME="g++"
	fi
	if [[ -z "$GENERIC_C_COMPILER" ]]; then
	    export GENERIC_C_COMPILER=`which gcc`
	    export GENERIC_C_COMPILER_NAME="gcc"
	fi
	if [[ -z "$GENERIC_CXX_COMPILER" ]]; then
	    export GENERIC_CXX_COMPILER=`which g++`
	    export GENERIC_CXX_COMPILER_NAME="g++"
	fi
    fi

    if [[ $ARCH == "" ]]; then
	export ARCH=`uname -m` # was uname -a
	export UNAME_ARCH=$ARCH # Store uname architecture to compile properly
    fi
    
    if [[ $KERNEL == *Darwin* ]]; then
	if [[ $ARCH == aarch64 || $ARCH == arm64 ]]; then
	    export ARCH=arm64
	else
	    export ARCH=amd64
	fi
    else
	if [[ $ARCH == aarch64 || $ARCH == arm64 ]]; then
	    export ARCH=aarch64
	elif [[ $ARCH == *64* ]]; then
	    export ARCH=amd64
	    # \@bug: on aarch windows we currently get amd64 from uname -m,
	    #        so we get the architecture from clang.
	    if [[ $KERNEL == *Windows* ]]; then
		has_aarch64=`clang.exe --version`
		if [[ $has_aarch64 == *aarch64* ]]; then
		    export ARCH=aarch64
		    export UNAME_ARCH=aarch64
		fi
	    fi
	else
	    export ARCH=i386
	fi
    fi
}

get_msvc_version()
{
    export MSVC_VERSION=`echo $VCINSTALLDIR | grep -o '2[0-9]\+'`
}

get_cmake_version()
{
    export CMAKE_LOCATION=`which cmake`
    export CMAKE_VERSION=`cmake --version | grep -o 'cmake version [0-9.]*' | cut -d' ' -f3`
}

get_compiler_version()
{
    if [[ $KERNEL == *Windows* ]]; then
	get_msvc_version
	export NATIVE_COMPILER_VERSION="MSVC ${MSVC_VERSION}"
	export GENERIC_COMPILER_VERSION=`clang --version | grep version`
    elif [[ $KERNEL == *Linux* ]]; then
	export NATIVE_COMPILER_VERSION=`gcc --version | grep gcc`
    else
	export NATIVE_COMPILER_VERSION=`clang --version | grep version`
    fi
}


#
# Extract version from cmake/version.cmake
#
extract_version()
{
    local major=`cat cmake/version.cmake | grep -o 'VERSION_MAJOR\s*[0-9]' | sed -e 's/VERSION_MAJOR[ \t]*//'`
    local minor=`cat cmake/version.cmake | grep -o 'VERSION_MINOR\s*[0-9]' | sed -e 's/VERSION_MINOR[ \t] *//'`
    local patch=`cat cmake/version.cmake | grep -o 'VERSION_PATCH\s*[0-9]-*[a-z]*[A-Z]*-*[0-9]*' | sed -e 's/VERSION_PATCH[ \t]*//'`
    export mrv2_VERSION="${major}.${minor}.${patch}"
}

#
# Extract python version from cmake/Modules/BuildPython.cmake
#
extract_python_version()
{
    local major=`cat cmake/Modules/BuildPython.cmake | grep -o 'set.[ \t]*Python_VERSION\s*[0-9]*' | sed -e 's/set.[ \t]*Python_VERSION[ \t]*//'`
    local minor=`cat cmake/Modules/BuildPython.cmake | grep -o 'set.[ \t]*Python_VERSION\s*[0-9]*\.[0-9]*' | sed -e 's/set.[ \t]*Python_VERSION[ \t]*[0-9]*\.//'`
    export PYTHON_VERSION="${major}.${minor}"
}

#
# Function to locate python.  Returns:
# PYTHONDIR           - directory of python executable
# PYTHONEXE           - name of python executable
# PYTHON              - full path to python executable
# PYTHON_VERSION      - full version of python executable, like 3.11
# PYTHON_SITEDIR      - directory of python site libraries (site-packages)
# PYTHON_USER_SITEDIR - directory of user's pythons site libraries 
# PYTHON_LIBDIR       - directory of python dynamic libraries
#
<<<<<<< HEAD

locate_python() {
    # Clear previous exports to ensure a clean slate
    unset PYTHONDIR PYTHONEXE PYTHON PYTHON_VERSION PYTHON_SITEDIR PYTHON_USER_SITEDIR PYTHON_LIBDIR

    local executables=("python" "python3" "python3.11" "python3.10" "python3.9" "py.exe")
    local locations
    
    # Check if BUILD_DIR exists and is a directory
    if [[ -d "${BUILD_DIR}/install/bin" ]]; then
        locations="${BUILD_DIR}/install/bin /usr/local/bin ${PATH} /usr/bin"
    else
        locations="/usr/local/bin ${PATH} /usr/bin"
    fi

    # Loop through locations and executables to find a working Python
    for loc in $(echo "${locations}" | tr ':' ' '); do
        for exe in "${executables[@]}"; do
            local full_path="$(command -v "${loc}/${exe}" 2>/dev/null)"
            if [[ -x "${full_path}" ]]; then
                export PYTHON="${full_path}"
                export PYTHONEXE="${exe}"
                export PYTHONDIR="$(dirname "${full_path}")"
                break 2 # Found it, exit both loops
            fi
        done
    done

    # If Python is still not found, handle the error
    if [[ -z "${PYTHON}" ]]; then
        if [[ -z $BUILD_PYTHON ]]; then
            echo "No python found! Please install it in your PATH." >&2
            exit 1
        fi        # Fallback for when BUILD_PYTHON is set
        export PYTHONDIR="${PWD}/${BUILD_DIR}/install/bin/"
        if [[ "${KERNEL}" != *Windows* && "${KERNEL}" != *MSYS* && "${KERNEL}" != *mingw* ]]; then
            export PYTHONEXE=python3
        else
            export PYTHONEXE=python
        fi
        export PYTHON="${PYTHONDIR}/${PYTHONEXE}"
    fi
    # Normalize paths for Windows (convert to Unix-style if in Windows/Cygwin)
    if [[ "${KERNEL}" == *Windows* || "${KERNEL}" == *MSYS* || "${KERNEL}" == *mingw* ]]; then
        PYTHON=$(cygpath -u "${PYTHON}" 2>/dev/null || echo "${PYTHON}")
        PYTHONDIR=$(cygpath -u "${PYTHONDIR}" 2>/dev/null || echo "${PYTHONDIR}")
    fi
    
    # Use Python to determine version and directories
    if [[ -x "${PYTHON}" ]]; then
        local python_info
	python_info=$("${PYTHON}" -c "import sys; import site; import os; print(f'VER={sys.version_info.major}.{sys.version_info.minor}\nLIBDIR={sys.exec_prefix}/lib\nUSER_SITEDIR={site.getusersitepackages()}'); sp_dirs=site.getsitepackages(); sitedir=[d for d in sp_dirs if d.endswith('site-packages')][0] if [d for d in sp_dirs if d.endswith('site-packages')] else ''; print(f'SYSTEM_SITEDIR={sitedir}')" 2>/dev/null)
        if [[ -n "${python_info}" ]]; then
            export PYTHON_VERSION=$(echo "${python_info}" | grep 'VER=' | cut -d'=' -f2)
            export PYTHON_LIBDIR=$(echo "${python_info}" | grep 'LIBDIR=' | cut -d'=' -f2)
            export PYTHON_SITEDIR=$(echo "${python_info}" | grep 'SYSTEM_SITEDIR=' | cut -d'=' -f2)
            export PYTHON_USER_SITEDIR=$(echo "${python_info}" | grep 'USER_SITEDIR=' | cut -d'=' -f2)
        else
            echo "Could not get Python details from ${PYTHON}. Falling back to old method." >&2
            extract_python_version # Your fallback function
        fi
    fi

    # Report if crucial variables are missing
    if [[ ! -d "${PYTHON_LIBDIR}" ]]; then
        echo "Python libdir could not be determined! PYTHON_LIBDIR=${PYTHON_LIBDIR}" >&2
    fi
    if [[ ! -d "${PYTHON_SITEDIR}" ]]; then
        echo "Python site-packages could not be determined! PYTHON_SITEDIR=${PYTHON_SITEDIR}" >&2
    fi
=======

locate_python() {
    # Clear previous exports to ensure a clean slate
    unset PYTHONDIR PYTHONEXE PYTHON PYTHON_VERSION PYTHON_SITEDIR PYTHON_USER_SITEDIR PYTHON_LIBDIR

    local executables=("python" "python3" "python3.11" "python3.10" "python3.9")
    local locations
    
    # Check if BUILD_DIR exists and is a directory
    if [[ -d "${BUILD_DIR}/install/bin" ]]; then
        locations="${BUILD_DIR}/install/bin /usr/local/bin ${PATH} /usr/bin"
    else
        locations="/usr/local/bin ${PATH} /usr/bin"
    fi

    # Loop through locations and executables to find a working Python
    for loc in $(echo "${locations}" | tr ':' ' '); do
        for exe in "${executables[@]}"; do
            local full_path="$(command -v "${loc}/${exe}" 2>/dev/null)"
            if [[ -x "${full_path}" ]]; then
                export PYTHON="${full_path}"
                export PYTHONEXE="${exe}"
                export PYTHONDIR="$(dirname "${full_path}")"
                break 2 # Found it, exit both loops
            fi
        done
    done

    # If Python is still not found, handle the error
    if [[ -z "${PYTHON}" ]]; then
        if [[ -z $BUILD_PYTHON ]]; then
            echo "No python found! Please install it in your PATH." >&2
            exit 1
        fi
        # Fallback for when BUILD_PYTHON is set
        export PYTHONDIR="${PWD}/${BUILD_DIR}/install/bin/"
        if [[ $KERNEL != *Msys* ]]; then
            export PYTHONEXE=python3
        else
            export PYTHONEXE=python
        fi
        export PYTHON="${PYTHONDIR}/${PYTHONEXE}"
    fi

    # Use Python to determine version and directories
    if [[ -x "${PYTHON}" ]]; then
        local python_info
        python_info=$("${PYTHON}" -c "import sys; import site; print(f'VER={sys.version_info.major}.{sys.version_info.minor}\nLIBDIR={sys.exec_prefix}/lib/python{sys.version_info.major}.{sys.version_info.minor}\nSYSTEM_SITEDIR={site.getsitepackages()[0]}\nUSER_SITEDIR={site.getusersitepackages()}')" 2>/dev/null)

        if [[ -n "${python_info}" ]]; then
            export PYTHON_VERSION=$(echo "${python_info}" | grep 'VER=' | cut -d'=' -f2)
            export PYTHON_LIBDIR=$(echo "${python_info}" | grep 'LIBDIR=' | cut -d'=' -f2)
            export PYTHON_SITEDIR=$(echo "${python_info}" | grep 'SYSTEM_SITEDIR=' | cut -d'=' -f2)
            export PYTHON_USER_SITEDIR=$(echo "${python_info}" | grep 'USER_SITEDIR=' | cut -d'=' -f2)
        else
            echo "Could not get Python details from ${PYTHON}. Falling back to old method." >&2
            extract_python_version # Your fallback function
        fi
    fi

    # Report if crucial variables are missing
    if [[ ! -d "${PYTHON_LIBDIR}" ]]; then
        echo "Python libdir could not be determined! PYTHON_LIBDIR=${PYTHON_LIBDIR}" >&2
    fi
    if [[ ! -d "${PYTHON_SITEDIR}" ]]; then
        echo "Python site-packages could not be determined! PYTHON_SITEDIR=${PYTHON_SITEDIR}" >&2
    fi
>>>>>>> a2c0788d
}


#
# Auxiliary function to send from the staging location to the packages/
#
send_to_packages()
{
    local stage=$PWD/$BUILD_DIR/mrv2/src/mrv2-build
    local package=$stage/$1
    if [[ "$CMAKE_TARGET" != "" ]]; then
	package_dir=$PWD/packages/$BUILD_DIR
	mkdir -p $package_dir
	if [[ -e $package ]]; then
	    echo "Installing $package in $package_dir"
	    run_cmd mv $package $package_dir
	else
	    echo "ERROR package $1 was not created in $stage."
	fi
    else
	echo "CMAKE_TARGET is empty.  Will not copy packages."
    fi
}


# Function to ask the question and return 1 for yes, 0 for no
# in response variable
ask_question()
{
    while true; do
	read -p "$1 (y/n): " answer
	case "$answer" in
	    [Yy]*)
		response=1; break;;
	    [Nn]*)
		response=2; break;;
	    *) echo "Please answer y or n." ;;
	esac
    done
}

#
# Auxiliary function to ask to continue (y/n)
#
ask_to_continue()
{
    echo ""
    echo "Are you sure you want to continue? (y/n)"
    read input
    if [[ $input == n* || $input == N* ]]; then
	exit 0
    fi
}

clean_mo_files()
{
    local lcdir
    local locales_dir
    echo ""
    echo "Cleaning .mo files"
    echo
    
    locales_dir="${BUILD_DIR}/install/share/locale/* ${BUILD_DIR}/install/python/plug-ins/locales/*"
    
}
    <|MERGE_RESOLUTION|>--- conflicted
+++ resolved
@@ -185,78 +185,6 @@
 # PYTHON_USER_SITEDIR - directory of user's pythons site libraries 
 # PYTHON_LIBDIR       - directory of python dynamic libraries
 #
-<<<<<<< HEAD
-
-locate_python() {
-    # Clear previous exports to ensure a clean slate
-    unset PYTHONDIR PYTHONEXE PYTHON PYTHON_VERSION PYTHON_SITEDIR PYTHON_USER_SITEDIR PYTHON_LIBDIR
-
-    local executables=("python" "python3" "python3.11" "python3.10" "python3.9" "py.exe")
-    local locations
-    
-    # Check if BUILD_DIR exists and is a directory
-    if [[ -d "${BUILD_DIR}/install/bin" ]]; then
-        locations="${BUILD_DIR}/install/bin /usr/local/bin ${PATH} /usr/bin"
-    else
-        locations="/usr/local/bin ${PATH} /usr/bin"
-    fi
-
-    # Loop through locations and executables to find a working Python
-    for loc in $(echo "${locations}" | tr ':' ' '); do
-        for exe in "${executables[@]}"; do
-            local full_path="$(command -v "${loc}/${exe}" 2>/dev/null)"
-            if [[ -x "${full_path}" ]]; then
-                export PYTHON="${full_path}"
-                export PYTHONEXE="${exe}"
-                export PYTHONDIR="$(dirname "${full_path}")"
-                break 2 # Found it, exit both loops
-            fi
-        done
-    done
-
-    # If Python is still not found, handle the error
-    if [[ -z "${PYTHON}" ]]; then
-        if [[ -z $BUILD_PYTHON ]]; then
-            echo "No python found! Please install it in your PATH." >&2
-            exit 1
-        fi        # Fallback for when BUILD_PYTHON is set
-        export PYTHONDIR="${PWD}/${BUILD_DIR}/install/bin/"
-        if [[ "${KERNEL}" != *Windows* && "${KERNEL}" != *MSYS* && "${KERNEL}" != *mingw* ]]; then
-            export PYTHONEXE=python3
-        else
-            export PYTHONEXE=python
-        fi
-        export PYTHON="${PYTHONDIR}/${PYTHONEXE}"
-    fi
-    # Normalize paths for Windows (convert to Unix-style if in Windows/Cygwin)
-    if [[ "${KERNEL}" == *Windows* || "${KERNEL}" == *MSYS* || "${KERNEL}" == *mingw* ]]; then
-        PYTHON=$(cygpath -u "${PYTHON}" 2>/dev/null || echo "${PYTHON}")
-        PYTHONDIR=$(cygpath -u "${PYTHONDIR}" 2>/dev/null || echo "${PYTHONDIR}")
-    fi
-    
-    # Use Python to determine version and directories
-    if [[ -x "${PYTHON}" ]]; then
-        local python_info
-	python_info=$("${PYTHON}" -c "import sys; import site; import os; print(f'VER={sys.version_info.major}.{sys.version_info.minor}\nLIBDIR={sys.exec_prefix}/lib\nUSER_SITEDIR={site.getusersitepackages()}'); sp_dirs=site.getsitepackages(); sitedir=[d for d in sp_dirs if d.endswith('site-packages')][0] if [d for d in sp_dirs if d.endswith('site-packages')] else ''; print(f'SYSTEM_SITEDIR={sitedir}')" 2>/dev/null)
-        if [[ -n "${python_info}" ]]; then
-            export PYTHON_VERSION=$(echo "${python_info}" | grep 'VER=' | cut -d'=' -f2)
-            export PYTHON_LIBDIR=$(echo "${python_info}" | grep 'LIBDIR=' | cut -d'=' -f2)
-            export PYTHON_SITEDIR=$(echo "${python_info}" | grep 'SYSTEM_SITEDIR=' | cut -d'=' -f2)
-            export PYTHON_USER_SITEDIR=$(echo "${python_info}" | grep 'USER_SITEDIR=' | cut -d'=' -f2)
-        else
-            echo "Could not get Python details from ${PYTHON}. Falling back to old method." >&2
-            extract_python_version # Your fallback function
-        fi
-    fi
-
-    # Report if crucial variables are missing
-    if [[ ! -d "${PYTHON_LIBDIR}" ]]; then
-        echo "Python libdir could not be determined! PYTHON_LIBDIR=${PYTHON_LIBDIR}" >&2
-    fi
-    if [[ ! -d "${PYTHON_SITEDIR}" ]]; then
-        echo "Python site-packages could not be determined! PYTHON_SITEDIR=${PYTHON_SITEDIR}" >&2
-    fi
-=======
 
 locate_python() {
     # Clear previous exports to ensure a clean slate
@@ -324,7 +252,6 @@
     if [[ ! -d "${PYTHON_SITEDIR}" ]]; then
         echo "Python site-packages could not be determined! PYTHON_SITEDIR=${PYTHON_SITEDIR}" >&2
     fi
->>>>>>> a2c0788d
 }
 
 
