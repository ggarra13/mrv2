--- conflicted
+++ resolved
@@ -28,19 +28,6 @@
 
 if [[ $ARCH == "" ]]; then
     export ARCH=`uname -m` # was uname -a
-fi
-
-if [[ $KERNEL == *Darwin* ]]; then
-<<<<<<< HEAD
-    echo "RUN sysctl cpu"
-    sysctl -n machdep.cpu.brand_string
-
-    echo "RUN sysctl proc translated"
-    sysctl -n sysctl.proc_translated
-=======
-    echo "RUN sysctl"
-    sysctl -n machdep.cpu.brand_string
->>>>>>> e1c72bae
 fi
 
 if [[ "$ARCH" == "amd64" || "$ARCH" == "x86_64" ]]; then
