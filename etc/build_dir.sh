#!/usr/bin/env bash
# SPDX-License-Identifier: BSD-3-Clause
# mrv2
# Copyright Contributors to the mrv2 Project. All rights reserved.



#
# Turn on exit on error
#
set -o pipefail -e

#
# Get the auxiliary functions
#
. etc/functions.sh

extract_version
extract_python_version

#
# Determine OS Kernel, OS CPU architecture
#
export KERNEL=`uname`
if [[ $KERNEL == *MSYS* || $KERNEL == *MINGW* ]]; then
    export KERNEL=Msys
    export ARCH=`which cl.exe`
fi

if [[ $ARCH == "" ]]; then
    export ARCH=`uname -m` # was uname -a
fi

if [[ $ARCH == arm64 ]]; then
    export ARCH=arm64
elif [[ $ARCH == *64* ]]; then
    export ARCH=amd64
else
    export ARCH=i386
fi


. etc/build_cores.sh

export RUNME=0
if [[ $0 == *runme.sh* || $0 == *runme_nolog.sh* ]]; then
    RUNME=1
fi

BUILD_ROOT=BUILD-$KERNEL-$ARCH

export DIST=0
export FFMPEG_GPL=$FFMPEG_GPL
CLEAN_DIR=0
BUILD_ROOT=BUILD-$KERNEL-$ARCH

export CMAKE_OSX_ARCHITECTURES=""
export CMAKE_BUILD_TYPE="Release"
export CMAKE_GENERATOR="Ninja"
export CMAKE_TARGET=""
for i in $@; do
    case $i in
	release|Release)
	    export CMAKE_BUILD_TYPE="Release"
	    shift
	    ;;
	debug|Debug)		
	    export CMAKE_BUILD_TYPE="Debug"
	    export CMAKE_FLAGS=" -DTLRENDER_API=GL_4_1_Debug"
	    shift
	    ;;
	dist)
	    export DIST=1
	    if [[ $RUNME == 0 ]]; then
		echo $0
		echo "dist option can only be run with the runme.sh script"
		exit 1
	    fi
	    shift
	    ;;
	--build-dir|-build-dir|--dir|-dir|--root|-root)
	    shift
	    BUILD_ROOT=$1
	    shift
	    ;;
	clean)
	    CLEAN_DIR=1
	    if [[ $RUNME == 0 ]]; then
		echo $0
		echo "clean option can only be run with the runme.sh script"
		exit 1
	    fi
	    shift
	    ;;
	-lgpl|--lgpl)
	    export FFMPEG_GPL=LGPL
	    export CMAKE_FLAGS="-D TLRENDER_X264=OFF ${CMAKE_FLAGS}"
	    shift
	    ;;
	-gpl|--gpl)
	    export FFMPEG_GPL=GPL
	    export CMAKE_FLAGS="-D TLRENDER_X264=ON ${CMAKE_FLAGS}"
	    shift
	    ;;
	-dir|--dir|-build-dir|--build-dir)
	    shift
	    BUILD_ROOT=$1
	    shift
	    ;;
	-v)
	    export CMAKE_FLAGS="-D CMAKE_VERBOSE_MAKEFILE=ON ${CMAKE_FLAGS}"
	    export FLAGS="-v ${FLAGS}"
	    shift
	    ;;
	-j)
	    shift
	    export CPU_CORES=$1
	    export FLAGS="-j $CPU_CORES ${FLAGS}"
	    shift
	    ;;
	-D)
	    shift
	    export CMAKE_FLAGS="-D $1 ${CMAKE_FLAGS}"
	    shift
	    ;;
	-G)
	    shift
	    if [[ $RUNME == 0 ]]; then
		echo $0
		echo "Cmake generator can only be run with the runme.sh script"
		exit 1
	    fi
	    export CMAKE_GENERATOR=$1
	    shift
	    ;;
	-t|--t|--target)
	    shift
	    export CMAKE_TARGET=$1
	    shift
	    ;;
	-h|-help|--help)
	    if [[ $RUNME == 1 ]]; then
		echo "$0 [debug] [clean] [dist] [-v] [-j <num>] [-lgpl] [-gpl] [-D VAR=VALUE] [-t <target>] [-help]"
		echo ""
		echo "* debug builds a debug build."
		echo "* clean clears the directory before building -- use only with runme.sh"
		echo "* dist builds a Mojave compatible distribution (macOS)."
		echo "* -j <num>  controls the threads to use when compiling. [default=$CPU_CORES]"
		echo "* -v builds verbosely. [default=off]"
		echo "* -D sets cmake variables, like -D TLRENDER_USD=OFF."
		echo "* -gpl builds FFmpeg with x264 encoder support in a GPL version of it."
		echo "* -lgpl builds FFmpeg as a LGPL version of it."
		echo "* -t <target> sets the cmake target to run. [default=none]"
	    else
		echo "$0 [debug] [-v] [-j <num>] [-help]"
		echo ""
		echo "* debug builds a debug build."
		echo "* -j <num>  controls the threads to use when compiling. [default=$CPU_CORES]"
		echo "* -v builds verbosely. [default=off]"
	    fi
	    exit 1
	    ;;
    esac
done



# Build a build directory with that information
<<<<<<< HEAD
export BUILD_DIR=$BUILD_ROOT/${CMAKE_BUILD_TYPE}
=======
export BUILD_DIR=$BUILD_ROOT/$CMAKE_BUILD_TYPE
>>>>>>> 8119cea8

if [[ $KERNEL == *Darwin* ]]; then
    export PATH="/usr/local/opt/gnu-sed/libexec/gnubin:${PATH}"
    if [[ $ARCH == arm64 ]]; then
	export CMAKE_OSX_ARCHITECTURES=$ARCH
    fi
    if [[ $DIST == 1 ]]; then
	export CMAKE_FLAGS="-DCMAKE_OSX_DEPLOYMENT_TARGET=10.15 ${CMAKE_FLAGS}"
    fi
fi

if [[ $FLAGS == "" ]]; then
    export FLAGS="-j ${CPU_CORES}"
fi
export FLAGS="${FLAGS} $*"

if [[ $CLEAN_DIR == 1 && $0 == *runme.sh* ]]; then
    if [[ -d ${BUILD_DIR} ]]; then
	echo "Cleaning ${BUILD_DIR}.  Please wait..."
	run_cmd rm -rf $BUILD_DIR
    fi
fi

export PATH="$PWD/${BUILD_DIR}/install/bin:$PWD/$BUILD_DIR/install/bin/Scripts:${PATH}"
export LD_LIBRARY_PATH="$PWD/${BUILD_DIR}/install/lib64:$PWD/${BUILD_DIR}/install/lib:${LD_LIBRARY_PATH}"
export DYLD_LIBRARY_PATH="$PWD/${BUILD_DIR}/install/lib:${DYLD_LIBRARY_PATH}"
export PKG_CONFIG_PATH="$PWD/${BUILD_DIR}/install/lib/pkgconfig:${PKG_CONFIG_PATH}"

if [[ $RUNME == 1 && $0 != *runme.sh* ]]; then
    echo "Build directory is ${BUILD_DIR}"
    echo "Version to build is v${mrv2_VERSION}"
    echo "Architecture is ${ARCH}"
    echo "Building with ${CPU_CORES} cores"
    if [[ $FFMPEG_GPL == "" ]]; then
	if [[ $KERNEL == *Msys* ]]; then
	    echo "Will use pre-built FFmpeg ${FFMPEG_GPL}"
	else
	    echo "FFmpeg will be built as LGPL"
	fi
    else
	echo "FFmpeg will be built as ${FFMPEG_GPL}"
    fi
    echo "CMake flags are ${CMAKE_FLAGS}"
    echo "Compiler flags are ${FLAGS}"
    cmake --version


    sleep 10
    mkdir -p $BUILD_DIR/install
    
fi

if [[ $RUNME == 1 && $0 == *runme_nolog.sh* ]]; then
    if [[ $KERNEL == *Msys* ]]; then
	. $PWD/etc/compile_windows_dlls.sh
    fi
fi<|MERGE_RESOLUTION|>--- conflicted
+++ resolved
@@ -166,11 +166,7 @@
 
 
 # Build a build directory with that information
-<<<<<<< HEAD
 export BUILD_DIR=$BUILD_ROOT/${CMAKE_BUILD_TYPE}
-=======
-export BUILD_DIR=$BUILD_ROOT/$CMAKE_BUILD_TYPE
->>>>>>> 8119cea8
 
 if [[ $KERNEL == *Darwin* ]]; then
     export PATH="/usr/local/opt/gnu-sed/libexec/gnubin:${PATH}"
