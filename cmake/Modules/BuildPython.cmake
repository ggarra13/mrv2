--- conflicted
+++ resolved
@@ -37,10 +37,6 @@
     set( PYTHON_INSTALL python.bat PC/layout --precompile --preset-default  --copy "${CMAKE_INSTALL_PREFIX}/bin/" )
 endif()
 
-<<<<<<< HEAD
-
-=======
->>>>>>> 5af840c1
 ExternalProject_Add(
     Python
     URL ${PYTHON_URL}
