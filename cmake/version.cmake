# SPDX-License-Identifier: BSD-3-Clause
# mrv2
# Copyright Contributors to the mrv2 Project. All rights reserved.


set( mrv2_VERSION_MAJOR 1 )
set( mrv2_VERSION_MINOR 4 )
<<<<<<< HEAD
set( mrv2_VERSION_PATCH 2 )
=======
set( mrv2_VERSION_PATCH 0 )
>>>>>>> a2c0788d
set( mrv2_VERSION
    "${mrv2_VERSION_MAJOR}.${mrv2_VERSION_MINOR}.${mrv2_VERSION_PATCH}"
)<|MERGE_RESOLUTION|>--- conflicted
+++ resolved
@@ -5,11 +5,7 @@
 
 set( mrv2_VERSION_MAJOR 1 )
 set( mrv2_VERSION_MINOR 4 )
-<<<<<<< HEAD
-set( mrv2_VERSION_PATCH 2 )
-=======
 set( mrv2_VERSION_PATCH 0 )
->>>>>>> a2c0788d
 set( mrv2_VERSION
     "${mrv2_VERSION_MAJOR}.${mrv2_VERSION_MINOR}.${mrv2_VERSION_PATCH}"
 )