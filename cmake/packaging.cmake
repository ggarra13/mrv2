# SPDX-License-Identifier: BSD-3-Clause
# mrv2 (mrv2)
# Copyright Contributors to the mrv2 Project. All rights reserved.

#
# Common CPACK options to all generators
#
string(TIMESTAMP THIS_YEAR "%Y")

set( CPACK_RESOURCE_FILE_LICENSE "${CMAKE_SOURCE_DIR}/../LICENSE" )
set( CPACK_PACKAGE_VERSION_MAJOR "${mrv2_VERSION_MAJOR}" )
set( CPACK_PACKAGE_VERSION_MINOR "${mrv2_VERSION_MINOR}" )
set( CPACK_PACKAGE_VERSION_PATCH "${mrv2_VERSION_PATCH}" )
set( CPACK_PACKAGE_VERSION "${mrv2_VERSION}")
set( CPACK_PACKAGE_CONTACT "ggarra13@gmail.com")


#
# Experimental support in CPack for multithreading. 0 uses all cores.
#
set( CPACK_THREADS 0 )
    
set( MRV2_OS_BITS 32 )
if(CMAKE_SYSTEM_PROCESSOR MATCHES "arm" OR CMAKE_SYSTEM_PROCESSOR MATCHES "aarch")
    if(CMAKE_SIZEOF_VOID_P EQUAL 8)
	set( MRV2_OS_BITS 64 )
        set( MRV2_ARCHITECTURE "arm64")
    else()
        set( MRV2_ARCHITECTURE "arm")
    endif()
elseif(CMAKE_SYSTEM_PROCESSOR MATCHES "^mips.*")
    if(CMAKE_SIZEOF_VOID_P EQUAL 8)
	set( MRV2_OS_BITS 64 )
        set( MRV2_ARCHITECTURE "mips64el")
    else()
        set( MRV2_ARCHITECTURE "mipsel")
    endif()
elseif(CMAKE_SYSTEM_PROCESSOR MATCHES "^ppc.*")
    if(CMAKE_SIZEOF_VOID_P EQUAL 8)
        set( MRV2_ARCHITECTURE "ppc64le")
    else()
        message(FATAL_ERROR "Architecture is not supported")
    endif()
else()
    if(CMAKE_SIZEOF_VOID_P EQUAL 8)
	set( MRV2_OS_BITS 64 )
        set( MRV2_ARCHITECTURE "amd64")
    else()
        set( MRV2_ARCHITECTURE "x86")
    endif()
endif()

set( mrv2ShortName "mrv2-v${mrv2_VERSION}-${CMAKE_SYSTEM_NAME}-${MRV2_OS_BITS}" )
set( CPACK_PACKAGE_NAME mrv2 )
set( CPACK_PACKAGE_VENDOR "Film Aura, S.A." )
set( CPACK_PACKAGE_DESCRIPTION_SUMMARY "Professional media player.")
set( CPACK_PACKAGE_INSTALL_DIRECTORY ${mrv2ShortName} )
set( CPACK_PACKAGE_FILE_NAME ${CPACK_PACKAGE_NAME}-v${CPACK_PACKAGE_VERSION}-${CMAKE_SYSTEM_NAME}-${MRV2_ARCHITECTURE} )

#
# This is the mrv2/ subdir
#
set(MRV2_DIR ${CMAKE_SOURCE_DIR})

#
# This is the root of mrv2
#
file(REAL_PATH "${MRV2_DIR}/.." MRV2_ROOT)

set(CPACK_VERBOSE ON)
set(CPACK_FILTER_IGNORE_FILES "/.git/;/build/;/CMakeFiles/;.o;.a;.lib")

#
# \@bug:
# This dummy (empty) install script is needed so variables get passed to
# the CPACK_PRE_BUILD_SCRIPTS.
#
set( CPACK_INSTALL_SCRIPT ${MRV2_ROOT}/cmake/dummy.cmake )

#
# This pre-build script does some cleaning of files in packaging area to
# keep installers smaller.
#
set( CPACK_PRE_BUILD_SCRIPTS ${MRV2_ROOT}/cmake/prepackage.cmake )

if( APPLE )
    # set(CPACK_GENERATOR Bundle )

    # set(CPACK_DMG_FORMAT "UDBZ")
    # set(CPACK_DMG_FILESYSTEM "APFS")

    set( INSTALL_NAME ${PROJECT_NAME} )
    set( HDR_INSTALL_NAME hdr )

    # configure_file(
    # 	${MRV2_DIR}/etc/macOS/Info.plist.in
    # 	${PROJECT_BINARY_DIR}/Info.plist )

    # set(CPACK_PACKAGE_ICON ${MRV2_DIR}/etc/macOS/mrv2.icns )
    # set(CPACK_BUNDLE_NAME ${INSTALL_NAME} )
    # set(CPACK_BUNDLE_ICON ${MRV2_DIR}/etc/macOS/mrv2.icns )
    # set(CPACK_BUNDLE_PLIST ${PROJECT_BINARY_DIR}/Info.plist )
    # set(CPACK_BUNDLE_STARTUP_COMMAND ${MRV2_DIR}/etc/macOS/startup.sh)


    ##############################
    # New Method using Dragndrop #
    ##############################

    # Define variables for bundle directories in the build dir
    set(MRV2_BUNDLE_DIR ${CMAKE_BINARY_DIR}/mrv2.app)

    # Create the mrv2.app bundle structure
    file(MAKE_DIRECTORY ${MRV2_BUNDLE_DIR}/Contents/MacOS)
    file(MAKE_DIRECTORY ${MRV2_BUNDLE_DIR}/Contents/Resources)
    
    # Copy the icon
    file(COPY ${MRV2_DIR}/etc/macOS/mrv2.icns
	DESTINATION ${MRV2_BUNDLE_DIR}/Contents/Resources)
	
    # Copy the shell scripts into the bundles and make them executable
    configure_file(${MRV2_DIR}/etc/macOS/mrv2.sh ${MRV2_BUNDLE_DIR}/Contents/MacOS/mrv2 COPYONLY)
    
    configure_file(
     	${MRV2_DIR}/etc/macOS/mrv2.plist.in
     	${MRV2_BUNDLE_DIR}/Contents/Info.plist )

    
    install(DIRECTORY ${MRV2_BUNDLE_DIR}
	DESTINATION .
	USE_SOURCE_PERMISSIONS
	COMPONENT applications
    )
    

    
    if (EXISTS ${CMAKE_INSTALL_PREFIX}/bin/hdr)
	
	set(HDR_BUNDLE_DIR ${CMAKE_BINARY_DIR}/hdr.app)
	
	# Create the hdr.app bundle structure
	file(MAKE_DIRECTORY ${HDR_BUNDLE_DIR}/Contents/MacOS)
	file(MAKE_DIRECTORY ${HDR_BUNDLE_DIR}/Contents/Resources)

	# Copy the icon
	file(COPY ${MRV2_DIR}/etc/macOS/hdr.icns
	    DESTINATION ${HDR_BUNDLE_DIR}/Contents/Resources)
    
	# Copy the shell scripts into the bundles and make them executable
	message(STATUS "Copying ${MRV2_DIR}/etc/macOS/hdr.sh ${HDR_BUNDLE_DIR}/Contents/MacOS/hdr")
	configure_file(${MRV2_DIR}/etc/macOS/hdr.sh ${HDR_BUNDLE_DIR}/Contents/MacOS/hdr COPYONLY)
    
	configure_file(
     	    ${MRV2_DIR}/etc/macOS/hdr.plist.in
     	    ${HDR_BUNDLE_DIR}/Contents/Info.plist )
	
	install(DIRECTORY ${HDR_BUNDLE_DIR}
	    DESTINATION .
	    USE_SOURCE_PERMISSIONS
	    COMPONENT applications
	)
    endif()

    # Configure CPack for DragNDrop
    set(CPACK_GENERATOR "DragNDrop")

    # Package settings
    set(CPACK_PACKAGE_ICON ${MRV2_DIR}/etc/macOS/mrv2.icns )

    # DragNDrop settings
    set(CPACK_DMG_VOLUME_NAME "mrv2 Installer")
    set(CPACK_DMG_FORMAT "UDZO")
    Set(CPACK_DMG_VOLUME_NAME ${CPACK_PACKAGE_FILE_NAME})
    set(CPACK_DMG_VOLUME_ICON ${MRV2_DIR}/etc/macOS/mrv2.icns)
    
    
    
    set(CPACK_COMPONENTS_ALL "macos_bundles")
    set(CPACK_INSTALL_CMAKE_PROJECTS "${CMAKE_BINARY_DIR};${CMAKE_PROJECT_NAME};applications;/")
    set(CPACK_INSTALLED_DIRECTORIES "${CMAKE_BINARY_DIR}/install;.")

elseif(UNIX)
    
    #
    # Linux generators
    #
    set(CPACK_GENERATOR DEB RPM TGZ)
    
    #
    # Linux icon and .desktop shortcut
    #

    #
    # This desktop is the one placed on the desktop for X11/Wayland version
    # shortcuts.
    #
    configure_file( ${MRV2_DIR}/etc/Linux/mrv2.desktop.in
	"${PROJECT_BINARY_DIR}/etc/mrv2-v${mrv2_VERSION}.desktop" )
    configure_file( ${MRV2_DIR}/etc/Linux/hdr.desktop.in
	"${PROJECT_BINARY_DIR}/etc/hdr-v${mrv2_VERSION}.desktop" )

    #
    # This desktop file is for Wayland to set its icon correctly.
    #
    configure_file( ${MRV2_DIR}/etc/Linux/mrv2.main.desktop.in
	"${PROJECT_BINARY_DIR}/etc/mrv2.desktop" )
<<<<<<< HEAD
    configure_file( ${MRV2_DIR}/etc/Linux/hdr.main.desktop.in
	"${PROJECT_BINARY_DIR}/etc/hdr.desktop" )

=======
>>>>>>> a24f8b3f
    install(FILES "${PROJECT_BINARY_DIR}/etc/mrv2-v${mrv2_VERSION}.desktop"
	DESTINATION share/applications COMPONENT applications)
    install(FILES "${PROJECT_BINARY_DIR}/etc/mrv2.desktop"
	DESTINATION share/applications COMPONENT applications)
    install(FILES "${PROJECT_BINARY_DIR}/etc/hdr-v${mrv2_VERSION}.desktop"
	DESTINATION share/applications COMPONENT applications)
    install(FILES "${PROJECT_BINARY_DIR}/etc/hdr.desktop"
	DESTINATION share/applications COMPONENT applications)
    install(DIRECTORY ${MRV2_DIR}/share/icons
	DESTINATION share/ COMPONENT applications)

    if (EXISTS "${CMAKE_INSTALL_PREFIX}/bin/hdr")
	configure_file( ${MRV2_DIR}/etc/Linux/hdr.main.desktop.in
	    "${PROJECT_BINARY_DIR}/etc/hdr.desktop")
	configure_file( ${MRV2_DIR}/etc/Linux/hdr.desktop.in
	    "${PROJECT_BINARY_DIR}/etc/hdr-v${mrv2_VERSION}.desktop")
    
	install(FILES "${PROJECT_BINARY_DIR}/etc/hdr-v${mrv2_VERSION}.desktop"
	    DESTINATION share/applications COMPONENT applications)
    
	install(FILES "${PROJECT_BINARY_DIR}/etc/hdr.desktop"
	    DESTINATION share/applications COMPONENT applications)
    endif()


    set(CPACK_INSTALL_PREFIX /usr/local/${mrv2ShortName})

    #
    # Linux post-install and post-remove scripts to handle versioning and
    # installation of .desktop shortcut on the user's Desktop.
    #
    configure_file(
	${MRV2_DIR}/etc/Linux/postinst.in
	${PROJECT_BINARY_DIR}/etc/Linux/postinst
	@ONLY)
    configure_file(
	${MRV2_DIR}/etc/Linux/postrm.in
	${PROJECT_BINARY_DIR}/etc/Linux/postrm
	@ONLY)

    #
    # set Debian options.
    #
    execute_process(
	COMMAND dpkg --print-architecture
	OUTPUT_VARIABLE DEB_ARCHITECTURE
	OUTPUT_STRIP_TRAILING_WHITESPACE
    )
    set(CPACK_DEBIAN_PACKAGE_NAME ${PROJECT_NAME}-v${mrv2_VERSION})
    set(CPACK_DEBIAN_PACKAGE_ARCHITECTURE ${DEB_ARCHITECTURE})
    set(CPACK_DEBIAN_PACKAGE_CONTROL_EXTRA
	"${PROJECT_BINARY_DIR}/etc/Linux/postinst"
	"${PROJECT_BINARY_DIR}/etc/Linux/postrm")

    set(CPACK_DEBIAN_FILE_NAME	"${CPACK_PACKAGE_FILE_NAME}.deb" )

    #
    # Set RPM options.
    #
    set(CPACK_RPM_PACKAGE_NAME ${PROJECT_NAME}-${mrv2_VERSION})

    set(CPACK_RPM_PACKAGE_RELOCATABLE true)
    set(CPACK_RPM_PACKAGE_AUTOREQ false)
    set(CPACK_RPM_PACKAGE_AUTOPROV true)
    set(CPACK_RPM_COMPRESSION_TYPE gzip )
    execute_process(
	COMMAND uname -m
	OUTPUT_VARIABLE RPM_ARCHITECTURE
	OUTPUT_STRIP_TRAILING_WHITESPACE
    )
    set( CPACK_RPM_PACKAGE_ARCHITECTURE ${RPM_ARCHITECTURE} )

    set(
	CPACK_RPM_POST_INSTALL_SCRIPT_FILE
	${PROJECT_BINARY_DIR}/etc/Linux/postinst)
    set(
	CPACK_RPM_POST_UNINSTALL_SCRIPT_FILE
	${PROJECT_BINARY_DIR}/etc/Linux/postrm)
      
     # Undocumented option used to avoid .build-id libs listing
     set(CPACK_RPM_SPEC_MORE_DEFINE "%define _build_id_links none")

     # \@bug: According to docs it is not needed, but
     #        RPM packaging won't work properly without it.   
     set(CPACK_SET_DESTDIR true) 
else()

    # Create debug directory for .pdb files
    if (CMAKE_BUILD_TYPE STREQUAL "Debug" OR
	    CMAKE_BUILD_TYPE STREQUAL "RelWithDebInfo")
	list(PREPEND CPACK_PRE_BUILD_SCRIPTS ${MRV2_ROOT}/cmake/copy_pdbs.cmake )
    endif()

    
    set(CPACK_PACKAGE_INSTALL_DIRECTORY "mrv2-v${mrv2_VERSION}" )
    
    # There is a bug in NSIS that does not handle full unix paths properly. Make
    # sure there is at least one set of four (4) backlasshes.
    set(CPACK_NSIS_MODIFY_PATH ON)

    set(CPACK_GENERATOR NSIS ZIP)

    #
    # This sets the title at the top of the installer.
    #
    set(CPACK_NSIS_PACKAGE_NAME "mrv2 v${mrv2_VERSION} ${CMAKE_SYSTEM_NAME}-${MRV2_OS_BITS}" )
    
    #
    # Set the executable
    #
    set(CPACK_NSIS_INSTALLED_ICON_NAME "bin/mrv2.exe")

    #
    # Set the MUI Installer icon
    #
    set(CPACK_NSIS_MUI_ICON "${MRV2_DIR}/main/app.ico")
    set(CPACK_NSIS_MUI_UNICON "${MRV2_DIR}/main/app.ico")

    #
    # Set the MUI banner to use a custom mrv2 one.
    #
    set(MUI_HEADERIMAGE "${MRV2_ROOT}/cmake/nsis/NSIS_background.bmp")
    file(TO_NATIVE_PATH "${MUI_HEADERIMAGE}" MUI_HEADERIMAGE)
    string(REPLACE "\\" "\\\\" MUI_HEADERIMAGE "${MUI_HEADERIMAGE}")
    set(CPACK_NSIS_MUI_HEADERIMAGE "${MUI_HEADERIMAGE}")

    #
    # Default location for installation.
    #
    set(CPACK_NSIS_INSTALL_ROOT "$PROGRAMFILES64")

    #
    # This sets the name in Windows Apps and Control Panel.
    #
    set(mrv2_DISPLAY_NAME "mrv2-${MRV2_OS_BITS} v${mrv2_VERSION}")
    
    set(CPACK_NSIS_DISPLAY_NAME "${mrv2_DISPLAY_NAME}" )

    set(CPACK_PACKAGE_EXECUTABLES "mrv2" "${mrv2_DISPLAY_NAME}")
    set(CPACK_CREATE_DESKTOP_LINKS "mrv2" "${mrv2_DISPLAY_NAME}")

    #
    # To call uninstall first if the same version has been installed.
    #
    set(CPACK_NSIS_ENABLE_UNINSTALL_BEFORE_INSTALL ON )

    include("${MRV2_ROOT}/cmake/nsis/NSISRegistry.cmake")

endif()

#
# For Windows installer, handle the components
#
set(mrv2_COMPONENTS
    applications
    documentation
)

if(BUILD_PYTHON)
    list(APPEND mrv2_COMPONENTS 
	python_demos
	python_tk
    )
endif()

set(CPACK_COMPONENTS_ALL ${mrv2_COMPONENTS})
set(CPACK_COMPONENT_APPLICATIONS_DISPLAY_NAME "mrv2 Application")
set(CPACK_COMPONENT_DOCUMENTATION_DISPLAY_NAME "mrv2 Documentation")
if(BUILD_PYTHON)
    set(CPACK_COMPONENT_PYTHON_DEMOS_DISPLAY_NAME "mrv2 Python Demos")
    set(CPACK_COMPONENT_PYTHON_TK_DISPLAY_NAME "Python TK Libraries")
    set(CPACK_COMPONENT_PYTHON_TK_DISABLED TRUE)
endif()


#
# Create the 'package' target
#
include(CPack)
<|MERGE_RESOLUTION|>--- conflicted
+++ resolved
@@ -204,12 +204,6 @@
     #
     configure_file( ${MRV2_DIR}/etc/Linux/mrv2.main.desktop.in
 	"${PROJECT_BINARY_DIR}/etc/mrv2.desktop" )
-<<<<<<< HEAD
-    configure_file( ${MRV2_DIR}/etc/Linux/hdr.main.desktop.in
-	"${PROJECT_BINARY_DIR}/etc/hdr.desktop" )
-
-=======
->>>>>>> a24f8b3f
     install(FILES "${PROJECT_BINARY_DIR}/etc/mrv2-v${mrv2_VERSION}.desktop"
 	DESTINATION share/applications COMPONENT applications)
     install(FILES "${PROJECT_BINARY_DIR}/etc/mrv2.desktop"
