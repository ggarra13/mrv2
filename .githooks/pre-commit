--- conflicted
+++ resolved
@@ -13,13 +13,8 @@
 	fi
     else
 	echo "Skipping formatting of $FILE"
-<<<<<<< HEAD
-	if [[ $FILE == *.sh || $FILE == .py || $FILE == .rb ||
-		  $FILE == *pre-commit* ]]; then
-=======
 	if [[ $FILE == *.sh || $FILE == *.py || $FILE == *.rb ||
 		  $FILE == *pre-commit ]]; then
->>>>>>> b7f3853e
 	    if [[ -e $FILE ]]; then
 		echo "Changing $FILE permissions to 0755"
 		chmod 0755 $FILE
