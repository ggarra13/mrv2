--- conflicted
+++ resolved
@@ -422,29 +422,18 @@
     if [[ ! -d ffmpeg ]]; then
 	echo "Cloning ffmpeg repository..."
 	set +e
-<<<<<<< HEAD
-	git clone --depth 1 --branch ${FFMPEG_TAG} ${FFMPEG_REPO}
-=======
 	git clone --depth 1 --branch n${FFMPEG_TAG} ${FFMPEG_REPO} 2> /dev/null
->>>>>>> 11231fe3
 	clone_status=$?
 	if [ $clone_status -eq 0 ]; then
 	    echo "git clone successful"
 	else
 	    echo "git clone failed with exit code: $clone_status.  Trying mirror."
-<<<<<<< HEAD
-	    git clone --depth 1 --branch ${FFMPEG_TAG} ${FFMPEG_REPO2}
-=======
 	    git clone --depth 1 --branch n${FFMPEG_TAG} ${FFMPEG_REPO2} 2> /dev/null
->>>>>>> 11231fe3
 	    # Handle the failure (e.g., exit script, display specific message)
 	    clone_status=$?
 	    if [ $clone_status -eq 0 ]; then
 		echo "git clone successful"
 	    else
-<<<<<<< HEAD
-		exit 1
-=======
 		echo "Mirror also failed.  Trying with curl..."
 		curl https://ffmpeg.org/releases/ffmpeg-${FFMPEG_TAG}.tar.bz2 \
 		     --output ffmpeg-${FFMPEG_TAG}.tar.bz2
@@ -461,7 +450,6 @@
 		    echo "curl failed.  Untarring to ffmpeg."
 		    exit $clone_status
 		fi
->>>>>>> 11231fe3
 	    fi
 	    set -o pipefail -e
 	fi
