--- conflicted
+++ resolved
@@ -66,14 +66,4 @@
     exit 1
 fi
 
-<<<<<<< HEAD
-echo
-echo "> bin/stats/gdc.sh"
-echo
-echo "START DATE: $date_created"
-echo "  END DATE: $next_tag_date"
-
-
-=======
->>>>>>> a22f76c8
 $PYTHON bin/python/github-download-count.py ggarra13 mrv2 $TAG "$date_created" "$next_tag_date"