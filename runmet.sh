#!/usr/bin/env bash
# SPDX-License-Identifier: BSD-3-Clause
# mrv2
# Copyright Contributors to the mrv2 Project. All rights reserved.



#
#
# Wrap up script to compile FLTK, tlRender and mrv2
#
#

set +e

. $PWD/etc/build_dir.sh

rm -rf $BUILD_DIR/install/include/FL

dir=$BUILD_DIR/deps/FLTK/src/FLTK-build/
if [[ ! -d $dir ]]; then
    echo "FLTK directory"
    echo $dir
    echo "does not exist. Please run:"
    echo " $ runme.sh [sameflags]"
    exit 1
fi


cd $dir

#
#  Rebuild latest FLTK
#

cmake --build . $FLAGS --config $CMAKE_BUILD_TYPE -t install
if [[ $? != 0 ]]; then
    echo "COMPILATON of FLTK failed"
    cd -
    exit 1
fi

cd -

<<<<<<< HEAD
=======
#
#  Rebuild latest pyFLTK if on Windows
#
if [[ $KERNEL == *Msys* ]]; then
    root=$PWD
    dir=$PWD/$BUILD_DIR/deps/pyFLTK/src/pyFLTK/

    if [[ -d $dir ]]; then
	echo $dir
	cd $dir

	export FLTK_HOME=$BUILD_DIR/install
	
	$root/$BUILD_DIR/install/bin/python.exe setup.py build --enable-shared --disable-forms
	$root/$BUILD_DIR/install/bin/python.exe -m pip install .
	if [[ $? != 0 ]]; then
	    echo "COMPILATON of pyFLTK failed"
	    cd -
	    exit 1
	fi

	cd -
    fi
fi

>>>>>>> a4ad3926
dir=$BUILD_DIR/tlRender/etc/SuperBuild/tlRender/src/tlRender-build/
if [[ ! -d $dir ]]; then
    echo "tlRender directory:"
    echo $dir
    echo "does not exist. Please run:"
    echo " $ runme.sh [sameflags]"
    exit 1
fi

cd $dir

#
#  Rebuild tlRender
#
cmake --build . $FLAGS --config $CMAKE_BUILD_TYPE -t install
if [[ $? != 0 ]]; then
    echo "COMPILATON of tlRender failed"
    cd -
    exit 1
fi
cd -

dir=$BUILD_DIR/mrv2/src/mrv2-build

# Needed to to force a relink and update build info.
rm -f $dir/src/mrv2

if [[ "$CMAKE_TARGET" == "" ]]; then
    CMAKE_TARGET=install
fi

run_cmd ./runmeq.sh $CMAKE_BUILD_TYPE -t $CMAKE_TARGET
if [[ $? != 0 ]]; then
    echo "COMPILATON of mrv2 failed"
    exit 1
fi
<|MERGE_RESOLUTION|>--- conflicted
+++ resolved
@@ -42,8 +42,6 @@
 
 cd -
 
-<<<<<<< HEAD
-=======
 #
 #  Rebuild latest pyFLTK if on Windows
 #
@@ -69,7 +67,6 @@
     fi
 fi
 
->>>>>>> a4ad3926
 dir=$BUILD_DIR/tlRender/etc/SuperBuild/tlRender/src/tlRender-build/
 if [[ ! -d $dir ]]; then
     echo "tlRender directory:"
