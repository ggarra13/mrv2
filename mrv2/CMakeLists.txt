cmake_minimum_required(VERSION 3.19)

cmake_policy(SET CMP0091 NEW)
cmake_policy(SET CMP0114 NEW)


project(mrv2)


# For macOS, finds Frameworks last.  Uses Find*.cmake first.
set(CMAKE_FIND_FRAMEWORK LAST)


include( ../cmake/version.cmake )
include( ../cmake/options.cmake )
include( ../cmake/functions.cmake )

list(PREPEND CMAKE_MODULE_PATH
    ${PROJECT_SOURCE_DIR}/../tlRender/cmake/Modules
    ${PROJECT_SOURCE_DIR}/../cmake/Modules)






#
# Add some defines
#
add_definitions(
    -D USE_GETTEXT
    -D NOMINMAX
    -DMRV2_VERSION="${mrv2_VERSION}"
    -DTLRENDER_VERSION="${TLRENDER_VERSION}"
)
<<<<<<< HEAD

# Make sure we pick our local FLTK copy
set( FLTK_INCLUDE_DIR ${CMAKE_PREFIX_PATH}/include )
find_package( FLTK     REQUIRED CONFIG )
find_package( Intl     REQUIRED )
find_package( FSeq     REQUIRED )
find_package( OCIO     REQUIRED )
find_package( OTIO     REQUIRED )
find_package( FreeType REQUIRED )
find_package( RtAudio  REQUIRED )
find_package( OpenGL   REQUIRED )

if( USE_BOOST )
    set( Boost_INCLUDEDIR ${CMAKE_PREFIX_PATH}/include )
    set( Boost_LIBRARYDIR ${CMAKE_PREFIX_PATH}/lib )
    set( Boost_NO_SYSTEM_PATHS TRUE )
    find_package( Boost    REQUIRED )
endif()
=======

# Make sure we pick our local FLTK copy
set( FLTK_INCLUDE_DIR ${CMAKE_PREFIX_PATH}/include )
find_package( FLTK     REQUIRED CONFIG )
message( STATUS "Found FLTK: ${FLTK_INCLUDE_DIR}" )
find_package( Intl     REQUIRED )
find_package( FSeq     REQUIRED )
find_package( OCIO     REQUIRED )
find_package( OTIO     REQUIRED )
find_package( FreeType REQUIRED )
find_package( RtAudio  REQUIRED )
find_package( OpenGL   REQUIRED )
>>>>>>> fd5611a4

#
# Make sure we use our own recently compiled fluid executable
#
if( WIN32 )
    set( FLTK_FLUID_EXECUTABLE ${CMAKE_INSTALL_PREFIX}/bin/fluid-cmd)
else()
    set( FLTK_FLUID_EXECUTABLE ${CMAKE_INSTALL_PREFIX}/bin/fluid)
endif()


# I/O dependencies
if(TLRENDER_JPEG)
    find_package(JPEG)
    if(JPEG_FOUND)
	add_definitions(-DTLRENDER_JPEG)
    endif()
endif()
if(TLRENDER_TIFF)
    find_package(TIFF)
    if(TIFF_FOUND)
	add_definitions(-DTLRENDER_TIFF)
    endif()
Endif()
if(TLRENDER_PNG)
    find_package(PNG)
    If(PNG_FOUND)
	add_definitions(-DTLRENDER_PNG)
    endif()
endif()
if(TLRENDER_EXR)
    find_package(OpenEXR)
    If(OpenEXR_FOUND)
	add_definitions(-DTLRENDER_EXR)
    endif()
endif()
if(TLRENDER_FFMPEG)
    find_package(FFmpeg)
    if(FFmpeg_FOUND)
	add_definitions(-DTLRENDER_FFMPEG)
    endif()
endif()
if(TLRENDER_BMD)
    add_definitions(-DTLRENDER_BMD)
endif()
if(TLRENDER_GL)
    add_definitions(-DTLRENDER_OPENGL)
endif()

# Python dependencies
if(TLRENDER_PYTHON)
    find_package(Python3 REQUIRED COMPONENTS Development)
endif()

# Omit superfluous "Up-to-date" messages.
if(NOT DEFINED CMAKE_INSTALL_MESSAGE)
    set(CMAKE_INSTALL_MESSAGE "LAZY")
endif()

<<<<<<< HEAD
message( STATUS "Found FLTK: ${FLTK_INCLUDE_DIR}" )
=======
>>>>>>> fd5611a4

# Directory of generated .cxx/.h built from .fl files
set( mrv2_FLTK_INCLUDE_DIR
    ${CMAKE_CURRENT_BINARY_DIR}/lib/mrvWidgets
    )


set( MRV_INCLUDE_DIRS
    ${FLTK_INCLUDE_DIR}
    ${CMAKE_PREFIX_PATH}/include/tlRender
    ${CMAKE_PREFIX_PATH}/include/OpenEXR
    ${CMAKE_PREFIX_PATH}/include/Imath
    ${CMAKE_PREFIX_PATH}/include/opentimelineio/deps
    ${CMAKE_PREFIX_PATH}/include
    ${CMAKE_CURRENT_SOURCE_DIR}/lib
    ${CMAKE_CURRENT_SOURCE_DIR}
    ${mrv2_FLTK_INCLUDE_DIR}
    ${CMAKE_CURRENT_SOURCE_DIR}/../tlRender/lib
    ${Intl_INCLUDE_DIRS}
)

include_directories( ${MRV_INCLUDE_DIRS} )

#
# Install mrv2's auxiliary directories
#
install( DIRECTORY colors ocio icons docs share
    DESTINATION .
    COMPONENT applications )


#
# These two variables will contain the sources for .po tranalation.
# PO_SOURCES will contain relative paths while PO_ABS_SOURCES will conttain
# the absolute paths.
#
set( PO_SOURCES )
set( PO_ABS_SOURCES )

#
# Add auxiliary libraries
#
add_subdirectory( ${CMAKE_CURRENT_SOURCE_DIR}/lib )

#
# Add main source
#
add_subdirectory( src )

#
# Add the packaging logic
#
include( ../cmake/packaging.cmake )<|MERGE_RESOLUTION|>--- conflicted
+++ resolved
@@ -33,11 +33,11 @@
     -DMRV2_VERSION="${mrv2_VERSION}"
     -DTLRENDER_VERSION="${TLRENDER_VERSION}"
 )
-<<<<<<< HEAD
 
 # Make sure we pick our local FLTK copy
 set( FLTK_INCLUDE_DIR ${CMAKE_PREFIX_PATH}/include )
 find_package( FLTK     REQUIRED CONFIG )
+message( STATUS "Found FLTK: ${FLTK_INCLUDE_DIR}" )
 find_package( Intl     REQUIRED )
 find_package( FSeq     REQUIRED )
 find_package( OCIO     REQUIRED )
@@ -52,20 +52,7 @@
     set( Boost_NO_SYSTEM_PATHS TRUE )
     find_package( Boost    REQUIRED )
 endif()
-=======
 
-# Make sure we pick our local FLTK copy
-set( FLTK_INCLUDE_DIR ${CMAKE_PREFIX_PATH}/include )
-find_package( FLTK     REQUIRED CONFIG )
-message( STATUS "Found FLTK: ${FLTK_INCLUDE_DIR}" )
-find_package( Intl     REQUIRED )
-find_package( FSeq     REQUIRED )
-find_package( OCIO     REQUIRED )
-find_package( OTIO     REQUIRED )
-find_package( FreeType REQUIRED )
-find_package( RtAudio  REQUIRED )
-find_package( OpenGL   REQUIRED )
->>>>>>> fd5611a4
 
 #
 # Make sure we use our own recently compiled fluid executable
@@ -125,10 +112,6 @@
     set(CMAKE_INSTALL_MESSAGE "LAZY")
 endif()
 
-<<<<<<< HEAD
-message( STATUS "Found FLTK: ${FLTK_INCLUDE_DIR}" )
-=======
->>>>>>> fd5611a4
 
 # Directory of generated .cxx/.h built from .fl files
 set( mrv2_FLTK_INCLUDE_DIR
