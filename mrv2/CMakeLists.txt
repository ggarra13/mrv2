--- conflicted
+++ resolved
@@ -123,10 +123,7 @@
     ${CMAKE_PREFIX_PATH}/include/Imath
     ${CMAKE_PREFIX_PATH}/include/opentimelineio/deps
     ${CMAKE_PREFIX_PATH}/include/boost-1_70
-<<<<<<< HEAD
-=======
     ${CMAKE_PREFIX_PATH}/include/tlRender
->>>>>>> 0dffda21
     ${CMAKE_PREFIX_PATH}/include
     ${tlRender_INCLUDE_DIRS}
     # We need to include all these non-public tlRender directories
