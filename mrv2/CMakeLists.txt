--- conflicted
+++ resolved
@@ -22,19 +22,6 @@
 
 
 
-<<<<<<< HEAD
-
-#
-# Add some defines
-#
-add_definitions(
-    -D NOMINMAX
-    -DMRV2_VERSION="${mrv2_VERSION}"
-    -DTLRENDER_VERSION="${tlRender_VERSION}"
-)
-
-=======
->>>>>>> 16ed841b
 #
 # Add compile options
 #
