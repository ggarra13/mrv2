--- conflicted
+++ resolved
@@ -61,13 +61,10 @@
     set(FLTK_FLUID_EXECUTABLE ${CMAKE_INSTALL_PREFIX}/bin/fluid)
 endif()
 
-<<<<<<< HEAD
-=======
 if(WIN32 AND FLTK_BUILD_SHARED_LIBS)
     add_definitions(-DFL_DLL)
 endif()
 
->>>>>>> 24c7158e
 
 message( STATUS "Found FLTK: ${FLTK_INCLUDE_DIR}" )
 message( STATUS "FLTK LIBRARIES: ${FLTK_gl_LIBRARY} ${FLTK_LIBRARIES}" )
