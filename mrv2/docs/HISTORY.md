v0.5.2
------
- TCP Control Network port number is now saved in the preferences.
- Volume control is now saved in the preferences.
- Mute control is now saved in the preferences.
- Moved TCP volume and mute control to App.
- Fixed a bug in selection of items in Files Panel when two or more images
  had the same path.
- Fixed a bug in selection of items in Compare Panel which would show unselected
  files as selected.
- Added volume/setVolume to python cmds module.
- Added isMuted/setMute to python cmds module.
- Fixed resizing of log window when an error appears not remembering the user
  siz settings.
- Fixed a horrible math bug in the calculation of zooming with RMB + ALT key.
<<<<<<< HEAD
- Made paths sent thru network connections be garbled with a simple scheme.
=======
- Fixed bundle identifier on macOS having the same ID as the old mrViewer.
>>>>>>> e26d8bdc

v0.5.1
------
- Made Path Mappings get saved to a different file (mrv2.paths.prefs) instead
  of the main preferences file.
- Fixed a Windows input of accented (foreign) characters in Text tool.
- Fiexd on Windows opening files with spaces on them when the language was
  not the same as the language of the OS.
- Improved the Save Options file requester with FFmpeg and OpenEXR options
  (not yet functional in tlRender).
- Made double clicking on any of the annotation tools in the action dock
  panel toggle the Annotation Panel.
- Added Send and Accept Media to send and receive media files opening,
  closing and syncing.
- Improved drawing overlaps of multiple annotations.  Only when the erase tool
  is used does the drawing get reversed.
- Made cursor re-appear if drawing and using the right mouse button menu.
- Fixed saving of annotations in EXR imges when they were big. 

v0.5.0
------
- Added networking to mrv2.  You can have a server and one or more clients and
  they will all colaborate with UI, pan and zoom, color transformations,
  playback, audio and annotations.  They can all be set to send or accept any
  item individually, from either the Preferences or the Sync menu.
  The server should contain the media to be reviewed.  Upon a connection by any
  client, the client will attempt to synchronize with the server.
  The sever and client are on a LAN and if both the client and server use the
  same paths to the media, the client will get all of its media loaded
  automatically.
  If they don't have the same paths, each file will be to the list of path
  mappings set in the Preferences.
  Finally, if that fails, the files will be compared on its base name
  and if matched, it will get accepted as the same clip, with a warning.
  If none of this is true, an error will appear, but the connection will
  continue.  However, syncing among multiple clips may show the wrong clip.
- Added Path Mapping to deal with paths being different on each platform, client
  or server.
- Fixed dragging of the timeline outside of the in-out range.  Now it will
  clamp the slider.
- Fixed a subtle bug in translations of Preferences' tree view which could lead
  to the wizard panel not show.
- Fixed a potential crash on log panel opening (when it was already opened).
- Fixed a bug on Windows and macOS that would size the panels beyond the bottom
  of the window.
- Added Environment Map options to python API.
- Fixed Luminance label spilling into the black areas of the pixel bar.
- Fixed Luminance tooltip flickering on macOS.
- Fixed Media Info Panel not showing up when the dockgroup was created for the
  first time.
- Fixed cursor disappearing on the action tool bar when a draw mode was
  selected.  Now it only disappears when it is in one of the views.
- Added saving of annotations when saving movie files or sequence of images.
  


v0.4.0
------
- Added Search on Hotkeys for functions and hotkeys.
- Updated all Python on every OS to 3.10.9, which is the sanctioned Python
  for VFX Platform 2023.
- Fixed resizing of dock and close button on macOS.
- Exposed all Python symbols on Linux when linked statically in mrv2 executable.
  This prevented on Linux from loading some external symbols on some libraries.
- Fixed PYTHONPATH on Linux and macOS to point to the mrv2 directory, whcih
  was preventing loading some modules.
- Improved Docker building by not cloning the git repository in the Dockerfile.
  The cloning now happens in the etc/entrypoint.sh script.
- Fixed mrv2.sh permissions on .tar.gz files.
- Added Reverse playback with audio!!!!
- Made input widgets in the timeline (current frame, fps, start frame and end
  frame), return the focus to the main window once you press return.
- Updated cmd.update() to return the number of seconds (usually milliseconds)
  the UI took to update.
- Updated the timelineDemo.py to play the clip for 5 seconds instead of a
  random number.
- Made Text input tool (widget) not loose focus when it is dragged somewhere
  else.
- Fixed loop mode at start not showing the appropiate loop mode.
- Made default loop mode be Loop.
- Updated to newer tlRender (new OpenColorIO 2.1, FFmpeg 6.0, etc).
- Due to changes in OpenColorIO, support for Windows 8.1 is no longer
  provided.
- Fixed Panel/Logs not showing as a toggle menu entry.
- We are also dropping support for 32-bit Windows machines, as it waa
  causing a lot of confusion with users downloading the wrong version
  from sourceforge.net when the amd64 (64-bits) version was not tagged as
  default or that it was called amd (and not Intel :)
- Fixed a random crash when invoking panels from hotkeys.
- Fixed hotkeys in menu bar not working when the menubar was hidden.
- Added all python libs to Linux distribution.
- Fixed a redrawing issue when the Media Information Panel was put as a window.
- Fixed zombie process on exit on Windows.
- Fixed Hotkeys window that had gotten broken in v0.4.0.
- Improved the performance of dragging panels as Windows (mainly on Linux).
- Added remembering of which tabs where open/closed in Media Information Panel.
- Fixed Spanish translations on Color Panel.
  

v0.3.8
------
- Changed language handling in preferences.  Now the locale code is stored.
- Removed all languages except for English and Spanish.  Note that on Windows,
  if you had Spanish selected, it will revert to English.  You will need to
  change it once again.
- Added reporting of memory use to HUD.
- Added Cache in Gigabytes to Settings Panel.  When this is non-zero the
  Read Ahead and the Read Behind are calculated automatically based on
  the Gigabytes number set here.  It divides it by image size, pixel type,
  fps and number of active movies.  It also takes into account audio, but
  poorly.
- Fixed a resizing issue on Python Panel, not resizing the tile group.
- Documented Python API in both English and Spanish, with Search browser.
- Fixed sorting of recent files so that they don't change order.
- Fixed reccent files to not list files that cannot be found on disk.
- Made recent files list the files in order of how they were loaded, with last
  loaded first.
- Fixed original pixel lookups on clips that have a pixel aspect ratio != 1.0.
- Fixed original pixel lookups on YUV420P_U16, YUV444P_U16 format.
  Missing testing YUV422P_U16, but it should work.
- Made audio volume and audio mute / track selection not active if the clip
  has no audio.
- Added number of Cache Ahead and Behind Video and Audio frames to HUD.
  If Ahead Video cache becomes 0 when playing forwards, playback will stop.
- Fixed Text tool input on Wayland.
- Removed libharfbuzz from the Linux distribution as it was causing trouble
  with some newer Linux distros.
- Added a Render->Black Background option to quickly switch from a gray
  background to a black background on images or movies that have an alpha
  channel.

v0.3.7
------
- Added a half OCIO default to handle OpenEXR half images.
- Added timeRange and inOutRange to timeline module.
- Added setIn() and setOut() to timeline module to set the in and out
  time/frame/seconds.
- Fixed timeRange conversion to string (__str__) and repr (__repr__).
- Fixed Presentation toggle from the menus and from the right mouse button menu.
- Added media.firstVersion(), media.previousVersion(), media.nextVersion(),
  and media.lastVersion() to move from one version of the clip to the next.
- Allowed saving of sequences if you use something like bunny.0001.exr.
- Allowed saving of .otio files with relative paths.
- Flushed the cout buffer.
- Added creating playlists from python.
- Fixed audio slider which would jump from 0 to 1 abruptly.
- Fixed resizing of panel windows when they were created first as windows,
  not from undocked.
- Panel windows now remember their undocked state even after being docked once.
- Added help text to viewport.  Now it will report when you click once on the
  viewport to Play or Stop the playback.
- Switching languages on Windows now works properly, both from the command-line
  and from the GUI.
- Fixed a crash on exiting the application.
- Made upgrading mrv2 more painless, as it will now update the OCIO config
  automatically to the new version, unless the path does not contain mrv2.
- Removed the outdated nuke-default OCIO config, replacing it with OCIO2's
  cgstudio config.
- Added Cut/Copy/Paste to Python editor (it was possible before, but just
  from the keyboard shortcuts).
- Renamed Python Editor's Python menu to File.
- Added a hint when playback is started or stopped by single clicking on
  the viewport.


v0.3.6
------
- Fixed Python Editor crashes (memory trashing).
- Made Python Editor remember its text when closed and reopened.
- Fixed Python Editor's coloring sometimes getting mixed up.
- Improved Python Editor's tabulation when a colon ends the line
  (to handle for, def, class, etc).
- Added a contactSheet.py demo for showing all the layers of an OpenEXR
  in Compare tile mode.
- Made cmd.compare() use the item index instead of item itself to avoid
  confusion when the same file was loaded more than once.
- Made CompareMode be part of the media module instead of the timeline module.
- Made mrv2 exit cleanly once the process calls _wexecv on windows.
- Fixed Compare Panel selection when paths were the same on two clips.
- Fixed a zombie process being left on Windows exit.

v0.3.5
------

- Bug fixed default OCIO input color spaces not being applied.
- Bug fixed an issue with scrubbing forwards not scrubbing smoothly.
- Bug fixed OCIO ICS when the color space had slashes (/) in it.
- Fixed printing of command-line arguments when run from cmd.exe or similar
  on Windows.
- Added a --version switch to command-line arguments to report version number.
- Made Drag and Drop in Linux work with other file requesters other than
  Nautilus (nemo, thunar, etc).
- Fixed sliders not appearing in Compare Panel.
- Fixed some missing libraries from Linux distribution.
- Fixed language switching on Windows when paths had spaces in them.
- Added Python bindings and a Python Panel with an editor and output window
  to run code interactively.
  There's not any documentation yet for it, but there are some sample scripts
  in the python/demos directory.
  Currently, you can:
     * Open images, videos and otio timelines.
     * Control the timeline.
     * Change colors and LUT config.
     * Compare two images and change the compare settings.
     * Change the layer of the image.
     * Change the R, G, B, A channels of the image.
     * Change the foreground (A) and compare (B) images either by index
       or by file media item.
     * Use libraries from the python standard library, except threads.

     The modules are:
     	 import mrv2
	 from mrv2 import cmd, math, imaging, media, timeline

v0.3.4
------

- Bug fixed a crash that would happen when the OCIO config was not found.
  This would happen mostly on Linux, when switching versions.
- Added popping the log panel when an error occurs if the preference is
  set that way.
- Fixed audio problems on Linux.
- Fixed a crash that would happen when the movie entered command-line was
  not found.
- Fixed a thumbnail exiting when the file was not being found.
- Added logging to all messages from the start of mrv2 on.  They can now
  be viewed in the Logs panel/window.
- Fixed log window popping up when errors are presented.
- Improved Pulse Audio complaining about devices in use on Linux.
- Fixed Spanish translation of main UI's tooltips and Preferences Window.
- Fixed threading hang up race condition which would mostly be seen on
  Linux.

v0.3.3
------

- Added a spin option to Environment Maps to instead of panning around with
  middle mouse, it allows you to push and spin in one direction.
- Added all licenses to docs/Legal.
- Fixed file attachments on Linux.
- Fixed unistaller on Linux to remove icon and desktop file from
  /usr/share/*.
- Fixed installer on Windows to not popup the file association panel if not
  requested to do so (it asks now, instead of listing as one the things to
  insall).  This is better as it allows us to translate into other natural
  languages that part of the installer.
- Added Natural Language translations (.mo files).  Currently only Spanish is
  provided.
- Added comprehensive documentation on how to translate mrv2 to other natural
  languages.
- Fixed a bug in thumbnails changing the group that it was attached.  This
  would effect the FilesPanel, ComparePanel, and PlaylistPanel.
- Fixed several crashes in the Prefereneces window.
- Fixed a race condition in the mrv2 File requester when creating thumbnails.
  This was most noticeable on Windows, where the thumbnails would get corrupted.
- Fixed a thread crashing on Linux when creating thumbnails.
- Fixed the logic in the OCIO file preferences which would prevent from
  selecting a new .ocio oonfig file.
- Made File/Open and Open button in the Files Panel open the movie and then
  play it if the Preferences' autoplay button is on.
- Fixed favorites directory in custom file requester not getting saved on Linux.
- Fixed xcb_ and _XRead multithread errors on custom file requester on Linux.
- Added stacktrace and signal handler routines on Linux and Windows.
- Fixed log window/dock to pop up when an error occurs.
- Mostly fixed audio problems on Linux when switching clips.  There can still
  be issues, but it is a matter of switching the clip again to make it work.
- Fixed text tool not working in v0.3.2.

v0.3.2
------

- Updated the build to rely on media-autobuild_suite exclusively on Windows.
- Fixed menu bar hiding not showing in the view menu properly
  (it was always on).
- Fixed Spherical environment mapping (not using a shader anymore).
- Added Cubic environment maps with the OpenEXR distribution.
- Fixed repositioning of text input field when clicking inside the text input.
- Fixed locating libintl.h on Windows.
- Added this HISTORY.md file to docs/ directory in distribution.
- Improved build instructions.
- Fixed mouse rotation of environment maps.
- Fixed middle mouse button click starting playback, like left mouse button.


v0.3.1
------

*******************************************************************************
- Linux Binary releases that work on Rocky Linux 8, RedHat 8 and Ubuntu 20.04.
*******************************************************************************

*******************************************************************************
- Added a Dockerfile for easy building and disting on all Linux distros.
  The base distro it builds on is Rocky Linux 8.
*******************************************************************************

*******************************************************************************
- Updated manual building documentation for Rocky Linux, Ubuntu, macOS and
  Windows separately to make it clearer.
*******************************************************************************

- The main executable is mrv2.exe (Windows) or mrv2.sh (Linux / macOS ).
- Fixed the build system to use mrv2 everywhere instead of mrv2 or mrViewer2.
- Added getting all .so dependencies in CMake to distribute the executable
  appropiately.
- Changed hard-coded file extensions to use Darby's IO plugin system.
- Fixed crash on Linux GNOME when using native file requester.
- Added tooltips to Read Ahead/Read Behind caches to clarify they are in
  seconds.
- Added single click playback and stop on the view window, like RV.
- Added Doxygen documentation (very incomplete).
- Added displaying of spherical environment maps in a virtual sphere
  ( courtesy of an open source OpenRV shader from The Mill ).
- Updated building documentation for Rocky Linux, Ubuntu, macOS and Windows.
- Added pen size change thru hotkeys.
- Fixed thumbnail creation on Windows.
- Removed memory leak of thumbnail creation.

v0.3.0
------

- Improved UI: menus, status bar, functionality.
- Moved status bar and status tool to bottom of the screen.
- Added preferences and menu toggle for status bar.
- Added a Panel menu to hold all dockable panels/windows.
- Added a One Panel Only toggle to show one panel at a time instead of packing
  all panels one after the other.  Floating windows are not effecte by this
  setting.
- Fixed video layer (channels) displayed when switching from one clip version
  to the next.
- Added a gamma switch to switch between 1 and the previous value.
- Added CONTRIBUTORS.md list.
- Automated version bumps in C++ code by looking at cmake/version.cmake.
- Fixed a refresh bug in FPS display when selecting Default FPS.
- I finally fixed a horrible FLTK crashing bug on thumbnail on timeline slider.
- Fixed a  crash when setting loop mode with no media loaded.
- Fixed playback of clips where fps did not match tbr.
- Fixed autoplayback when setting is set in the preferences.


v0.2.0
------

- Added support for multipart OpenEXR files.
- Fixed crashes on Windows due to time slider thumbnail.
- Made time slider thumbnail appear.
- Improved redrawing of thumbnails.
- Fixed crash on too long attributes when displayed in the HUD.
- Moved all tools into their own library (mrvTools).
- Fixed cursor drawing and slow performance of drawing tools.
- Fixed default gamma keyboard shortcuts not working.
- Added a rather rudimentary OTIO Playlist.  You select clips in the file
  window, change their in/out points and add them to the Playlist.
  When the playlist is done, you click OT Playlist and the clips are
  assembled in an otio file that is saved in $TEMP.
  Currently, you cannot nest OTIO files within another OTIO file.
- Added menu entry for Presentation mode.
- Added menu entries for deleting an annotation and all annotations
  from the movie.
- Made annotation menus appear as soon as a drawing is made.<|MERGE_RESOLUTION|>--- conflicted
+++ resolved
@@ -13,11 +13,8 @@
 - Fixed resizing of log window when an error appears not remembering the user
   siz settings.
 - Fixed a horrible math bug in the calculation of zooming with RMB + ALT key.
-<<<<<<< HEAD
 - Made paths sent thru network connections be garbled with a simple scheme.
-=======
 - Fixed bundle identifier on macOS having the same ID as the old mrViewer.
->>>>>>> e26d8bdc
 
 v0.5.1
 ------
