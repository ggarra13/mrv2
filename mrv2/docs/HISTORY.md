--- conflicted
+++ resolved
@@ -15,9 +15,6 @@
 - Increased performance of playback on Windows when the timeline is visible.
 - Actual Frame Rate display in the HUD when FPS is selected (it shows
   Skipped Frames, Actual Frame Rate and Target Frame Rate).
-<<<<<<< HEAD
-- Fixed compilation for Windows WSL2.
-=======
 - Made cursor disappear on Presentation mode after three seconds of inactivity.
 - Added OpenGL controls for blitting the timeline or using shaders.  Blitting
   the timeline can improve performance on some graphic cards and OS.  In my
@@ -26,7 +23,6 @@
 - Added OpenGL control for Vsync.  Currently it works on Linux and macOS.
 - Fixed default value of Minify / Magnify filters from the preferences to
   be Linear instead of Nearest.
->>>>>>> 0f1e49fb
 - For programmers using VSCode, added .vscode directory with tasks to:
     * Build All mrv2 Project with all Dependencies (main compile -- runme.sh)
     * Build tlRender, FLTK and mrv2 (runmet.sh)
