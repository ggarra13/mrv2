--- conflicted
+++ resolved
@@ -66,10 +66,7 @@
   a line can be cut in half.
 - Fixed gcc version information in mrv2's About Window.  It was showing the
   __GLIBCXX__ instead.
-<<<<<<< HEAD
-=======
 - Darby simplified and fixed the A/B comparison sometimes getting out of sync.
->>>>>>> 9ba5a83b
 - Improved the look of HorSlider widget.  Now the X to reset to defaults is
   a tad to the right.
 - Fixed selection of Wipe mode which would not work after scrolling in the
