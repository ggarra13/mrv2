--- conflicted
+++ resolved
@@ -17,16 +17,10 @@
   clip due to a following clip being dragged to the same place as the
   annotation.
 - Improved performance of timeline drawing when annotations are present.
-<<<<<<< HEAD
-- Fixed refreshing of image sequences when there were missing frames and later
-  they were added.  It used to work in v1.0.0 but a change in tlRender broke
-  it.
-=======
 - Fixed refreshing of image sequences
   (ie. Files Panel->Select Image->RMB->File/Refresh Cache) when there were
   missing frames and later they were added.  It used to work in v1.0.0 but a
   change in tlRender broke it.
->>>>>>> 94493ab9
 - Updated mrv2 to Python 3.11 to conform to the VFX 2024 Platform.
 - Python 3.11 on Windows is now built with optimizations on.
 
