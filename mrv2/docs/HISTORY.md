v1.1.0
======

<<<<<<< HEAD
- Build fixes.
=======
- Made mrv2's custom file requester list presumed sequences of a single frame
  as a file instead of a custom sequence name display.
- Matched NDI colors.
>>>>>>> dac38fd4

v1.0.9
======

- Added a preference setting on Preferences->Errors to control what to do
  on FFmpeg errors.
- Made the panel drag bar a tad more grey, for a nicer look and more clear
  distinction when several panels are stacked on the dockbar.
- Fixed a thumbnail refresh issue on mrv2's custom file requester which would
  show when we save over a previous file.  tlRender would cache the file and
  would display the previous thumbnail before saving.  Now it is fixed.
- Removed mrvSequence.cpp which was empty.
- Added Global USD Render Option parameters which were missing.
- Fixed overlapping of audio labels in Edit window.
- Fixed rotation inverting the coordinates of the annotations.
- Fixed the pixel coordinate information when flipped or rotated.
- Fixed the pixel color bar display and information when rotated.
- Fixed text tool incorrect positioning when image was rotated.
- Made arrow head size be proportional to the line size.
- Made drawing cursor be drawn with float coordinates.
- Made circle's center also be drawn with float coordinates.
- Added back .wmv/a decoders and asf demuxer in TLRENDER_FFMPEG_MINIMAL.
- Added Video Color Primaries, Color TRC and Color Space FFmpeg information
  to Media Info Panel's video.
- Fixed FFmpeg reader to take color coefficients.  Now the gray ramp of
  Sam Richards is the same.
- Fixed a bug in session loading when there was no Input Color Space specified
  in the image, which got introduced in v1.0.8.
- Made pen size be able to be 1 pixel making the cursor one line only.
- Made prores_ks (FFmpeg's native encoder) match Apple's ProRes one at
  4444p10le.  It is now possible to take ProRes4444 encoded files to video
  editors.
- Upgraded to FFmpeg v6.1.1.
- Improved rotation speed of movies from cell phones, by doing it in OpenGL
  with metadata instead of with a C++ function.
- Added Creation, Modified Date and Disk Space to Media Info Panel.
- Removed Frame information from Start/End Time in Image Tab of Media Info
  Panel.
- Made Start/End Time in Image Tab of Media Info Panel not use scientific
  notation for seconds.
- Fixed changing frame rate from the Timeline toolbar not updating the FPS
  indicator in the Image Tab of the Media Info Panel.
- Improved the performance of Media Info Panel when playing a sequence and
  the Image tab was closed.
- Removed Default Speed information from Video Tab and moved it to Image Tab.
- Improved colors of deactivated enums showing too dark to read the black
  text by default.
- It is now possible to use OpenColorIO's built-in configs.  That is, those
  stating with ocio://.
- Added a Choice menu in Preferences->OCIO to select any of the three built-in
  OCIO configs.
- Set ocio default config to the built-in:
      ocio://default
- Fixed a focus issue on Linux when using a draw tool, then typing into one
  input widget in the toolbar and going back to the view window not ending the
  draw tool, but continue its trace.
- Fixed Text annotations when image was rotated jumping to the wrong location
  on confirmation.
- Entering a Text annotation on the viewport can be confirmed by doing
  SHIFT + Enter.
- Added FFmpeg's actual version information, not just each library.
- Fixed listing of codecs in the About Window.
- Added missing .gif decoder and encoder.
- Added mrv::TextBrowser to allow copying the text in them with a RMB context
  menu. This is useful, for example, in the About Window for the GPU or codec
  information, as the full lines get copied, unlike a Fl_Text_Display in which
  a line can be cut in half.
- Fixed gcc version information in mrv2's About Window.  It was showing the
  __GLIBCXX__ instead.
- Darby simplified and fixed the A/B comparison sometimes getting out of sync.
- Improved the look of HorSlider widget.  Now the X to reset to defaults is
  a tad to the right.
- Fixed selection of Wipe mode which would not work after scrolling in the
  docker (FLTK bug?).
- Made Compare options automatically frame the view if View->Auto Frame is
  on.
- Improved the playback performance of the viewer a tad.
- Fixed an OpenGL flickering of the timeline and sometimes of the main viewport
  when the secondary window was opened and then closed.
- Fixed cursor not showing in panels when drawing was enabled.
- Improved the performance of adding clips to an EDL Playlist.  There's no more
  flickering.
- Fixed thumbnails in the Files and Stereo panels resetting to their
  start time, instead of showing their current time.


v1.0.8
======

- Added rotation of the images +90 and -90 with automatic framing if
  "View->Auto Frame" is on.
- I have enabled TLRENDER_FFMPEG_MINIMAL as a default to compile FFmpeg with
  less muxers, demuxers, parsers and protocols, for smaller file sizes and
  a faster compilation and program start up.
- Made Help->Documentation point to the online docs if the local docs are not
  installed.
- Made H264 entry in Save Movie Options panel not show when FFmpeg was built
  as LGPL.
- Updated OpenUSD to v24.03.
- Fixed <| (go to start) and |> (go to end) buttons not refreshing the button
  status on playback.
 - Added -ics (-ocioInput), -od (ocioDisplay), -ov (-ocioView) and
   -ol (-ocioLook) command-line flags to override the default settings.
   Note that -ocioDisplay and -ocioView must be used together.
 - Made OCIO Input Color Space be stored with the image, except when doing
   comparisons in which the first image's Input Color Space is used.
 - Made OCIO Input Color Space for each image be stored in session files.
 - Made FFmpeg's repeated warnings and errors only show up once in the status
   bar and the logs.
 - Added a Resolution parameter to the Save Movie options.  You can save:
   	 * Same Size
	 * Half Size
	 * Quarter Size
   

v1.0.7
======

- Slow code clean up.
- Faster windows minimal compilations for quickly checking on GitHub.
- Added optional component installation on Windows's .exe installer.  Currently,
  you can install:
  
      * mrv2 application (obviously)
      * mrv2 documentation
      * mrv2 Python TK libraries
      * mrv2 Python demos

- Changed name of install directory of mrv2 on Windows from "mrv2 vX.X.X" to
  "mrv2-vX.X.X" to avoid spaces for easier scripting.
- Fixed image sequence detection that could happen randomly depending on how
  the filesystem returned the order of files.
- Added listing the OS and distro versions at the start and in About of mrv2
  for debugging purposes.
- Made panels be listed alphabetically, regardless of Natural Language.
- Automated version update in docs.
- Removed view sources from html docs to save space on disk.
- Cleaned up docs directory before building docs.
- Sped up creation of docs in build system.
- Updated Python API with FFmpeg and Background changes.
- Fixed reading permissions on files as they were broken!  I did not notice
  as I was using an NTFS drive which sets umask 0022 by default.
- Made reading session more robust to handle missing files or wrong settings.
- Made checking for readable files faster.
- Fixed saving large images/movies with annotations on work properly.
- Improved memory consumption of saving movies, particularly large ones like
  4K.
- Improved logging system logging the tlRender warnings.
- Improved logging system adding a Status mode to report information right
  away.
- FFmpeg's logging now prints out the codec/module where the error was
  generated.
- Improved movie save reporting of parameters.
- Fixed saving a movie with annotations when the movie is bigger than the
  viewport.
- Added GBR8/9/10/12 reading support for VPX.
- Fixed start and end timeline buttons not refreshing thumbnails in the Panels.
- Fixed seeking not updating the thumbnails in the Panels.
- Fixed image panel not refreshing its information when changing images and
  the playback was stopped.
- Fixed Preferences->Positioning->Position/Size when both were used.
- Saving of .otio files as movies when the first clip did not start at 0 now
  works properly.
- Upgraded to RtAudio v5.2.0 on all platforms.
- Added a "View/Auto Frame" to turn off auto framing of the view when changing
  from one clip to another.
- Added User Interface->View->Auto Frame to preferences. 
- Made saving a VP9 or AV1 with the wrong extension not fail.  Instead, they
  are renamed to .mp4.
- Made mrv2's file requester favorites listing automatically remove
  non-existent directories.
- When saving a sequence of OpenEXR, we encode the speed in the actual
  image file, as taken from the playback tool bar.  This value will take
  precedence over the Sequence Default speed as set in Preferences->Playback.
- Made warnings also show up in the status bar, but with an orange background.
- Improved HUD Attributes.  They are now listed alphabetically and they are not
  repeated.  Also, they refresh properly.
- Fixed Media Information panel not refreshing properly when changing images.
- mrv2's tlRender library now reads the video and audio stream metadata.
- When there's no audio metadata there's no longer the titles of
  Attribute/Value used at the end of the Metadata tab in the Media Info Panel.
- Metadata in Media Info Panel is now sorted and stripped of repeated data.
- Media Info Panel's tabs now remember whether they were opened and closed.
- Added GoPro Cineform codec to the list of profiles you can use to encode.
  The biggest benefit is that it can encode at GBRP_12LE and GBRAP_12LE (ie.
  RGB and RGBA at 12 bits with alpha) for a replacement to Apple's proprietary
  ProRes4444 codec.
- Removed the GoPro prefix name from Cineform when saving.
- Fixed saving of EXR movies to movie files being just RGBA_U8 instead of
  RGBA_U16.


v1.0.6
======

- Darby fixed Render->Alpha Blend modes which were partially broken.
- Darby fixed macOS checkers drawing.
- Darby added gradient background and moved it to draw video.
- Made Background colors use Flmm's color chooser with alpha (alpha is
  current discarded, thou).
- Added printing out of audio and video codec names when saving with FFmpeg.
- Fixed presets names.  Instead of using '_' we now use '-'.
- Added last successful saved movie to recent files for easy checking it back.
- Fixed pixel format selection in VP9 codec not working properly due to
  profile being set to 0, which would prevent saving with 10 or 12 bits.
- Fixed Prores color shifting due to bad unneeded use of libswscale API.
- Added options for color_range, colorspace, color_primaries and color_trc in
  tlRender's source code.  mrv2 can set them if you open the window called
  Advanced Settings in the Save Movie dialog.
- Made mrv2 remember the save movie and image settings for easy saving of
  multiple movie or image files.
- Made FFmpeg errors be reported to the console immediately.
- Fixed macOS VideoToolbox's hardware encoding not working.
- Fixed Windows' presets not being read due to spaces in the installed
  directory.
- Fixed a long standing bug of gamma (when changed in the top bar slider)
  not being reapplied when changing from one clip to another.


v1.0.5
======

- Code clean up.
- Build system clean up and consolidation with environment variables.
- Fixed building pyFLTK on Linux which could fail if LD_LIBRARY_PATH was not
  set.
- Improved building speed on all platforms.
- Fixed Windows' Python compilation screwing up if some other Python version
  was installed.
- Fixed pyFLTK compilation on macOS and Linux having swig not use the right
  path includes.
- Fixed NDI compilation which had gotten broken.
- Fixed listing of movie files when they were named as sequences. 
- Allowed saving movie files with the speed (FPS) as set in the playback
  toolbar as long as you are not saving audio.
- Updated version in web page docs.
- Added FFmpeg presets for saving codecs.  Currently we ship mjpeg (none),
  h264, vp9 and av1 presets, but you are free to create your own.
- Switched to building with gcc-12 on Rocky Linux 8.9 (not in Dockerfile or
  Github builds).
- Fixed encoding of movie files' YUV conversion.  Now the movie file is much
  more accurate.
- Added pixel formats currently supported for each codec.
- Added saving alpha channel in ProRes_4444 and ProRes_XQ when YUVA_4444P_16LE
  pixel format is selected.
- Added saving alpha channel in VP9 when YUVA_420P is selected and the container
  is a Matroska file.
- Added HISTORY.md file to the Web docs.
- Added reporting of FFmpeg module that raised the callback.


v1.0.4
======

- Code clean up.
- Made Environment Map spin and rotation take into account zoom speed for a
  more controlable rotation.
- Made spin and rotation of environment maps much more controlable, regardless
  of zoom speed.
- Fixed spin/rotation of environment map not stop playback of video on middle
  button release.
- Mostly avoided gimbal lock on environment map rotations.
- Added VP9 Profile for saving in FFmpeg.  The VP9 codec is supported by most
  browsers nowadays and offers a better compression ratio than H264, without
  any patents or license issues.
- Improved remaining time calculation when saving movie files.
- Fixed message in saving movie of sequences without audio reporting that audio
  was getting saved.
- Added support for AV1 codec decoding (libdav1d codec).
- Added AV1 Profile for saving with AV1 codec in FFmpeg (SVT-AV1 encoder).
- Fixed a number of movies which would not play in mrv2 due to the number of
  threads and codec.


v1.0.3
======

- Added Darwin arm64 beta builds (ie. M1 architecture) but without NDI® support.
- Fixed a problem when saving OpenEXR not setting the format to RGB_F16, but
  trying to use RGB_U8 instead.
- Added the options to show OpenEXRs with data windows bigger than their display windows.  You activate it with View->Ignore Display Window and it will reload the exr image or sequence.
- Improved drawing of Data and Display Window at high resolutions.
- Fixed zooming when Media Information was active on an image sequence.
- Fixed a refresh of mrv2's custom file requester when saving a single image
  over a previous image file.  The icon would not get refreshed previously.


v1.0.2
======

- Added a Gigabytes setting to NDI® Panel to allow reproducing 4K and higher
  movie files with synced audio.
- Fixed NDI® streams playing with audio sometimes hanging at start up.
- Added a "No Source" to disconnect from NDI®.
- Made "Remote Connection" not be a valid NDI® connection.
- Fixed closing and reopening panel not showing the selected source.
- Fixed hang ups when switching sources in NDI® panel with videos with audio.
  Videos without audio were fine.
- Removed references to NDI/Source Index.
- Improved startup times of NDI® Sources with Audio.


v1.0.1
======

- Fixed relative paths function on Windows returning an empty path when the
  path could not be made relative.
- Made ALT + RMB zooming a tad less sensitive.
- Fixed ALT + RMB zooming sliding incorrectly.
- Improved speed on exiting the application.
- Made zooming with RMB + Alt slower for users with tablets.  
- Added an options to Preferences->Playback called Auto Scrub Playback, which
  when turned off will turn off the audio playback while scrubbing, like
  on previous versions of mrv2 (v0.8.2 and earlier).
- Added NDI® support in source code.  You need to compile mrv2 against the
  NDI® SDK for now.


v1.0.0
======

- Improved performance of scrubbing when audio is turned off in the timeline
  section of the main UI.  Helps in scrubbing 4K movies.
- Made readBehind cache expand freely when using Gigabytes in Settings
  to improve the performance of scrubbing 4K movies.
- Fixed a crash when showing an .otio timeline with markers at start or when
  dragging a clip with .otio markers.
- Added display of transitions (Dissolves) to Timeline Viewport.  If you edit
  a clip that has transitions, those will be removed before the move.
  Currently, there's no way to add transitions again (you need to edit the
  .otio file manually, or convert it from a Non-Linear Editor format).
- You can also not currently move or scale the transitions.
- Fixed default versioning regex for '_v' to match UNC paths on Windows.
- Fixed version of USD which showed MaterialX version instead.
- Updated USD to v23.11.


v0.9.4
======

v1.0.0 of mrv2 will be released on January 1st, 2024.  Therefore, it is of
utmost importance that you report any bugs you find before that.

- Improved Help/Update mrv2 Python script to work fine at start up on beta
  builds.
- Added the option to Update mrv2 even if you are already using the same
  version.  Useful to upgrade from a beta build to a release build.
- Improved performance of Python Panel by not having it wrap at bounds.  This
  allows faster resizing of the panel on Linux mainly.
- Fixed cursor shape in Python Panel when entering the divider between the
  output and the editor.
- Prevented resizing of the Python Panel to very small sizes when in window
  mode.
- Added $HOME/.local/lib/python${PYTHON_VERSION}/site-packages to the default
  search path of PYTHONPATH in environment.sh.
- Fixed Pixel Bar showing up when set to auto hide pixel bar on playback and
  in presentation mode.
- Made the command-line -p (-playback) switch override the default Auto
  Playback preference setting.
- Switched the default hotkeys of the Pixel Bar (was F2, now F3) and timeline
  (was F3, now F2) to make them consistent to the order on the view window.
  For that new hotkey assignment to take effect, you need to reset the hotkeys
  in Windows->Hotkeys or remove $HOME/.filmaura/mrv2.prefs.
  Note that that means you will loose any custom hotkeys you may have.
- Added support for .ts movies.
- Fixed OCIO support on network connections, changing both the pulldown menus
  as the OCIO color panel, which had gotten broken on the OCIO optimization and
  the OCIO looks addition.
- Added option to File->Save->Frames to Folder.  First, you will be asked
  to save an image and settings as usual.  However, after you save the first
  image, every time you invoke this function, it will save the image with the
  name and frame number without asking for confirmation.
  If you want to reset saving the image name, go to File/Save/Single Frame
  as usual.
- Some minor speed optimizations from Darby Johnston.


v0.9.3
======

v1.0.0 of mrv2 will be released on January 1st, 2024.  Therefore it is of most
importance you report any bugs you find before that.

- Made calculation of Actual Frame Rate more robust by averaging it over
  multiple frames.
- Added OCIO looks to the GUI, to Python API and to OpenGL display.
- Added OCIO to Color Panel, so that it becomes clearer what you have selected.
- Removed deprecated OCIO scene_linear space.
- Corrected popup-menu pulldown changing label even when enable label was
  disabled.
- Fixed OCIO view pull-down menu value being selected from the last display
  instead of the actual selected and used display at start-up.
- Made pixel bar not show up after going to Preferences if video clip is
  playing and Auto Hide Pixel Bar is on.
- Added OCIO Looks loading/saving to mrv2.prefs file.
- Added rotation and flipping for YUV formats to handle movie files taken from
  a phone like an IPhone.
- Removed setting OCIO ICS, View and Look by index as they were not taking into
  account the submenus.
- Solidified OCIO ICS return and set functions to support submenus.
- Made Panels appear in the same order that they were when exiting the
  application, instead of showing alphabetically.
- Documentation is now online at:
  		English: https://mrv2.sourceforge.io/docs/en
		Spanish: https://mrv2.sourceforge.io/docs/es

v0.9.2
======

- Added .otioz to Windows file associations installer and uninstaller.
- Fixed Hotkeys not working.
- Fixed dead hotkeys Shift 1 to 9 and 0.
- Made Hotkey entry work on just pressing a key, without having to type or
  having to select a special key from the awkward Special pull down menu.
- Fixed Meta (Windows) hotkey shortcuts on Linux.
- Added Zoom Minimum and Zoom Maximum to hotkeys, so you can turn them off.
- Caught Escape hotkey on Window callback to prevent it from exiting the
  application if it is not set to do so.
- Increased performance of playback on Linux when the timeline is visible at
  high frame rates (60 FPS).
- Increased performance of playback on Windows when the timeline is visible.
- Actual Frame Rate display in the HUD when FPS is selected (it shows
  Skipped Frames, Actual Frame Rate and Target Frame Rate).
- Made cursor disappear on Presentation mode after three seconds of inactivity.
- Added OpenGL controls for blitting the timeline or using shaders.  Blitting
  the timeline can improve performance on some graphic cards and OS.  In my
  tests Windows and Linux benefit from blitting while macOS benefits from
  using shaders.
- Added OpenGL control for Vsync.  Currently it works on Linux and macOS.
- Fixed default value of Minify / Magnify filters from the preferences to
  be Linear instead of Nearest.
- For programmers using VSCode, added .vscode directory with tasks to:
    * Build All mrv2 Project with all Dependencies (main compile -- runme.sh)
    * Build tlRender, FLTK and mrv2 (runmet.sh)
    * Build mrv2 only (runmeq.sh)


v0.9.1
======

- Fixed In / Out ranges when loading session files for clips that were not
  the one in playback.
- Fixed editing clips that had a timecode in them.
- Fixed an OpenGL issue mainly on Windows which would flip the video on Y when
  dragging it to create a playlist.  It could also lead to a crash.
- If OCIO config cannot be found, like when it is loaded from a session file,
  defaults to previous config.  Previously it could crash mrv2.
- Made internal checks for files that are not found and for replacing paths in
  path mapping deal with empty filenames properly.
- Fixed a random crash on Windows when loading a session file with
  Auto Playback set to on.
- Fixed an OpenGL flipping/flickering when Timeline Viewport was open and the
  user switched media items.
- Fixed Python's setOcioView() and ocioView() just returning the view name.
  Now both the display and view name are returned.
- Added ocioViewList() Python function to list all Displays / Views available.
- Added a setting for Display / View to Preferences->OCIO Defaults.  It will
  get used whenever the application opens or the user access the Preferences,
  overriding the setting set in the OCIO config file.
- Made panning work with CTRL + Left Mouse Button, besides the Middle Mouse
  Button on both the view and timeline viewport.
- Added Preferences->Playback->Single Click Playback to turn off playing by
  clicking on the main viewport, which was very annoying.
- Added Preferences->User Interface->Render->Minify and Magnify Filters.
  Moved Video Levels and Alpha Blend to this new preferences panel.
- Fixed color display (in both pixel bar and area color panel) not updating
  properly when single stepping through a file.
- Corrected handling of wstring characters on command-line and file associations
  on Windows start up.
- Improved Skipped Frame HUD display (SF:) when FPS is set to active so that it
  does not get confused when scrubbing.
- Fixed Skipped Frame HUD display not resetting itself when going to the first
  or last frame of the movie.
- Added Preferences->Playback->Auto Hide Pixel Bar, which when set, hides the
  pixel bar when playback is started.  This is to prevent slow-downs and
  skipped frames of clips at high resolutions.


v0.9.0
======

- Fixed issues with python library dependencies not copying the dependant DSOs
  on Linux.  This would lead to issues with libssl and libcrypto, for example.
- Fixed cmake's function get_runtime_dependencies() and
  get_macos_runtime_dependencies() only working for one element instead of a
  list.
- Created a python plug-in to automatically check the latest released version
  of mrv2 on github, allow to download it and install it, asking for a password
  if sudo permissions are needed.
  The plug-in is installed by default.  In order to have mrv2 automatically
  check for updates on start-up, you must set Preferences->Behavior and select
  Check for Updates at start up.
- Fixed a minor memory leak when saving movies with audio.
- Made Saving Audio only pop up its own file requester window.
- Thanks to the great Darby Johnston, it is now possible to edit the video and
  audio clips of an otio timeline in the timeline viewport.
- Added Preferences->Timeline the options to start in editing mode and start
  with Edit Associated Clips.
- Added the code and callback to edit the annotations when editing the clips.
- Added Edit/Audio Gap/Insert and Edit/Audio Gap/Remove to insert or remove
  audio gaps matching the length of the video clip at the current time.
- Fixed adding a clip without audio to a timeline with audio that ends before
  the video.  Now a gap is added before the new clip.
- Fixed changing of Timeline->Markers or Timeline->Transitions leaving too
  little or too much space.
- mrv2 now supports audio fading of clips.  Previously, only video would
  dissolve and audio would suddenly stop/start.
- Thanks to Darby Johnston, we now support playing back non-streaming movies
  directly from the http:// and https::// protocols.
- Fixed redraw issues under Wayland.
- Fixed muting of audio not working.
- It is now possible to change the font of the menus in:
     Preferences->User Interface->Fonts.
- Fixed Wayland support on modern platforms like Ubuntu 22.04.3.  Under Rocky
  Linux 8.1 builds, running with more modern distros under Wayland you may
  encounter an error about missing "antialising".

  To fix it:
    
```
$ sudo cp /usr/share/glib-2.0/schemas/org.gnome.settings-daemon.plugins.xsettings.gschema.xml /usr/share/glib-2.0/schemas/org.gnome.settings-daemon.plugins.xsettings.gschema.xml.bad
$ sudo nano /usr/share/glib-2.0/schemas/org.gnome.settings-daemon.plugins.xsettings.gschema.xml
       	    (remove lines 19 and 20)
	 <   </schema>
	 <   <schema id="org.gnome.settings-daemon.plugins.xsettings.deprecated">
$ sudo glib-compile-schemas /usr/share/glib-2.0/schemas
```


v0.8.3
======

- Fixed saving of L_U16, LA_U16, RGB_U16 and RGBA_U16 movies which were
  flipped on Y.
- Sorted Panels in the Panel menu alphabetically instead of by shortcut.
- Fixed Alpha Channel saving images on Annotations when movie was RGBA_U16.
- Now you can concatenate .otio clips into the EDL Playlist.  Just drag the
  .otio clip to the Playlist Panel where you have the temporary EDL
  or to the Timeline Viewport while selecting the EDL and it will
  be added to any previous clips in the timeline.
  The .otio clips support in and out points and annotations.  Transitions are
  supported, but you cannot cut a transition in half with the in and out
  points.
- Fixed a crash when trying to load an inexistent clip from the command-line.
- Made dragging of a clip show the dragged clip in cyan in the Files Panel, to
  distinguish it from the selected one.
- Fixed the dragged clip being also selected after an unsuccessful drag when
  there was a clip selected.
- Made Panel shortcut keys in the menu be more separated from the actual name
  of panel.  Small UI improvement.
- Added shortcuts to Environment Map Panel (Ctrl + e) and
  Playlist Panel (Ctrl + p).
- Improved .otio Playlist creation. Now the audio channel is created only when
  needed.
- Fixed creation of .otio Playlist with a sequence that had the audio on disk
  with the same base name.
- Fixed frame stepping when there were in/out points in the timeline.
- Fixed text input color when creating a new folder in mrv2's custom file
  requester.
- Fixed scrollbar when creating a new directory in mrv2's custom file
  requester.
- When creating a directory in mrv2's custom file directory, the entry widget
  is placed at the end of all directories instead of at the end of all files.
- After creating a new directory, it is sorted back into the list of
  directories.
- Fixed Saving remaining time progress being incorrect.
- Made mrv2's file chooser recognize .otio and .otioz as OpenTimelineIO EDLs.
- Refactored and simplified code.
- Fixed clearing of cache resulting in cache starting again from the beginning.
- Fixed seek and timeline thumbnail preview being incorrect after an Edit/Cut
  or Edit/Insert on a movie with timecode.
- Improved interactivity of editing tools (cut, insert, slice and remove)
  due to cache no longer starting from the beginning but from the current
  position.
- Added license to all fltk demos.
- Made Save->Movie files optionally save with audio.  Note that while saving
  audio is not heard.
- Fix saving of additional frames when video is shorter than audio.
- Split Saving options between saving movies and saving images.
- Added saving of player's In/Out Ranges to session files.
- Fixed an OpenGL issue on Linux when saving a movie and dragging the window
  partially outside the screen.
- Split the Save Options popup into a Save Movie Options and a Save Image
  Options.
- Added a Cancel button to both Save Movie Options and Save Image Options.
- Turned off audio (as it would stutter) while saving movies with annotations.
- Added a different message to the Save Movie Progress Report to indicate
  whether you are saving with audio or not.
- Added a check when saving audio and there's no audio in the current clip.

  
v0.8.2
======

- Python commands to set the ocio config have been added to the image module.
  image.setOcioConfig() and image.ocioConfig().
- Python documentation has been updated.
- Python's Editor bug that would concatenate the last two lines together
  incorrectly has been fixed.
- Fixed playlist of adding a sequence when it had no audio at the beginning of
  the EDL.
- Fixed adding a sequence with audio to the EDL Playlist.
- Fixed parsing command-line audio files.  Now only the first sequence added in
  the command-line receives the audio file, instead of all files.
- Fixed most issues when mixing clips of different frame rates and different
  audio sample rates in an EDL.  Some precision issues seem unavoidable, thou.
- Synchronized menu items to python changes as some were not being taken into
  account.
- Added imageOptions to session loading and saving.
- Fixed swallowing of last character in Python Editor.
- Fixed nested parenthesis in last expression in Python Editor.
- Fixed Python Editor sometimes not running a multi-line expression.
- Added keyword constructors to all Python classes.
- Added support for YUVA formats in FFmpeg through RGBA conversion.
  This means both ProRes444 and webm (vpx) videos now support alpha channels.
- Fixed Preferences for Safe Areas not doing anything.
- Added Video Levels and Alpha Blend to:
     Preferences->User Interface->View Window.
- Made scrubbing automatically switch to playback with audio.
- Fixed coloring of Python functions when they were typed at the start of a
  line.
- There's a new 'session' module to handle everything related to sessions,
  including saving, loading and setting the metadata.
- The metadata for sessions has changed API.  Now it is a Python dict.
- Added libvpx on Linux and macOS which was missing.
- Added support for decoding webm (vpx) videos with alpha channel.
- Fixed crashing issues on macOS at start up due to brew libraries being
  loaded instead of the mrv2 shipped libraries.
- Fixed sequence detection when the sequence would reach the number of padded
  digits.
- Fixed Auto Playback working only for the first clip loaded.
- Fixed playback buttons when switching clips not showing playback.
- Fixed a random OpenGL error when creating the color texture in the main
  viewport.
- Fixed EDL creation for movies that did not have audio.
- Fixed selecting the wrong clip when loading a session from the command-line.
- Added Background panel to change solid color, checker size and checker colors.
- Made session files try to store relative paths to clips and OCIO config so
  as to be able to use them on different platforms.
- Made routine for relative paths return the original path if the path could not
  be translated into a relative path.
- Fixed the annoying macOS bug where the timeline viewport elements would not
  get drawn sometimes.
- Fixed adding a movie with no audio, which created an audio gap of sample
  rate of 1, leading to precision issues.
- Fixed Annotations shifting when moving clips around in the Timeline Viewport
  (feature of v0.9.0 not yet released by Darby).
- Added support for HDR Radiance (.hdr) format, both loading and saving.
- Fixed a crash when deleting the last clip from the Files Panel.
- Added a Go to/Previous Clip and Go to/Next Clip for .otio files, using
  Ctrl + Right Arrow and Ctrl + Left Arrow.


v0.8.1
======

- This is a quick bug fix release to the Playlist creation which got broken.

v0.8.0
======

- Fixed mrv2's file requester not selecting files with [] in them.
- Fixed mrv2's file requester not changing directories if you had typed the
  full name of the directory in the filename field and pressed Enter,
- Fixed a crash when loading a session with no files.
- Added session name to the window's title bar.
- Fixed a typo in Python's binding to session (oepenSession instead of
  openSession).
- Made Save Session not save temporary EDLs in the session file.
- Added a '\_\_divider\_\_' tuple entry to Plug-in menus to add a divider line
  between menu entries.
- Made Python's output and errors automatically be sent to the Python editor,
  instead of waiting until the commands finish, like in v0.7.9 and previous
  ones.
- Added a cmd.getVersion() to get the version of mrv2 from Python.
- Made playback play with audio when changing frame rate (slower or faster).
- Made audio play when stepping through frames.  It is currently a hack and
  not a proper fix yet.  Also, the stepping buttons are not updated properly.
- Fixed a locale change when using the FPS pull-down and there were thumbnails
  present.
- Fixed macOS menu bar font size when switching from macOS menus back to
  normal ones.
- Made saving of .otio files also work from File/Save/Movie or Sequence if the
  extension given is .otio.
- Added user metadata to save in the session file as "metadata".  This can be
  set with the Python commands setSessionMetadata and retrieved with
  sessionMetadata.
- Added a warning check when saving a session with temporary EDLs in it.
- Added timeline.speed(), timeline.defaultSpeed() and timeline.setSpeed() to
  retrieve and manipulate the FPS.
- Added image.ocioIcs() and image.setOcioIcs() and image.ocioIcsList() to
  Python to set the input color space of the image.
- Added image.ocioView(), image.setOcioView() and image.ocioViewList() to
  Python to set the Display/View color space and to retrieve a list of all
  Display/Views.
- Fixed reading of OCIO file name in network connections.
- Color channels (layers) are now kept with the file so that switching between
  media will not revert to the rgba channel if there isn't an equivalent one.
- USD Panel is now interactive.  You can change the parameters and it will
  show the change.  The only parameter not recommended to change (except for
  very simple scenes) is the complexity.
- USD Panel visibility is now saved in the Preferences.
- Refreshing of cache is now done in seconds, without re-loading and
  switching an image as before.
- Creating a timeline in the Playlist Panel is also done in seconds.
- Fixed a crash when creating an empty timeline or a timeline from a clip in
  the Playlist Panel.
- Fixed missing frames (Repeat Last and Repeat Scratched) when the user was
  reading a different layer and he was playing backwards or stepping through
  the frames.
- Added drawing background as transparent, solid or checkers.
- Made dragging a clip from the Files Panel not loose the selection.
- Fixed a network error (harmless) about edit mode.
- Fixed Creation of EDL Playlist with image sequences.
- Fixed annotations copying from source clip to EDL Playlist when adding the
  clip to the playlist.
- Adding a clip to an EDL playlist will now positiong the current time at the
  frame of the new clip, instead of resetting it to 0.
- Session files also save and load the timeline viewport options (ie. Edit mode,
  size of thumbnails, transitions and markers).
- Thumbnail above the timeline no longer appears when there's no clip loaded
  after it was shown once.
- Fixed pixel zooming and panning on timeline viewport on network connections
  when the pixels per unit was not 1 (like macOS Retina).
- Added a Reset Hotkeys to default in the Hotkeys Window.  This will reset
  *all* your hotkeys to the default values of mrv2 (no need to mess with
  mrv2.keys.prefs).
- Added a Reload Hotkeys to the Hotkeys Window.  This will reload the last saved
  hotkeys (ie. $HOME/.filmaura/mrv2.keys.prefs).
- Fixed Annotations Clear Frame and Annotations Clear All Frames hotkeys being
  the same.
- Hotkeys are now compared properly when they are uppercase and shift was not
  used while another hotkey had shift and a the same lowercase letter.
- Some UI fixes and improvements:
    * The Zoom factor in the Pixel Toolbar keeps its value when selecting
      it from the pulldown.
    * All buttons and displays have the same size on both the timeline and
      pixel toolbar.
    * Cursor in all input fields is now red for easier reading.
    * The FPS input widget now displays the FPS with different number of
      digits to fit the value as best it can on the limited width.



v0.7.9
======

- Fixed sequence of images detection when there was an image with the same
  basename, directory and prefix but no number.
- Fixed the RAW image reader to handle images that are smaller once decoded.
- Fixed RAW reader not supporting LCMS2 nor jasper.  Now they are supported on
  all platforms.
- Added Sigma .X3F RAW support to RAW Reader.
- The RAW Reader properly reads all files but two from:
      https://www.rawsamples.ch
- Fixed an OpenGL refresh/redraw issue when going to the Preferences
  Window and returning with new settings.  It could also provoke a crash on
  Windows.
- Made the Log Panel not save its visibility upon program exit.  This prevents
  the Log Panel Window from opening on a new start up of mrv2 as it is usually
  not wanted, but happens once there had been an error in the previous instance.
- Linux uninstall with DEB and RPM has been improved.  Now, instead of just
  removing the symlink of /usr/bin/mrv2, the symlink is changed to point to the
  latest version installed if any.
- You can now open only one instance of the viewer and new images opened will
  be sent to the already opened viewer, instead of opening multiple instances
  of the viewer.  You set the behavior in:
```  
Preferences->User Interface->Single Instance.
```	
- Removed all warnings and errors from the Sphinx documentation generation.
- Fixed positioning of text editing when re-editing a text annotaion.
  Previously, it could be offset quite a bit if the zoom was not 1.
- A lot of source code clean up from mrViewer's bad and old source code.
- Windows installer now will remove the file association first before replacing
  it with the one of mrv2.
- Made executable smaller on all platforms by using dead-code elimination.
- Added pyFLTK bindings to the distribution.  It is now possible to create
  FLTK windows with Python and control and access mrv2's windows with it.
- Added Find and Replace to Python Editor in the Python Panel.
- Added Comment and Uncomment region to Python Editor in the Python Panel.
- Made focus selection on the main view window not work upon just entering.
  This solves the issues with losing focus on the Frame, Start Frame and End
  Frame widgets.  It also fixes problems when showing a Python window which
  would otherwise not stay on top.
- Added Save/OTIO EDL Timeline to the menus.
- Allowed Saving OTIO Timelines of single clips and other .otio files.
- Build system changes and fixes:
   	* Renamed runme.sh script to runme_nolog.sh.
   	* Added a new runme.sh script that calls runme_nolog.sh but saves the compile log into BUILD-KERNEL-ARCH/CMAKE_BUILD_TYPE/compile.log.
   	* Updated windows build script to work with MSVC 2022, not just 2019.
   	* The Windows compilation takes advantage of Msys to install the dependencies of libintl, libiconv and gettext.
   	* Made all compile options work when off.  You can customize mrv2 to build it with either all the bells and whistles or pretty barebones.
   	* Added --help flag to runme.sh to list all the possible settings.
   	* All bash commands are run with run_cmd which prints them and times them.
   	* Added optional build support for all the optional TLRENDER_* settings and for the MRV2_* settings.  It is now possible to build a light version of mrv2 or one with all the features.
   	* Fixed a problem with the embedded python (pybind11) locating the system Python installation instead of the local one instead.  This created havok on my Ubuntu 22.04 when there was an upgrade.
   	* Made parsing of -D options like -D TLRENDER_USD=OFF work with or without a space.
	* Got rid of compiling the slow Gettext on macOS, replacing it with
	  a prebuilt dylib.
	* Made the build system automatically release beta versions of the software after each successful compilation.  You can now download the latest beta binaries from:
     
         https://sourceforge.net/projects/mrv2/files/beta/


v0.7.8
======

- Added a hotkey selection to switch pen colors.
- Fixed hotkey search highlight redraw showing the wrong hotkey.
- Made pen size be adjusted to match the resolution of the image.
- Made eraser pen size be twice and a half the pen size by default for easier
  drawing and erasing without having to bring the annotation panel.
- Made saved color presets in the color picker be sorted from top to bottom,
  where the top color is the last one used.
- Added saving the old color to the preferences.
- Fixed saving current EDL through Python API.
- Added a command-line switch (-resetHotkeys) to reset hotkeys to their default.
- Added a button in Settings to reset hotkeys to their defaults.
- Python API now supports Playlists again with a new API.
  You can add new clips to an EDL playlist, list all playlists,
  select a playlist based on its index, its name or its item
  and save the selected playlist.
- Made FileItem paths read-only in the Python API.
- Fixed the beginning of English playback documentation which was in Spanish.
- Improved the User Documentation.
- Fixed name of some hotkeys in Spanish locale.
- Made playback buttons change background color when playing or stopping.
- Added support for Camera RAW formats through LibRaw.
- Fixed File->Save Image and File->Save Movie resetting the UI.
- Improved Windows build system dramatically.  Now there are bash scripts to
  compile all the GNU-like dependencies (FFmpeg, libx264, libvpx and liblcms2).
- Added x264 to the Linux and macOS builds but it is turned OFF by default.
- Made right mouse button text size match that of the main menu bar.
- Fixed Preferences->Playback->FPS not doing anything.  Removed
  Preferences->Playback->Override FPS.
- Added a way to edit baked Text Annotations from a frame.
  If you click with the Right Mouse Button on the Text tool, a pop up Window
  will appear displaying a pull down with all your text shapes for the
  current frame.  Selecting one, and clicking on Edit Text will take you to
  the Text widget where you will be able to reposition it, re-edit it, etc.
  This also works in network connections.
- Made text widget font size be dependant on the render size of the image.
- Improved scripts in bin/ directory with help messages.
- Moved python scripts in bin/ directory to bin/python.
- Improved runme.sh script to accept a -gpl flag to compile FFmpeg with libx264
  support in GPL mode on all platforms.  The default is still to build a LGPL
  FFmpeg without libx264 saving support as that complies with the BSD license
  of mrv2's source code.
- Improved README.md build instructions to document the optional building of
  FFmpeg.
- Fixed saving movies when saving without annotations leading to bad redraws
  later on in the timeline.
- Fixed resizing of window when an image is loaded or the Fit Window to Image
  button is pressed.  Now it will correctly zoom to 1 if it fits it.
- Made tiling slider of Timeline Viewport darker so it is more visible.
- Fixed order of clips loaded from the command-line being in reverse order.
- Fixed Settings Panel FFmpeg I/O Threads not accepting 0.
- Simplified hotkeys loading and saving and now hotkeys are saved on exit.
- Made command-line support any number of files instead of just three.
- Fixed session saving which got partially broken in v0.7.7.
- File Panel thumbnails now update for the selected stereo and the compare
  media too.
- Compare Panel thumbnails also update for the A and B images.
- Stereo Panel thumbnails also update for the A and Stereo images.
- Command-line -b <image> for the compare image now properly selects the
  image in the compare panel.
- Fixed a precision issue with annotations which could make some of them
  disappear.
- Fixed go to next and previous annotations when several clips of different
  rates were present in the timeline.
- Fixed floating timeline thumbnail not updating properly when showing an EDL.
- Added shifting of annotations when tlRender's darby routines drag an item
  into new place.
- Made Fit ('f' key) in timeline viewport work on network connections.
- Made Panning (Middle mouse drag) in timeline viewport work on network
  connections.
- Fixed Edit button on network connections.
- Fixed seeking on network connections when the viewport was zoomed in and
  the windows' size in the local and remote machines were different.

v0.7.7
======

- Fixed adding a file to playlist when the path was empty (ie. the file was
  loaded from the current directory).
- Fixed adding audio to a playlist when there was an empty audio track and a
  video clip (ie. a sequence of images and then a video clip).
- Fixed Text annotations having been turned off by mistake in v0.7.5.
- Fixed drag and drop on Windows only allowing to load 4 clips before not
  allowing drag and drop to work anymore.
- Fixed file requester hanging when reading .py files in a directory.
- Updated to OpenEXR 3.2, OpenColorIO 2.3.0, etc.
- Fixed Frame/Timecode/Seconds display in the PDF Exporter which was showing
  always 0.
- Fixed PDF export to save out annotations in increasing time order.
- Added User Documentation in English and Spanish, roughly based on xStudio
  documentation.
- Added 7 saved color presets to the color picker, like Krita, so you can
  easily choose from them.
- Added two colors to drawing tooldock.  You can switch between them with the
  arrows that point to them.
- Wipe Comparison is now fixed which had gotten broken in v0.7.5.  Thanks to
  Darby Johnston.
- Fixed Fullscreen Mode (F11 hotkey) on Windows which got broken in v0.7.5.


v0.7.6
======

This is mainly a bug fix release to Edit features and general issues found
with v0.7.5.

- Fixed hotkey check when entering a hotkey of the first 5 entries (a legacy
  from mrViewer).
- Fixed Load/Save hotkey file requester on Windows that would redraw
  incorrectly.
- Fixed message about corruption in hotkeys, when the reason was a new
  forced hotkey.
- Fixed Windows installer not installing the icon on Windows 11's Settings->
  Apps->Installed Apps.
- Fixed a memory corruption when pasting or inserting one frame of audio and
  playing back in reverse.
- Fixed log window showing up when there was a corruption on hotkeys even when
  the Preferences->Errors->Do Nothing was set.
- Fixed copying frames from one video to another even when they have different
  frame rates.
- Added an option in Preferences->Timeline to remove the EDLs from the
  temporary directory once the application exits.
- Improved focus handling of current frame, start frame and end frame widgets,
  which would loose it once the cursor was moved to the timeline.
- Fixed Edit/Frame/Insert when the movie had timecode in it and did not start
  at 0.
- Improved quality of Windows' icon.


v0.7.5
======

Playlist and Editing
--------------------

This is the first version that supports some basic editing and improves upon
the playlist panel by making it interactive.

- The Playlist panel's functionality has been simplified. It is there only to
  create an empty track or start a new EDL with one clip from the Files Panel.
- Added an Edit/Frame/Cut, Edit/Frame/Copy, Edit/Frame/Paste and
  Edit/Frame/Insert to cut, copy, paste and insert one frame (video and audio)
  of any media.  Currently, it does not support transitions, that are removed.
  As soon as one of these commands is used, a new EDL is created.
- Added an Edit/Slice to cut a clip in half at the current time location.
- Added an Edit/Remove to remove the clips that intersect the current time
  location.
- Added Drag and Drop functionality to the Files Panel into the Timeline
  Window as well as to the Playlist panel to add clips and create an EDL.
- Currently, there's still no support for trimming the Timeline clips yet.
  
- Documented Python USD module.
- Fixed DWA compression on non English locales (with commas as decimal
  separators)
- Allowed saving movies as EXR frames if Annotations is turned on.
- Fixed Media Information Depth display for floating point lumma and lumma with
  alpha images.
- Added pixel type saving to OpenEXR saving.  It can be Half or Float when
  Annotations is on.
- Added all libraries and their versions (when possible) to the About window.
- Fixed tlRender's version macro.
- Changed OpenEXR saving to use multipart api to allow future support to save
  all layers of an exr.
- Fixed edit viewport leaving room when show transitions was active but there
  were no transitions in the timeline.
- Added Timeline Preferences to show thumbnails, transitions and markers.
- Fixed pixel aspect ratio of saved OpenEXR images when they were not 1.
- Made Window resizing take into account Editing Viewport at start up.
- Fixed Log Panel when an error was shown to resize to the size of the window
  and not smaller.
- Log Panel will no longer open when the file requester is open. 
- Fixed Undo/Redo of annotations, which was incorrect.
- Fixed keyboard (menu) shortcuts not working in the Files Panel.
- Annotations are now kept with RationalTime instead of frames to be more
  precise.  Note, however, that old session files that use annotations will be
  incompatible.
- Fixed Network connections which had gotten broken on v0.7.1.
- Fixed Network connections on client startup, leading it to change the
  selected file on the server.
- Added Edit mode to the sessions file.
- Added Edit mode to the network connection (it will load as timeline or full).
- Laser annotations are no longer added to the draw undo/redo queue.
- Laser annotations now work properly on Network connections.
- Fixed Recent Files with entries with backslashes (ie. '\').
- Added new controls to Playlist panel.  Added a new Save icon.
- Fixed an annoying repositioning of window when loading new clips.
- Added support for Markers in timeline viewport.
- Made FPS display show only three decimal digits to simplify.
- Added File->Save->Single Frame to save a single frame only.
- Sped up Python compilation on Windows.
- Fixed OpenColorIO Active Displays and Active Views when they were set to an
  empty string which would turn off the View menu.
- The OCIO Defaults now has an option to use or ignore active_views and
  active_displays on the OCIO .config file.  The default is now to ignore them,
  as it was suggested using them in production was usually not the hassle.
- Fixed Image Information Panel size when it was saved as a window with the
  tabs open.
- Made Network connections more solid.  In case of wrong data sent through the
  network, it will discard it.
- Fixed Environment Mapping editing of the subdivisions no longer changing the
  sphere.
- Fixed menus still showing the panels open when they were closed from the
  Close button in network connections.
- Fixed a crash when selecting a new clip with the <- or -> arrows in the
  Files Panel.
- Fixed changing of volume and muting on network connections not showing the
  change on the remote client's interface.
- Added "Save/Single Frame" to save the current frame as an image.
- Fixed Timeline redraw issues on Windows.

v0.7.1
------
- Made Secondary Window respond to menu shortcuts, like F12.
- Made Secondary Window resize to Presentation mode or Fullscreen if it is
  present, instead of the normal viewport.
- Fixed Timeline redraw when playing the movie and the Secondary window was
  closed.
- Made default pen color (if not saved in preferences) be yellow to avoid
  conflicts with green screens.
- Fixed a random crash on Linux when using the -h or -v flags due to forcing
  an exit (NVidia driver would crash).
- Added usd python module and usd.setRenderOptions method.
- Fixed default values of USD stageCacheCount and diskCacheByteCount.
- Added laser drawing to annotations.  This allows the shape to not be
  permanent and disappear after a second.

v0.7.0
------
- Added Edit view (OpenTimelineIO) with thumbnails and audio waveforms, courtesy
  of Darby Johnston.
- First pass at USD OpenGL support courtesy of the great Darby Johnston.
- Added USD panel and -usd* command-line switches to control the quality and
  behavior of the USD display.
- Fixed pixel aspect ratio of OpenEXR, Cineon and DPX images when run on a
  locale that uses commas as decimal separator.
- Added Zip Compression support to saving OpenEXR images.
- Fixed Video Levels radio menus being toggle menus instead.
- Made menu items and pulldown labels smaller so they fit when mrv2 is sized
  to its minimum size.
- Fixed all overlapping widgets which could cause problems with FLTK.
- Signed the Windows installer with a self-certificate.  It does not prevent
  Windows and Chrome from complaining but it gives Publisher info.
- Fixed a minor memory leak when opening menus in the Python Editor.
- Added a Right Mouse Button menu to Log Panel to allow to copy text more
  easily.
- Fixed an incorrect use of OpenGL's GL_LINE_LOOP in a VAO.
- Fixed a flickering OpenGL issue when the Secondary Window was opened with a
  selection and then closed.
- Fixed incorrect use of OpenGL resources being shared with Secondary view
  leading to display issues.
- Made Secondary Window also display the name, type and audio of the
  video/image being played.
- Fixed Wayland and XWayland off-screen framebuffers.  Wayland support *must*
  be compiled with a recent Linux version like Ubuntu 22.04 LTS.  The binaries
  we distribute are compiled with a very old version of Wayland.
- Fixed a potential OpenGL redraw issue when drawing both soft and hard lines.
- Made draw cursor be a white/black shape for easier display.
- Fixed RPM package to install to /usr/local/mrv2-v${VERSION]-Linux-64 without library conflicts.  You can now install it just with something like:

```
  $ sudo rpm -i mrv2-v0.7.0-Linux-amd64.rpm
```

- Made Linux .deb and .rpm installers set the mrv2 desktop icon to Allow
  Launching by default.
- Made Linux .deb and .rpm installers set xdg-mime file associations properly
  for video, image, otio and USD files.
- Added mrv2.io.Options class to Python bindings.  With it, you can set the
  options when running cmd.save() to, for example, save annotations.
- Added a Always Save on Exit to Positioning preferences to always save the
  positioning and size of the window upon exiting the program.
- Added support for .otioz (Open Timeline IO .zip files).
- Added annotations Python module to allow adding (add function) notes to a
  certain time, frame or seconds.
- Fixed timeline thumbnail caching the last thumbnails of the movie shown when
  switching or closing movies.
- Fixed missing frame scratch display when playing a gap in an .otio file.
- Added Right Mouse Button menu option to File Panel to copy the name of the
  file to the clipboard and to open the location of the file in your file
  browser.
- Session files now also store information from the color panel (color
  adjustments).
- RPM and DEB packages have the version number in them to allow installing
  multiple versions of mrv2.  Besides /usr/bin/mrv2 pointing to the last
  installed version of mrv2, symlinks with the version number in them are
  also creaetd, like:
       /usr/bin/mrv2-v0.7.0
  

v0.6.4
------
- Improved Python plug-in API.  Now plug-ins are defined with a base class,
  and menus with a dict (without tuples) like:

```
      class HelloPlugin(mrv2.plugin.Plugin):
          def hello(self):
              print("Hello from plug-in!")

          def menus(self):
              menus = { "New Menu/Hello" : self.hello }
              return menus
```

- You can have multiple plug-ins in a single .py and have the class be named
  whatever you like, as long as you derive from mrv2.plugin.Plugin.
- Improved the look of Gamma, Gain and Volume sliders.
- Fixed Window on Top check mark when run from the Context menu.
- Fixed Presentation mode not returning to its previous state when switched off.
- Fixed an internal OpenGL error.
- Fixed Playback menu status at the beginning when Auto Playback was checked.
- Fixed pixel color look-up when loading a single frame.


v0.6.3
------
- Added a python plug-in system which is now documented in the
  Help->Documentation.  The environment variable used to look up plug-ins is:

  	MRV2_PYTHON_PLUGINS

  It is a list of colon (Linux or macOS) or semi-colon (Windows) paths.
  Plug-ins are defined, like:

```
      class Plugin(mrv2.plugin.Plugin):
          def hello(self):
              print("Hello from plug-in!")

          def menus(self):
              menus = { "New Menu/Hello" : self.hello }
              return menus
```
     	

- Added a mrv2_hello.py plug-in for demo purposes.
- Fixed a bug in the log panel appearing compressed on start up when docked.
- Allowed creation of .otio files of a single clip in Playlist Panel.
- Fixed scratched frames showing up on .otio files with gaps in them.
- Fixed preferences not hiding the different bars anymore (regression in
  v0.6.2).
- Fixed Layer menu popup displaying "Default" for movies instead of "Color".
- Fixed Layer menu popup allowing you to change the layer when a single layer
  was available.


v0.6.2
------
- Fixed the Media Info Panel crashing on start-up when the panel was open and
  the media was an OpenEXR with multiple layers.
- Made timeline cursor be white for easier reading on the eyes.
- Fixed timeline cursor not ending in last frame when dealing with sequences.
- Fixed Auto Refit Image preference working only after a restart of the
  application.
- Fixed Media Info Panel showing up with scrollbars when mrv2 was started
  command-line and with a movie.
- Fixed Save Movie or Sequence and Save PDF Document allowing to be selected
  even when no movie was loaded.
- Fixed mrv2's File requester saving always overwriting the file that was
  selected instead of using the filename in the filename input widget.
- Improved file requester selecting a file or directory when typing.
- Added a ffmpeg_windows_gpl.sh script to compile a GPL version of FFmpeg with
  libx264 and libvpx suport with MSVC.
- Made mrv2's GL window swallow Left Alt key presses when pressed alone to
  avoid Windows' taking over the Window.
- Fixed some typos in English installer (thanks to BigRoy!).


v0.6.1
------
- Split the Save Session menu entry in two.  There's now a Save Session As and a
  Save Session.  The session filename is kept if the session file was loaded, so
  you can just use Save Session to overwrite it.
- Fixed creating of playlists with file sequences with absolute and relative
  paths.
- Fixed creating of playlists with different layers as it is not possible in
  .otio files to specify the layer to load.
- Fixed a refresh issue on color lookups that would show the previous frame
  values (or previous redraw values).
- Added video and audio codec names to the HUD Attributes and the Media Info
  Panel.
- Made all tabs in all panels adjust the packing of the other panels. Tabs
  open/close are also now stored in the preferences.
- Added nuke-default ocio config once again.
- Added studio ocio config to distribution.
- Added TGA, BMP and PSD 8 and 16 bit readers.
- Added TGA and BMP 8 bit writers.
- Added a Scripts/Add to Script List to Python Panel.  It allows you to store
  up to 10 scripts in the list and run them just by accessing the menu.
  The script list is saved in the preferences.
- Fixed window size on starting mrv2 when Dock Group was open.
- Fixed PDF thumbnail creation when the clip was taller than its width.
- Fixed annotations not keeping the soft parameter in session or network
  connection.

v0.6.0
------
- Added the options for missing frames on the Preferences.  You can now:
  	* Display black
	* Repeat last frame
	* Repeat last frame scratched
	
- Made loading of session files use Path Mapping for files and OCIO config
  so that if a session file is loaded from different OSes the files will be
  found.
- Fixed loading session from the command-line not showing the opened panels that
  were also open in the preferences file.
- Added the name of the layer to the thumnail description in the files, compare,
  playlist and stereo panels.
- Added anaglyph, scanline, columns and checkered stereo 3D.
- Added a new Stereo 3D Panel to control the stereo.
   * To use it, you load a clip with left and right views (usually a v2
     multipart openexr).  Then, open the Files Panel and select the clip and
     layer to use.
   * Open the Stereo Panel and select the Input to "Image".  That will clone
     the clip and select the opposite view (ie. right if you selected left).
   * Choose the Output for the Stereo 3D (Anaglyph, Checkered, etc).

- You can also use the Stereo 3D Panel with two clips (movies or sequences),
  but you need to set it manually.
   * Open the Files Panel, load the two clips. Select one of them.
   * Open the Stereo 3D Panel, select the other clip.  Then select Input as
     "Image".
   * Choose the Output for the Stereo 3D (Anaglyph, Checkered, etc).
  
- Fixed loading of multiple clips from a session messing up the video layers.
- Made movie's default layer be labeled "Color" to be consistant with images.
- Fixed OpenEXR's v2 multipart images with view (stereo) parameter.
- Fixed OpenEXR's v2 multipart images with changing data windows between frames.
- Fixed mrv2's native file chooser on Windows not cd'ing to the file path
  when the location input field was manually edited.
- Fixed playback starting when session was loaded command line and the session
  was not originally playing.
- Fixed thumbnail display in Files, Compare, Stereo 3D and Playlist panels.
- Fixed order of panels when loaded from a session file.
- Improved performance of exiting the application.
- Made HUD Attributes display the (sometimes changing) frame attributes.
- Added a Data and Display Window display option to the menus and to the
  view window display.
- Added compare and stereo options sent when a client syncs to the server.
- Made File/Clone (Right Mouse Button on Files Panel clip) respect the frame
  and playback state of the original clip.
- Added a File/Refresh Cache (Right Mouse Button on Files Panel clip) to
  refresh the cache.  This is useful when viewing a partially rendered
  sequence.
- Made thumbnails in Files, Compare, Stereo 3D and Playlist panels show the
  actual layer (color channel).
- Made timeline thumbnail reflect the actual layer (color channel).
- Allowed saving annotations to a PDF.  Both picture thumbnails as well as
  text notes are saved.
- Made Media Info Panel refresh every frame when there's a Data Window present.
- Fixed safe areas partially disappearing when zooming out.


v0.5.4
------
- Made Playlist thumbnail reflect the current or in times.
- Changed extension of Session files to be .mrv2s to distinguish them from
  .m2s video/audio files.
- Fixed copying of colors from the Color Area Panel.
- Fixed refreshing of timeline when Close All was executed.
- Fixed sending and receiving notes through the network.
- Fixed saving of annotations in session files that were on the timeline.
- Fixed loading of annotations from a session file.
- Made clicking twice on area selection open/close the color area panel.
- Fixed annotations' ghosting which was not fading in/out correctly.
- Allowed loading a session file from the command-line.  Just do:

    $ mrv2 test.mrv2s

- Added accidentally missing licenses of Python and pybind11 to docs/Legal.
- Added a File/Clone right mouse button menu option to Files Panel.  This is
  useful when creating a playlist of the same element but different in/out
  points.
- Added support for OCIO settings in session file.
- Added support for Color Channel (Layers) settings in session file.
- Added session files to the list of recent files.
- Fixed channel (layer) shown in the color channel pulldown when switching
  files.
- Fixed macOS start-up script not passing the command-line arguments.
- Made session file store and restore the current time.


v0.5.3
------
- Made area selection allow it to select 1 pixel easier by a single click.
  To disable it, you just need to switch to a new action mode (drawing, etc).
- Some users on older macOS versions reported problems with the Privacy
  mechanism of the OS on Documents, Desktop and Download directories.
  The problem is not there if we use the native file chooser.  I've switched
  the default on macOS to use the native file chooser.
- Added a soft brush for annotations on all shapes.  You access it from the
  Annotation panel which can be opened from the menus or by clicking twice on
  any of the draw tools.  The algorithm for smooth brushes is not yet perfect,
  as it can lead to an overlapping triangle on self intersections.
- Allowed splatting a brush stroke if clicking only once.
- Made Pen size in annotations go as low as 2 pixels.  One pixel tends to
  vanish and have issues when panels are open.
- Added license and code attribution to the Polyline2D.h code which was missing
  and I had lost where I downloaded it from.  I have further modified it to
  support UV mapping and indexed triangles.
- Fixed flickering of timeline thumbnail if switched to on first and then
  later set it to off in the preferences.
- Added a session file to store a mrv2 session (.m2s files)
  All files loaded, ui elements, panel values, etc. are saved and restored.
- Fixed a potential crash when using One Panel Only.
- Added Notes to Annotation Panel.  This allows you to add comments on a frame,
  without having to draw anything (or in addition to the drawn elements).
- Made view take the focus upon entering except when typing in the text tool.
- Fixed search in the Hotkey window which was missing the last character of
  the function.
- Fixed search repeatedly in the Hotkey window which was searching from the
  topline instead of from the last selected item.
- Allowed annotation drawing outside of the canvas once again.
- Fixed precision issues on annotation drawings.
- Made annotations respond to R, G, B, A channels changing.
- Removed ngrok documentation as it was incorrect for internet access.
- Fixed resizing of viewport not taking into account the status bar, leading
  to zoom factors of 1/1.04 instead of 1.

v0.5.2
------
- TCP Control Network port number is now saved in the preferences.
- Volume control is now saved in the preferences.
- Mute control is now saved in the preferences.
- Moved TCP volume and mute control to App.
- Fixed a bug in selection of items in Files Panel when two or more images
  had the same path.
- Fixed a bug in selection of items in Compare Panel which would show unselected
  files as selected.
- Added volume/setVolume to python cmds module.
- Added isMuted/setMute to python cmds module.
- Fixed resizing of log window when an error appears not remembering the user
  size settings.
- Fixed a horrible math bug in the calculation of zooming with Rig ht
  Mouse Button + ALT key.
- Made paths sent through network connections be garbled with a simple cypher
  scheme.
- Fixed bundle identifier on macOS having the same ID as the old mrViewer.
- Added -server, -client and -port command-line flags to start a network
  connection.
- Added documentation on how to establish a server-client connection on the
  internet using the free ngrok service.  This allows a single mrv2 server and
  a single mrv2 client to connect for free albeit for non-commercial projects.
  For multiple clients or commercial ventures, you need to pay for one of
  ngrok's plans or use another server of your choosing that will allow you to
  open a network port or remote ssh connection.
- Added parsing of hostname to extract tcp:// and :port from it.
- Upped the network protocol version used.  Now it is 2.  You can no longer
  use v0.5.1 with v0.5.2 or else the paths will get garbled.
- Fixed drawing and erasing of shapes getting drawn in different order.
- Annotations now can only be drawn inside the image instead of everywhere in
  the viewport.
- Fixed annotations ghosting not being drawn transparent in some areas and more
  solid in others.
- Made volume slider knob more attractive.
- Hotkey editor now has a close button on Windows.
- Fixed toggling of magnify texture filtering.
- Added hotkey entry for toggling minify texture filtering.
- Added magnify texture filtering to the list of hotkeys as it was missing.
- Added opacity (alpha) to drawing tools.
- Fixed a major memory leak when switching images which would show up mostly
  on Linux.


v0.5.1
------
- Made Path Mappings get saved to a different file (mrv2.paths.prefs) instead
  of the main preferences file.
- Fixed a Windows input of accented (foreign) characters in Text tool.
- Fixed on Windows opening files with spaces on them when the language was
  not the same as the language of the OS.
- Improved the Save Options file requester with FFmpeg and OpenEXR options
  (not yet functional in tlRender).
- Made double clicking on any of the annotation tools in the action dock
  panel toggle the Annotation Panel.
- Added Send and Accept Media to send and receive media files opening,
  closing and syncing.
- Improved drawing overlaps of multiple annotations.  Only when the erase tool
  is used does the drawing get reversed.
- Made cursor re-appear if drawing and using the right mouse button menu.
- Fixed saving of annotations in EXR images when they were big. 

v0.5.0
------
- Added networking to mrv2.  You can have a server and one or more clients and
  they will all colaborate with UI, pan and zoom, color transformations,
  playback, audio and annotations.  They can all be set to send or accept any
  item individually, from either the Preferences or the Sync menu.
  The server should contain the media to be reviewed.  Upon a connection by any
  client, the client will attempt to synchronize with the server.
  The sever and client are on a LAN and if both the client and server use the
  same paths to the media, the client will get all of its media loaded
  automatically.
  If they don't have the same paths, each file will be to the list of path
  mappings set in the Preferences.
  Finally, if that fails, the files will be compared on its base name
  and if matched, it will get accepted as the same clip, with a warning.
  If none of this is true, an error will appear, but the connection will
  continue.  However, syncing among multiple clips may show the wrong clip.
- Added Path Mapping to deal with paths being different on each platform, client
  or server.
- Fixed dragging of the timeline outside of the in-out range.  Now it will
  clamp the slider.
- Fixed a subtle bug in translations of Preferences' tree view which could lead
  to the wizard panel not show.
- Fixed a potential crash on log panel opening (when it was already opened).
- Fixed a bug on Windows and macOS that would size the panels beyond the bottom
  of the window.
- Added Environment Map options to python API.
- Fixed Luminance label spilling into the black areas of the pixel bar.
- Fixed Luminance tooltip flickering on macOS.
- Fixed Media Info Panel not showing up when the dockgroup was created for the
  first time.
- Fixed cursor disappearing on the action tool bar when a draw mode was
  selected.  Now it only disappears when it is in one of the views.
- Added saving of annotations when saving movie files or sequence of images.
  


v0.4.0
------
- Added Search on Hotkeys for functions and hotkeys.
- Updated all Python on every OS to 3.10.9, which is the sanctioned Python
  for VFX Platform 2023.
- Fixed resizing of dock and close button on macOS.
- Exposed all Python symbols on Linux when linked statically in mrv2 executable.
  This prevented on Linux from loading some external symbols on some libraries.
- Fixed PYTHONPATH on Linux and macOS to point to the mrv2 directory, whcih
  was preventing loading some modules.
- Improved Docker building by not cloning the git repository in the Dockerfile.
  The cloning now happens in the etc/entrypoint.sh script.
- Fixed mrv2.sh permissions on .tar.gz files.
- Added Reverse playback with audio!!!!
- Made input widgets in the timeline (current frame, fps, start frame and end
  frame), return the focus to the main window once you press return.
- Updated cmd.update() to return the number of seconds (usually milliseconds)
  the UI took to update.
- Updated the timelineDemo.py to play the clip for 5 seconds instead of a
  random number.
- Made Text input tool (widget) not loose focus when it is dragged somewhere
  else.
- Fixed loop mode at start not showing the appropiate loop mode.
- Made default loop mode be Loop.
- Updated to newer tlRender (new OpenColorIO 2.1, FFmpeg 6.0, etc).
- Due to changes in OpenColorIO, support for Windows 8.1 is no longer
  provided.
- Fixed Panel/Logs not showing as a toggle menu entry.
- We are also dropping support for 32-bit Windows machines, as it waa
  causing a lot of confusion with users downloading the wrong version
  from sourceforge.net when the amd64 (64-bits) version was not tagged as
  default or that it was called amd (and not Intel :)
- Fixed a random crash when invoking panels from hotkeys.
- Fixed hotkeys in menu bar not working when the menubar was hidden.
- Added all python libs to Linux distribution.
- Fixed a redrawing issue when the Media Information Panel was put as a window.
- Fixed zombie process on exit on Windows.
- Fixed Hotkeys window that had gotten broken in v0.4.0.
- Improved the performance of dragging panels as Windows (mainly on Linux).
- Added remembering of which tabs where open/closed in Media Information Panel.
- Fixed Spanish translations on Color Panel.
  

v0.3.8
------
- Changed language handling in preferences.  Now the locale code is stored.
- Removed all languages except for English and Spanish.  Note that on Windows,
  if you had Spanish selected, it will revert to English.  You will need to
  change it once again.
- Added reporting of memory use to HUD.
- Added Cache in Gigabytes to Settings Panel.  When this is non-zero the
  Read Ahead and the Read Behind are calculated automatically based on
  the Gigabytes number set here.  It divides it by image size, pixel type,
  fps and number of active movies.  It also takes into account audio, but
  poorly.
- Fixed a resizing issue on Python Panel, not resizing the tile group.
- Documented Python API in both English and Spanish, with Search browser.
- Fixed sorting of recent files so that they don't change order.
- Fixed reccent files to not list files that cannot be found on disk.
- Made recent files list the files in order of how they were loaded, with last
  loaded first.
- Fixed original pixel lookups on clips that have a pixel aspect ratio != 1.0.
- Fixed original pixel lookups on YUV420P_U16, YUV444P_U16 format.
  Missing testing YUV422P_U16, but it should work.
- Made audio volume and audio mute / track selection not active if the clip
  has no audio.
- Added number of Cache Ahead and Behind Video and Audio frames to HUD.
  If Ahead Video cache becomes 0 when playing forwards, playback will stop.
- Fixed Text tool input on Wayland.
- Removed libharfbuzz from the Linux distribution as it was causing trouble
  with some newer Linux distros.
- Added a Render->Black Background option to quickly switch from a gray
  background to a black background on images or movies that have an alpha
  channel.

v0.3.7
------
- Added a half OCIO default to handle OpenEXR half images.
- Added timeRange and inOutRange to timeline module.
- Added setIn() and setOut() to timeline module to set the in and out
  time/frame/seconds.
- Fixed timeRange conversion to string (__str__) and repr (__repr__).
- Fixed Presentation toggle from the menus and from the right mouse button menu.
- Added media.firstVersion(), media.previousVersion(), media.nextVersion(),
  and media.lastVersion() to move from one version of the clip to the next.
- Allowed saving of sequences if you use something like bunny.0001.exr.
- Allowed saving of .otio files with relative paths.
- Flushed the cout buffer.
- Added creating playlists from python.
- Fixed audio slider which would jump from 0 to 1 abruptly.
- Fixed resizing of panel windows when they were created first as windows,
  not from undocked.
- Panel windows now remember their undocked state even after being docked once.
- Added help text to viewport.  Now it will report when you click once on the
  viewport to Play or Stop the playback.
- Switching languages on Windows now works properly, both from the command-line
  and from the GUI.
- Fixed a crash on exiting the application.
- Made upgrading mrv2 more painless, as it will now update the OCIO config
  automatically to the new version, unless the path does not contain mrv2.
- Removed the outdated nuke-default OCIO config, replacing it with OCIO2's
  cgstudio config.
- Added Cut/Copy/Paste to Python editor (it was possible before, but just
  from the keyboard shortcuts).
- Renamed Python Editor's Python menu to File.
- Added a hint when playback is started or stopped by single clicking on
  the viewport.


v0.3.6
------
- Fixed Python Editor crashes (memory trashing).
- Made Python Editor remember its text when closed and reopened.
- Fixed Python Editor's coloring sometimes getting mixed up.
- Improved Python Editor's tabulation when a colon ends the line
  (to handle for, def, class, etc).
- Added a contactSheet.py demo for showing all the layers of an OpenEXR
  in Compare tile mode.
- Made cmd.compare() use the item index instead of item itself to avoid
  confusion when the same file was loaded more than once.
- Made CompareMode be part of the media module instead of the timeline module.
- Made mrv2 exit cleanly once the process calls _wexecv on windows.
- Fixed Compare Panel selection when paths were the same on two clips.
- Fixed a zombie process being left on Windows exit.

v0.3.5
------

- Bug fixed default OCIO input color spaces not being applied.
- Bug fixed an issue with scrubbing forwards not scrubbing smoothly.
- Bug fixed OCIO ICS when the color space had slashes (/) in it.
- Fixed printing of command-line arguments when run from cmd.exe or similar
  on Windows.
- Added a --version switch to command-line arguments to report version number.
- Made Drag and Drop in Linux work with other file requesters other than
  Nautilus (nemo, thunar, etc).
- Fixed sliders not appearing in Compare Panel.
- Fixed some missing libraries from Linux distribution.
- Fixed language switching on Windows when paths had spaces in them.
- Added Python bindings and a Python Panel with an editor and output window
  to run code interactively.
  There's not any documentation yet for it, but there are some sample scripts
  in the python/demos directory.
  Currently, you can:
     * Open images, videos and otio timelines.
     * Control the timeline.
     * Change colors and LUT config.
     * Compare two images and change the compare settings.
     * Change the layer of the image.
     * Change the R, G, B, A channels of the image.
     * Change the foreground (A) and compare (B) images either by index
       or by file media item.
     * Use libraries from the python standard library, except threads.

     The modules are:
     	 import mrv2
	 from mrv2 import cmd, math, imaging, media, timeline

v0.3.4
------

- Bug fixed a crash that would happen when the OCIO config was not found.
  This would happen mostly on Linux, when switching versions.
- Added popping the log panel when an error occurs if the preference is
  set that way.
- Fixed audio problems on Linux.
- Fixed a crash that would happen when the movie entered command-line was
  not found.
- Fixed a thumbnail exiting when the file was not being found.
- Added logging to all messages from the start of mrv2 on.  They can now
  be viewed in the Logs panel/window.
- Fixed log window popping up when errors are presented.
- Improved Pulse Audio complaining about devices in use on Linux.
- Fixed Spanish translation of main UI's tooltips and Preferences Window.
- Fixed threading hang up race condition which would mostly be seen on
  Linux.

v0.3.3
------

- Added a spin option to Environment Maps to instead of panning around with
  middle mouse, it allows you to push and spin in one direction.
- Added all licenses to docs/Legal.
- Fixed file attachments on Linux.
- Fixed unistaller on Linux to remove icon and desktop file from
  /usr/share/*.
- Fixed installer on Windows to not popup the file association panel if not
  requested to do so (it asks now, instead of listing as one the things to
  insall).  This is better as it allows us to translate into other natural
  languages that part of the installer.
- Added Natural Language translations (.mo files).  Currently only Spanish is
  provided.
- Added comprehensive documentation on how to translate mrv2 to other natural
  languages.
- Fixed a bug in thumbnails changing the group that it was attached.  This
  would effect the FilesPanel, ComparePanel, and PlaylistPanel.
- Fixed several crashes in the Prefereneces window.
- Fixed a race condition in the mrv2 File requester when creating thumbnails.
  This was most noticeable on Windows, where the thumbnails would get corrupted.
- Fixed a thread crashing on Linux when creating thumbnails.
- Fixed the logic in the OCIO file preferences which would prevent from
  selecting a new .ocio oonfig file.
- Made File/Open and Open button in the Files Panel open the movie and then
  play it if the Preferences' autoplay button is on.
- Fixed favorites directory in custom file requester not getting saved on Linux.
- Fixed xcb_ and _XRead multithread errors on custom file requester on Linux.
- Added stacktrace and signal handler routines on Linux and Windows.
- Fixed log window/dock to pop up when an error occurs.
- Mostly fixed audio problems on Linux when switching clips.  There can still
  be issues, but it is a matter of switching the clip again to make it work.
- Fixed text tool not working in v0.3.2.

v0.3.2
------

- Updated the build to rely on media-autobuild_suite exclusively on Windows.
- Fixed menu bar hiding not showing in the view menu properly
  (it was always on).
- Fixed Spherical environment mapping (not using a shader anymore).
- Added Cubic environment maps with the OpenEXR distribution.
- Fixed repositioning of text input field when clicking inside the text input.
- Fixed locating libintl.h on Windows.
- Added this HISTORY.md file to docs/ directory in distribution.
- Improved build instructions.
- Fixed mouse rotation of environment maps.
- Fixed middle mouse button click starting playback, like left mouse button.


v0.3.1
------

*******************************************************************************
- Linux Binary releases that work on Rocky Linux 8, RedHat 8 and Ubuntu 20.04.
*******************************************************************************

*******************************************************************************
- Added a Dockerfile for easy building and disting on all Linux distros.
  The base distro it builds on is Rocky Linux 8.
*******************************************************************************

*******************************************************************************
- Updated manual building documentation for Rocky Linux, Ubuntu, macOS and
  Windows separately to make it clearer.
*******************************************************************************

- The main executable is mrv2.exe (Windows) or mrv2.sh (Linux / macOS ).
- Fixed the build system to use mrv2 everywhere instead of mrv2 or mrViewer2.
- Added getting all .so dependencies in CMake to distribute the executable
  appropiately.
- Changed hard-coded file extensions to use Darby's IO plugin system.
- Fixed crash on Linux GNOME when using native file requester.
- Added tooltips to Read Ahead/Read Behind caches to clarify they are in
  seconds.
- Added single click playback and stop on the view window, like RV.
- Added Doxygen documentation (very incomplete).
- Added displaying of spherical environment maps in a virtual sphere
  ( courtesy of an open source OpenRV shader from The Mill ).
- Updated building documentation for Rocky Linux, Ubuntu, macOS and Windows.
- Added pen size change thru hotkeys.
- Fixed thumbnail creation on Windows.
- Removed memory leak of thumbnail creation.

v0.3.0
------

- Improved UI: menus, status bar, functionality.
- Moved status bar and status tool to bottom of the screen.
- Added preferences and menu toggle for status bar.
- Added a Panel menu to hold all dockable panels/windows.
- Added a One Panel Only toggle to show one panel at a time instead of packing
  all panels one after the other.  Floating windows are not effecte by this
  setting.
- Fixed video layer (channels) displayed when switching from one clip version
  to the next.
- Added a gamma switch to switch between 1 and the previous value.
- Added CONTRIBUTORS.md list.
- Automated version bumps in C++ code by looking at cmake/version.cmake.
- Fixed a refresh bug in FPS display when selecting Default FPS.
- I finally fixed a horrible FLTK crashing bug on thumbnail on timeline slider.
- Fixed a  crash when setting loop mode with no media loaded.
- Fixed playback of clips where fps did not match tbr.
- Fixed autoplayback when setting is set in the preferences.


v0.2.0
------

- Added support for multipart OpenEXR files.
- Fixed crashes on Windows due to time slider thumbnail.
- Made time slider thumbnail appear.
- Improved redrawing of thumbnails.
- Fixed crash on too long attributes when displayed in the HUD.
- Moved all tools into their own library (mrvTools).
- Fixed cursor drawing and slow performance of drawing tools.
- Fixed default gamma keyboard shortcuts not working.
- Added a rather rudimentary OTIO Playlist.  You select clips in the file
  window, change their in/out points and add them to the Playlist.
  When the playlist is done, you click OT Playlist and the clips are
  assembled in an otio file that is saved in $TEMP.
  Currently, you cannot nest OTIO files within another OTIO file.
- Added menu entry for Presentation mode.
- Added menu entries for deleting an annotation and all annotations
  from the movie.
- Made annotation menus appear as soon as a drawing is made.<|MERGE_RESOLUTION|>--- conflicted
+++ resolved
@@ -1,13 +1,10 @@
 v1.1.0
 ======
 
-<<<<<<< HEAD
 - Build fixes.
-=======
 - Made mrv2's custom file requester list presumed sequences of a single frame
   as a file instead of a custom sequence name display.
 - Matched NDI colors.
->>>>>>> dac38fd4
 
 v1.0.9
 ======
