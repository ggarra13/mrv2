v1.1.1
======

- Added keyboard shortcuts for Render/Video Levels and Render/Alpha Blend.
- Added support for multiple audio tracks.  You can switch from one to the
  other by selecting the Audio button (the speaker icon) with the
  Right Mouse Button and selecting a track.
- Fixed audio metadata in audio section of Media Info Panel for each audio
  stream.
- Added missing video metadata in video section of Media Info Panel.
- Improved speed of refreshing of a clip (when switching audio tracks or using
  View->Ignore Display Window).
- Made movies longer than 30 minutes, use a short read ahead / read behind.
- Fixed saving movies with annotations and with an alpha channel.
- Fixed saving movies with annotations at half or quarter resolution.
- Fixed an ugly bug on Linux when saving movies with annotations repeating
  every other frame (ie. saving on two's).
<<<<<<< HEAD
- Fixed line error reporting in Python's Output (pybind11 bug).
- Added Editor/Jump to Error to Python Panel.  You can select the line of the
  error in the Python output and the Editor will jump to the offending line.
  If you don't select anything in the Python output, it will jump to the last error
  counting from the bottom.
  It will skip errors from files that are <frozen ...>, like importlib.
  If the error is on a file and not from the Python Editor, mrv2 will try to open
  an external editor and jump to the line of it.
  The editor to use is taken from the EDITOR environment variable first.
  If not set, mrv2 will try to use one of the popular editors.  Its defaults
  supports the syntax for emacs, gvim, vim, VS Code, notepad++ and nano.
  The preferred editor is checked at start up based on what you have installed
  on your PATH and whether you are running interactively or also have a terminal.
  Visual editors are given preference over terminal editors.
- Fixed Python error reporting in the Python Output of the Python Panel for
  mrv2 python plug-ins.
=======
- Fixed message that said it was saving a movie without audio when saving
  a sequence of frames.
- Fixed reading of FPS from OpenEXR frames as they are now rational instead of
  a double.
- Fixed thumbnail of image sequences in mrv2's custom file requester when the
  sequence did not start at 0.
- Fixed a minor bug using snprintf of int64_t with an int specifier.
- Improved the main web page for mrv2.
>>>>>>> 73eb8300


v1.1.0
======

- Build fixes.
- Made mrv2's custom file requester list presumed sequences of a single frame
  as a file instead of a custom sequence name display.
- Matched NDI colors.
- Made NDI streams not display thumbnails in any of the panels, as it would
  look like mrv2 had hanged.
- Made installed size and installer smaller, by removing some unneeded python
  libraries used for documenting mrv2.
- Made installed size and installer smaller, by removing Python's unittests.
- Made default Windows' installer not install Python's Tk libraries by default.
- Made default Windows' installer not install IDLE nor turtledemo.
- Overall, the Windows installed size is now almost 150Mb smaller, now at 325Mb.
- Made Windows installer create a registry entry backup for the file
  associations, instead of using an .ini file which was worse.  On uninstall,
  the original file association is restored or the registry entry is deleted.
- Added a friendlier name to Windows' Open With RMB menu.  Now the version is
  listed, instead of just "mrv2.exe".  Also the name in English is provided.
- Added a latest version to Windows' Open With RMB menu.  If used, it will
  associate the latest version installed with the file.  Upgrading won't
  require you to reset file associations like before.
- Fixed rotations not framing the image even when View->Auto Frame was on.
- Added symbolic links on Windows .exe installer, so that it works more like
  Unix.
  You can use mrv2-v1.1.0.exe to call a specific version of the viewer for
  example.
- Split Timeline into "Timeline" and "Edit" Preferences in Preferences Window.
- Added Default View to "Edit" to select what gets displayed when you hit the
  Edit button ("Video Only" or "Video and Audio").
- Fixed Edit Viewport size when transitions were present.
- Fixed a potential crash when switching to nuke's ocio config.
- Made Python's setOcioConfig accept ocio::// configurations.
- Fixed colors on Python commands being orange instead of dark yellow as before.
- Fixed a redraw issue on Python's Panel output, at least on Linux.
- Made View pull-down menu display the full name of the display / view.
- Made UI topbar resize a tad nicer.
- Fixed Python Output in Python Panel which was not refreshing at all due to
  my misuse of the FLTK API since v0.9.3.
- Fixed a stray menu bar on Python Panel on closing it.
- Improved performance of package creation using multithreading when possible
  with cpack's generators.
- Added support for NDI's BT601 and BT2020.
- Added support for NDI's alpha channel.
- Added support for saving PNG and TIFF with alpha channel when saving a half
  or float OpenEXR image.  TIFFs will get saved in float.  PNG in 16-bits.
- Eliminated duplicated error and warning messages from the logs.
- Improved start up time and sync issues with NDI streams.
- Simplified all parameters in NDI stream to just selecting the source.
- Allowed NDI streams to change size, pixel aspect or color space.
- You currently cannot mix two NDI streams, one with audio and one without.
  Only the first one information will be used.
- You also cannot stream two clips through NDI with different audio
  frequencies or channels.
- Streaming two clips through the same connection after stopping for a while
  can lead to audio stuttering.  Either stream them one after the other or
  open a new connection.


v1.0.9
======

- Added a preference setting on Preferences->Errors to control what to do
  on FFmpeg errors.
- Made the panel drag bar a tad more grey, for a nicer look and more clear
  distinction when several panels are stacked on the dockbar.
- Fixed a thumbnail refresh issue on mrv2's custom file requester which would
  show when we save over a previous file.  tlRender would cache the file and
  would display the previous thumbnail before saving.  Now it is fixed.
- Removed mrvSequence.cpp which was empty.
- Added Global USD Render Option parameters which were missing.
- Fixed overlapping of audio labels in Edit window.
- Fixed rotation inverting the coordinates of the annotations.
- Fixed the pixel coordinate information when flipped or rotated.
- Fixed the pixel color bar display and information when rotated.
- Fixed text tool incorrect positioning when image was rotated.
- Made arrow head size be proportional to the line size.
- Made drawing cursor be drawn with float coordinates.
- Made circle's center also be drawn with float coordinates.
- Added back .wmv/a decoders and asf demuxer in TLRENDER_FFMPEG_MINIMAL.
- Added Video Color Primaries, Color TRC and Color Space FFmpeg information
  to Media Info Panel's video.
- Fixed FFmpeg reader to take color coefficients.  Now the gray ramp of
  Sam Richards is the same.
- Fixed a bug in session loading when there was no Input Color Space specified
  in the image, which got introduced in v1.0.8.
- Made pen size be able to be 1 pixel making the cursor one line only.
- Made prores_ks (FFmpeg's native encoder) match Apple's ProRes one at
  4444p10le.  It is now possible to take ProRes4444 encoded files to video
  editors.
- Upgraded to FFmpeg v6.1.1.
- Improved rotation speed of movies from cell phones, by doing it in OpenGL
  with metadata instead of with a C++ function.
- Added Creation, Modified Date and Disk Space to Media Info Panel.
- Removed Frame information from Start/End Time in Image Tab of Media Info
  Panel.
- Made Start/End Time in Image Tab of Media Info Panel not use scientific
  notation for seconds.
- Fixed changing frame rate from the Timeline toolbar not updating the FPS
  indicator in the Image Tab of the Media Info Panel.
- Improved the performance of Media Info Panel when playing a sequence and
  the Image tab was closed.
- Removed Default Speed information from Video Tab and moved it to Image Tab.
- Improved colors of deactivated enums showing too dark to read the black
  text by default.
- It is now possible to use OpenColorIO's built-in configs.  That is, those
  stating with ocio://.
- Added a Choice menu in Preferences->OCIO to select any of the three built-in
  OCIO configs.
- Set ocio default config to the built-in:
      ocio://default
- Fixed a focus issue on Linux when using a draw tool, then typing into one
  input widget in the toolbar and going back to the view window not ending the
  draw tool, but continue its trace.
- Fixed Text annotations when image was rotated jumping to the wrong location
  on confirmation.
- Entering a Text annotation on the viewport can be confirmed by doing
  SHIFT + Enter.
- Added FFmpeg's actual version information, not just each library.
- Fixed listing of codecs in the About Window.
- Added missing .gif decoder and encoder.
- Added mrv::TextBrowser to allow copying the text in them with a RMB context
  menu. This is useful, for example, in the About Window for the GPU or codec
  information, as the full lines get copied, unlike a Fl_Text_Display in which
  a line can be cut in half.
- Fixed gcc version information in mrv2's About Window.  It was showing the
  __GLIBCXX__ instead.
- Darby simplified and fixed the A/B comparison sometimes getting out of sync.
- Improved the look of HorSlider widget.  Now the X to reset to defaults is
  a tad to the right.
- Fixed selection of Wipe mode which would not work after scrolling in the
  docker (FLTK bug?).
- Made Compare options automatically frame the view if View->Auto Frame is
  on.
- Improved the playback performance of the viewer a tad.
- Fixed an OpenGL flickering of the timeline and sometimes of the main viewport
  when the secondary window was opened and then closed.
- Fixed cursor not showing in panels when drawing was enabled.
- Improved the performance of adding clips to an EDL Playlist.  There's no more
  flickering.
- Fixed thumbnails in the Files and Stereo panels resetting to their
  start time, instead of showing their current time.


v1.0.8
======

- Added rotation of the images +90 and -90 with automatic framing if
  "View->Auto Frame" is on.
- I have enabled TLRENDER_FFMPEG_MINIMAL as a default to compile FFmpeg with
  less muxers, demuxers, parsers and protocols, for smaller file sizes and
  a faster compilation and program start up.
- Made Help->Documentation point to the online docs if the local docs are not
  installed.
- Made H264 entry in Save Movie Options panel not show when FFmpeg was built
  as LGPL.
- Updated OpenUSD to v24.03.
- Fixed <| (go to start) and |> (go to end) buttons not refreshing the button
  status on playback.
 - Added -ics (-ocioInput), -od (ocioDisplay), -ov (-ocioView) and
   -ol (-ocioLook) command-line flags to override the default settings.
   Note that -ocioDisplay and -ocioView must be used together.
 - Made OCIO Input Color Space be stored with the image, except when doing
   comparisons in which the first image's Input Color Space is used.
 - Made OCIO Input Color Space for each image be stored in session files.
 - Made FFmpeg's repeated warnings and errors only show up once in the status
   bar and the logs.
 - Added a Resolution parameter to the Save Movie options.  You can save:
   	 * Same Size
	 * Half Size
	 * Quarter Size
   

v1.0.7
======

- Slow code clean up.
- Faster windows minimal compilations for quickly checking on GitHub.
- Added optional component installation on Windows's .exe installer.  Currently,
  you can install:
  
      * mrv2 application (obviously)
      * mrv2 documentation
      * mrv2 Python TK libraries
      * mrv2 Python demos

- Changed name of install directory of mrv2 on Windows from "mrv2 vX.X.X" to
  "mrv2-vX.X.X" to avoid spaces for easier scripting.
- Fixed image sequence detection that could happen randomly depending on how
  the filesystem returned the order of files.
- Added listing the OS and distro versions at the start and in About of mrv2
  for debugging purposes.
- Made panels be listed alphabetically, regardless of Natural Language.
- Automated version update in docs.
- Removed view sources from html docs to save space on disk.
- Cleaned up docs directory before building docs.
- Sped up creation of docs in build system.
- Updated Python API with FFmpeg and Background changes.
- Fixed reading permissions on files as they were broken!  I did not notice
  as I was using an NTFS drive which sets umask 0022 by default.
- Made reading session more robust to handle missing files or wrong settings.
- Made checking for readable files faster.
- Fixed saving large images/movies with annotations on work properly.
- Improved memory consumption of saving movies, particularly large ones like
  4K.
- Improved logging system logging the tlRender warnings.
- Improved logging system adding a Status mode to report information right
  away.
- FFmpeg's logging now prints out the codec/module where the error was
  generated.
- Improved movie save reporting of parameters.
- Fixed saving a movie with annotations when the movie is bigger than the
  viewport.
- Added GBR8/9/10/12 reading support for VPX.
- Fixed start and end timeline buttons not refreshing thumbnails in the Panels.
- Fixed seeking not updating the thumbnails in the Panels.
- Fixed image panel not refreshing its information when changing images and
  the playback was stopped.
- Fixed Preferences->Positioning->Position/Size when both were used.
- Saving of .otio files as movies when the first clip did not start at 0 now
  works properly.
- Upgraded to RtAudio v5.2.0 on all platforms.
- Added a "View/Auto Frame" to turn off auto framing of the view when changing
  from one clip to another.
- Added User Interface->View->Auto Frame to preferences. 
- Made saving a VP9 or AV1 with the wrong extension not fail.  Instead, they
  are renamed to .mp4.
- Made mrv2's file requester favorites listing automatically remove
  non-existent directories.
- When saving a sequence of OpenEXR, we encode the speed in the actual
  image file, as taken from the playback tool bar.  This value will take
  precedence over the Sequence Default speed as set in Preferences->Playback.
- Made warnings also show up in the status bar, but with an orange background.
- Improved HUD Attributes.  They are now listed alphabetically and they are not
  repeated.  Also, they refresh properly.
- Fixed Media Information panel not refreshing properly when changing images.
- mrv2's tlRender library now reads the video and audio stream metadata.
- When there's no audio metadata there's no longer the titles of
  Attribute/Value used at the end of the Metadata tab in the Media Info Panel.
- Metadata in Media Info Panel is now sorted and stripped of repeated data.
- Media Info Panel's tabs now remember whether they were opened and closed.
- Added GoPro Cineform codec to the list of profiles you can use to encode.
  The biggest benefit is that it can encode at GBRP_12LE and GBRAP_12LE (ie.
  RGB and RGBA at 12 bits with alpha) for a replacement to Apple's proprietary
  ProRes4444 codec.
- Removed the GoPro prefix name from Cineform when saving.
- Fixed saving of EXR movies to movie files being just RGBA_U8 instead of
  RGBA_U16.


v1.0.6
======

- Darby fixed Render->Alpha Blend modes which were partially broken.
- Darby fixed macOS checkers drawing.
- Darby added gradient background and moved it to draw video.
- Made Background colors use Flmm's color chooser with alpha (alpha is
  current discarded, thou).
- Added printing out of audio and video codec names when saving with FFmpeg.
- Fixed presets names.  Instead of using '_' we now use '-'.
- Added last successful saved movie to recent files for easy checking it back.
- Fixed pixel format selection in VP9 codec not working properly due to
  profile being set to 0, which would prevent saving with 10 or 12 bits.
- Fixed Prores color shifting due to bad unneeded use of libswscale API.
- Added options for color_range, colorspace, color_primaries and color_trc in
  tlRender's source code.  mrv2 can set them if you open the window called
  Advanced Settings in the Save Movie dialog.
- Made mrv2 remember the save movie and image settings for easy saving of
  multiple movie or image files.
- Made FFmpeg errors be reported to the console immediately.
- Fixed macOS VideoToolbox's hardware encoding not working.
- Fixed Windows' presets not being read due to spaces in the installed
  directory.
- Fixed a long standing bug of gamma (when changed in the top bar slider)
  not being reapplied when changing from one clip to another.


v1.0.5
======

- Code clean up.
- Build system clean up and consolidation with environment variables.
- Fixed building pyFLTK on Linux which could fail if LD_LIBRARY_PATH was not
  set.
- Improved building speed on all platforms.
- Fixed Windows' Python compilation screwing up if some other Python version
  was installed.
- Fixed pyFLTK compilation on macOS and Linux having swig not use the right
  path includes.
- Fixed NDI compilation which had gotten broken.
- Fixed listing of movie files when they were named as sequences. 
- Allowed saving movie files with the speed (FPS) as set in the playback
  toolbar as long as you are not saving audio.
- Updated version in web page docs.
- Added FFmpeg presets for saving codecs.  Currently we ship mjpeg (none),
  h264, vp9 and av1 presets, but you are free to create your own.
- Switched to building with gcc-12 on Rocky Linux 8.9 (not in Dockerfile or
  Github builds).
- Fixed encoding of movie files' YUV conversion.  Now the movie file is much
  more accurate.
- Added pixel formats currently supported for each codec.
- Added saving alpha channel in ProRes_4444 and ProRes_XQ when YUVA_4444P_16LE
  pixel format is selected.
- Added saving alpha channel in VP9 when YUVA_420P is selected and the container
  is a Matroska file.
- Added HISTORY.md file to the Web docs.
- Added reporting of FFmpeg module that raised the callback.


v1.0.4
======

- Code clean up.
- Made Environment Map spin and rotation take into account zoom speed for a
  more controlable rotation.
- Made spin and rotation of environment maps much more controlable, regardless
  of zoom speed.
- Fixed spin/rotation of environment map not stop playback of video on middle
  button release.
- Mostly avoided gimbal lock on environment map rotations.
- Added VP9 Profile for saving in FFmpeg.  The VP9 codec is supported by most
  browsers nowadays and offers a better compression ratio than H264, without
  any patents or license issues.
- Improved remaining time calculation when saving movie files.
- Fixed message in saving movie of sequences without audio reporting that audio
  was getting saved.
- Added support for AV1 codec decoding (libdav1d codec).
- Added AV1 Profile for saving with AV1 codec in FFmpeg (SVT-AV1 encoder).
- Fixed a number of movies which would not play in mrv2 due to the number of
  threads and codec.


v1.0.3
======

- Added Darwin arm64 beta builds (ie. M1 architecture) but without NDI® support.
- Fixed a problem when saving OpenEXR not setting the format to RGB_F16, but
  trying to use RGB_U8 instead.
- Added the options to show OpenEXRs with data windows bigger than their display windows.  You activate it with View->Ignore Display Window and it will reload the exr image or sequence.
- Improved drawing of Data and Display Window at high resolutions.
- Fixed zooming when Media Information was active on an image sequence.
- Fixed a refresh of mrv2's custom file requester when saving a single image
  over a previous image file.  The icon would not get refreshed previously.


v1.0.2
======

- Added a Gigabytes setting to NDI® Panel to allow reproducing 4K and higher
  movie files with synced audio.
- Fixed NDI® streams playing with audio sometimes hanging at start up.
- Added a "No Source" to disconnect from NDI®.
- Made "Remote Connection" not be a valid NDI® connection.
- Fixed closing and reopening panel not showing the selected source.
- Fixed hang ups when switching sources in NDI® panel with videos with audio.
  Videos without audio were fine.
- Removed references to NDI/Source Index.
- Improved startup times of NDI® Sources with Audio.


v1.0.1
======

- Fixed relative paths function on Windows returning an empty path when the
  path could not be made relative.
- Made ALT + RMB zooming a tad less sensitive.
- Fixed ALT + RMB zooming sliding incorrectly.
- Improved speed on exiting the application.
- Made zooming with RMB + Alt slower for users with tablets.  
- Added an options to Preferences->Playback called Auto Scrub Playback, which
  when turned off will turn off the audio playback while scrubbing, like
  on previous versions of mrv2 (v0.8.2 and earlier).
- Added NDI® support in source code.  You need to compile mrv2 against the
  NDI® SDK for now.


v1.0.0
======

- Improved performance of scrubbing when audio is turned off in the timeline
  section of the main UI.  Helps in scrubbing 4K movies.
- Made readBehind cache expand freely when using Gigabytes in Settings
  to improve the performance of scrubbing 4K movies.
- Fixed a crash when showing an .otio timeline with markers at start or when
  dragging a clip with .otio markers.
- Added display of transitions (Dissolves) to Timeline Viewport.  If you edit
  a clip that has transitions, those will be removed before the move.
  Currently, there's no way to add transitions again (you need to edit the
  .otio file manually, or convert it from a Non-Linear Editor format).
- You can also not currently move or scale the transitions.
- Fixed default versioning regex for '_v' to match UNC paths on Windows.
- Fixed version of USD which showed MaterialX version instead.
- Updated USD to v23.11.


v0.9.4
======

v1.0.0 of mrv2 will be released on January 1st, 2024.  Therefore, it is of
utmost importance that you report any bugs you find before that.

- Improved Help/Update mrv2 Python script to work fine at start up on beta
  builds.
- Added the option to Update mrv2 even if you are already using the same
  version.  Useful to upgrade from a beta build to a release build.
- Improved performance of Python Panel by not having it wrap at bounds.  This
  allows faster resizing of the panel on Linux mainly.
- Fixed cursor shape in Python Panel when entering the divider between the
  output and the editor.
- Prevented resizing of the Python Panel to very small sizes when in window
  mode.
- Added $HOME/.local/lib/python${PYTHON_VERSION}/site-packages to the default
  search path of PYTHONPATH in environment.sh.
- Fixed Pixel Bar showing up when set to auto hide pixel bar on playback and
  in presentation mode.
- Made the command-line -p (-playback) switch override the default Auto
  Playback preference setting.
- Switched the default hotkeys of the Pixel Bar (was F2, now F3) and timeline
  (was F3, now F2) to make them consistent to the order on the view window.
  For that new hotkey assignment to take effect, you need to reset the hotkeys
  in Windows->Hotkeys or remove $HOME/.filmaura/mrv2.prefs.
  Note that that means you will loose any custom hotkeys you may have.
- Added support for .ts movies.
- Fixed OCIO support on network connections, changing both the pulldown menus
  as the OCIO color panel, which had gotten broken on the OCIO optimization and
  the OCIO looks addition.
- Added option to File->Save->Frames to Folder.  First, you will be asked
  to save an image and settings as usual.  However, after you save the first
  image, every time you invoke this function, it will save the image with the
  name and frame number without asking for confirmation.
  If you want to reset saving the image name, go to File/Save/Single Frame
  as usual.
- Some minor speed optimizations from Darby Johnston.


v0.9.3
======

v1.0.0 of mrv2 will be released on January 1st, 2024.  Therefore it is of most
importance you report any bugs you find before that.

- Made calculation of Actual Frame Rate more robust by averaging it over
  multiple frames.
- Added OCIO looks to the GUI, to Python API and to OpenGL display.
- Added OCIO to Color Panel, so that it becomes clearer what you have selected.
- Removed deprecated OCIO scene_linear space.
- Corrected popup-menu pulldown changing label even when enable label was
  disabled.
- Fixed OCIO view pull-down menu value being selected from the last display
  instead of the actual selected and used display at start-up.
- Made pixel bar not show up after going to Preferences if video clip is
  playing and Auto Hide Pixel Bar is on.
- Added OCIO Looks loading/saving to mrv2.prefs file.
- Added rotation and flipping for YUV formats to handle movie files taken from
  a phone like an IPhone.
- Removed setting OCIO ICS, View and Look by index as they were not taking into
  account the submenus.
- Solidified OCIO ICS return and set functions to support submenus.
- Made Panels appear in the same order that they were when exiting the
  application, instead of showing alphabetically.
- Documentation is now online at:
  		English: https://mrv2.sourceforge.io/docs/en
		Spanish: https://mrv2.sourceforge.io/docs/es

v0.9.2
======

- Added .otioz to Windows file associations installer and uninstaller.
- Fixed Hotkeys not working.
- Fixed dead hotkeys Shift 1 to 9 and 0.
- Made Hotkey entry work on just pressing a key, without having to type or
  having to select a special key from the awkward Special pull down menu.
- Fixed Meta (Windows) hotkey shortcuts on Linux.
- Added Zoom Minimum and Zoom Maximum to hotkeys, so you can turn them off.
- Caught Escape hotkey on Window callback to prevent it from exiting the
  application if it is not set to do so.
- Increased performance of playback on Linux when the timeline is visible at
  high frame rates (60 FPS).
- Increased performance of playback on Windows when the timeline is visible.
- Actual Frame Rate display in the HUD when FPS is selected (it shows
  Skipped Frames, Actual Frame Rate and Target Frame Rate).
- Made cursor disappear on Presentation mode after three seconds of inactivity.
- Added OpenGL controls for blitting the timeline or using shaders.  Blitting
  the timeline can improve performance on some graphic cards and OS.  In my
  tests Windows and Linux benefit from blitting while macOS benefits from
  using shaders.
- Added OpenGL control for Vsync.  Currently it works on Linux and macOS.
- Fixed default value of Minify / Magnify filters from the preferences to
  be Linear instead of Nearest.
- For programmers using VSCode, added .vscode directory with tasks to:
    * Build All mrv2 Project with all Dependencies (main compile -- runme.sh)
    * Build tlRender, FLTK and mrv2 (runmet.sh)
    * Build mrv2 only (runmeq.sh)


v0.9.1
======

- Fixed In / Out ranges when loading session files for clips that were not
  the one in playback.
- Fixed editing clips that had a timecode in them.
- Fixed an OpenGL issue mainly on Windows which would flip the video on Y when
  dragging it to create a playlist.  It could also lead to a crash.
- If OCIO config cannot be found, like when it is loaded from a session file,
  defaults to previous config.  Previously it could crash mrv2.
- Made internal checks for files that are not found and for replacing paths in
  path mapping deal with empty filenames properly.
- Fixed a random crash on Windows when loading a session file with
  Auto Playback set to on.
- Fixed an OpenGL flipping/flickering when Timeline Viewport was open and the
  user switched media items.
- Fixed Python's setOcioView() and ocioView() just returning the view name.
  Now both the display and view name are returned.
- Added ocioViewList() Python function to list all Displays / Views available.
- Added a setting for Display / View to Preferences->OCIO Defaults.  It will
  get used whenever the application opens or the user access the Preferences,
  overriding the setting set in the OCIO config file.
- Made panning work with CTRL + Left Mouse Button, besides the Middle Mouse
  Button on both the view and timeline viewport.
- Added Preferences->Playback->Single Click Playback to turn off playing by
  clicking on the main viewport, which was very annoying.
- Added Preferences->User Interface->Render->Minify and Magnify Filters.
  Moved Video Levels and Alpha Blend to this new preferences panel.
- Fixed color display (in both pixel bar and area color panel) not updating
  properly when single stepping through a file.
- Corrected handling of wstring characters on command-line and file associations
  on Windows start up.
- Improved Skipped Frame HUD display (SF:) when FPS is set to active so that it
  does not get confused when scrubbing.
- Fixed Skipped Frame HUD display not resetting itself when going to the first
  or last frame of the movie.
- Added Preferences->Playback->Auto Hide Pixel Bar, which when set, hides the
  pixel bar when playback is started.  This is to prevent slow-downs and
  skipped frames of clips at high resolutions.


v0.9.0
======

- Fixed issues with python library dependencies not copying the dependant DSOs
  on Linux.  This would lead to issues with libssl and libcrypto, for example.
- Fixed cmake's function get_runtime_dependencies() and
  get_macos_runtime_dependencies() only working for one element instead of a
  list.
- Created a python plug-in to automatically check the latest released version
  of mrv2 on github, allow to download it and install it, asking for a password
  if sudo permissions are needed.
  The plug-in is installed by default.  In order to have mrv2 automatically
  check for updates on start-up, you must set Preferences->Behavior and select
  Check for Updates at start up.
- Fixed a minor memory leak when saving movies with audio.
- Made Saving Audio only pop up its own file requester window.
- Thanks to the great Darby Johnston, it is now possible to edit the video and
  audio clips of an otio timeline in the timeline viewport.
- Added Preferences->Timeline the options to start in editing mode and start
  with Edit Associated Clips.
- Added the code and callback to edit the annotations when editing the clips.
- Added Edit/Audio Gap/Insert and Edit/Audio Gap/Remove to insert or remove
  audio gaps matching the length of the video clip at the current time.
- Fixed adding a clip without audio to a timeline with audio that ends before
  the video.  Now a gap is added before the new clip.
- Fixed changing of Timeline->Markers or Timeline->Transitions leaving too
  little or too much space.
- mrv2 now supports audio fading of clips.  Previously, only video would
  dissolve and audio would suddenly stop/start.
- Thanks to Darby Johnston, we now support playing back non-streaming movies
  directly from the http:// and https::// protocols.
- Fixed redraw issues under Wayland.
- Fixed muting of audio not working.
- It is now possible to change the font of the menus in:
     Preferences->User Interface->Fonts.
- Fixed Wayland support on modern platforms like Ubuntu 22.04.3.  Under Rocky
  Linux 8.1 builds, running with more modern distros under Wayland you may
  encounter an error about missing "antialising".

  To fix it:
    
```
$ sudo cp /usr/share/glib-2.0/schemas/org.gnome.settings-daemon.plugins.xsettings.gschema.xml /usr/share/glib-2.0/schemas/org.gnome.settings-daemon.plugins.xsettings.gschema.xml.bad
$ sudo nano /usr/share/glib-2.0/schemas/org.gnome.settings-daemon.plugins.xsettings.gschema.xml
       	    (remove lines 19 and 20)
	 <   </schema>
	 <   <schema id="org.gnome.settings-daemon.plugins.xsettings.deprecated">
$ sudo glib-compile-schemas /usr/share/glib-2.0/schemas
```


v0.8.3
======

- Fixed saving of L_U16, LA_U16, RGB_U16 and RGBA_U16 movies which were
  flipped on Y.
- Sorted Panels in the Panel menu alphabetically instead of by shortcut.
- Fixed Alpha Channel saving images on Annotations when movie was RGBA_U16.
- Now you can concatenate .otio clips into the EDL Playlist.  Just drag the
  .otio clip to the Playlist Panel where you have the temporary EDL
  or to the Timeline Viewport while selecting the EDL and it will
  be added to any previous clips in the timeline.
  The .otio clips support in and out points and annotations.  Transitions are
  supported, but you cannot cut a transition in half with the in and out
  points.
- Fixed a crash when trying to load an inexistent clip from the command-line.
- Made dragging of a clip show the dragged clip in cyan in the Files Panel, to
  distinguish it from the selected one.
- Fixed the dragged clip being also selected after an unsuccessful drag when
  there was a clip selected.
- Made Panel shortcut keys in the menu be more separated from the actual name
  of panel.  Small UI improvement.
- Added shortcuts to Environment Map Panel (Ctrl + e) and
  Playlist Panel (Ctrl + p).
- Improved .otio Playlist creation. Now the audio channel is created only when
  needed.
- Fixed creation of .otio Playlist with a sequence that had the audio on disk
  with the same base name.
- Fixed frame stepping when there were in/out points in the timeline.
- Fixed text input color when creating a new folder in mrv2's custom file
  requester.
- Fixed scrollbar when creating a new directory in mrv2's custom file
  requester.
- When creating a directory in mrv2's custom file directory, the entry widget
  is placed at the end of all directories instead of at the end of all files.
- After creating a new directory, it is sorted back into the list of
  directories.
- Fixed Saving remaining time progress being incorrect.
- Made mrv2's file chooser recognize .otio and .otioz as OpenTimelineIO EDLs.
- Refactored and simplified code.
- Fixed clearing of cache resulting in cache starting again from the beginning.
- Fixed seek and timeline thumbnail preview being incorrect after an Edit/Cut
  or Edit/Insert on a movie with timecode.
- Improved interactivity of editing tools (cut, insert, slice and remove)
  due to cache no longer starting from the beginning but from the current
  position.
- Added license to all fltk demos.
- Made Save->Movie files optionally save with audio.  Note that while saving
  audio is not heard.
- Fix saving of additional frames when video is shorter than audio.
- Split Saving options between saving movies and saving images.
- Added saving of player's In/Out Ranges to session files.
- Fixed an OpenGL issue on Linux when saving a movie and dragging the window
  partially outside the screen.
- Split the Save Options popup into a Save Movie Options and a Save Image
  Options.
- Added a Cancel button to both Save Movie Options and Save Image Options.
- Turned off audio (as it would stutter) while saving movies with annotations.
- Added a different message to the Save Movie Progress Report to indicate
  whether you are saving with audio or not.
- Added a check when saving audio and there's no audio in the current clip.

  
v0.8.2
======

- Python commands to set the ocio config have been added to the image module.
  image.setOcioConfig() and image.ocioConfig().
- Python documentation has been updated.
- Python's Editor bug that would concatenate the last two lines together
  incorrectly has been fixed.
- Fixed playlist of adding a sequence when it had no audio at the beginning of
  the EDL.
- Fixed adding a sequence with audio to the EDL Playlist.
- Fixed parsing command-line audio files.  Now only the first sequence added in
  the command-line receives the audio file, instead of all files.
- Fixed most issues when mixing clips of different frame rates and different
  audio sample rates in an EDL.  Some precision issues seem unavoidable, thou.
- Synchronized menu items to python changes as some were not being taken into
  account.
- Added imageOptions to session loading and saving.
- Fixed swallowing of last character in Python Editor.
- Fixed nested parenthesis in last expression in Python Editor.
- Fixed Python Editor sometimes not running a multi-line expression.
- Added keyword constructors to all Python classes.
- Added support for YUVA formats in FFmpeg through RGBA conversion.
  This means both ProRes444 and webm (vpx) videos now support alpha channels.
- Fixed Preferences for Safe Areas not doing anything.
- Added Video Levels and Alpha Blend to:
     Preferences->User Interface->View Window.
- Made scrubbing automatically switch to playback with audio.
- Fixed coloring of Python functions when they were typed at the start of a
  line.
- There's a new 'session' module to handle everything related to sessions,
  including saving, loading and setting the metadata.
- The metadata for sessions has changed API.  Now it is a Python dict.
- Added libvpx on Linux and macOS which was missing.
- Added support for decoding webm (vpx) videos with alpha channel.
- Fixed crashing issues on macOS at start up due to brew libraries being
  loaded instead of the mrv2 shipped libraries.
- Fixed sequence detection when the sequence would reach the number of padded
  digits.
- Fixed Auto Playback working only for the first clip loaded.
- Fixed playback buttons when switching clips not showing playback.
- Fixed a random OpenGL error when creating the color texture in the main
  viewport.
- Fixed EDL creation for movies that did not have audio.
- Fixed selecting the wrong clip when loading a session from the command-line.
- Added Background panel to change solid color, checker size and checker colors.
- Made session files try to store relative paths to clips and OCIO config so
  as to be able to use them on different platforms.
- Made routine for relative paths return the original path if the path could not
  be translated into a relative path.
- Fixed the annoying macOS bug where the timeline viewport elements would not
  get drawn sometimes.
- Fixed adding a movie with no audio, which created an audio gap of sample
  rate of 1, leading to precision issues.
- Fixed Annotations shifting when moving clips around in the Timeline Viewport
  (feature of v0.9.0 not yet released by Darby).
- Added support for HDR Radiance (.hdr) format, both loading and saving.
- Fixed a crash when deleting the last clip from the Files Panel.
- Added a Go to/Previous Clip and Go to/Next Clip for .otio files, using
  Ctrl + Right Arrow and Ctrl + Left Arrow.


v0.8.1
======

- This is a quick bug fix release to the Playlist creation which got broken.

v0.8.0
======

- Fixed mrv2's file requester not selecting files with [] in them.
- Fixed mrv2's file requester not changing directories if you had typed the
  full name of the directory in the filename field and pressed Enter,
- Fixed a crash when loading a session with no files.
- Added session name to the window's title bar.
- Fixed a typo in Python's binding to session (oepenSession instead of
  openSession).
- Made Save Session not save temporary EDLs in the session file.
- Added a '\_\_divider\_\_' tuple entry to Plug-in menus to add a divider line
  between menu entries.
- Made Python's output and errors automatically be sent to the Python editor,
  instead of waiting until the commands finish, like in v0.7.9 and previous
  ones.
- Added a cmd.getVersion() to get the version of mrv2 from Python.
- Made playback play with audio when changing frame rate (slower or faster).
- Made audio play when stepping through frames.  It is currently a hack and
  not a proper fix yet.  Also, the stepping buttons are not updated properly.
- Fixed a locale change when using the FPS pull-down and there were thumbnails
  present.
- Fixed macOS menu bar font size when switching from macOS menus back to
  normal ones.
- Made saving of .otio files also work from File/Save/Movie or Sequence if the
  extension given is .otio.
- Added user metadata to save in the session file as "metadata".  This can be
  set with the Python commands setSessionMetadata and retrieved with
  sessionMetadata.
- Added a warning check when saving a session with temporary EDLs in it.
- Added timeline.speed(), timeline.defaultSpeed() and timeline.setSpeed() to
  retrieve and manipulate the FPS.
- Added image.ocioIcs() and image.setOcioIcs() and image.ocioIcsList() to
  Python to set the input color space of the image.
- Added image.ocioView(), image.setOcioView() and image.ocioViewList() to
  Python to set the Display/View color space and to retrieve a list of all
  Display/Views.
- Fixed reading of OCIO file name in network connections.
- Color channels (layers) are now kept with the file so that switching between
  media will not revert to the rgba channel if there isn't an equivalent one.
- USD Panel is now interactive.  You can change the parameters and it will
  show the change.  The only parameter not recommended to change (except for
  very simple scenes) is the complexity.
- USD Panel visibility is now saved in the Preferences.
- Refreshing of cache is now done in seconds, without re-loading and
  switching an image as before.
- Creating a timeline in the Playlist Panel is also done in seconds.
- Fixed a crash when creating an empty timeline or a timeline from a clip in
  the Playlist Panel.
- Fixed missing frames (Repeat Last and Repeat Scratched) when the user was
  reading a different layer and he was playing backwards or stepping through
  the frames.
- Added drawing background as transparent, solid or checkers.
- Made dragging a clip from the Files Panel not loose the selection.
- Fixed a network error (harmless) about edit mode.
- Fixed Creation of EDL Playlist with image sequences.
- Fixed annotations copying from source clip to EDL Playlist when adding the
  clip to the playlist.
- Adding a clip to an EDL playlist will now positiong the current time at the
  frame of the new clip, instead of resetting it to 0.
- Session files also save and load the timeline viewport options (ie. Edit mode,
  size of thumbnails, transitions and markers).
- Thumbnail above the timeline no longer appears when there's no clip loaded
  after it was shown once.
- Fixed pixel zooming and panning on timeline viewport on network connections
  when the pixels per unit was not 1 (like macOS Retina).
- Added a Reset Hotkeys to default in the Hotkeys Window.  This will reset
  *all* your hotkeys to the default values of mrv2 (no need to mess with
  mrv2.keys.prefs).
- Added a Reload Hotkeys to the Hotkeys Window.  This will reload the last saved
  hotkeys (ie. $HOME/.filmaura/mrv2.keys.prefs).
- Fixed Annotations Clear Frame and Annotations Clear All Frames hotkeys being
  the same.
- Hotkeys are now compared properly when they are uppercase and shift was not
  used while another hotkey had shift and a the same lowercase letter.
- Some UI fixes and improvements:
    * The Zoom factor in the Pixel Toolbar keeps its value when selecting
      it from the pulldown.
    * All buttons and displays have the same size on both the timeline and
      pixel toolbar.
    * Cursor in all input fields is now red for easier reading.
    * The FPS input widget now displays the FPS with different number of
      digits to fit the value as best it can on the limited width.



v0.7.9
======

- Fixed sequence of images detection when there was an image with the same
  basename, directory and prefix but no number.
- Fixed the RAW image reader to handle images that are smaller once decoded.
- Fixed RAW reader not supporting LCMS2 nor jasper.  Now they are supported on
  all platforms.
- Added Sigma .X3F RAW support to RAW Reader.
- The RAW Reader properly reads all files but two from:
      https://www.rawsamples.ch
- Fixed an OpenGL refresh/redraw issue when going to the Preferences
  Window and returning with new settings.  It could also provoke a crash on
  Windows.
- Made the Log Panel not save its visibility upon program exit.  This prevents
  the Log Panel Window from opening on a new start up of mrv2 as it is usually
  not wanted, but happens once there had been an error in the previous instance.
- Linux uninstall with DEB and RPM has been improved.  Now, instead of just
  removing the symlink of /usr/bin/mrv2, the symlink is changed to point to the
  latest version installed if any.
- You can now open only one instance of the viewer and new images opened will
  be sent to the already opened viewer, instead of opening multiple instances
  of the viewer.  You set the behavior in:
```  
Preferences->User Interface->Single Instance.
```	
- Removed all warnings and errors from the Sphinx documentation generation.
- Fixed positioning of text editing when re-editing a text annotaion.
  Previously, it could be offset quite a bit if the zoom was not 1.
- A lot of source code clean up from mrViewer's bad and old source code.
- Windows installer now will remove the file association first before replacing
  it with the one of mrv2.
- Made executable smaller on all platforms by using dead-code elimination.
- Added pyFLTK bindings to the distribution.  It is now possible to create
  FLTK windows with Python and control and access mrv2's windows with it.
- Added Find and Replace to Python Editor in the Python Panel.
- Added Comment and Uncomment region to Python Editor in the Python Panel.
- Made focus selection on the main view window not work upon just entering.
  This solves the issues with losing focus on the Frame, Start Frame and End
  Frame widgets.  It also fixes problems when showing a Python window which
  would otherwise not stay on top.
- Added Save/OTIO EDL Timeline to the menus.
- Allowed Saving OTIO Timelines of single clips and other .otio files.
- Build system changes and fixes:
   	* Renamed runme.sh script to runme_nolog.sh.
   	* Added a new runme.sh script that calls runme_nolog.sh but saves the compile log into BUILD-KERNEL-ARCH/CMAKE_BUILD_TYPE/compile.log.
   	* Updated windows build script to work with MSVC 2022, not just 2019.
   	* The Windows compilation takes advantage of Msys to install the dependencies of libintl, libiconv and gettext.
   	* Made all compile options work when off.  You can customize mrv2 to build it with either all the bells and whistles or pretty barebones.
   	* Added --help flag to runme.sh to list all the possible settings.
   	* All bash commands are run with run_cmd which prints them and times them.
   	* Added optional build support for all the optional TLRENDER_* settings and for the MRV2_* settings.  It is now possible to build a light version of mrv2 or one with all the features.
   	* Fixed a problem with the embedded python (pybind11) locating the system Python installation instead of the local one instead.  This created havok on my Ubuntu 22.04 when there was an upgrade.
   	* Made parsing of -D options like -D TLRENDER_USD=OFF work with or without a space.
	* Got rid of compiling the slow Gettext on macOS, replacing it with
	  a prebuilt dylib.
	* Made the build system automatically release beta versions of the software after each successful compilation.  You can now download the latest beta binaries from:
     
         https://sourceforge.net/projects/mrv2/files/beta/


v0.7.8
======

- Added a hotkey selection to switch pen colors.
- Fixed hotkey search highlight redraw showing the wrong hotkey.
- Made pen size be adjusted to match the resolution of the image.
- Made eraser pen size be twice and a half the pen size by default for easier
  drawing and erasing without having to bring the annotation panel.
- Made saved color presets in the color picker be sorted from top to bottom,
  where the top color is the last one used.
- Added saving the old color to the preferences.
- Fixed saving current EDL through Python API.
- Added a command-line switch (-resetHotkeys) to reset hotkeys to their default.
- Added a button in Settings to reset hotkeys to their defaults.
- Python API now supports Playlists again with a new API.
  You can add new clips to an EDL playlist, list all playlists,
  select a playlist based on its index, its name or its item
  and save the selected playlist.
- Made FileItem paths read-only in the Python API.
- Fixed the beginning of English playback documentation which was in Spanish.
- Improved the User Documentation.
- Fixed name of some hotkeys in Spanish locale.
- Made playback buttons change background color when playing or stopping.
- Added support for Camera RAW formats through LibRaw.
- Fixed File->Save Image and File->Save Movie resetting the UI.
- Improved Windows build system dramatically.  Now there are bash scripts to
  compile all the GNU-like dependencies (FFmpeg, libx264, libvpx and liblcms2).
- Added x264 to the Linux and macOS builds but it is turned OFF by default.
- Made right mouse button text size match that of the main menu bar.
- Fixed Preferences->Playback->FPS not doing anything.  Removed
  Preferences->Playback->Override FPS.
- Added a way to edit baked Text Annotations from a frame.
  If you click with the Right Mouse Button on the Text tool, a pop up Window
  will appear displaying a pull down with all your text shapes for the
  current frame.  Selecting one, and clicking on Edit Text will take you to
  the Text widget where you will be able to reposition it, re-edit it, etc.
  This also works in network connections.
- Made text widget font size be dependant on the render size of the image.
- Improved scripts in bin/ directory with help messages.
- Moved python scripts in bin/ directory to bin/python.
- Improved runme.sh script to accept a -gpl flag to compile FFmpeg with libx264
  support in GPL mode on all platforms.  The default is still to build a LGPL
  FFmpeg without libx264 saving support as that complies with the BSD license
  of mrv2's source code.
- Improved README.md build instructions to document the optional building of
  FFmpeg.
- Fixed saving movies when saving without annotations leading to bad redraws
  later on in the timeline.
- Fixed resizing of window when an image is loaded or the Fit Window to Image
  button is pressed.  Now it will correctly zoom to 1 if it fits it.
- Made tiling slider of Timeline Viewport darker so it is more visible.
- Fixed order of clips loaded from the command-line being in reverse order.
- Fixed Settings Panel FFmpeg I/O Threads not accepting 0.
- Simplified hotkeys loading and saving and now hotkeys are saved on exit.
- Made command-line support any number of files instead of just three.
- Fixed session saving which got partially broken in v0.7.7.
- File Panel thumbnails now update for the selected stereo and the compare
  media too.
- Compare Panel thumbnails also update for the A and B images.
- Stereo Panel thumbnails also update for the A and Stereo images.
- Command-line -b <image> for the compare image now properly selects the
  image in the compare panel.
- Fixed a precision issue with annotations which could make some of them
  disappear.
- Fixed go to next and previous annotations when several clips of different
  rates were present in the timeline.
- Fixed floating timeline thumbnail not updating properly when showing an EDL.
- Added shifting of annotations when tlRender's darby routines drag an item
  into new place.
- Made Fit ('f' key) in timeline viewport work on network connections.
- Made Panning (Middle mouse drag) in timeline viewport work on network
  connections.
- Fixed Edit button on network connections.
- Fixed seeking on network connections when the viewport was zoomed in and
  the windows' size in the local and remote machines were different.

v0.7.7
======

- Fixed adding a file to playlist when the path was empty (ie. the file was
  loaded from the current directory).
- Fixed adding audio to a playlist when there was an empty audio track and a
  video clip (ie. a sequence of images and then a video clip).
- Fixed Text annotations having been turned off by mistake in v0.7.5.
- Fixed drag and drop on Windows only allowing to load 4 clips before not
  allowing drag and drop to work anymore.
- Fixed file requester hanging when reading .py files in a directory.
- Updated to OpenEXR 3.2, OpenColorIO 2.3.0, etc.
- Fixed Frame/Timecode/Seconds display in the PDF Exporter which was showing
  always 0.
- Fixed PDF export to save out annotations in increasing time order.
- Added User Documentation in English and Spanish, roughly based on xStudio
  documentation.
- Added 7 saved color presets to the color picker, like Krita, so you can
  easily choose from them.
- Added two colors to drawing tooldock.  You can switch between them with the
  arrows that point to them.
- Wipe Comparison is now fixed which had gotten broken in v0.7.5.  Thanks to
  Darby Johnston.
- Fixed Fullscreen Mode (F11 hotkey) on Windows which got broken in v0.7.5.


v0.7.6
======

This is mainly a bug fix release to Edit features and general issues found
with v0.7.5.

- Fixed hotkey check when entering a hotkey of the first 5 entries (a legacy
  from mrViewer).
- Fixed Load/Save hotkey file requester on Windows that would redraw
  incorrectly.
- Fixed message about corruption in hotkeys, when the reason was a new
  forced hotkey.
- Fixed Windows installer not installing the icon on Windows 11's Settings->
  Apps->Installed Apps.
- Fixed a memory corruption when pasting or inserting one frame of audio and
  playing back in reverse.
- Fixed log window showing up when there was a corruption on hotkeys even when
  the Preferences->Errors->Do Nothing was set.
- Fixed copying frames from one video to another even when they have different
  frame rates.
- Added an option in Preferences->Timeline to remove the EDLs from the
  temporary directory once the application exits.
- Improved focus handling of current frame, start frame and end frame widgets,
  which would loose it once the cursor was moved to the timeline.
- Fixed Edit/Frame/Insert when the movie had timecode in it and did not start
  at 0.
- Improved quality of Windows' icon.


v0.7.5
======

Playlist and Editing
--------------------

This is the first version that supports some basic editing and improves upon
the playlist panel by making it interactive.

- The Playlist panel's functionality has been simplified. It is there only to
  create an empty track or start a new EDL with one clip from the Files Panel.
- Added an Edit/Frame/Cut, Edit/Frame/Copy, Edit/Frame/Paste and
  Edit/Frame/Insert to cut, copy, paste and insert one frame (video and audio)
  of any media.  Currently, it does not support transitions, that are removed.
  As soon as one of these commands is used, a new EDL is created.
- Added an Edit/Slice to cut a clip in half at the current time location.
- Added an Edit/Remove to remove the clips that intersect the current time
  location.
- Added Drag and Drop functionality to the Files Panel into the Timeline
  Window as well as to the Playlist panel to add clips and create an EDL.
- Currently, there's still no support for trimming the Timeline clips yet.
  
- Documented Python USD module.
- Fixed DWA compression on non English locales (with commas as decimal
  separators)
- Allowed saving movies as EXR frames if Annotations is turned on.
- Fixed Media Information Depth display for floating point lumma and lumma with
  alpha images.
- Added pixel type saving to OpenEXR saving.  It can be Half or Float when
  Annotations is on.
- Added all libraries and their versions (when possible) to the About window.
- Fixed tlRender's version macro.
- Changed OpenEXR saving to use multipart api to allow future support to save
  all layers of an exr.
- Fixed edit viewport leaving room when show transitions was active but there
  were no transitions in the timeline.
- Added Timeline Preferences to show thumbnails, transitions and markers.
- Fixed pixel aspect ratio of saved OpenEXR images when they were not 1.
- Made Window resizing take into account Editing Viewport at start up.
- Fixed Log Panel when an error was shown to resize to the size of the window
  and not smaller.
- Log Panel will no longer open when the file requester is open. 
- Fixed Undo/Redo of annotations, which was incorrect.
- Fixed keyboard (menu) shortcuts not working in the Files Panel.
- Annotations are now kept with RationalTime instead of frames to be more
  precise.  Note, however, that old session files that use annotations will be
  incompatible.
- Fixed Network connections which had gotten broken on v0.7.1.
- Fixed Network connections on client startup, leading it to change the
  selected file on the server.
- Added Edit mode to the sessions file.
- Added Edit mode to the network connection (it will load as timeline or full).
- Laser annotations are no longer added to the draw undo/redo queue.
- Laser annotations now work properly on Network connections.
- Fixed Recent Files with entries with backslashes (ie. '\').
- Added new controls to Playlist panel.  Added a new Save icon.
- Fixed an annoying repositioning of window when loading new clips.
- Added support for Markers in timeline viewport.
- Made FPS display show only three decimal digits to simplify.
- Added File->Save->Single Frame to save a single frame only.
- Sped up Python compilation on Windows.
- Fixed OpenColorIO Active Displays and Active Views when they were set to an
  empty string which would turn off the View menu.
- The OCIO Defaults now has an option to use or ignore active_views and
  active_displays on the OCIO .config file.  The default is now to ignore them,
  as it was suggested using them in production was usually not the hassle.
- Fixed Image Information Panel size when it was saved as a window with the
  tabs open.
- Made Network connections more solid.  In case of wrong data sent through the
  network, it will discard it.
- Fixed Environment Mapping editing of the subdivisions no longer changing the
  sphere.
- Fixed menus still showing the panels open when they were closed from the
  Close button in network connections.
- Fixed a crash when selecting a new clip with the <- or -> arrows in the
  Files Panel.
- Fixed changing of volume and muting on network connections not showing the
  change on the remote client's interface.
- Added "Save/Single Frame" to save the current frame as an image.
- Fixed Timeline redraw issues on Windows.

v0.7.1
------
- Made Secondary Window respond to menu shortcuts, like F12.
- Made Secondary Window resize to Presentation mode or Fullscreen if it is
  present, instead of the normal viewport.
- Fixed Timeline redraw when playing the movie and the Secondary window was
  closed.
- Made default pen color (if not saved in preferences) be yellow to avoid
  conflicts with green screens.
- Fixed a random crash on Linux when using the -h or -v flags due to forcing
  an exit (NVidia driver would crash).
- Added usd python module and usd.setRenderOptions method.
- Fixed default values of USD stageCacheCount and diskCacheByteCount.
- Added laser drawing to annotations.  This allows the shape to not be
  permanent and disappear after a second.

v0.7.0
------
- Added Edit view (OpenTimelineIO) with thumbnails and audio waveforms, courtesy
  of Darby Johnston.
- First pass at USD OpenGL support courtesy of the great Darby Johnston.
- Added USD panel and -usd* command-line switches to control the quality and
  behavior of the USD display.
- Fixed pixel aspect ratio of OpenEXR, Cineon and DPX images when run on a
  locale that uses commas as decimal separator.
- Added Zip Compression support to saving OpenEXR images.
- Fixed Video Levels radio menus being toggle menus instead.
- Made menu items and pulldown labels smaller so they fit when mrv2 is sized
  to its minimum size.
- Fixed all overlapping widgets which could cause problems with FLTK.
- Signed the Windows installer with a self-certificate.  It does not prevent
  Windows and Chrome from complaining but it gives Publisher info.
- Fixed a minor memory leak when opening menus in the Python Editor.
- Added a Right Mouse Button menu to Log Panel to allow to copy text more
  easily.
- Fixed an incorrect use of OpenGL's GL_LINE_LOOP in a VAO.
- Fixed a flickering OpenGL issue when the Secondary Window was opened with a
  selection and then closed.
- Fixed incorrect use of OpenGL resources being shared with Secondary view
  leading to display issues.
- Made Secondary Window also display the name, type and audio of the
  video/image being played.
- Fixed Wayland and XWayland off-screen framebuffers.  Wayland support *must*
  be compiled with a recent Linux version like Ubuntu 22.04 LTS.  The binaries
  we distribute are compiled with a very old version of Wayland.
- Fixed a potential OpenGL redraw issue when drawing both soft and hard lines.
- Made draw cursor be a white/black shape for easier display.
- Fixed RPM package to install to /usr/local/mrv2-v${VERSION]-Linux-64 without library conflicts.  You can now install it just with something like:

```
  $ sudo rpm -i mrv2-v0.7.0-Linux-amd64.rpm
```

- Made Linux .deb and .rpm installers set the mrv2 desktop icon to Allow
  Launching by default.
- Made Linux .deb and .rpm installers set xdg-mime file associations properly
  for video, image, otio and USD files.
- Added mrv2.io.Options class to Python bindings.  With it, you can set the
  options when running cmd.save() to, for example, save annotations.
- Added a Always Save on Exit to Positioning preferences to always save the
  positioning and size of the window upon exiting the program.
- Added support for .otioz (Open Timeline IO .zip files).
- Added annotations Python module to allow adding (add function) notes to a
  certain time, frame or seconds.
- Fixed timeline thumbnail caching the last thumbnails of the movie shown when
  switching or closing movies.
- Fixed missing frame scratch display when playing a gap in an .otio file.
- Added Right Mouse Button menu option to File Panel to copy the name of the
  file to the clipboard and to open the location of the file in your file
  browser.
- Session files now also store information from the color panel (color
  adjustments).
- RPM and DEB packages have the version number in them to allow installing
  multiple versions of mrv2.  Besides /usr/bin/mrv2 pointing to the last
  installed version of mrv2, symlinks with the version number in them are
  also creaetd, like:
       /usr/bin/mrv2-v0.7.0
  

v0.6.4
------
- Improved Python plug-in API.  Now plug-ins are defined with a base class,
  and menus with a dict (without tuples) like:

```
      class HelloPlugin(mrv2.plugin.Plugin):
          def hello(self):
              print("Hello from plug-in!")

          def menus(self):
              menus = { "New Menu/Hello" : self.hello }
              return menus
```

- You can have multiple plug-ins in a single .py and have the class be named
  whatever you like, as long as you derive from mrv2.plugin.Plugin.
- Improved the look of Gamma, Gain and Volume sliders.
- Fixed Window on Top check mark when run from the Context menu.
- Fixed Presentation mode not returning to its previous state when switched off.
- Fixed an internal OpenGL error.
- Fixed Playback menu status at the beginning when Auto Playback was checked.
- Fixed pixel color look-up when loading a single frame.


v0.6.3
------
- Added a python plug-in system which is now documented in the
  Help->Documentation.  The environment variable used to look up plug-ins is:

  	MRV2_PYTHON_PLUGINS

  It is a list of colon (Linux or macOS) or semi-colon (Windows) paths.
  Plug-ins are defined, like:

```
      class Plugin(mrv2.plugin.Plugin):
          def hello(self):
              print("Hello from plug-in!")

          def menus(self):
              menus = { "New Menu/Hello" : self.hello }
              return menus
```
     	

- Added a mrv2_hello.py plug-in for demo purposes.
- Fixed a bug in the log panel appearing compressed on start up when docked.
- Allowed creation of .otio files of a single clip in Playlist Panel.
- Fixed scratched frames showing up on .otio files with gaps in them.
- Fixed preferences not hiding the different bars anymore (regression in
  v0.6.2).
- Fixed Layer menu popup displaying "Default" for movies instead of "Color".
- Fixed Layer menu popup allowing you to change the layer when a single layer
  was available.


v0.6.2
------
- Fixed the Media Info Panel crashing on start-up when the panel was open and
  the media was an OpenEXR with multiple layers.
- Made timeline cursor be white for easier reading on the eyes.
- Fixed timeline cursor not ending in last frame when dealing with sequences.
- Fixed Auto Refit Image preference working only after a restart of the
  application.
- Fixed Media Info Panel showing up with scrollbars when mrv2 was started
  command-line and with a movie.
- Fixed Save Movie or Sequence and Save PDF Document allowing to be selected
  even when no movie was loaded.
- Fixed mrv2's File requester saving always overwriting the file that was
  selected instead of using the filename in the filename input widget.
- Improved file requester selecting a file or directory when typing.
- Added a ffmpeg_windows_gpl.sh script to compile a GPL version of FFmpeg with
  libx264 and libvpx suport with MSVC.
- Made mrv2's GL window swallow Left Alt key presses when pressed alone to
  avoid Windows' taking over the Window.
- Fixed some typos in English installer (thanks to BigRoy!).


v0.6.1
------
- Split the Save Session menu entry in two.  There's now a Save Session As and a
  Save Session.  The session filename is kept if the session file was loaded, so
  you can just use Save Session to overwrite it.
- Fixed creating of playlists with file sequences with absolute and relative
  paths.
- Fixed creating of playlists with different layers as it is not possible in
  .otio files to specify the layer to load.
- Fixed a refresh issue on color lookups that would show the previous frame
  values (or previous redraw values).
- Added video and audio codec names to the HUD Attributes and the Media Info
  Panel.
- Made all tabs in all panels adjust the packing of the other panels. Tabs
  open/close are also now stored in the preferences.
- Added nuke-default ocio config once again.
- Added studio ocio config to distribution.
- Added TGA, BMP and PSD 8 and 16 bit readers.
- Added TGA and BMP 8 bit writers.
- Added a Scripts/Add to Script List to Python Panel.  It allows you to store
  up to 10 scripts in the list and run them just by accessing the menu.
  The script list is saved in the preferences.
- Fixed window size on starting mrv2 when Dock Group was open.
- Fixed PDF thumbnail creation when the clip was taller than its width.
- Fixed annotations not keeping the soft parameter in session or network
  connection.

v0.6.0
------
- Added the options for missing frames on the Preferences.  You can now:
  	* Display black
	* Repeat last frame
	* Repeat last frame scratched
	
- Made loading of session files use Path Mapping for files and OCIO config
  so that if a session file is loaded from different OSes the files will be
  found.
- Fixed loading session from the command-line not showing the opened panels that
  were also open in the preferences file.
- Added the name of the layer to the thumnail description in the files, compare,
  playlist and stereo panels.
- Added anaglyph, scanline, columns and checkered stereo 3D.
- Added a new Stereo 3D Panel to control the stereo.
   * To use it, you load a clip with left and right views (usually a v2
     multipart openexr).  Then, open the Files Panel and select the clip and
     layer to use.
   * Open the Stereo Panel and select the Input to "Image".  That will clone
     the clip and select the opposite view (ie. right if you selected left).
   * Choose the Output for the Stereo 3D (Anaglyph, Checkered, etc).

- You can also use the Stereo 3D Panel with two clips (movies or sequences),
  but you need to set it manually.
   * Open the Files Panel, load the two clips. Select one of them.
   * Open the Stereo 3D Panel, select the other clip.  Then select Input as
     "Image".
   * Choose the Output for the Stereo 3D (Anaglyph, Checkered, etc).
  
- Fixed loading of multiple clips from a session messing up the video layers.
- Made movie's default layer be labeled "Color" to be consistant with images.
- Fixed OpenEXR's v2 multipart images with view (stereo) parameter.
- Fixed OpenEXR's v2 multipart images with changing data windows between frames.
- Fixed mrv2's native file chooser on Windows not cd'ing to the file path
  when the location input field was manually edited.
- Fixed playback starting when session was loaded command line and the session
  was not originally playing.
- Fixed thumbnail display in Files, Compare, Stereo 3D and Playlist panels.
- Fixed order of panels when loaded from a session file.
- Improved performance of exiting the application.
- Made HUD Attributes display the (sometimes changing) frame attributes.
- Added a Data and Display Window display option to the menus and to the
  view window display.
- Added compare and stereo options sent when a client syncs to the server.
- Made File/Clone (Right Mouse Button on Files Panel clip) respect the frame
  and playback state of the original clip.
- Added a File/Refresh Cache (Right Mouse Button on Files Panel clip) to
  refresh the cache.  This is useful when viewing a partially rendered
  sequence.
- Made thumbnails in Files, Compare, Stereo 3D and Playlist panels show the
  actual layer (color channel).
- Made timeline thumbnail reflect the actual layer (color channel).
- Allowed saving annotations to a PDF.  Both picture thumbnails as well as
  text notes are saved.
- Made Media Info Panel refresh every frame when there's a Data Window present.
- Fixed safe areas partially disappearing when zooming out.


v0.5.4
------
- Made Playlist thumbnail reflect the current or in times.
- Changed extension of Session files to be .mrv2s to distinguish them from
  .m2s video/audio files.
- Fixed copying of colors from the Color Area Panel.
- Fixed refreshing of timeline when Close All was executed.
- Fixed sending and receiving notes through the network.
- Fixed saving of annotations in session files that were on the timeline.
- Fixed loading of annotations from a session file.
- Made clicking twice on area selection open/close the color area panel.
- Fixed annotations' ghosting which was not fading in/out correctly.
- Allowed loading a session file from the command-line.  Just do:

    $ mrv2 test.mrv2s

- Added accidentally missing licenses of Python and pybind11 to docs/Legal.
- Added a File/Clone right mouse button menu option to Files Panel.  This is
  useful when creating a playlist of the same element but different in/out
  points.
- Added support for OCIO settings in session file.
- Added support for Color Channel (Layers) settings in session file.
- Added session files to the list of recent files.
- Fixed channel (layer) shown in the color channel pulldown when switching
  files.
- Fixed macOS start-up script not passing the command-line arguments.
- Made session file store and restore the current time.


v0.5.3
------
- Made area selection allow it to select 1 pixel easier by a single click.
  To disable it, you just need to switch to a new action mode (drawing, etc).
- Some users on older macOS versions reported problems with the Privacy
  mechanism of the OS on Documents, Desktop and Download directories.
  The problem is not there if we use the native file chooser.  I've switched
  the default on macOS to use the native file chooser.
- Added a soft brush for annotations on all shapes.  You access it from the
  Annotation panel which can be opened from the menus or by clicking twice on
  any of the draw tools.  The algorithm for smooth brushes is not yet perfect,
  as it can lead to an overlapping triangle on self intersections.
- Allowed splatting a brush stroke if clicking only once.
- Made Pen size in annotations go as low as 2 pixels.  One pixel tends to
  vanish and have issues when panels are open.
- Added license and code attribution to the Polyline2D.h code which was missing
  and I had lost where I downloaded it from.  I have further modified it to
  support UV mapping and indexed triangles.
- Fixed flickering of timeline thumbnail if switched to on first and then
  later set it to off in the preferences.
- Added a session file to store a mrv2 session (.m2s files)
  All files loaded, ui elements, panel values, etc. are saved and restored.
- Fixed a potential crash when using One Panel Only.
- Added Notes to Annotation Panel.  This allows you to add comments on a frame,
  without having to draw anything (or in addition to the drawn elements).
- Made view take the focus upon entering except when typing in the text tool.
- Fixed search in the Hotkey window which was missing the last character of
  the function.
- Fixed search repeatedly in the Hotkey window which was searching from the
  topline instead of from the last selected item.
- Allowed annotation drawing outside of the canvas once again.
- Fixed precision issues on annotation drawings.
- Made annotations respond to R, G, B, A channels changing.
- Removed ngrok documentation as it was incorrect for internet access.
- Fixed resizing of viewport not taking into account the status bar, leading
  to zoom factors of 1/1.04 instead of 1.

v0.5.2
------
- TCP Control Network port number is now saved in the preferences.
- Volume control is now saved in the preferences.
- Mute control is now saved in the preferences.
- Moved TCP volume and mute control to App.
- Fixed a bug in selection of items in Files Panel when two or more images
  had the same path.
- Fixed a bug in selection of items in Compare Panel which would show unselected
  files as selected.
- Added volume/setVolume to python cmds module.
- Added isMuted/setMute to python cmds module.
- Fixed resizing of log window when an error appears not remembering the user
  size settings.
- Fixed a horrible math bug in the calculation of zooming with Rig ht
  Mouse Button + ALT key.
- Made paths sent through network connections be garbled with a simple cypher
  scheme.
- Fixed bundle identifier on macOS having the same ID as the old mrViewer.
- Added -server, -client and -port command-line flags to start a network
  connection.
- Added documentation on how to establish a server-client connection on the
  internet using the free ngrok service.  This allows a single mrv2 server and
  a single mrv2 client to connect for free albeit for non-commercial projects.
  For multiple clients or commercial ventures, you need to pay for one of
  ngrok's plans or use another server of your choosing that will allow you to
  open a network port or remote ssh connection.
- Added parsing of hostname to extract tcp:// and :port from it.
- Upped the network protocol version used.  Now it is 2.  You can no longer
  use v0.5.1 with v0.5.2 or else the paths will get garbled.
- Fixed drawing and erasing of shapes getting drawn in different order.
- Annotations now can only be drawn inside the image instead of everywhere in
  the viewport.
- Fixed annotations ghosting not being drawn transparent in some areas and more
  solid in others.
- Made volume slider knob more attractive.
- Hotkey editor now has a close button on Windows.
- Fixed toggling of magnify texture filtering.
- Added hotkey entry for toggling minify texture filtering.
- Added magnify texture filtering to the list of hotkeys as it was missing.
- Added opacity (alpha) to drawing tools.
- Fixed a major memory leak when switching images which would show up mostly
  on Linux.


v0.5.1
------
- Made Path Mappings get saved to a different file (mrv2.paths.prefs) instead
  of the main preferences file.
- Fixed a Windows input of accented (foreign) characters in Text tool.
- Fixed on Windows opening files with spaces on them when the language was
  not the same as the language of the OS.
- Improved the Save Options file requester with FFmpeg and OpenEXR options
  (not yet functional in tlRender).
- Made double clicking on any of the annotation tools in the action dock
  panel toggle the Annotation Panel.
- Added Send and Accept Media to send and receive media files opening,
  closing and syncing.
- Improved drawing overlaps of multiple annotations.  Only when the erase tool
  is used does the drawing get reversed.
- Made cursor re-appear if drawing and using the right mouse button menu.
- Fixed saving of annotations in EXR images when they were big. 

v0.5.0
------
- Added networking to mrv2.  You can have a server and one or more clients and
  they will all colaborate with UI, pan and zoom, color transformations,
  playback, audio and annotations.  They can all be set to send or accept any
  item individually, from either the Preferences or the Sync menu.
  The server should contain the media to be reviewed.  Upon a connection by any
  client, the client will attempt to synchronize with the server.
  The sever and client are on a LAN and if both the client and server use the
  same paths to the media, the client will get all of its media loaded
  automatically.
  If they don't have the same paths, each file will be to the list of path
  mappings set in the Preferences.
  Finally, if that fails, the files will be compared on its base name
  and if matched, it will get accepted as the same clip, with a warning.
  If none of this is true, an error will appear, but the connection will
  continue.  However, syncing among multiple clips may show the wrong clip.
- Added Path Mapping to deal with paths being different on each platform, client
  or server.
- Fixed dragging of the timeline outside of the in-out range.  Now it will
  clamp the slider.
- Fixed a subtle bug in translations of Preferences' tree view which could lead
  to the wizard panel not show.
- Fixed a potential crash on log panel opening (when it was already opened).
- Fixed a bug on Windows and macOS that would size the panels beyond the bottom
  of the window.
- Added Environment Map options to python API.
- Fixed Luminance label spilling into the black areas of the pixel bar.
- Fixed Luminance tooltip flickering on macOS.
- Fixed Media Info Panel not showing up when the dockgroup was created for the
  first time.
- Fixed cursor disappearing on the action tool bar when a draw mode was
  selected.  Now it only disappears when it is in one of the views.
- Added saving of annotations when saving movie files or sequence of images.
  


v0.4.0
------
- Added Search on Hotkeys for functions and hotkeys.
- Updated all Python on every OS to 3.10.9, which is the sanctioned Python
  for VFX Platform 2023.
- Fixed resizing of dock and close button on macOS.
- Exposed all Python symbols on Linux when linked statically in mrv2 executable.
  This prevented on Linux from loading some external symbols on some libraries.
- Fixed PYTHONPATH on Linux and macOS to point to the mrv2 directory, whcih
  was preventing loading some modules.
- Improved Docker building by not cloning the git repository in the Dockerfile.
  The cloning now happens in the etc/entrypoint.sh script.
- Fixed mrv2.sh permissions on .tar.gz files.
- Added Reverse playback with audio!!!!
- Made input widgets in the timeline (current frame, fps, start frame and end
  frame), return the focus to the main window once you press return.
- Updated cmd.update() to return the number of seconds (usually milliseconds)
  the UI took to update.
- Updated the timelineDemo.py to play the clip for 5 seconds instead of a
  random number.
- Made Text input tool (widget) not loose focus when it is dragged somewhere
  else.
- Fixed loop mode at start not showing the appropiate loop mode.
- Made default loop mode be Loop.
- Updated to newer tlRender (new OpenColorIO 2.1, FFmpeg 6.0, etc).
- Due to changes in OpenColorIO, support for Windows 8.1 is no longer
  provided.
- Fixed Panel/Logs not showing as a toggle menu entry.
- We are also dropping support for 32-bit Windows machines, as it waa
  causing a lot of confusion with users downloading the wrong version
  from sourceforge.net when the amd64 (64-bits) version was not tagged as
  default or that it was called amd (and not Intel :)
- Fixed a random crash when invoking panels from hotkeys.
- Fixed hotkeys in menu bar not working when the menubar was hidden.
- Added all python libs to Linux distribution.
- Fixed a redrawing issue when the Media Information Panel was put as a window.
- Fixed zombie process on exit on Windows.
- Fixed Hotkeys window that had gotten broken in v0.4.0.
- Improved the performance of dragging panels as Windows (mainly on Linux).
- Added remembering of which tabs where open/closed in Media Information Panel.
- Fixed Spanish translations on Color Panel.
  

v0.3.8
------
- Changed language handling in preferences.  Now the locale code is stored.
- Removed all languages except for English and Spanish.  Note that on Windows,
  if you had Spanish selected, it will revert to English.  You will need to
  change it once again.
- Added reporting of memory use to HUD.
- Added Cache in Gigabytes to Settings Panel.  When this is non-zero the
  Read Ahead and the Read Behind are calculated automatically based on
  the Gigabytes number set here.  It divides it by image size, pixel type,
  fps and number of active movies.  It also takes into account audio, but
  poorly.
- Fixed a resizing issue on Python Panel, not resizing the tile group.
- Documented Python API in both English and Spanish, with Search browser.
- Fixed sorting of recent files so that they don't change order.
- Fixed reccent files to not list files that cannot be found on disk.
- Made recent files list the files in order of how they were loaded, with last
  loaded first.
- Fixed original pixel lookups on clips that have a pixel aspect ratio != 1.0.
- Fixed original pixel lookups on YUV420P_U16, YUV444P_U16 format.
  Missing testing YUV422P_U16, but it should work.
- Made audio volume and audio mute / track selection not active if the clip
  has no audio.
- Added number of Cache Ahead and Behind Video and Audio frames to HUD.
  If Ahead Video cache becomes 0 when playing forwards, playback will stop.
- Fixed Text tool input on Wayland.
- Removed libharfbuzz from the Linux distribution as it was causing trouble
  with some newer Linux distros.
- Added a Render->Black Background option to quickly switch from a gray
  background to a black background on images or movies that have an alpha
  channel.

v0.3.7
------
- Added a half OCIO default to handle OpenEXR half images.
- Added timeRange and inOutRange to timeline module.
- Added setIn() and setOut() to timeline module to set the in and out
  time/frame/seconds.
- Fixed timeRange conversion to string (__str__) and repr (__repr__).
- Fixed Presentation toggle from the menus and from the right mouse button menu.
- Added media.firstVersion(), media.previousVersion(), media.nextVersion(),
  and media.lastVersion() to move from one version of the clip to the next.
- Allowed saving of sequences if you use something like bunny.0001.exr.
- Allowed saving of .otio files with relative paths.
- Flushed the cout buffer.
- Added creating playlists from python.
- Fixed audio slider which would jump from 0 to 1 abruptly.
- Fixed resizing of panel windows when they were created first as windows,
  not from undocked.
- Panel windows now remember their undocked state even after being docked once.
- Added help text to viewport.  Now it will report when you click once on the
  viewport to Play or Stop the playback.
- Switching languages on Windows now works properly, both from the command-line
  and from the GUI.
- Fixed a crash on exiting the application.
- Made upgrading mrv2 more painless, as it will now update the OCIO config
  automatically to the new version, unless the path does not contain mrv2.
- Removed the outdated nuke-default OCIO config, replacing it with OCIO2's
  cgstudio config.
- Added Cut/Copy/Paste to Python editor (it was possible before, but just
  from the keyboard shortcuts).
- Renamed Python Editor's Python menu to File.
- Added a hint when playback is started or stopped by single clicking on
  the viewport.


v0.3.6
------
- Fixed Python Editor crashes (memory trashing).
- Made Python Editor remember its text when closed and reopened.
- Fixed Python Editor's coloring sometimes getting mixed up.
- Improved Python Editor's tabulation when a colon ends the line
  (to handle for, def, class, etc).
- Added a contactSheet.py demo for showing all the layers of an OpenEXR
  in Compare tile mode.
- Made cmd.compare() use the item index instead of item itself to avoid
  confusion when the same file was loaded more than once.
- Made CompareMode be part of the media module instead of the timeline module.
- Made mrv2 exit cleanly once the process calls _wexecv on windows.
- Fixed Compare Panel selection when paths were the same on two clips.
- Fixed a zombie process being left on Windows exit.

v0.3.5
------

- Bug fixed default OCIO input color spaces not being applied.
- Bug fixed an issue with scrubbing forwards not scrubbing smoothly.
- Bug fixed OCIO ICS when the color space had slashes (/) in it.
- Fixed printing of command-line arguments when run from cmd.exe or similar
  on Windows.
- Added a --version switch to command-line arguments to report version number.
- Made Drag and Drop in Linux work with other file requesters other than
  Nautilus (nemo, thunar, etc).
- Fixed sliders not appearing in Compare Panel.
- Fixed some missing libraries from Linux distribution.
- Fixed language switching on Windows when paths had spaces in them.
- Added Python bindings and a Python Panel with an editor and output window
  to run code interactively.
  There's not any documentation yet for it, but there are some sample scripts
  in the python/demos directory.
  Currently, you can:
     * Open images, videos and otio timelines.
     * Control the timeline.
     * Change colors and LUT config.
     * Compare two images and change the compare settings.
     * Change the layer of the image.
     * Change the R, G, B, A channels of the image.
     * Change the foreground (A) and compare (B) images either by index
       or by file media item.
     * Use libraries from the python standard library, except threads.

     The modules are:
     	 import mrv2
	 from mrv2 import cmd, math, imaging, media, timeline

v0.3.4
------

- Bug fixed a crash that would happen when the OCIO config was not found.
  This would happen mostly on Linux, when switching versions.
- Added popping the log panel when an error occurs if the preference is
  set that way.
- Fixed audio problems on Linux.
- Fixed a crash that would happen when the movie entered command-line was
  not found.
- Fixed a thumbnail exiting when the file was not being found.
- Added logging to all messages from the start of mrv2 on.  They can now
  be viewed in the Logs panel/window.
- Fixed log window popping up when errors are presented.
- Improved Pulse Audio complaining about devices in use on Linux.
- Fixed Spanish translation of main UI's tooltips and Preferences Window.
- Fixed threading hang up race condition which would mostly be seen on
  Linux.

v0.3.3
------

- Added a spin option to Environment Maps to instead of panning around with
  middle mouse, it allows you to push and spin in one direction.
- Added all licenses to docs/Legal.
- Fixed file attachments on Linux.
- Fixed unistaller on Linux to remove icon and desktop file from
  /usr/share/*.
- Fixed installer on Windows to not popup the file association panel if not
  requested to do so (it asks now, instead of listing as one the things to
  insall).  This is better as it allows us to translate into other natural
  languages that part of the installer.
- Added Natural Language translations (.mo files).  Currently only Spanish is
  provided.
- Added comprehensive documentation on how to translate mrv2 to other natural
  languages.
- Fixed a bug in thumbnails changing the group that it was attached.  This
  would effect the FilesPanel, ComparePanel, and PlaylistPanel.
- Fixed several crashes in the Prefereneces window.
- Fixed a race condition in the mrv2 File requester when creating thumbnails.
  This was most noticeable on Windows, where the thumbnails would get corrupted.
- Fixed a thread crashing on Linux when creating thumbnails.
- Fixed the logic in the OCIO file preferences which would prevent from
  selecting a new .ocio oonfig file.
- Made File/Open and Open button in the Files Panel open the movie and then
  play it if the Preferences' autoplay button is on.
- Fixed favorites directory in custom file requester not getting saved on Linux.
- Fixed xcb_ and _XRead multithread errors on custom file requester on Linux.
- Added stacktrace and signal handler routines on Linux and Windows.
- Fixed log window/dock to pop up when an error occurs.
- Mostly fixed audio problems on Linux when switching clips.  There can still
  be issues, but it is a matter of switching the clip again to make it work.
- Fixed text tool not working in v0.3.2.

v0.3.2
------

- Updated the build to rely on media-autobuild_suite exclusively on Windows.
- Fixed menu bar hiding not showing in the view menu properly
  (it was always on).
- Fixed Spherical environment mapping (not using a shader anymore).
- Added Cubic environment maps with the OpenEXR distribution.
- Fixed repositioning of text input field when clicking inside the text input.
- Fixed locating libintl.h on Windows.
- Added this HISTORY.md file to docs/ directory in distribution.
- Improved build instructions.
- Fixed mouse rotation of environment maps.
- Fixed middle mouse button click starting playback, like left mouse button.


v0.3.1
------

*******************************************************************************
- Linux Binary releases that work on Rocky Linux 8, RedHat 8 and Ubuntu 20.04.
*******************************************************************************

*******************************************************************************
- Added a Dockerfile for easy building and disting on all Linux distros.
  The base distro it builds on is Rocky Linux 8.
*******************************************************************************

*******************************************************************************
- Updated manual building documentation for Rocky Linux, Ubuntu, macOS and
  Windows separately to make it clearer.
*******************************************************************************

- The main executable is mrv2.exe (Windows) or mrv2.sh (Linux / macOS ).
- Fixed the build system to use mrv2 everywhere instead of mrv2 or mrViewer2.
- Added getting all .so dependencies in CMake to distribute the executable
  appropiately.
- Changed hard-coded file extensions to use Darby's IO plugin system.
- Fixed crash on Linux GNOME when using native file requester.
- Added tooltips to Read Ahead/Read Behind caches to clarify they are in
  seconds.
- Added single click playback and stop on the view window, like RV.
- Added Doxygen documentation (very incomplete).
- Added displaying of spherical environment maps in a virtual sphere
  ( courtesy of an open source OpenRV shader from The Mill ).
- Updated building documentation for Rocky Linux, Ubuntu, macOS and Windows.
- Added pen size change thru hotkeys.
- Fixed thumbnail creation on Windows.
- Removed memory leak of thumbnail creation.

v0.3.0
------

- Improved UI: menus, status bar, functionality.
- Moved status bar and status tool to bottom of the screen.
- Added preferences and menu toggle for status bar.
- Added a Panel menu to hold all dockable panels/windows.
- Added a One Panel Only toggle to show one panel at a time instead of packing
  all panels one after the other.  Floating windows are not effecte by this
  setting.
- Fixed video layer (channels) displayed when switching from one clip version
  to the next.
- Added a gamma switch to switch between 1 and the previous value.
- Added CONTRIBUTORS.md list.
- Automated version bumps in C++ code by looking at cmake/version.cmake.
- Fixed a refresh bug in FPS display when selecting Default FPS.
- I finally fixed a horrible FLTK crashing bug on thumbnail on timeline slider.
- Fixed a  crash when setting loop mode with no media loaded.
- Fixed playback of clips where fps did not match tbr.
- Fixed autoplayback when setting is set in the preferences.


v0.2.0
------

- Added support for multipart OpenEXR files.
- Fixed crashes on Windows due to time slider thumbnail.
- Made time slider thumbnail appear.
- Improved redrawing of thumbnails.
- Fixed crash on too long attributes when displayed in the HUD.
- Moved all tools into their own library (mrvTools).
- Fixed cursor drawing and slow performance of drawing tools.
- Fixed default gamma keyboard shortcuts not working.
- Added a rather rudimentary OTIO Playlist.  You select clips in the file
  window, change their in/out points and add them to the Playlist.
  When the playlist is done, you click OT Playlist and the clips are
  assembled in an otio file that is saved in $TEMP.
  Currently, you cannot nest OTIO files within another OTIO file.
- Added menu entry for Presentation mode.
- Added menu entries for deleting an annotation and all annotations
  from the movie.
- Made annotation menus appear as soon as a drawing is made.<|MERGE_RESOLUTION|>--- conflicted
+++ resolved
@@ -15,7 +15,6 @@
 - Fixed saving movies with annotations at half or quarter resolution.
 - Fixed an ugly bug on Linux when saving movies with annotations repeating
   every other frame (ie. saving on two's).
-<<<<<<< HEAD
 - Fixed line error reporting in Python's Output (pybind11 bug).
 - Added Editor/Jump to Error to Python Panel.  You can select the line of the
   error in the Python output and the Editor will jump to the offending line.
@@ -32,7 +31,6 @@
   Visual editors are given preference over terminal editors.
 - Fixed Python error reporting in the Python Output of the Python Panel for
   mrv2 python plug-ins.
-=======
 - Fixed message that said it was saving a movie without audio when saving
   a sequence of frames.
 - Fixed reading of FPS from OpenEXR frames as they are now rational instead of
@@ -41,7 +39,6 @@
   sequence did not start at 0.
 - Fixed a minor bug using snprintf of int64_t with an int specifier.
 - Improved the main web page for mrv2.
->>>>>>> 73eb8300
 
 
 v1.1.0
