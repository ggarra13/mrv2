--- conflicted
+++ resolved
@@ -34,9 +34,6 @@
 - Fixed saving large images/movies with annotations on work properly.
 - Improved memory consumption of saving movies, particularly large ones like
   4K.
-<<<<<<< HEAD
-  
-=======
 - Improved logging system logging the tlRender warnings.
 - Improved logging system adding a Status mode to report information right
   away.
@@ -46,8 +43,8 @@
 - Fixed saving a movie with annotations when the movie is bigger than the
   viewport.
 - Added GBR8/9/10/12 reading support for VPX.
-
->>>>>>> e4190c65
+- Fixed start and end timeline buttons not refreshing thumbnails in the Panels. 
+
 
 v1.0.6
 ======
