# data file for the Fltk User Interface Designer (fluid)
version 1.0400
i18n_type 1
i18n_include {<libintl.h>}
i18n_conditional {}
i18n_gnu_function gettext
i18n_gnu_static_function gettext_noop
header_name {.h}
code_name {.cxx}
decl {\#include <cstdio>} {private local
}

decl {\#include "mrvCore/mrvHotkey.h"} {public local
}

decl {\#include "mrvCore/mrvI8N.h"} {private local
}

decl {\#include "mrvWidgets/mrvPopupMenu.h"} {public local
}

decl {\#include "mrvWidgets/mrvHotkeyInput.h"} {public local
}

class ChooseHotkey {open
} {
  decl {mrv::Hotkey hk;} {public local
  }
  decl {mrv::Hotkey backup;} {public local
  }
  Function {make_window(const std::string& name)} {open
  } {
    Fl_Window uiMain {
      label {Hotkey for...} open
<<<<<<< HEAD
      xywh {608 536 360 140} type Double box PLASTIC_UP_BOX resizable
=======
      xywh {608 536 360 140} type Double box PLASTIC_UP_BOX hide resizable
>>>>>>> 0f1e49fb
      code0 {std::string title = "Hotkey for ";}
      code1 {title += name;}
      code2 {o->copy_label( title.c_str() );} modal
    } {
      Fl_Group {} {open selected
        xywh {0 0 360 140} box UP_BOX
      } {
        Fl_Input uiKey {
          label {Type Key}
          tooltip {Type a key.} xywh {130 18 140 27}
          code0 {o->choose(this);}
          class {mrv::HotkeyInput}
        }
        Fl_Check_Button uiShift {
          label Shift
          xywh {35 68 20 27} down_box DOWN_BOX labelcolor 32
        }
        Fl_Check_Button uiCtrl {
          label Ctrl
          xywh {155 69 25 27} down_box DOWN_BOX labelcolor 32
        }
        Fl_Check_Button uiAlt {
          label Alt
          xywh {35 103 25 27} down_box DOWN_BOX labelcolor 32
        }
        Fl_Check_Button uiMeta {
          label Meta
          xywh {155 103 25 27} down_box DOWN_BOX labelcolor 32
        }
        Fl_Button {} {
<<<<<<< HEAD
          label {Press Hotkey}
=======
          label Clear
          user_data this user_data_type {ChooseHotkey*}
          callback {v->uiKey->value("");
v->uiCtrl->value(0);
v->uiAlt->value(0);
v->uiMeta->value(0);
v->uiShift->value(0);}
          xywh {220 64 130 28}
        }
        Fl_Button {} {
          label Okay
>>>>>>> 0f1e49fb
          user_data this user_data_type {ChooseHotkey*}
          callback {v->hk.ctrl  = (bool) v->uiCtrl->value();
v->hk.alt   = (bool) v->uiAlt->value();
v->hk.meta  = (bool) v->uiMeta->value();
v->hk.shift = (bool) v->uiShift->value();

v->hk.key = 0;
v->hk.text = "";
if ( v->uiKey->value() && strlen(v->uiKey->value()) > 0 )
{
  std::string text = v->uiKey->value();

  unsigned key = 0;
  for (int i = 0; i < sizeof(mrv::table) / sizeof(mrv::TableText); i++)
     if (text == _(mrv::table[i].text)) {key = mrv::table[i].n; break;}

  if ( key == 0 )
  {
    char buffer[128];
    for( int i = FL_F + 1; i <= FL_F_Last; ++i )
    {
	snprintf(buffer, 128, "F%d", i - FL_F);
	if ( text == buffer ) { key = i; break; }
    }
  }

  if ( key > 0 ) v->hk.key = key;
  else if ( text.size() )
  {
    v->hk.key = text[0];
    v->hk.text = text[0];
   }
}

<<<<<<< HEAD
v->uiMain->hide();} selected
          tooltip {Open an Input to allow presin} xywh {220 60 130 28}
        }
        Fl_Button {} {
          label Okay
          user_data this user_data_type {ChooseHotkey*}
          callback {v->hk.ctrl  = (bool) v->uiCtrl->value();
v->hk.alt   = (bool) v->uiAlt->value();
v->hk.meta  = (bool) v->uiMeta->value();
v->hk.shift = (bool) v->uiShift->value();

v->hk.key = 0;
v->hk.text = "";
if ( v->uiKey->value() && strlen(v->uiKey->value()) > 0 )
{
  std::string text = v->uiKey->value();

  unsigned key = 0;
  for (int i = 0; i < 45; i++)
     if (text == mrv::table[i].text) {key = mrv::table[i].n; break;}

  if ( key == 0 )
  {
    char buffer[128];
    for( int i = FL_F + 1; i <= FL_F_Last; ++i )
    {
	snprintf(buffer, 128, "F%d", i - FL_F);
	if ( text == buffer ) { key = i; break; }
    }
  }

  if ( key > 0 ) v->hk.key = key;
  else if ( text.size() )
  {
    v->hk.key = text[0];
    v->hk.text = text[0];
   }
   
   if (isupper(v->hk.key))
   {
  	v->hk.shift = true;
  	v->hk.key = tolower(v->hk.key);
   }
}

=======
>>>>>>> 0f1e49fb
v->uiMain->hide();}
          xywh {220 103 55 26}
        }
        Fl_Button {} {
          label Cancel
          user_data this user_data_type {ChooseHotkey*}
          callback {v->hk = v->backup;
v->uiMain->hide();}
          xywh {280 103 70 26}
        }
      }
    }
  }
  Function {ChooseHotkey( const mrv::Hotkey* h )} {open
  } {
    code {backup = *h;
hk = *h;} {}
  }
  Function {fill()} {open
  } {
    code {uiCtrl->value( hk.ctrl );
uiMeta->value( hk.meta );
uiAlt->value( hk.alt );
uiShift->value( hk.shift );

char buffer[100];
const char *keyname = buffer;
unsigned k = hk.key;
if (!k)
   keyname = "0";
else if (k < 128) 
{ // ASCII
   snprintf(buffer, sizeof(buffer), "%c", k);
} 
else if (k >= 0xa0 && k <= 0xff) { // ISO-8859-1 (international keyboards)
   char key[8];
   int kl = fl_utf8encode((unsigned)k, key);
   key[kl] = '\\0';
   snprintf(buffer, sizeof(buffer), "%s", key);
} 
else if (k > FL_F && k <= FL_F_Last) 
{
   snprintf(buffer, sizeof(buffer), "F%d", k - FL_F);
} 
else if (k >= FL_Button && k <= FL_Button+7) 
{
   snprintf(buffer, sizeof(buffer), "FL_Button+%d", k-FL_Button);
} 
else 
{
   snprintf(buffer, sizeof(buffer), "0x%04x", k);
   for (int i = 0; i < sizeof(mrv::table) / sizeof(mrv::TableText); i++)
      if (mrv::table[i].n == k) 
      {
        strcpy(buffer, _(mrv::table[i].text) );
      	break;
      }
}


if (k == 0 )
   uiKey->value( hk.text.c_str() );
else
   uiKey->value( keyname );} {}
  }
  Function {~ChooseHotkey()} {open
  } {
    code {delete uiMain; uiMain = NULL;} {}
  }
}<|MERGE_RESOLUTION|>--- conflicted
+++ resolved
@@ -32,11 +32,7 @@
   } {
     Fl_Window uiMain {
       label {Hotkey for...} open
-<<<<<<< HEAD
-      xywh {608 536 360 140} type Double box PLASTIC_UP_BOX resizable
-=======
       xywh {608 536 360 140} type Double box PLASTIC_UP_BOX hide resizable
->>>>>>> 0f1e49fb
       code0 {std::string title = "Hotkey for ";}
       code1 {title += name;}
       code2 {o->copy_label( title.c_str() );} modal
@@ -67,9 +63,6 @@
           xywh {155 103 25 27} down_box DOWN_BOX labelcolor 32
         }
         Fl_Button {} {
-<<<<<<< HEAD
-          label {Press Hotkey}
-=======
           label Clear
           user_data this user_data_type {ChooseHotkey*}
           callback {v->uiKey->value("");
@@ -81,7 +74,6 @@
         }
         Fl_Button {} {
           label Okay
->>>>>>> 0f1e49fb
           user_data this user_data_type {ChooseHotkey*}
           callback {v->hk.ctrl  = (bool) v->uiCtrl->value();
 v->hk.alt   = (bool) v->uiAlt->value();
@@ -116,54 +108,6 @@
    }
 }
 
-<<<<<<< HEAD
-v->uiMain->hide();} selected
-          tooltip {Open an Input to allow presin} xywh {220 60 130 28}
-        }
-        Fl_Button {} {
-          label Okay
-          user_data this user_data_type {ChooseHotkey*}
-          callback {v->hk.ctrl  = (bool) v->uiCtrl->value();
-v->hk.alt   = (bool) v->uiAlt->value();
-v->hk.meta  = (bool) v->uiMeta->value();
-v->hk.shift = (bool) v->uiShift->value();
-
-v->hk.key = 0;
-v->hk.text = "";
-if ( v->uiKey->value() && strlen(v->uiKey->value()) > 0 )
-{
-  std::string text = v->uiKey->value();
-
-  unsigned key = 0;
-  for (int i = 0; i < 45; i++)
-     if (text == mrv::table[i].text) {key = mrv::table[i].n; break;}
-
-  if ( key == 0 )
-  {
-    char buffer[128];
-    for( int i = FL_F + 1; i <= FL_F_Last; ++i )
-    {
-	snprintf(buffer, 128, "F%d", i - FL_F);
-	if ( text == buffer ) { key = i; break; }
-    }
-  }
-
-  if ( key > 0 ) v->hk.key = key;
-  else if ( text.size() )
-  {
-    v->hk.key = text[0];
-    v->hk.text = text[0];
-   }
-   
-   if (isupper(v->hk.key))
-   {
-  	v->hk.shift = true;
-  	v->hk.key = tolower(v->hk.key);
-   }
-}
-
-=======
->>>>>>> 0f1e49fb
 v->uiMain->hide();}
           xywh {220 103 55 26}
         }
