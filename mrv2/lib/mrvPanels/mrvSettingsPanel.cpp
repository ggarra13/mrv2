--- conflicted
+++ resolved
@@ -72,14 +72,11 @@
         memory_information(
             totalVirtualMem, virtualMemUsed, virtualMemUsedByMe, totalPhysMem,
             physMemUsed, physMemUsedByMe);
+        
         totalPhysMem /= 1024;
-<<<<<<< HEAD
+        
         auto sV = new Widget< HorSlider >(g->x(), 90, g->w(), 20,
                                           _("Gigabytes"));
-=======
-        auto sV = new Widget< HorSlider >(
-            g->x(), 90, g->w(), 20, _("   Cache in GB"));
->>>>>>> c7b7bed3
         s = sV;
         s->tooltip(_("Cache in Gigabytes.  When not 0, it uses the value to "
                      "automatically calculate the Read Ahead and Read Behind"));
