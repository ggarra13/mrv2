--- conflicted
+++ resolved
@@ -9,11 +9,6 @@
 #include <tlCore/Time.h>
 
 #include "mrvPanels/mrvThumbnailPanel.h"
-<<<<<<< HEAD
-
-class Fl_RGB_Image;
-=======
->>>>>>> b74de7cb
 
 namespace mrv
 {
@@ -21,11 +16,6 @@
 
     namespace panel
     {
-<<<<<<< HEAD
-        using namespace tl;
-
-=======
->>>>>>> b74de7cb
         class PlaylistPanel : public ThumbnailPanel
         {
         public:
