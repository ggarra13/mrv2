// SPDX-License-Identifier: BSD-3-Clause
// mrv2
// Copyright Contributors to the mrv2 Project. All rights reserved.

#include <string>
#include <vector>
#include <map>

#include <FL/Fl_Box.H>
#include <FL/Fl_Pack.H>

#include "mrvCore/mrvHome.h"
#include "mrvCore/mrvFile.h"

#include "mrvWidgets/mrvPack.h"
#include "mrvWidgets/mrvFunctional.h"
#include "mrvWidgets/mrvPlaylistButton.h"
#include "mrvWidgets/mrvButton.h"

#include "mrvPanels/mrvPlaylistPanel.h"
#include "mrvPanels/mrvPanelsAux.h"
#include "mrvPanels/mrvPanelsCallbacks.h"

#include "mrvFl/mrvIO.h"

#include "mrvEdit/mrvEditCallbacks.h"

#include "mrvUI/mrvAsk.h" // for fl_input

#include "mrvApp/mrvFilesModel.h"
#include "mrvApp/mrvPlaylistsModel.h"
#include "mrvApp/mrvApp.h"

#include "mrViewer.h"

namespace mrv
{

    namespace panel
    {

        typedef std::map< PlaylistButton*, size_t > WidgetIndices;

        struct PlaylistPanel::Private
        {
            std::map< size_t, PlaylistButton* > map;

            WidgetIndices indices;

            std::shared_ptr<
                observer::ListObserver<std::shared_ptr<FilesModelItem> > >
                filesObserver;
            std::shared_ptr<
                observer::ListObserver<std::shared_ptr<FilesModelItem> > >
                activeObserver;
            std::shared_ptr<observer::ValueObserver<int> > aIndexObserver;
        };

<<<<<<< HEAD

=======
>>>>>>> b74de7cb
        PlaylistPanel::PlaylistPanel(ViewerUI* ui) :
            _r(new Private),
            ThumbnailPanel(ui)
        {
            add_group("Playlist");
            g->image(load_svg("Playlist.svg"));

            g->callback(
                [](Fl_Widget* w, void* d)
                {
                    ViewerUI* ui = static_cast< ViewerUI* >(d);
                    delete playlistPanel;
                    playlistPanel = nullptr;
                    ui->uiMain->fill_menu(ui->uiMenuBar);
                },
                ui);

            _r->filesObserver = observer::
                ListObserver<std::shared_ptr<FilesModelItem> >::create(
                    ui->app->filesModel()->observeFiles(),
                    [this](const std::vector< std::shared_ptr<FilesModelItem> >&
                               value) { refresh(); });

            _r->activeObserver = observer::
                ListObserver<std::shared_ptr<FilesModelItem> >::create(
                    ui->app->filesModel()->observeActive(),
                    [this](const std::vector< std::shared_ptr<FilesModelItem> >&
                               value) { redraw(); });

            _r->aIndexObserver = observer::ValueObserver<int>::create(
                ui->app->filesModel()->observeAIndex(),
                [this](int value) { redraw(); });
        }

        PlaylistPanel::~PlaylistPanel()
        {
        }

<<<<<<< HEAD
        void PlaylistPanel::clear_controls()
        {
            _r->map.clear();
            _r->playlistButtons.clear();
            _r->indices.clear();
        }

=======
>>>>>>> b74de7cb
        void PlaylistPanel::add_controls()
        {
            TLRENDER_P();

            _r->map.clear();
            _r->indices.clear();
            
            g->clear();

            g->begin();

            int Y = g->y() + 22;

<<<<<<< HEAD

            otio::RationalTime time = otio::RationalTime(0.0, 1.0);
=======
            otio::RationalTime time = otio::RationalTime(0.0, 1.0);
            const auto player = p.ui->uiView->getTimelinePlayer();

>>>>>>> b74de7cb
            const auto& model = App::app->filesModel();
            const auto& files = model->observeFiles().get()->get();
            const auto& aIndex = model->observeAIndex()->get();
            const size_t numFiles = files.size();
            const std::string tmpdir = tmppath() + '/';

            file::Path lastPath;
            
            size_t numValidFiles = 0;
            for (size_t i = 0; i < numFiles; ++i)
            {
                const auto& media = files[i];
                const auto& path = media->path;

                const bool isEDL = file::isTemporaryEDL(path);
                if (!isEDL)
                    continue;

                // When we refresh the .otio for EDL, we get two clips with the
                // same name, we avoid displaying both with this check.
                if (path == lastPath && isEDL)
                    continue;
                lastPath = path;

                const std::string& fullfile = path.get();

                auto cbW = new Widget<PlaylistButton>(
                    g->x(), Y + numValidFiles * 68, g->w(), 68);
                PlaylistButton* b = cbW;
                _r->indices[b] = i;
                cbW->callback(
                    [=](auto b)
                    {
                        WidgetIndices::const_iterator it = _r->indices.find(b);
                        if (it == _r->indices.end())
                            return;
                        int index = (*it).second;
                        auto model = _p->ui->app->filesModel();
                        model->setA(index);
                    });

                ++numValidFiles;

                _r->map[i] = b;

                const std::string dir = path.getDirectory();
                const std::string base = path.getBaseName();
                const std::string extension = path.getExtension();
                const std::string file = base + path.getNumber() + extension;

                std::string text = dir + "\n" + file + "\nColor";
                b->copy_label(text.c_str());
                if (i == aIndex)
<<<<<<< HEAD
                    b->value(1);
                else
                    b->value(0);
                
                time = media->currentTime;
                
                b->createTimeline(App::app->getContext());
                _createThumbnail(b, path, time, 0, size.h);
=======
                {
                    b->value(1);
                    if (player)
                    {
                        time = player->currentTime();
                    }
                }
                else
                {
                    b->value(0);
                    time = media->currentTime;
                }
                
                _createThumbnail(b, path, time);
>>>>>>> b74de7cb
            }

            if (numValidFiles == 0)
            {
                Fl_Group* bg = new Fl_Group(g->x(), Y, g->w(), 68);
                Fl_Box* box = new Fl_Box(g->x(), Y, g->w() - 5, 68);
                box->box(FL_ENGRAVED_BOX);
                box->copy_label(_("Drop a clip here to create a playlist."));
                box->labelsize(12);
                box->align(FL_ALIGN_INSIDE | FL_ALIGN_CENTER | FL_ALIGN_WRAP);
                bg->end();

                Y += 70;
            }

            Fl_Group* bg = new Fl_Group(g->x(), Y, g->w(), 30);
            bg->begin();

            Button* b;
            auto bW = new Widget< Button >(g->x() + 10, Y, 30, 30);
            b = bW;
            Fl_Image* svg = load_svg("Tracks.svg");
            b->image(svg);
            b->tooltip(
                _("Create an empty timeline with a video and audio track."));
            bW->callback([=](auto w) { create_new_timeline_cb(p.ui); });

            bW = new Widget< Button >(g->x() + 40, Y, 30, 30);
            b = bW;
            svg = load_svg("TracksFromA.svg");
            b->image(svg);
            b->tooltip(_("Create a timeline from the selected clip."));
            bW->callback(
                [=](auto w)
                {
                    int index = model->observeAIndex()->get();
                    add_clip_to_new_timeline_cb(index, p.ui);
                });

            bW = new Widget< Button >(g->x() + 70, Y, 30, 30);
            b = bW;
            svg = load_svg("Save.svg");
            b->image(svg);
            b->tooltip(
                _("Save current EDL to a permanent location, making paths "
                  "relative if possible."));
            bW->callback([=](auto w)
                         { save_timeline_to_disk_cb(nullptr, p.ui); });

            bW = new Widget< Button >(g->x() + 100, Y, 30, 30);
            b = bW;
            svg = load_svg("FileClose.svg");
            b->image(svg);
            b->tooltip(_("Close current EDL."));
            bW->callback(
                [=](auto w)
                {
                    const auto& model = App::app->filesModel();
                    const auto& Aitem = model->observeA()->get();
                    std::string extension = Aitem->path.getExtension();
                    if (extension != ".otio")
                        return;
                    close_current_cb(w, p.ui);
                });

            bg->end();

            Y += 30;
        }

        void PlaylistPanel::redraw()
        {

            TLRENDER_P();

            otio::RationalTime time = otio::RationalTime(0.0, 1.0);

            const auto player = p.ui->uiView->getTimelinePlayer();
            const auto& model = App::app->filesModel();
            auto Aindex = model->observeAIndex()->get();
            const auto files = model->observeFiles();

            for (auto& m : _r->map)
            {
                size_t i = m.first;
                const auto& media = files->getItem(i);
                const auto& path = media->path;

                const std::string fullfile = path.get();
                PlaylistButton* b = m.second;

                b->labelcolor(FL_WHITE);

<<<<<<< HEAD
                WidgetIndices::iterator it = _r->indices.find(b);
=======
>>>>>>> b74de7cb
                time = media->currentTime;
                if (Aindex != i)
                {
                    b->value(0);
                    if (b->image())
                        continue;
                }
                else
                {
                    b->value(1);
                    if (player)
                    {
                        time = player->currentTime();
                    }
                }
<<<<<<< HEAD
                
                b->createTimeline(App::app->getContext());
                _createThumbnail(b, path, time, 0, size.h);
=======

                b->createTimeline(App::app->getContext());
                
                _createThumbnail(b, path, time);
                
>>>>>>> b74de7cb
            }
        }

        void PlaylistPanel::refresh()
        {
<<<<<<< HEAD
=======
            _cancelRequests();
>>>>>>> b74de7cb
            add_controls();
            end_group();
        }

        void PlaylistPanel::add(
            const math::Vector2i& pos, const size_t index, ViewerUI* ui)
        {
            int aIndex = -1;
            bool validDrop = false;
            math::Vector2i win;
            if (!is_panel())
            {
                auto window = g->get_window();
                win.x = window->x();
                win.y = window->y();
            }
            if (_r->map.empty())
            {
                math::Box2i box(g->x() + win.x, g->y() + win.y, g->w(), 68);
                if (box.contains(pos))
                {
                    validDrop = true;
                }
                if (validDrop)
                {
                    auto model = ui->app->filesModel();
                    model->setA(index);
                    create_new_timeline_cb(ui);
                }
            }
            else
            {
                for (auto& m : _r->map)
                {
                    PlaylistButton* b = m.second;
                    math::Box2i box(
                        b->x() + win.x, b->y() + win.y, b->w(), b->h());
                    if (box.contains(pos))
                    {
                        aIndex = static_cast<int>(m.first);
                        auto model = ui->app->filesModel();
                        model->setA(aIndex);
                        validDrop = true;
                        break;
                    }
                }
            }

            if (validDrop)
            {
                add_clip_to_timeline_cb(index, ui);
            }
        }
    } // namespace panel

} // namespace mrv<|MERGE_RESOLUTION|>--- conflicted
+++ resolved
@@ -56,10 +56,6 @@
             std::shared_ptr<observer::ValueObserver<int> > aIndexObserver;
         };
 
-<<<<<<< HEAD
-
-=======
->>>>>>> b74de7cb
         PlaylistPanel::PlaylistPanel(ViewerUI* ui) :
             _r(new Private),
             ThumbnailPanel(ui)
@@ -94,41 +90,24 @@
                 [this](int value) { redraw(); });
         }
 
-        PlaylistPanel::~PlaylistPanel()
-        {
-        }
-
-<<<<<<< HEAD
-        void PlaylistPanel::clear_controls()
-        {
-            _r->map.clear();
-            _r->playlistButtons.clear();
-            _r->indices.clear();
-        }
-
-=======
->>>>>>> b74de7cb
+        PlaylistPanel::~PlaylistPanel() {}
+
         void PlaylistPanel::add_controls()
         {
             TLRENDER_P();
 
             _r->map.clear();
             _r->indices.clear();
-            
+
             g->clear();
 
             g->begin();
 
             int Y = g->y() + 22;
 
-<<<<<<< HEAD
-
-            otio::RationalTime time = otio::RationalTime(0.0, 1.0);
-=======
             otio::RationalTime time = otio::RationalTime(0.0, 1.0);
             const auto player = p.ui->uiView->getTimelinePlayer();
 
->>>>>>> b74de7cb
             const auto& model = App::app->filesModel();
             const auto& files = model->observeFiles().get()->get();
             const auto& aIndex = model->observeAIndex()->get();
@@ -136,7 +115,7 @@
             const std::string tmpdir = tmppath() + '/';
 
             file::Path lastPath;
-            
+
             size_t numValidFiles = 0;
             for (size_t i = 0; i < numFiles; ++i)
             {
@@ -182,16 +161,6 @@
                 std::string text = dir + "\n" + file + "\nColor";
                 b->copy_label(text.c_str());
                 if (i == aIndex)
-<<<<<<< HEAD
-                    b->value(1);
-                else
-                    b->value(0);
-                
-                time = media->currentTime;
-                
-                b->createTimeline(App::app->getContext());
-                _createThumbnail(b, path, time, 0, size.h);
-=======
                 {
                     b->value(1);
                     if (player)
@@ -204,9 +173,8 @@
                     b->value(0);
                     time = media->currentTime;
                 }
-                
+
                 _createThumbnail(b, path, time);
->>>>>>> b74de7cb
             }
 
             if (numValidFiles == 0)
@@ -300,10 +268,6 @@
 
                 b->labelcolor(FL_WHITE);
 
-<<<<<<< HEAD
-                WidgetIndices::iterator it = _r->indices.find(b);
-=======
->>>>>>> b74de7cb
                 time = media->currentTime;
                 if (Aindex != i)
                 {
@@ -319,26 +283,16 @@
                         time = player->currentTime();
                     }
                 }
-<<<<<<< HEAD
-                
+
                 b->createTimeline(App::app->getContext());
-                _createThumbnail(b, path, time, 0, size.h);
-=======
-
-                b->createTimeline(App::app->getContext());
-                
+
                 _createThumbnail(b, path, time);
-                
->>>>>>> b74de7cb
             }
         }
 
         void PlaylistPanel::refresh()
         {
-<<<<<<< HEAD
-=======
             _cancelRequests();
->>>>>>> b74de7cb
             add_controls();
             end_group();
         }
