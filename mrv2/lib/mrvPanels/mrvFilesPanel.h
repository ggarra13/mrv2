// SPDX-License-Identifier: BSD-3-Clause
// mrv2
// Copyright Contributors to the mrv2 Project. All rights reserved.

#pragma once

#include <vector>

#include <FL/Fl_RGB_Image.H>

#include <tlCore/Time.h>

#include "mrvOptions/mrvFilesPanelOptions.h"

#include "mrvPanels/mrvThumbnailPanel.h"

class ViewerUI;

namespace mrv
{
    class FilesPanelOptions;

    namespace panel
    {
        using namespace tl;
        class FilesPanel : public ThumbnailPanel
        {
        public:
            FilesPanel(ViewerUI* ui);
<<<<<<< HEAD
            virtual ~FilesPanel();
            
            void clear_controls();
=======
            ~FilesPanel();

>>>>>>> b74de7cb
            void add_controls() override;

            void setFilesPanelOptions(const FilesPanelOptions&);

            void redraw();
            void refresh();

        private:
            MRV2_PRIVATE();
        };

    } // namespace panel
} // namespace mrv<|MERGE_RESOLUTION|>--- conflicted
+++ resolved
@@ -27,14 +27,8 @@
         {
         public:
             FilesPanel(ViewerUI* ui);
-<<<<<<< HEAD
-            virtual ~FilesPanel();
-            
-            void clear_controls();
-=======
             ~FilesPanel();
 
->>>>>>> b74de7cb
             void add_controls() override;
 
             void setFilesPanelOptions(const FilesPanelOptions&);
