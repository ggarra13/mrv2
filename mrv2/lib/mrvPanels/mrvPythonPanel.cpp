// SPDX-License-Identifier: BSD-3-Clause
// mrv2
// Copyright Contributors to the mrv2 Project. All rights reserved.

#include <FL/Fl_Tile.H>
#include <FL/Fl_Menu_Bar.H>
#include <FL/Fl_Sys_Menu_Bar.H>
#include <FL/Fl_Text_Editor.H>
#include <FL/Fl_Box.H>
#include <FL/fl_ask.H>

#include <iostream>
#include <fstream>
#include <sstream>
#include <filesystem>
namespace fs = std::filesystem;

#include <pybind11/embed.h>
namespace py = pybind11;

#include <tlCore/StringFormat.h>

#include "mrvCore/mrvHome.h"

#include "mrvWidgets/mrvFunctional.h"
#include "mrvWidgets/mrvPythonOutput.h"
#include "mrvWidgets/mrvPythonEditor.h"

#include "mrvFl/mrvFileRequester.h"
#include "mrvFl/mrvIO.h"

#include "mrvPanels/mrvPanelsCallbacks.h"

#include "mrViewer.h"

namespace
{
    const char* kModule = "pypanel";
}

namespace mrv
{
    static Fl_Text_Display::Style_Table_Entry kCodeStyles[] = {
        // Style table
        {FL_BLACK, FL_COURIER, FL_NORMAL_SIZE},             // A - Plain
        {FL_DARK_GREEN, FL_COURIER_ITALIC, FL_NORMAL_SIZE}, // B - Line comments
        {FL_DARK_GREEN, FL_COURIER_ITALIC,
         FL_NORMAL_SIZE},                                // C - Block comments
        {FL_BLUE, FL_COURIER, FL_NORMAL_SIZE},           // D - Strings
        {FL_DARK_RED, FL_COURIER, FL_NORMAL_SIZE},       // E - Directives
        {FL_RED, FL_COURIER_BOLD, FL_NORMAL_SIZE},       // F - Types
        {FL_BLUE, FL_COURIER_BOLD, FL_NORMAL_SIZE},      // G - Keywords
        {FL_DARK_GREEN, FL_COURIER_BOLD, FL_NORMAL_SIZE} // H - Functions
    };

    // Style table
    static Fl_Text_Display::Style_Table_Entry kLogStyles[] = {
        // FONT COLOR       FONT FACE   SIZE  ATTR
        // --------------- ------------ ---- ------
        {FL_BLACK, FL_HELVETICA, 14, 0},       // A - Info
        {FL_DARK_YELLOW, FL_HELVETICA, 14, 0}, // B - Warning
        {FL_RED, FL_HELVETICA, 14, 0}          // C - Error
    };

    //! We keep this global so the content won't be erased when the user
    //! closes the Python Panel
    static Fl_Text_Buffer* textBuffer = nullptr;
    static Fl_Text_Buffer* styleBuffer = nullptr;
    static PythonOutput* outputDisplay = nullptr;

    struct PythonPanel::Private
    {
        Fl_Tile* tile = nullptr;
        PythonEditor* pythonEditor = nullptr;
    };

    //! Class used to redirect stdout and stderr to two python strings
    class PyStdErrOutStreamRedirect
    {
        py::object _stdout;
        py::object _stderr;
        py::object _stdout_buffer;
        py::object _stderr_buffer;

    public:
        PyStdErrOutStreamRedirect()
        {
            auto sysm = py::module::import("sys");
            _stdout = sysm.attr("stdout");
            _stderr = sysm.attr("stderr");
            auto stringio = py::module::import("io").attr("StringIO");
            _stdout_buffer =
                stringio(); // Other filelike object can be used here as well,
                            // such as objects created by pybind11
            _stderr_buffer = stringio();
            sysm.attr("stdout") = _stdout_buffer;
            sysm.attr("stderr") = _stderr_buffer;
        }
        std::string stdoutString()
        {
            _stdout_buffer.attr("seek")(0);
            return py::str(_stdout_buffer.attr("read")());
        }
        std::string stderrString()
        {
            _stderr_buffer.attr("seek")(0);
            return py::str(_stderr_buffer.attr("read")());
        }
        ~PyStdErrOutStreamRedirect()
        {
            auto sysm = py::module::import("sys");
            sysm.attr("stdout") = _stdout;
            sysm.attr("stderr") = _stderr;
        }
    };

    void PythonPanel::style_update_cb(
        int pos,                 // I - Position of update
        int nInserted,           // I - Number of inserted chars
        int nDeleted,            // I - Number of deleted chars
        int nRestyled,           // I - Number of restyled chars
        const char* deletedText, // I - Text that was deleted
        void* cbArg)             // I - Callback data
    {
        PythonPanel* p = static_cast< PythonPanel* >(cbArg);
        p->style_update(
            pos, nInserted, nDeleted, nRestyled, deletedText, nullptr);
    }

    //!
    //! 'style_update()' - Update the style buffer...
    //!
    void PythonPanel::style_update(
        int pos,                 // I - Position of update
        int nInserted,           // I - Number of inserted chars
        int nDeleted,            // I - Number of deleted chars
        int nRestyled,           // I - Number of restyled chars
        const char* deletedText, // I - Text that was deleted
        void* cbArg)             // I - Callback data
    {
        int start,  // Start of text
            end,    // End of text
            len;    // Length of text change
        char last,  // Last style on line
            *style, // Style data
            *text;  // Text data

        // If this is just a selection change, just unselect the style buffer...
        if (nInserted == 0 && nDeleted == 0)
        {
            styleBuffer->unselect();
            return;
        }

        // Track changes in the text buffer...
        if (nInserted > 0)
        {
            // Insert characters into the style buffer...
            style = new char[nInserted + 1];
            memset(style, 'A', nInserted);
            style[nInserted] = '\0';

            styleBuffer->replace(pos, pos + nDeleted, style);
            delete[] style;
        }
        else
        {
            // Just delete characters in the style buffer...
            styleBuffer->remove(pos, pos + nDeleted);
        }

        // Select the area that was just updated to avoid unnecessary
        // callbacks...
        styleBuffer->select(pos, pos + nInserted - nDeleted);

        // Re-parse the changed region; we do this by parsing from the
        // beginning of the line of the changed region to the end of
        // the line of the changed region...  Then we check the last
        // style character and keep updating if we have a multi-line
        // comment character...
        start = textBuffer->line_start(pos);
        end = textBuffer->line_end(pos + nInserted - nDeleted);
        text = textBuffer->text_range(start, end);
        style = styleBuffer->text_range(start, end);
        last = style[end - start - 1];
        len = end - start;

        PythonEditor::style_parse(text, style, len);

        if (len > 0)
        {
            styleBuffer->replace(start, end, style);
            _r->pythonEditor->redisplay_range(start, end);
        }

        if (last != style[end - start - 1])
        {
            // The last character on the line changed styles, so reparse the
            // remainder of the buffer...
            free(text);
            free(style);

            end = textBuffer->length();
            text = textBuffer->text_range(start, end);
            style = styleBuffer->text_range(start, end);
            len = end - start;

            PythonEditor::style_parse(text, style, len);

            if (len > 0)
            {
                styleBuffer->replace(start, end, style);
                _r->pythonEditor->redisplay_range(start, end);
            }
        }

        free(text);
        free(style);
    }

    PythonPanel::PythonPanel(ViewerUI* ui) :
        _r(new Private),
        PanelWidget(ui)
    {

        if (!textBuffer)
        {
            styleBuffer = new Fl_Text_Buffer;
            textBuffer = new Fl_Text_Buffer;
<<<<<<< HEAD
            outputDisplay = new PythonOutput(0, 0, 100, 100);
=======
            outputDisplay = new LogDisplay(0, 0, 100, 100);
            outputDisplay->setMaxLines(0); // make output infinite
>>>>>>> 942933b8
        }

        add_group("Python");

        // Fl_SVG_Image* svg = load_svg("Python.svg");
        // g->image(svg);

        g->callback(
            [](Fl_Widget* w, void* d)
            {
                ViewerUI* ui = static_cast< ViewerUI* >(d);
                delete pythonPanel;
                pythonPanel = nullptr;
                ui->uiMain->fill_menu(ui->uiMenuBar);
            },
            ui);
    }

    PythonPanel::~PythonPanel()
    {
        textBuffer->remove_modify_callback(style_update_cb, this);
        _r->tile->remove(outputDisplay); // we make sure not to delete this
    }

    void PythonPanel::create_menu()
    {
        TLRENDER_P();

        Fl_Menu_Bar* menu;

#if __APPLE__
        if (p.ui->uiPrefs->uiPrefsMacOSMenus->value())
        {
            menu = p.ui->uiMenuBar;
        }
        else
        {
            menu = new Fl_Menu_Bar(g->x(), g->y() + 20, g->w(), 20);
        }
#else
        menu = new Fl_Menu_Bar(g->x(), g->y() + 20, g->w(), 20);
#endif
        create_menu(menu);
    }

    void PythonPanel::create_menu(Fl_Menu_* menu)
    {
        menu->clear();
        menu->add( _("&File/&Open"), FL_COMMAND + 'o',
                   (Fl_Callback*)open_python_file_cb, this,
                   FL_MENU_DIVIDER);
        menu->add( _("&File/&Save"), FL_COMMAND + 's',
                   (Fl_Callback*)save_python_file_cb, this);
        menu->add( _("Edit/Cu&t"), FL_COMMAND + 'x', (Fl_Callback*)cut_text_cb,
                   this);
        menu->add( _("Edit/&Copy"), FL_COMMAND + 'c',
                   (Fl_Callback*)copy_text_cb, this);
        menu->add( _("Edit/&Paste"), FL_COMMAND + 'p',
                   (Fl_Callback*)paste_text_cb, this);
        menu->add(_("Clear/&Output"), FL_COMMAND + 'k',
                  (Fl_Callback*)clear_output_cb, this,
                  FL_MENU_DIVIDER);
        menu->add(_("Clear/&Editor"), FL_COMMAND + 'e',
                  (Fl_Callback*)clear_editor_cb, this);
        menu->add(
            _("Editor/Run Code"), FL_KP_Enter, (Fl_Callback*)run_code_cb, this,
            FL_MENU_DIVIDER);
        menu->add(
            _("Editor/Toggle Line Numbers"), 0,
            (Fl_Callback*)toggle_line_numbers_cb, this, FL_MENU_TOGGLE);
        menu->menu_end();
        Fl_Menu_Bar* bar = dynamic_cast< Fl_Menu_Bar* >(menu);
        if (bar)
            bar->update();
    }

    void PythonPanel::add_controls()
    {
        TLRENDER_P();

        g->clear();

        g->begin();

        create_menu();

        int H = g->h() - 20;
        int Y = 20;
        int M = (H - Y) / 2;

        _r->tile = new Fl_Tile(g->x(), g->y() + Y, g->w(), H + Y + 3);
        _r->tile->labeltype(FL_NO_LABEL);

        int dx = 20, dy = dx; // border width of resizable() - see below
        Fl_Box r(
            _r->tile->x() + dx, _r->tile->y() + dy, _r->tile->w() - 2 * dx,
            _r->tile->h() - 2 * dy);
        _r->tile->resizable(r);

        _r->tile->add(outputDisplay);

        outputDisplay->resize(g->x(), g->y() + Y, g->w(), M);

        H -= M;
        H += Y;

        PythonEditor* e;
        _r->pythonEditor = e =
            new PythonEditor(g->x(), g->y() + M + Y, g->w(), H);
        e->box(FL_DOWN_BOX);
        e->textfont(FL_COURIER);
        e->textcolor(FL_BLACK);
        e->textsize(14);
        e->tooltip( _("Type in your python code here.  Select an area to execute just a portion of it.  Press Keypad Enter to run it.") );
        Fl_Text_Buffer* oldBuffer = e->buffer();
        if (oldBuffer != textBuffer)
            delete oldBuffer;
        e->buffer(textBuffer);
        oldBuffer = e->style_buffer();
        if (oldBuffer != styleBuffer)
            delete oldBuffer;
        e->highlight_data(
            styleBuffer, kCodeStyles,
            sizeof(kCodeStyles) / sizeof(kCodeStyles[0]), 'A', 0, 0);
        textBuffer->add_modify_callback(style_update_cb, this);
        if (textBuffer->length() == 0)
        {
            textBuffer->append(R"PYTHON(
import mrv2
from mrv2 import cmd, math, image, media, playlist, timeline, settings

)PYTHON");
        }

        _r->tile->end();

        Fl_Scroll* s = g->get_scroll();
        s->resizable(g->get_pack());
    }

    void PythonPanel::run_code()
    {
        PythonEditor* e = _r->pythonEditor;
        e->split_code();

        std::string code = e->code();
        std::string eval = e->eval();
        std::string var = e->variable();
        outputDisplay->warning(code.c_str());
        if (!eval.empty() && var != eval)
        {
            eval += '\n';
            outputDisplay->warning(eval.c_str());
        }
        try
        {
            PyStdErrOutStreamRedirect pyRedirect;
            py::exec(code);
            if (!eval.empty())
            {
                py::object result = py::eval(eval);
                py::print(result);
            }
            const std::string& out = pyRedirect.stdoutString();
            if (!out.empty())
            {
                outputDisplay->info(out.c_str());
            }
            const std::string err = pyRedirect.stderrString();
            if (!err.empty())
            {
                outputDisplay->error(out.c_str());
            }
        }
        catch (const std::exception& e)
        {
            outputDisplay->error(e.what());
            outputDisplay->error("\n");
        }
    }

    void PythonPanel::open_python_file(const std::string& file)
    {
        std::ifstream is(file);
        std::stringstream s;
        s << is.rdbuf();
        clear_editor();
        Fl_Text_Buffer* buffer = _r->pythonEditor->buffer();
        std::string nocr;
        std::string text = s.str();
        for (auto c : text)
        {
            if (c == '\r')
                continue;
            nocr += c;
        }
        buffer->append(nocr.c_str());
    }

    void PythonPanel::save_python_file(std::string file)
    {
        if (file.substr(file.size() - 3, file.size()) != ".py")
            file += ".py";

        if (fs::exists(file))
        {
            std::string msg =
                tl::string::Format(_("Python file {0} already "
                                     "exists.  Do you want to overwrite it?"))
                    .arg(file);
            int ok = fl_choice(msg.c_str(), _("No"), _("Yes"), NULL, NULL);
            if (!ok)
                return;
        }

        std::ofstream ofs(file);
        if (!ofs.is_open())
        {
            fl_alert("%s", _("Failed to open the file for writing."));
            return;
        }
        Fl_Text_Buffer* buffer = _r->pythonEditor->buffer();
        char* text = buffer->text();
        ofs << text;
        free(text);
        if (ofs.fail())
        {
            fl_alert("%s", _("Failed to write to the file."));
            return;
        }
        if (ofs.bad())
        {
            fl_alert("%s", _("The stream is in an unrecoverable error state."));
            return;
        }
        ofs.close();
    }

    void PythonPanel::clear_output()
    {
        outputDisplay->clear();
    }

    void PythonPanel::clear_editor()
    {
        Fl_Text_Buffer* buffer = _r->pythonEditor->buffer();
        buffer->remove(0, buffer->length());
    }

    void PythonPanel::toggle_line_numbers(Fl_Menu_* m)
    {
        const Fl_Menu_Item* i = m->mvalue();
        PythonEditor* e = _r->pythonEditor;
        if (i->value())
        {
            e->linenumber_width(75);
            e->linenumber_size(e->textsize());
        }
        else
        {
            e->linenumber_width(0);
        }
        e->redraw();
    }

    void PythonPanel::run_code_cb(Fl_Menu_*, PythonPanel* o)
    {
        o->run_code();
    }

    void PythonPanel::save_python_file_cb(Fl_Menu_*, PythonPanel* o)
    {
        std::string file =
            mrv::save_python_file(mrv::rootpath().c_str(), Preferences::ui);
        if (file.empty())
            return;
        o->save_python_file(file);
    }

    void PythonPanel::open_python_file_cb(Fl_Menu_*, PythonPanel* o)
    {
        std::string file =
            mrv::open_python_file(mrv::pythonpath().c_str(), Preferences::ui);
        if (file.empty())
            return;
        o->open_python_file(file);
    }

    void PythonPanel::clear_output_cb(Fl_Menu_*, PythonPanel* o)
    {
        o->clear_output();
    }

    void PythonPanel::clear_editor_cb(Fl_Menu_*, PythonPanel* o)
    {
        o->clear_editor();
    }

    void PythonPanel::toggle_line_numbers_cb(Fl_Menu_* m, PythonPanel* o)
    {
        o->toggle_line_numbers(m);
    }
    
    void PythonPanel::cut_text()
    {
        PythonEditor::kf_cut( 0, _r->pythonEditor );
    }
    
    void PythonPanel::copy_text()
    {
        PythonEditor::kf_copy( 0, _r->pythonEditor );
    }
    
    void PythonPanel::paste_text()
    {
        PythonEditor::kf_paste( 0, _r->pythonEditor );
    }

    void PythonPanel::cut_text_cb(Fl_Menu_* m, PythonPanel* o)
    {
        o->cut_text();
    }
    
    void PythonPanel::copy_text_cb(Fl_Menu_* m, PythonPanel* o)
    {
        o->copy_text();
    }
    
    void PythonPanel::paste_text_cb(Fl_Menu_* m, PythonPanel* o)
    {
        o->paste_text();
    }

} // namespace mrv<|MERGE_RESOLUTION|>--- conflicted
+++ resolved
@@ -227,12 +227,7 @@
         {
             styleBuffer = new Fl_Text_Buffer;
             textBuffer = new Fl_Text_Buffer;
-<<<<<<< HEAD
             outputDisplay = new PythonOutput(0, 0, 100, 100);
-=======
-            outputDisplay = new LogDisplay(0, 0, 100, 100);
-            outputDisplay->setMaxLines(0); // make output infinite
->>>>>>> 942933b8
         }
 
         add_group("Python");
@@ -281,22 +276,26 @@
     void PythonPanel::create_menu(Fl_Menu_* menu)
     {
         menu->clear();
-        menu->add( _("&File/&Open"), FL_COMMAND + 'o',
-                   (Fl_Callback*)open_python_file_cb, this,
-                   FL_MENU_DIVIDER);
-        menu->add( _("&File/&Save"), FL_COMMAND + 's',
-                   (Fl_Callback*)save_python_file_cb, this);
-        menu->add( _("Edit/Cu&t"), FL_COMMAND + 'x', (Fl_Callback*)cut_text_cb,
-                   this);
-        menu->add( _("Edit/&Copy"), FL_COMMAND + 'c',
-                   (Fl_Callback*)copy_text_cb, this);
-        menu->add( _("Edit/&Paste"), FL_COMMAND + 'p',
-                   (Fl_Callback*)paste_text_cb, this);
-        menu->add(_("Clear/&Output"), FL_COMMAND + 'k',
-                  (Fl_Callback*)clear_output_cb, this,
-                  FL_MENU_DIVIDER);
-        menu->add(_("Clear/&Editor"), FL_COMMAND + 'e',
-                  (Fl_Callback*)clear_editor_cb, this);
+        menu->add(
+            _("&File/&Open"), FL_COMMAND + 'o',
+            (Fl_Callback*)open_python_file_cb, this, FL_MENU_DIVIDER);
+        menu->add(
+            _("&File/&Save"), FL_COMMAND + 's',
+            (Fl_Callback*)save_python_file_cb, this);
+        menu->add(
+            _("Edit/Cu&t"), FL_COMMAND + 'x', (Fl_Callback*)cut_text_cb, this);
+        menu->add(
+            _("Edit/&Copy"), FL_COMMAND + 'c', (Fl_Callback*)copy_text_cb,
+            this);
+        menu->add(
+            _("Edit/&Paste"), FL_COMMAND + 'p', (Fl_Callback*)paste_text_cb,
+            this);
+        menu->add(
+            _("Clear/&Output"), FL_COMMAND + 'k', (Fl_Callback*)clear_output_cb,
+            this, FL_MENU_DIVIDER);
+        menu->add(
+            _("Clear/&Editor"), FL_COMMAND + 'e', (Fl_Callback*)clear_editor_cb,
+            this);
         menu->add(
             _("Editor/Run Code"), FL_KP_Enter, (Fl_Callback*)run_code_cb, this,
             FL_MENU_DIVIDER);
@@ -346,7 +345,9 @@
         e->textfont(FL_COURIER);
         e->textcolor(FL_BLACK);
         e->textsize(14);
-        e->tooltip( _("Type in your python code here.  Select an area to execute just a portion of it.  Press Keypad Enter to run it.") );
+        e->tooltip(
+            _("Type in your python code here.  Select an area to execute just "
+              "a portion of it.  Press Keypad Enter to run it."));
         Fl_Text_Buffer* oldBuffer = e->buffer();
         if (oldBuffer != textBuffer)
             delete oldBuffer;
@@ -535,32 +536,32 @@
     {
         o->toggle_line_numbers(m);
     }
-    
+
     void PythonPanel::cut_text()
     {
-        PythonEditor::kf_cut( 0, _r->pythonEditor );
-    }
-    
+        PythonEditor::kf_cut(0, _r->pythonEditor);
+    }
+
     void PythonPanel::copy_text()
     {
-        PythonEditor::kf_copy( 0, _r->pythonEditor );
-    }
-    
+        PythonEditor::kf_copy(0, _r->pythonEditor);
+    }
+
     void PythonPanel::paste_text()
     {
-        PythonEditor::kf_paste( 0, _r->pythonEditor );
+        PythonEditor::kf_paste(0, _r->pythonEditor);
     }
 
     void PythonPanel::cut_text_cb(Fl_Menu_* m, PythonPanel* o)
     {
         o->cut_text();
     }
-    
+
     void PythonPanel::copy_text_cb(Fl_Menu_* m, PythonPanel* o)
     {
         o->copy_text();
     }
-    
+
     void PythonPanel::paste_text_cb(Fl_Menu_* m, PythonPanel* o)
     {
         o->paste_text();
