// SPDX-License-Identifier: BSD-3-Clause
// mrv2
// Copyright Contributors to the mrv2 Project. All rights reserved.

#include <string>
#include <vector>
#include <map>

#include <FL/Fl_Button.H>
#include <FL/Fl_Group.H>
#include <FL/Fl_RGB_Image.H>

#include "mrvCore/mrvHome.h"
#include "mrvCore/mrvFile.h"

#include "mrvWidgets/mrvHorSlider.h"
#include "mrvWidgets/mrvFunctional.h"
#include "mrvWidgets/mrvClipButton.h"
#include "mrvWidgets/mrvButton.h"
#include "mrvWidgets/mrvCollapsibleGroup.h"

#include "mrvPanels/mrvPanelsAux.h"
#include "mrvPanels/mrvComparePanel.h"
#include "mrvPanels/mrvPanelsCallbacks.h"

#include "mrvApp/mrvSettingsObject.h"
#include "mrvApp/mrvFilesModel.h"
#include "mrvApp/mrvApp.h"

#include "mrViewer.h"

namespace mrv
{
    namespace panel
    {

        typedef std::map< ClipButton*, size_t > WidgetIndices;

        struct ComparePanel::Private
<<<<<<< HEAD
        {            
=======
        {
>>>>>>> b74de7cb
            std::map< size_t, ClipButton* > map;
            WidgetIndices indices;

            std::shared_ptr<
                observer::ListObserver<std::shared_ptr<FilesModelItem> > >
                filesObserver;

            std::shared_ptr<observer::ListObserver<int> > bIndexesObserver;
            std::shared_ptr<observer::ListObserver<int> > layerObserver;

            std::shared_ptr<observer::ValueObserver<timeline::CompareOptions> >
                compareOptionsObserver;
        };


        ComparePanel::ComparePanel(ViewerUI* ui) :
            _r(new Private),
            ThumbnailPanel(ui)
        {
            add_group("Compare");

            Fl_SVG_Image* svg = load_svg("Compare.svg");
            g->image(svg);

            g->callback(
                [](Fl_Widget* w, void* d)
                {
                    ViewerUI* ui = static_cast< ViewerUI* >(d);
                    delete comparePanel;
                    comparePanel = nullptr;
                    ui->uiMain->fill_menu(ui->uiMenuBar);
                },
                ui);

            _r->filesObserver = observer::
                ListObserver<std::shared_ptr<FilesModelItem> >::create(
                    ui->app->filesModel()->observeFiles(),
                    [this](const std::vector< std::shared_ptr<FilesModelItem> >&
                               value) { refresh(); });

            _r->bIndexesObserver = observer::ListObserver<int>::create(
                ui->app->filesModel()->observeBIndexes(),
                [this](const std::vector<int>& value) { redraw(); });

            _r->layerObserver = observer::ListObserver<int>::create(
                ui->app->filesModel()->observeLayers(),
                [this](const std::vector<int>& value) { redraw(); });

            _r->compareOptionsObserver =
                observer::ValueObserver<timeline::CompareOptions>::create(
                    ui->app->filesModel()->observeCompareOptions(),
                    [this](const timeline::CompareOptions& value)
                    { setCompareOptions(value); });
        }

        ComparePanel::~ComparePanel()
        {
        }

        void ComparePanel::add_controls()
        {
            TLRENDER_P();
<<<<<<< HEAD
=======

            _r->map.clear();
            _r->indices.clear();

>>>>>>> b74de7cb
            auto settings = p.ui->app->settings();
            const std::string& prefix = tab_prefix();

            g->clear();
            g->begin();
            const auto& model = p.ui->app->filesModel();
            const auto& files = model->observeFiles();
            size_t numFiles = files->getSize();
            auto Bindices = model->observeBIndexes()->get();
            auto Aindex = model->observeAIndex()->get();

            const auto player = p.ui->uiView->getTimelinePlayer();

            otio::RationalTime time = otio::RationalTime(0.0, 1.0);
            if (player)
                time = player->currentTime();

            const image::Size size(128, 64);

            file::Path lastPath;
            int Y = g->y();

            for (size_t i = 0; i < numFiles; ++i)
            {
                const auto& media = files->getItem(i);
                const auto& path = media->path;

                const bool isEDL = file::isTemporaryEDL(path);
                const bool isNDI = file::isTemporaryNDI(path);

                // When we refresh the .otio for EDL, we get two clips with the
                // same name, we avoid displaying both with this check.
                if (path == lastPath && isEDL)
                    continue;
                lastPath = path;

                const std::string& protocol = path.getProtocol();
                const std::string& dir = path.getDirectory();
                const std::string& base = path.getBaseName();
                const std::string& extension = path.getExtension();
                const std::string file = base + path.getNumber() + extension;
                const std::string fullfile = protocol + dir + file;

                auto bW = new Widget<ClipButton>(
                    g->x(), g->y() + 20 + i * size.h + 4, g->w(), size.h + 4);
                ClipButton* b = bW;
                b->tooltip(_("Select one or more B images."));
                _r->indices[b] = i;

                uint16_t layerId = media->videoLayer;
                time = media->currentTime;
                if (Aindex == i)
                {
                    layerId = p.ui->uiColorChannel->value();
                    if (player)
                        time = player->currentTime();
                }

                for (auto Bindex : Bindices)
                {
                    if (Bindex == i)
                    {
                        b->value(1);
                        break;
                    }
                }
                bW->callback(
                    [=](auto b)
                    {
                        WidgetIndices::const_iterator it = _r->indices.find(b);
                        if (it == _r->indices.end())
                            return;
                        int index = (*it).second;
                        const auto& model = p.ui->app->filesModel();
                        const auto bIndexes = model->observeBIndexes()->get();
                        const auto i =
                            std::find(bIndexes.begin(), bIndexes.end(), index);
                        model->setB(index, i == bIndexes.end());
                    });

                _r->map[i] = b;

                const std::string& layer = getLayerName(media, layerId);
                std::string text = protocol + dir + "\n" + file + layer;
                b->copy_label(text.c_str());

<<<<<<< HEAD
                _createThumbnail(b, path, time, layerId, size.h, isNDI);
=======
                _createThumbnail(b, path, time, layerId, isNDI);

                Y += size.h;
>>>>>>> b74de7cb
            }

            int X = g->x();

            Fl_Group* bg = new Fl_Group(X, Y, g->w(), 30);
            bg->begin();

            Fl_Button* b;
            auto bW = new Widget< Button >(X, Y, 30, 30);
            b = bW;
<<<<<<< HEAD
            Fl_SVG_Image* svg = load_svg("CompareA.svg");
            b->image(svg);
=======
            b->bind_image(load_svg("CompareA.svg"));
>>>>>>> b74de7cb
            b->tooltip(_("Compare A"));
            bW->callback(
                [=](auto w)
                {
                    auto o = model->observeCompareOptions()->get();
                    o.mode = timeline::CompareMode::A;
                    model->setCompareOptions(o);
                });

            bW = new Widget< Button >(X + 30, Y, 30, 30);
            b = bW;
<<<<<<< HEAD
            svg = load_svg("CompareB.svg");
            b->image(svg);
=======
            b->bind_image(load_svg("CompareB.svg"));
>>>>>>> b74de7cb
            b->tooltip(_("Compare B"));

            bW->callback(
                [=](auto w)
                {
                    auto o = model->observeCompareOptions()->get();
                    o.mode = timeline::CompareMode::B;
                    model->setCompareOptions(o);
                });

            bW = new Widget< Button >(X + 60, Y, 30, 30);
            b = bW;
<<<<<<< HEAD
            svg = load_svg("CompareWipe.svg");
            b->image(svg);
=======
            b->bind_image(load_svg("CompareWipe.svg"));
>>>>>>> b74de7cb
            b->tooltip(
#ifdef __APPLE__
                _("Wipe between the A and B files\n\n"
                  "Use the Option key + left mouse button to move the wipe in "
                  "X or "
                  "in Y")
#else
                _("Wipe between the A and B files\n\n"
                  "Use the Alt key + left mouse button to move the wipe in X "
                  "or in "
                  "Y.")
#endif
            );

            bW->callback(
                [=](auto w)
                {
                    auto o = model->observeCompareOptions()->get();
                    o.mode = timeline::CompareMode::Wipe;
                    model->setCompareOptions(o);
                });

            bW = new Widget< Button >(X + 90, Y, 30, 30);
            b = bW;
<<<<<<< HEAD
            svg = load_svg("CompareOverlay.svg");
            b->image(svg);
=======
            b->bind_image(load_svg("CompareOverlay.svg"));
>>>>>>> b74de7cb
            b->tooltip(
                _("Overlay the A and B files with optional transparencyy"));

            bW->callback(
                [=](auto w)
                {
                    auto o = model->observeCompareOptions()->get();
                    o.mode = timeline::CompareMode::Overlay;
                    model->setCompareOptions(o);
                });

            bW = new Widget< Button >(X + 120, Y, 30, 30);
            b = bW;
<<<<<<< HEAD
            svg = load_svg("CompareDifference.svg");
            b->image(svg);
=======
            b->bind_image(load_svg("CompareDifference.svg"));
>>>>>>> b74de7cb
            b->tooltip(_("Difference the A and B files"));

            bW->callback(
                [=](auto w)
                {
                    auto o = model->observeCompareOptions()->get();
                    o.mode = timeline::CompareMode::Difference;
                    model->setCompareOptions(o);
                });

            bW = new Widget< Button >(X + 150, Y, 30, 30);
            b = bW;
<<<<<<< HEAD
            svg = load_svg("CompareHorizontal.svg");
            b->image(svg);
=======
            b->bind_image(load_svg("CompareHorizontal.svg"));
>>>>>>> b74de7cb
            b->tooltip(_("Compare the A and B files side by side"));

            bW->callback(
                [=](auto w)
                {
                    auto o = model->observeCompareOptions()->get();
                    o.mode = timeline::CompareMode::Horizontal;
                    model->setCompareOptions(o);
                });

            bW = new Widget< Button >(X + 180, Y, 30, 30);
            b = bW;
<<<<<<< HEAD
            svg = load_svg("CompareVertical.svg");
            b->image(svg);
=======
            b->bind_image(load_svg("CompareVertical.svg"));
>>>>>>> b74de7cb
            b->tooltip(_("Show the A file above the B file"));

            bW->callback(
                [=](auto w)
                {
                    auto o = model->observeCompareOptions()->get();
                    o.mode = timeline::CompareMode::Vertical;
                    model->setCompareOptions(o);
                });

            
            bW = new Widget< Button >(X + 210, Y, 30, 30);
            b = bW;
<<<<<<< HEAD
            svg = load_svg("CompareTile.svg");
            b->image(svg);
=======
            b->bind_image(load_svg("CompareTile.svg"));
>>>>>>> b74de7cb
            b->tooltip(_("Tile the A and B files"));
            bW->callback(
                [=](auto w)
                {
                    auto o = model->observeCompareOptions()->get();
                    o.mode = timeline::CompareMode::Tile;
                    model->setCompareOptions(o);
                });
            

<<<<<<< HEAD
            b = bW = new Widget< Button >(X + 240, Y, 30, 30);
            svg = load_svg("Prev.svg");
            b->image(svg);
=======
            bW = new Widget< Button >(X + 240, Y, 30, 30);
            b = bW;
            b->bind_image(load_svg("Prev.svg"));
>>>>>>> b74de7cb
            b->tooltip(_("Previous filename"));
            bW->callback(
                [=](auto w)
                {
                    if (p.ui->app->filesModel()->observeFiles()->getSize() > 0)
                        p.ui->app->filesModel()->prevB();
                });

            bW = new Widget< Button >(X + 270, Y, 30, 30);
            b = bW;
<<<<<<< HEAD
            svg = load_svg("Next.svg");
            b->image(svg);
=======
            b->bind_image(load_svg("Next.svg"));
>>>>>>> b74de7cb
            b->tooltip(_("Next filename"));
            bW->callback(
                [=](auto w)
                {
                    if (p.ui->app->filesModel()->observeFiles()->getSize() > 0)
                        p.ui->app->filesModel()->nextB();
                });

            bg->resizable(0);
            bg->end();

            HorSlider* s;
            CollapsibleGroup* cg =
                new CollapsibleGroup(g->x(), 20, g->w(), 20, _("Wipe"));
            b = cg->button();
            b->labelsize(14);
            b->size(b->w(), 18);
            b->callback(
                [](Fl_Widget* w, void* d)
                {
                    CollapsibleGroup* cg = static_cast<CollapsibleGroup*>(d);
                    if (cg->is_open())
                        cg->close();
                    else
                        cg->open();

                    const std::string& prefix = comparePanel->tab_prefix();
                    const std::string key = prefix + "Wipe";

                    App* app = App::ui->app;
                    auto settings = app->settings();
                    settings->setValue(key, static_cast<int>(cg->is_open()));

                    comparePanel->refresh();
                },
                cg);

            cg->begin();

            auto sV = new Widget< HorSlider >(g->x(), 90, g->w(), 20, "X");
            s = wipeX = sV;
            s->tooltip(
#ifdef __APPLE__
                _("Use the Option key + left mouse button to move the wipe in "
                  "X.")
#else
                _("Use the Alt key + left mouse button to move the wipe in X.")
#endif
            );
            s->range(0.f, 1.0f);
            s->step(0.01F);
            s->default_value(0.5f);
            auto o = model->observeCompareOptions()->get();
            s->value(o.wipeCenter.x);
            sV->callback(
                [=](auto w)
                {
                    auto o = model->observeCompareOptions()->get();
                    o.wipeCenter.x = w->value();
                    model->setCompareOptions(o);
                });

            sV = new Widget< HorSlider >(g->x(), 110, g->w(), 20, "Y");
            s = wipeY = sV;
            s->tooltip(
#ifdef __APPLE__
                _("Use the Option key + left mouse button to move the wipe in "
                  "Y.")
#else
                _("Use the Alt key + left mouse button to move the wipe in Y.")
#endif
            );
            s->range(0.f, 1.0f);
            s->step(0.01F);
            s->default_value(0.5f);
            s->value(o.wipeCenter.y);
            sV->callback(
                [=](auto w)
                {
                    auto o = model->observeCompareOptions()->get();
                    o.wipeCenter.y = w->value();
                    model->setCompareOptions(o);
                });

            sV =
                new Widget< HorSlider >(g->x(), 130, g->w(), 20, _("Rotation"));
            s = wipeRotation = sV;
            s->tooltip(
                _("Wipe Rotation.  Use Shift + left mouse button along X to "
                  "rotate wipe."));
            s->range(0.f, 360.0f);
            s->default_value(0.0f);
            s->value(o.wipeRotation);
            sV->callback(
                [=](auto w)
                {
                    auto o = model->observeCompareOptions()->get();
                    o.wipeRotation = w->value();
                    model->setCompareOptions(o);
                });

            cg->end();

            std::string key = prefix + "Wipe";
            std_any value = settings->getValue<std::any>(key);
            int open = std_any_empty(value) ? 1 : std_any_cast<int>(value);
            if (!open)
                cg->close();

            cg = new CollapsibleGroup(g->x(), 20, g->w(), 20, _("Overlay"));
            b = cg->button();
            b->labelsize(14);
            b->size(b->w(), 18);
            b->callback(
                [](Fl_Widget* w, void* d)
                {
                    CollapsibleGroup* cg = static_cast<CollapsibleGroup*>(d);
                    if (cg->is_open())
                        cg->close();
                    else
                        cg->open();

                    const std::string& prefix = comparePanel->tab_prefix();
                    const std::string key = prefix + "Overlay";

                    App* app = App::ui->app;
                    auto settings = app->settings();
                    settings->setValue(key, static_cast<int>(cg->is_open()));

                    comparePanel->refresh();
                },
                cg);

            cg->begin();

            sV = new Widget< HorSlider >(g->x(), 90, g->w(), 20, _("Overlay"));
            s = overlay = sV;
            s->range(0.f, 1.0f);
            s->step(0.01F);
            s->default_value(0.5f);
            s->value(o.overlay);
            s->tooltip(
#ifdef __APPLE__
                _("Use the Option key + left mouse button to change "
                  "transparency.")
#else
                _("Use the Alt key + left mouse button to change transparency.")
#endif
            );
            sV->callback(
                [=](auto w)
                {
                    auto o = model->observeCompareOptions()->get();
                    o.overlay = w->value();
                    model->setCompareOptions(o);
                });

            cg->end();

            key = prefix + "Overlay";
            value = settings->getValue<std::any>(key);
            open = std_any_empty(value) ? 1 : std_any_cast<int>(value);
            if (!open)
                cg->close();

            g->end();
        }

        void ComparePanel::redraw()
        {
            TLRENDER_P();

            const auto player = p.ui->uiView->getTimelinePlayer();
            if (!player)
                return;
            otio::RationalTime time;

            const image::Size size(128, 64);

            const auto& model = p.ui->app->filesModel();
            const auto& files = model->observeFiles();
            size_t numFiles = files->getSize();

            auto Aindex = model->observeAIndex()->get();
            auto Bindices = model->observeBIndexes()->get();
            auto o = model->observeCompareOptions()->get();

            for (auto& m : _r->map)
            {
                const size_t i = m.first;
                ClipButton* b = m.second;
                
                const auto& media = files->getItem(i);
                const auto& path = media->path;
                const bool isNDI = file::isTemporaryNDI(path);

                const std::string& protocol = path.getProtocol();
                const std::string& dir = path.getDirectory();
                const std::string file =
                    path.getBaseName() + path.getNumber() + path.getExtension();
                const std::string fullfile = protocol + dir + file;


                uint16_t layerId = media->videoLayer;
                bool found = false;
                if (Aindex == i)
                {
                    b->value(0);
                    found = true;
                    layerId = p.ui->uiColorChannel->value();
                }

                for (auto Bindex : Bindices)
                {
                    if (Bindex == i)
                    {
                        found = true;
                        b->value(1);
                        break;
                    }
                }
                if (found)
                {
                    time = player->currentTime();
                }
                else
                {
                    b->value(0);
                    time = media->currentTime;
                }
                b->redraw();

                const std::string& layer = getLayerName(media, layerId);
                std::string text = protocol + dir + "\n" + file + layer;
                b->copy_label(text.c_str());

<<<<<<< HEAD
                _createThumbnail(b, path, time, layerId, size.h, isNDI);
=======
                _createThumbnail(b, path, time, layerId, isNDI);
>>>>>>> b74de7cb
            }
        }

        void
        ComparePanel::setCompareOptions(const timeline::CompareOptions& value)
        {
            wipeX->value(value.wipeCenter.x);
            wipeY->value(value.wipeCenter.y);
            wipeRotation->value(value.wipeRotation);
            overlay->value(value.overlay);
        }

        void ComparePanel::refresh()
        {
            _cancelRequests();
            add_controls();
            end_group();
        }

    } // namespace panel

} // namespace mrv<|MERGE_RESOLUTION|>--- conflicted
+++ resolved
@@ -23,6 +23,8 @@
 #include "mrvPanels/mrvComparePanel.h"
 #include "mrvPanels/mrvPanelsCallbacks.h"
 
+#include "mrvGL/mrvThumbnailCreator.h"
+
 #include "mrvApp/mrvSettingsObject.h"
 #include "mrvApp/mrvFilesModel.h"
 #include "mrvApp/mrvApp.h"
@@ -37,11 +39,7 @@
         typedef std::map< ClipButton*, size_t > WidgetIndices;
 
         struct ComparePanel::Private
-<<<<<<< HEAD
-        {            
-=======
         {
->>>>>>> b74de7cb
             std::map< size_t, ClipButton* > map;
             WidgetIndices indices;
 
@@ -55,7 +53,6 @@
             std::shared_ptr<observer::ValueObserver<timeline::CompareOptions> >
                 compareOptionsObserver;
         };
-
 
         ComparePanel::ComparePanel(ViewerUI* ui) :
             _r(new Private),
@@ -97,20 +94,15 @@
                     { setCompareOptions(value); });
         }
 
-        ComparePanel::~ComparePanel()
-        {
-        }
+        ComparePanel::~ComparePanel() {}
 
         void ComparePanel::add_controls()
         {
             TLRENDER_P();
-<<<<<<< HEAD
-=======
 
             _r->map.clear();
             _r->indices.clear();
 
->>>>>>> b74de7cb
             auto settings = p.ui->app->settings();
             const std::string& prefix = tab_prefix();
 
@@ -197,13 +189,9 @@
                 std::string text = protocol + dir + "\n" + file + layer;
                 b->copy_label(text.c_str());
 
-<<<<<<< HEAD
-                _createThumbnail(b, path, time, layerId, size.h, isNDI);
-=======
                 _createThumbnail(b, path, time, layerId, isNDI);
 
                 Y += size.h;
->>>>>>> b74de7cb
             }
 
             int X = g->x();
@@ -214,12 +202,7 @@
             Fl_Button* b;
             auto bW = new Widget< Button >(X, Y, 30, 30);
             b = bW;
-<<<<<<< HEAD
-            Fl_SVG_Image* svg = load_svg("CompareA.svg");
-            b->image(svg);
-=======
             b->bind_image(load_svg("CompareA.svg"));
->>>>>>> b74de7cb
             b->tooltip(_("Compare A"));
             bW->callback(
                 [=](auto w)
@@ -231,12 +214,7 @@
 
             bW = new Widget< Button >(X + 30, Y, 30, 30);
             b = bW;
-<<<<<<< HEAD
-            svg = load_svg("CompareB.svg");
-            b->image(svg);
-=======
             b->bind_image(load_svg("CompareB.svg"));
->>>>>>> b74de7cb
             b->tooltip(_("Compare B"));
 
             bW->callback(
@@ -249,12 +227,7 @@
 
             bW = new Widget< Button >(X + 60, Y, 30, 30);
             b = bW;
-<<<<<<< HEAD
-            svg = load_svg("CompareWipe.svg");
-            b->image(svg);
-=======
             b->bind_image(load_svg("CompareWipe.svg"));
->>>>>>> b74de7cb
             b->tooltip(
 #ifdef __APPLE__
                 _("Wipe between the A and B files\n\n"
@@ -279,12 +252,7 @@
 
             bW = new Widget< Button >(X + 90, Y, 30, 30);
             b = bW;
-<<<<<<< HEAD
-            svg = load_svg("CompareOverlay.svg");
-            b->image(svg);
-=======
             b->bind_image(load_svg("CompareOverlay.svg"));
->>>>>>> b74de7cb
             b->tooltip(
                 _("Overlay the A and B files with optional transparencyy"));
 
@@ -298,12 +266,7 @@
 
             bW = new Widget< Button >(X + 120, Y, 30, 30);
             b = bW;
-<<<<<<< HEAD
-            svg = load_svg("CompareDifference.svg");
-            b->image(svg);
-=======
             b->bind_image(load_svg("CompareDifference.svg"));
->>>>>>> b74de7cb
             b->tooltip(_("Difference the A and B files"));
 
             bW->callback(
@@ -316,12 +279,7 @@
 
             bW = new Widget< Button >(X + 150, Y, 30, 30);
             b = bW;
-<<<<<<< HEAD
-            svg = load_svg("CompareHorizontal.svg");
-            b->image(svg);
-=======
             b->bind_image(load_svg("CompareHorizontal.svg"));
->>>>>>> b74de7cb
             b->tooltip(_("Compare the A and B files side by side"));
 
             bW->callback(
@@ -334,12 +292,7 @@
 
             bW = new Widget< Button >(X + 180, Y, 30, 30);
             b = bW;
-<<<<<<< HEAD
-            svg = load_svg("CompareVertical.svg");
-            b->image(svg);
-=======
             b->bind_image(load_svg("CompareVertical.svg"));
->>>>>>> b74de7cb
             b->tooltip(_("Show the A file above the B file"));
 
             bW->callback(
@@ -350,16 +303,11 @@
                     model->setCompareOptions(o);
                 });
 
-            
             bW = new Widget< Button >(X + 210, Y, 30, 30);
             b = bW;
-<<<<<<< HEAD
-            svg = load_svg("CompareTile.svg");
-            b->image(svg);
-=======
             b->bind_image(load_svg("CompareTile.svg"));
->>>>>>> b74de7cb
             b->tooltip(_("Tile the A and B files"));
+
             bW->callback(
                 [=](auto w)
                 {
@@ -367,17 +315,10 @@
                     o.mode = timeline::CompareMode::Tile;
                     model->setCompareOptions(o);
                 });
-            
-
-<<<<<<< HEAD
-            b = bW = new Widget< Button >(X + 240, Y, 30, 30);
-            svg = load_svg("Prev.svg");
-            b->image(svg);
-=======
+
             bW = new Widget< Button >(X + 240, Y, 30, 30);
             b = bW;
             b->bind_image(load_svg("Prev.svg"));
->>>>>>> b74de7cb
             b->tooltip(_("Previous filename"));
             bW->callback(
                 [=](auto w)
@@ -388,12 +329,7 @@
 
             bW = new Widget< Button >(X + 270, Y, 30, 30);
             b = bW;
-<<<<<<< HEAD
-            svg = load_svg("Next.svg");
-            b->image(svg);
-=======
             b->bind_image(load_svg("Next.svg"));
->>>>>>> b74de7cb
             b->tooltip(_("Next filename"));
             bW->callback(
                 [=](auto w)
@@ -581,11 +517,8 @@
             auto Bindices = model->observeBIndexes()->get();
             auto o = model->observeCompareOptions()->get();
 
-            for (auto& m : _r->map)
+            for (int i = 0; i < numFiles; ++i)
             {
-                const size_t i = m.first;
-                ClipButton* b = m.second;
-                
                 const auto& media = files->getItem(i);
                 const auto& path = media->path;
                 const bool isNDI = file::isTemporaryNDI(path);
@@ -596,6 +529,8 @@
                     path.getBaseName() + path.getNumber() + path.getExtension();
                 const std::string fullfile = protocol + dir + file;
 
+                auto m = _r->map.find(i);
+                ClipButton* b = (*m).second;
 
                 uint16_t layerId = media->videoLayer;
                 bool found = false;
@@ -630,11 +565,7 @@
                 std::string text = protocol + dir + "\n" + file + layer;
                 b->copy_label(text.c_str());
 
-<<<<<<< HEAD
-                _createThumbnail(b, path, time, layerId, size.h, isNDI);
-=======
                 _createThumbnail(b, path, time, layerId, isNDI);
->>>>>>> b74de7cb
             }
         }
 
