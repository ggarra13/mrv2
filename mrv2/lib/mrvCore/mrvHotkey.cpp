// SPDX-License-Identifier: BSD-3-Clause
// mrv2
// Copyright Contributors to the mrv2 Project. All rights reserved.

#include "mrvCore/mrvI8N.h"
#include "mrvCore/mrvHotkey.h"

#include "mrvFl/mrvIO.h"

#include <FL/Fl.H>

namespace
{
    const char* kModule = "hotkey";
}

namespace mrv
{
    // on macOS            ctrl, cmd. , alt, shift, key
    //                     ctrl, meta , alt, shift, key
    Hotkey kOpenDirectory(true, false, false, true, 'o');
    Hotkey kOpenImage(true, false, false, false, 'o');
    Hotkey kOpenSeparateAudio(false, false, false, false, 0);
    Hotkey kOpenSession(false, false, true, false, 'o');

    Hotkey kSaveImage(false, false, false, false, 0);
    Hotkey kSaveSequence(true, false, false, true, 's');
    Hotkey kSavePDF(false, false, false, false, 0);
    Hotkey kSaveSession(true, false, false, false, 's');
    Hotkey kSaveSessionAs(false, false, false, false, 0);

    Hotkey kCloseCurrent(false, false, false, false, 0);
    Hotkey kCloseAll(false, false, false, false, 0);

    Hotkey kQuitProgram(false, false, false, false, FL_Escape);

    Hotkey kZoomMin(false, false, false, false, '0');
    Hotkey kZoomMax(false, false, false, false, '9');

    Hotkey kZoomIn(false, false, false, false, 0);
    Hotkey kZoomOut(false, false, false, false, 0);
    Hotkey kFullScreen(false, false, false, false, FL_F + 11);
    Hotkey kToggleFloatOnTop(false, false, false, false, 0);
    Hotkey kToggleSecondary(false, false, false, false, 0);
    Hotkey kToggleSecondaryFloatOnTop(false, false, false, false, 0);

    Hotkey kToggleOnePanelOnly(false, false, false, false, 'p');

    Hotkey kToggleShowAnnotations(false, false, false, false, 0);

    Hotkey kToggleBlackBackground(false, false, false, true, 'b');

    Hotkey kFitScreen(false, false, false, false, 'f');
    Hotkey kResizeMainWindow(false, false, false, true, 'w');
    Hotkey kFitAll(false, false, false, false, 0);
    Hotkey kMinifyTextureFiltering(false, false, false, false, 0);
    Hotkey kMagnifyTextureFiltering(false, false, false, true, 'f');
    Hotkey kSafeAreas(false, false, false, false, 's');
    Hotkey kDisplayWindow(true, false, false, false, 'd');
    Hotkey kDataWindow(false, false, false, false, 'd');

    Hotkey kCompareWipe(false, false, false, false, 'w');
    Hotkey kCompareOverlay(false, false, false, false, 0);
    Hotkey kCompareDifference(false, false, false, false, 0);
    Hotkey kCompareHorizontal(false, false, false, false, 0);
    Hotkey kCompareVertical(false, false, false, false, 0);
    Hotkey kCompareTile(false, false, false, false, 0);

    Hotkey kColorChannel(false, false, false, false, 'c');
    Hotkey kRedChannel(false, false, false, false, 'r');
    Hotkey kGreenChannel(false, false, false, false, 'g');
    Hotkey kBlueChannel(false, false, false, false, 'b');
    Hotkey kAlphaChannel(false, false, false, false, 'a');

    Hotkey kFlipX(false, false, false, false, 'x');
    Hotkey kFlipY(false, false, false, false, 'y');
    Hotkey kCenterImage(false, false, false, false, 'h');

    Hotkey kShapeFrameStepBack(false, false, false, true, FL_Left, "");
    Hotkey kFrameStepBack(false, false, false, false, FL_Left, "");
    Hotkey kFrameStepFPSBack(true, false, false, false, FL_Left, "");
    Hotkey kFrameStepFwd(false, false, false, false, FL_Right, "");
    Hotkey kShapeFrameStepFwd(false, false, false, true, FL_Right, "");
    Hotkey kFrameStepFPSFwd(true, false, false, false, FL_Right, "");
    Hotkey kPlayBackHalfSpeed(false, false, false, false, 'j');
    Hotkey kPlayBack(false, false, false, false, FL_Up, "");
    Hotkey kPlayDirection(false, false, false, false, ' ');
    Hotkey kPlayFwd(false, false, false, false, FL_Down, "");
    Hotkey kPlayFwdTwiceSpeed(false, false, false, false, 'k');
    Hotkey kStop(false, false, false, false, FL_Enter);

    Hotkey kShapeFrameClear(false, false, false, false, 0, "");
    Hotkey kShapeFrameClearAll(false, false, false, false, 0, "");

    Hotkey kPlaybackLoop(false, false, false, false, 0);
    Hotkey kPlaybackOnce(false, false, false, false, 0);
    Hotkey kPlaybackPingPong(false, false, false, false, 0);

    Hotkey kFirstVersionImage(false, false, true, true, FL_Page_Up);
    Hotkey kPreviousVersionImage(false, false, true, false, FL_Page_Up);
    Hotkey kNextVersionImage(false, false, true, false, FL_Page_Down);
    Hotkey kLastVersionImage(false, false, true, true, FL_Page_Down);

    Hotkey kPreviousImage(false, false, false, false, FL_Page_Up);
    Hotkey kNextImage(false, false, false, false, FL_Page_Down);

    Hotkey kPreviousImageLimited(true, false, false, false, FL_Page_Up);
    Hotkey kNextImageLimited(true, false, false, false, FL_Page_Down);

    Hotkey kFirstFrame(false, false, false, false, FL_Home);
    Hotkey kLastFrame(false, false, false, false, FL_End);

    Hotkey kToggleMenuBar(false, false, false, true, FL_F + 1);
    Hotkey kToggleTopBar(false, false, false, false, FL_F + 1);
    Hotkey kTogglePixelBar(false, false, false, false, FL_F + 2);
    Hotkey kToggleTimeline(false, false, false, false, FL_F + 3);
    Hotkey kToggleStatusBar(false, false, false, false, 0);
    Hotkey kToggleToolBar(false, false, false, true, FL_F + 7);
    Hotkey kTogglePresentation(false, false, false, false, FL_F + 12);

    Hotkey kPreviousChannel(false, false, false, false, 0, "{");
    Hotkey kNextChannel(false, false, false, false, 0, "}");

    Hotkey kDrawMode(false, false, false, true, 'd');
    Hotkey kEraseMode(false, false, false, true, 'e');
    Hotkey kScrubMode(false, false, false, true, 's');
    Hotkey kAreaMode(false, false, false, true, 0);
    Hotkey kArrowMode(false, false, false, true, 'a');
    Hotkey kRectangleMode(false, false, false, true, 'r');
    Hotkey kCircleMode(false, false, false, true, 'c');
    Hotkey kTextMode(false, false, false, true, 't');

    Hotkey kPenSizeMore(false, false, false, false, 0, "+");
    Hotkey kPenSizeLess(false, false, false, false, 0, "-");

#ifdef __APPLE__
    Hotkey kUndoDraw(false, true, false, false, 'z');
    Hotkey kRedoDraw(false, true, false, true, 'z');
#else
    Hotkey kUndoDraw(true, false, false, false, 'z');
    Hotkey kRedoDraw(true, false, false, true, 'z');
#endif

    Hotkey kSwitchPenColor(false, false, false, false, 0);

    Hotkey kResetChanges(true, false, false, false, 'r');
    Hotkey kExposureMore(false, false, false, false, '.');
    Hotkey kExposureLess(false, false, false, false, ',');
    Hotkey kGammaMore(false, false, false, false, 0, ")");
    Hotkey kGammaLess(false, false, false, false, 0, "(");

    Hotkey kSOPSatNodes(false, false, false, false, 0);

    Hotkey kCopyFrameXYValues(true, false, false, true, 'c');
    Hotkey kCopyRGBAValues(true, false, true, false, 'c');

    Hotkey kSetInPoint(false, false, false, false, 'i');
    Hotkey kSetOutPoint(false, false, false, false, 'o');

    Hotkey kGridToggle(true, false, false, false, 'g');
    Hotkey kGridSize(true, true, false, false, 'g');
    Hotkey kHudToggle(true, false, false, false, 'h');

    Hotkey kOCIOInputColorSpace(false, false, false, false, 0);
    Hotkey kOCIODisplay(false, false, false, false, 0);
    Hotkey kOCIOView(false, false, false, false, 0);

    Hotkey kToggleReel(false, false, false, false, FL_F + 4);
    Hotkey kToggleMediaInfo(false, false, false, false, FL_F + 5);
    Hotkey kToggleColorControls(false, false, false, false, FL_F + 6);
    Hotkey kToggleColorInfo(false, false, false, false, FL_F + 7);
    Hotkey kTogglePlaylist(false, false, false, false, 0);
    Hotkey kToggleCompare(false, false, false, false, FL_F + 8);
    Hotkey kToggleDevices(false, false, false, false, 0);
    Hotkey kToggleAnnotation(true, false, false, false, 'a');
    Hotkey kToggleSettings(false, false, false, false, FL_F + 9);
    Hotkey kTogglePreferences(false, false, false, false, FL_F + 10);
    Hotkey kToggleHistogram(false, false, false, false, 0);
    Hotkey kToggleVectorscope(false, false, false, false, 0);
    Hotkey kToggleEnvironmentMap(false, false, false, false, 0);
    Hotkey kToggleWaveform(false, false, false, false, 0);
    Hotkey kToggleHotkeys(false, false, false, false, 0);
    Hotkey kTogglePythonConsole(false, false, false, false, 0);
    Hotkey kToggleLogs(false, false, false, false, 0);
    Hotkey kToggleAbout(false, false, false, false, 0);
    Hotkey kToggleNetwork(false, false, false, false, 'n');
    Hotkey kToggleUSD(false, false, false, false, 'u');
    Hotkey kToggleStereo3D(false, false, false, false, 0);
    Hotkey kToggleEditMode(false, false, false, false, 'e');
    Hotkey kToggleTimelineThumbnails(false, false, false, false, 0);
    Hotkey kToggleTimelineTransitions(false, false, false, false, 0);
    Hotkey kToggleTimelineMarkers(false, false, false, false, 0);

    Hotkey kToggleTimelineEditable(false, false, false, false, 0);
    Hotkey kToggleEditAssociatedClips(false, false, false, false, 0);

    Hotkey kEditCutFrame(true, false, false, false, 'x');
    Hotkey kEditCopyFrame(true, false, false, false, 'c');
    Hotkey kEditPasteFrame(true, false, false, false, 'v');
    Hotkey kEditInsertFrame(true, false, false, false, 'i');

    Hotkey kEditSliceClip(false, false, false, false, 0);
    Hotkey kEditRemoveClip(false, false, false, false, 0);

    Hotkey kEditUndo(false, false, false, false, ';');
    Hotkey kEditRedo(false, false, false, false, ':');

    Hotkey kRotatePlus90;  //( false, false, false, false, '+' );
    Hotkey kRotateMinus90; //( false, false, false, false, '-' );

    inline bool has_shift(unsigned rawkey)
    {
        return Fl::event_key(FL_Shift_L) || Fl::event_key(FL_Shift_R);
    }

    inline bool has_ctrl(unsigned rawkey)
    {
        return Fl::event_key(FL_Control_L) || Fl::event_key(FL_Control_R);
    }

    inline bool has_alt(unsigned rawkey)
    {
        return Fl::event_key(FL_Alt_L) || Fl::event_key(FL_Alt_R);
    }

    inline bool has_meta(unsigned rawkey)
    {
        return Fl::event_key(FL_Meta_L) || Fl::event_key(FL_Meta_R);
    }

    bool Hotkey::match(unsigned rawkey)
    {
        bool ok = false;

        const char* t = Fl::event_text();

        if ((!ctrl && !shift && !alt && !meta) && (!has_shift(rawkey)) &&
            (!has_ctrl(rawkey)) && (!has_alt(rawkey)) && (!has_meta(rawkey)) &&
            ((key && (int)key == t[0]) || (text.size() && text == t)))
        {
            return true;
        }

        if (ctrl)
        {
            if (has_ctrl(rawkey))
            {
                ok = true;
            }
            else
            {
                return false;
            }
        }
        else
        {
            if (has_ctrl(rawkey))
                return false;
        }

        if (shift)
        {
            if (has_shift(rawkey))
                ok = true;
            else
                return false;
        }
        else
        {
            // We need to check for text as we get text like "("
            if (has_shift(rawkey) && text.empty())
                return false;
        }
        if (alt)
        {
            if (has_alt(rawkey))
                ok = true;
            else
                return false;
        }
        else
        {
            if (has_alt(rawkey))
                return false;
        }
        if (meta)
        {
            if (has_meta(rawkey))
                ok = true;
            else
                return false;
        }
        else
        {
            if (has_meta(rawkey))
                return false;
        }

        if (rawkey != 0)
        {
            if ((!text.empty()) && text == t)
            {
                ok = true;
            }
            else if (rawkey == key)
            {
                ok = true;
            }
            else
            {
                ok = false;
            }
        }

        return ok;
    }

    HotkeyEntry hotkeys[] = {

        HotkeyEntry(_("Open Directory"), kOpenDirectory),
        HotkeyEntry(_("Open Movie or Sequence"), kOpenImage),
        HotkeyEntry(_("Open Session"), kOpenSession, true),
        HotkeyEntry(_("Save Image"), kSaveImage),

        HotkeyEntry(_("Save Movie or Sequence"), kSaveSequence),
        HotkeyEntry(_("Save PDF Document"), kSavePDF),
        HotkeyEntry(_("Save Session"), kSaveSession, true),
        HotkeyEntry(_("Save Session As"), kSaveSessionAs),

        HotkeyEntry(_("Close Current"), kCloseCurrent),
        HotkeyEntry(_("Close All"), kCloseAll),

        HotkeyEntry(_("Quit Program"), kQuitProgram),

        HotkeyEntry(_("Center Image"), kCenterImage),
        HotkeyEntry(_("Fit Screen"), kFitScreen),
        HotkeyEntry(_("Resize Main Window to Fit"), kResizeMainWindow),
        HotkeyEntry(_("Fit All"), kFitAll),
        HotkeyEntry(
            _("Toggle Minify Texture Filtering"), kMinifyTextureFiltering),
        HotkeyEntry(
            _("Toggle Magnify Texture Filtering"), kMagnifyTextureFiltering),
        HotkeyEntry(_("Safe Areas"), kSafeAreas),
        HotkeyEntry(_("Display Window"), kDisplayWindow),
        HotkeyEntry(_("Data Window"), kDataWindow),
        HotkeyEntry(_("Compare Wipe"), kCompareWipe),
        HotkeyEntry(_("Compare Overlay"), kCompareOverlay),
        HotkeyEntry(_("Compare Difference"), kCompareDifference),
        HotkeyEntry(_("Compare Horizontal"), kCompareHorizontal),
        HotkeyEntry(_("Compare Vertical"), kCompareVertical),
        HotkeyEntry(_("Compare Tile"), kCompareTile),
        HotkeyEntry(_("Color Channel"), kColorChannel),
        HotkeyEntry(_("Red Channel"), kRedChannel),
        HotkeyEntry(_("Green Channel"), kGreenChannel),
        HotkeyEntry(_("Blue Channel"), kBlueChannel),
        HotkeyEntry(_("Alpha Channel"), kAlphaChannel),
        HotkeyEntry(_("Flip X"), kFlipX),
        HotkeyEntry(_("Flip Y"), kFlipY),

        HotkeyEntry(_("Annotation Clear Frame"), kShapeFrameClear),
        HotkeyEntry(_("Annotation Clear All Frames"), kShapeFrameClear),
        HotkeyEntry(_("Annotation Frame Step Backwards"), kShapeFrameStepBack),

        HotkeyEntry(_("Frame Step Backwards"), kFrameStepBack),
        HotkeyEntry(_("Frame Step FPS Backwards"), kFrameStepFPSBack),
        HotkeyEntry(_("Annotation Frame Step Forwards"), kShapeFrameStepFwd),
        HotkeyEntry(_("Frame Step Forwards"), kFrameStepFwd),
        HotkeyEntry(_("Frame Step FPS Forwards"), kFrameStepFPSFwd),
        HotkeyEntry(_("Play Backwards"), kPlayBack),
        HotkeyEntry(_("Play Backwards / Change Speed"), kPlayBackHalfSpeed),
        HotkeyEntry(_("Play in Current Direction"), kPlayDirection),
        HotkeyEntry(_("Play Forwards"), kPlayFwd),
        HotkeyEntry(_("Play Forwards / Change Speed"), kPlayFwdTwiceSpeed),
        HotkeyEntry(_("Stop"), kStop),
        HotkeyEntry(_("First Frame"), kFirstFrame),
        HotkeyEntry(_("Last Frame"), kLastFrame),

        HotkeyEntry(_("Loop Playback"), kPlaybackLoop),
        HotkeyEntry(_("Playback Once"), kPlaybackOnce),
        HotkeyEntry(_("Playback Ping Pong"), kPlaybackPingPong),

        HotkeyEntry(_("First Image Version"), kFirstVersionImage),
        HotkeyEntry(_("Previous Image Version"), kPreviousVersionImage),
        HotkeyEntry(_("Next Image Version"), kNextVersionImage),
        HotkeyEntry(_("Last Image Version"), kLastVersionImage),

        HotkeyEntry(_("Previous Image"), kPreviousImage),
        HotkeyEntry(_("Next Image"), kNextImage),

        HotkeyEntry(_("Previous Image Limited"), kPreviousImageLimited),
        HotkeyEntry(_("Next Image Limited"), kNextImageLimited),

        HotkeyEntry(_("Previous Channel"), kPreviousChannel),
        HotkeyEntry(_("Next Channel"), kNextChannel),
<<<<<<< HEAD

=======
        HotkeyEntry(_("First Frame"), kFirstFrame),
        HotkeyEntry(_("Last Frame"), kLastFrame),
        HotkeyEntry(_("Toggle Timeline Editable"), kToggleTimelineEditable),
        HotkeyEntry(
            _("Toggle Edit Associated Clips"), kToggleEditAssociatedClips),
>>>>>>> e30abb91
        HotkeyEntry(_("Cut Frame"), kEditCutFrame),
        HotkeyEntry(_("Copy Frame"), kEditCopyFrame),
        HotkeyEntry(_("Paste Frame"), kEditPasteFrame),
        HotkeyEntry(_("Insert Frame"), kEditInsertFrame),

        HotkeyEntry(_("Slice Clip"), kEditSliceClip),
        HotkeyEntry(_("Remove Clip"), kEditRemoveClip),

        HotkeyEntry(_("Edit Undo"), kEditUndo),
        HotkeyEntry(_("Edit Redo"), kEditRedo),

        HotkeyEntry(_("Toggle Menu Bar"), kToggleMenuBar),
        HotkeyEntry(_("Toggle Top Bar"), kToggleTopBar),
        HotkeyEntry(_("Toggle Pixel Bar"), kTogglePixelBar),
        HotkeyEntry(_("Toggle Timeline"), kToggleTimeline),
        HotkeyEntry(_("Toggle Status Bar"), kToggleStatusBar),
        HotkeyEntry(_("Toggle Tool Dock"), kToggleToolBar),
        HotkeyEntry(_("Toggle Full Screen"), kFullScreen),
        HotkeyEntry(_("Toggle Presentation"), kTogglePresentation),
        HotkeyEntry(_("Toggle Float On Top"), kToggleFloatOnTop),
        HotkeyEntry(_("Toggle Secondary"), kToggleSecondary),
        HotkeyEntry(
            _("Toggle Secondary Float On Top"), kToggleSecondaryFloatOnTop),
        HotkeyEntry(_("Toggle Network"), kToggleNetwork),
        HotkeyEntry(_("Toggle USD"), kToggleUSD),
        HotkeyEntry(_("Toggle Stereo 3D"), kToggleStereo3D),
        HotkeyEntry(_("Toggle Edit Mode"), kToggleEditMode),
        HotkeyEntry(_("Toggle Timeline Thumbnails"), kToggleTimelineThumbnails),
        HotkeyEntry(
            _("Toggle Timeline Transitions"), kToggleTimelineTransitions),
        HotkeyEntry(_("Toggle Timeline Markers"), kToggleTimelineMarkers),

        HotkeyEntry(_("Reset Gain/Gamma"), kResetChanges),
        HotkeyEntry(_("Exposure More"), kExposureMore),
        HotkeyEntry(_("Exposure Less"), kExposureLess),
        HotkeyEntry(_("Gamma More"), kGammaMore),
        HotkeyEntry(_("Gamma Less"), kGammaLess),
        HotkeyEntry(_("OCIO Input Color Space"), kOCIOInputColorSpace),
        HotkeyEntry(_("OCIO Display"), kOCIODisplay),
        HotkeyEntry(_("OCIO View"), kOCIOView),

        HotkeyEntry(_("Scrub Mode"), kScrubMode),
        HotkeyEntry(_("Area Selection Mode"), kAreaMode),
        HotkeyEntry(_("Draw Mode"), kDrawMode),
        HotkeyEntry(_("Erase Mode"), kEraseMode),
        HotkeyEntry(_("Arrow Mode"), kArrowMode),
        HotkeyEntry(_("Rectangle Mode"), kRectangleMode),
        HotkeyEntry(_("Circle Mode"), kCircleMode),
        HotkeyEntry(_("Text Mode"), kTextMode),
        HotkeyEntry(_("Pen Size More"), kPenSizeMore),
        HotkeyEntry(_("Pen Size Less"), kPenSizeLess),
        HotkeyEntry(_("Undo Draw"), kUndoDraw),
        HotkeyEntry(_("Redo Draw"), kRedoDraw),
        HotkeyEntry(_("Switch Pen Color"), kSwitchPenColor),

        HotkeyEntry(_("Set In Point"), kSetInPoint),
        HotkeyEntry(_("Set Out Point"), kSetOutPoint),

        HotkeyEntry(_("Toggle Black Background"), kToggleBlackBackground),
        HotkeyEntry(_("Hud Window"), kHudToggle),

        HotkeyEntry(_("Toggle One Panel Only"), kToggleOnePanelOnly),
        HotkeyEntry(_("Toggle Files Panel"), kToggleReel),
        HotkeyEntry(_("Toggle Media Info Panel"), kToggleMediaInfo),
        HotkeyEntry(_("Toggle Color Area Info Panel"), kToggleColorInfo),
        HotkeyEntry(_("Toggle Color Controls Panel"), kToggleColorControls),
        HotkeyEntry(_("Toggle Playlist Panel"), kTogglePlaylist),
        HotkeyEntry(_("Toggle Compare Panel"), kToggleCompare),
        HotkeyEntry(_("Toggle Devices Panel"), kToggleDevices),
        HotkeyEntry(_("Toggle Annotation Panel"), kToggleAnnotation, true),
        HotkeyEntry(_("Toggle Settings Panel"), kToggleSettings),
        HotkeyEntry(_("Toggle Histogram Panel"), kToggleHistogram),
        HotkeyEntry(_("Toggle Vectorscope Panel"), kToggleVectorscope),
        HotkeyEntry(_("Toggle Waveform Panel"), kToggleWaveform),
        HotkeyEntry(_("Toggle Environment Map Panel"), kToggleEnvironmentMap),
        HotkeyEntry(_("Toggle Preferences Panel"), kTogglePreferences),
        HotkeyEntry(_("Toggle Python Panel"), kTogglePythonConsole),
        HotkeyEntry(_("Toggle Log Panel"), kToggleLogs),

        HotkeyEntry(_("Toggle Hotkeys Window"), kToggleHotkeys),
        HotkeyEntry(_("Toggle About Window"), kToggleAbout),
        // HotkeyEntry( _("Rotate Image +90 Degrees"), kRotatePlus90),
        // HotkeyEntry( _("Rotate Image -90 Degrees"), kRotateMinus90),
        HotkeyEntry("END", kGammaLess),
    };

    struct TableText table[] = {
        {FL_Escape, _("Escape")},
        {FL_BackSpace, _("BackSpace")},
        {FL_Tab, _("Tab")},
        {FL_Enter, _("Return")},
        {FL_Print, _("Print")},

        {FL_Scroll_Lock, _("ScrollLock")},
        {FL_Pause, _("Pause")},
        {FL_Insert, _("Insert")},
        {FL_Home, _("Home")},
        {FL_Page_Up, _("PageUp")},

        {FL_Delete, _("Delete")},
        {FL_End, _("End")},
        {FL_Page_Down, _("PageDown")},
        {FL_Left, _("Left")},
        {FL_Up, _("Up")},

        {FL_Right, _("Right")},
        {FL_Down, _("Down")},
        {FL_Shift_L, _("LeftShift")},
        {FL_Shift_R, _("RightShift")},
        {FL_Control_L, _("LeftCtrl")},

        {FL_Control_R, _("RightCtrl")},
        {FL_Caps_Lock, _("CapsLock")},
        {FL_Alt_L, _("LeftAlt")},
        {FL_Alt_R, _("RightAlt")},
        {FL_Meta_L, _("LeftMeta")},

        {FL_Meta_R, _("RightMeta")},
        {FL_Menu, _("Menu")},
        {FL_Num_Lock, _("NumLock")},
        {FL_KP_Enter, _("padEnter")},
        {FL_KP + '0', _("pad0")},

        {FL_KP + '1', _("pad1")},
        {FL_KP + '2', _("pad2")},
        {FL_KP + '3', _("pad3")},
        {FL_KP + '4', _("pad4")},
        {FL_KP + '5', _("pad5")},

        {FL_KP + '6', _("pad6")},
        {FL_KP + '7', _("pad7")},
        {FL_KP + '8', _("pad8")},
        {FL_KP + '9', _("pad9")},
        {' ', _("Space (' ')")},

        {FL_KP + '*', _("Multiply")},
        {FL_KP + '+', _("Add")},
        {FL_KP + '-', _("Subtract")},
        {FL_KP + '.', _("Decimal")},
        {FL_KP + '/', _("Divide")},
    };

    std::string Hotkey::to_s() const
    {
        std::string r;
        if (ctrl)
            r += "Ctrl+";
        if (alt)
            r += "Alt+";
        if (meta)
            r += "Meta+";
        if (shift)
            r += "Shift+";

        unsigned k = key;
        if (k == 0 && (ctrl || alt || meta || shift))
            r = r.substr(0, r.size() - 1);

        bool special = false;
        for (unsigned j = 0; j < sizeof(table) / sizeof(TableText); ++j)
        {
            if (k == table[j].n)
            {
                r += table[j].text;
                special = true;
                break;
            }
        }

        if (!special)
        {
            if (k >= FL_F && k <= FL_F_Last)
            {
                char buf[16];
                snprintf(buf, 16, "F%d", k - FL_F);
                r += buf;
            }
            else
            {
                if (key != 0)
                    r += (char)key;
                if (key == 0 && !text.empty())
                    r += text;
            }
        }
        return r;
    }

    bool Hotkey::operator==(const Hotkey& b) const
    {
        const std::string& A = to_s();
        const std::string& B = b.to_s();
        if (A == B && !A.empty() && !B.empty())
            return true;
        return false;
    }

} // namespace mrv<|MERGE_RESOLUTION|>--- conflicted
+++ resolved
@@ -392,15 +392,7 @@
 
         HotkeyEntry(_("Previous Channel"), kPreviousChannel),
         HotkeyEntry(_("Next Channel"), kNextChannel),
-<<<<<<< HEAD
-
-=======
-        HotkeyEntry(_("First Frame"), kFirstFrame),
-        HotkeyEntry(_("Last Frame"), kLastFrame),
-        HotkeyEntry(_("Toggle Timeline Editable"), kToggleTimelineEditable),
-        HotkeyEntry(
-            _("Toggle Edit Associated Clips"), kToggleEditAssociatedClips),
->>>>>>> e30abb91
+
         HotkeyEntry(_("Cut Frame"), kEditCutFrame),
         HotkeyEntry(_("Copy Frame"), kEditCopyFrame),
         HotkeyEntry(_("Paste Frame"), kEditPasteFrame),
