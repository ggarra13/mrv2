// SPDX-License-Identifier: BSD-3-Clause
// mrv2
// Copyright Contributors to the mrv2 Project. All rights reserved.

#include <vector>
#include <map>
#include <unordered_set>
#include <algorithm>

#include <tlCore/StringFormat.h>
#include <tlTimeline/TimelinePlayer.h>

#include "mrvCore/mrvMemory.h"

#include "mrvFl/mrvIO.h"

#include "mrvApp/mrvSettingsObject.h"

namespace mrv
{
    namespace
    {
        const char* kModule = "SettingsObject";
        const int recentFilesMax = 10;
    } // namespace

    struct SettingsObject::Private
    {
        std::map<std::string, std_any> defaultValues;
        std::map<std::string, std_any> settings;
        std::vector<std::string> recentFiles;
        TimeObject* timeObject = nullptr;
    };

    SettingsObject::SettingsObject(TimeObject* timeObject) :
        _p(new Private)
    {
        TLRENDER_P();

        uint64_t totalVirtualMem = 0;
        uint64_t virtualMemUsed = 0;
        uint64_t virtualMemUsedByMe = 0;
        uint64_t totalPhysMem = 0;
        uint64_t physMemUsed = 0;
        uint64_t physMemUsedByMe = 0;
        memory_information(
<<<<<<< HEAD
            totalVirtualMem, virtualMemUsed, virtualMemUsedByMe, totalPhysMem,
            physMemUsed, physMemUsedByMe);

=======
            totalVirtualMem, virtualMemUsed, virtualMemUsedByMe,
            totalPhysMem, physMemUsed, physMemUsedByMe);

            
>>>>>>> a08220d4
        p.defaultValues["Timeline/Thumbnails"] = 1;
        p.defaultValues["Timeline/StopOnScrub"] = 0;
        p.defaultValues["Cache/GBytes"] = totalPhysMem / 2;
        p.defaultValues["Cache/ReadAhead"] =
            timeline::PlayerCacheOptions().readAhead.value();
        p.defaultValues["Cache/ReadBehind"] =
            timeline::PlayerCacheOptions().readBehind.value();
        p.defaultValues["FileSequence/Audio"] =
            static_cast<int>(timeline::FileSequenceAudio::BaseName);
        p.defaultValues["FileSequence/AudioFileName"] = std::string();
        p.defaultValues["FileSequence/AudioDirectory"] = std::string();
        p.defaultValues["Performance/TimerMode"] =
            static_cast<int>(timeline::TimerMode::System);
        p.defaultValues["Performance/AudioBufferFrameCount"] =
            static_cast<int>(timeline::AudioBufferFrameCount::_256);
        p.defaultValues["Performance/VideoRequestCount"] = 16;
        p.defaultValues["Performance/AudioRequestCount"] = 16;
        p.defaultValues["Performance/SequenceThreadCount"] = 16;
        p.defaultValues["Performance/FFmpegThreadCount"] = 0;
        p.defaultValues["Performance/FFmpegYUVToRGBConversion"] = 0;
        p.defaultValues["Misc/MaxFileSequenceDigits"] = 9;
        p.defaultValues["Misc/ToolTipsEnabled"] = 1;
        p.defaultValues["EnvironmentMap/Sphere/SubdivisionX"] = 36;
        p.defaultValues["EnvironmentMap/Sphere/SubdivisionY"] = 36;
        p.defaultValues["EnvironmentMap/Spin"] = 1;

        p.defaultValues[kTextFont] = 0;
        p.defaultValues[kFontSize] = 52;

        p.defaultValues[kPenColorR] = 0;
        p.defaultValues[kPenColorG] = 255;
        p.defaultValues[kPenColorB] = 0;

        p.defaultValues[kPenSize] = 10;

        p.defaultValues[kGhostPrevious] = 15;
        p.defaultValues[kGhostNext] = 15;

        p.defaultValues[kAllFrames] = 0;

        p.timeObject = timeObject;
        p.defaultValues["TimeUnits"] = (int)p.timeObject->units();
    }

    SettingsObject::~SettingsObject() {}

    const std::vector<std::string> SettingsObject::keys() const
    {
        TLRENDER_P();
        std::vector< std::string > ret;
        ret.reserve(p.settings.size() + p.defaultValues.size());
        for (const auto& m : p.settings)
        {
            ret.push_back(m.first);
        }
        for (const auto& m : p.defaultValues)
        {
            if (std::find(ret.begin(), ret.end(), m.first) != ret.end())
                continue;
            ret.push_back(m.first);
        }
        return ret;
    }

    std_any SettingsObject::value(const std::string& name)
    {
        TLRENDER_P();
        std_any defaultValue;
        auto i = p.settings.find(name);
        if (i != p.settings.end())
        {
            return p.settings[name];
        }

        i = p.defaultValues.find(name);
        if (i != p.defaultValues.end())
        {
            defaultValue = i->second;
        }
        return p.settings[name] = defaultValue;
    }

    const std::vector<std::string>& SettingsObject::recentFiles() const
    {
        return _p->recentFiles;
    }

    void SettingsObject::setValue(const std::string& name, const std_any& value)
    {
        _p->settings[name] = value;
    }

    void SettingsObject::setDefaultValue(
        const std::string& name, const std_any& value)
    {
        _p->defaultValues[name] = value;
    }

    void SettingsObject::reset()
    {
        TLRENDER_P();
        p.settings.clear();
        for (auto i = p.defaultValues.begin(); i != p.defaultValues.end(); ++i)
        {
            p.settings[i->first] = i->second;
        }
        p.recentFiles.clear();
    }

    void SettingsObject::addRecentFile(const std::string& fileName)
    {
        TLRENDER_P();

        std::unordered_set<std::string> set;
        std::vector< std::string > result;

        p.recentFiles.insert(p.recentFiles.begin(), fileName);

        for (const auto& str : p.recentFiles)
        {
            if (set.find(str) == set.end())
            {
                set.insert(str);
                result.push_back(str);
            }
        }

        while (result.size() > recentFilesMax)
        {
            result.pop_back();
        }

        p.recentFiles = result;
    }

} // namespace mrv<|MERGE_RESOLUTION|>--- conflicted
+++ resolved
@@ -44,16 +44,9 @@
         uint64_t physMemUsed = 0;
         uint64_t physMemUsedByMe = 0;
         memory_information(
-<<<<<<< HEAD
-            totalVirtualMem, virtualMemUsed, virtualMemUsedByMe, totalPhysMem,
-            physMemUsed, physMemUsedByMe);
-
-=======
             totalVirtualMem, virtualMemUsed, virtualMemUsedByMe,
             totalPhysMem, physMemUsed, physMemUsedByMe);
-
-            
->>>>>>> a08220d4
+        
         p.defaultValues["Timeline/Thumbnails"] = 1;
         p.defaultValues["Timeline/StopOnScrub"] = 0;
         p.defaultValues["Cache/GBytes"] = totalPhysMem / 2;
