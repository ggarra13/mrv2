// SPDX-License-Identifier: BSD-3-Clause
// Copyright (c) 2021-2023 Darby Johnston
// All rights reserved.

#include <FL/Fl_Box.H>
#include <FL/Fl_Double_Window.H>
#include <FL/Fl.H>
#include <FL/names.h>

#include <tlTimelineUI/TimelineWidget.h>
#include <tlTimelineUI/VideoClipItem.h>
#include <tlTimelineUI/AudioClipItem.h>

#include <tlUI/EventLoop.h>
#include <tlUI/IClipboard.h>

#include <tlTimeline/GLRender.h>

#include <tlGL/Init.h>
#include <tlGL/Mesh.h>
#include <tlGL/OffscreenBuffer.h>
#include <tlGL/Shader.h>
#include <tlGL/Util.h>

#include "mrvCore/mrvHotkey.h"

#include "mrvFl/mrvIO.h"

#include "mrvGL/mrvThumbnailCreator.h"
#include "mrvGL/mrvTimelineWidget.h"
#include "mrvGL/mrvGLErrors.h"

#include "mrvNetwork/mrvTCP.h"

#include "mrViewer.h"

namespace mrv
{
    namespace
    {
        const double kTimeout = 0.005;
        const char* kModule = "timelineui";
    } // namespace

    namespace
    {
        class Clipboard : public ui::IClipboard
        {
            TLRENDER_NON_COPYABLE(Clipboard);

        public:
            void _init(const std::shared_ptr<system::Context>& context)
            {
                IClipboard::_init(context);
            }

            Clipboard() {}

        public:
            ~Clipboard() override {}

            static std::shared_ptr<Clipboard>
            create(const std::shared_ptr<system::Context>& context)
            {
                auto out = std::shared_ptr<Clipboard>(new Clipboard);
                out->_init(context);
                return out;
            }

            std::string getText() const override
            {
                std::string text;
                if (Fl::event_text())
                    text = Fl::event_text();
                return text;
            }

            void setText(const std::string& value) override
            {
                Fl::copy(value.c_str(), value.size());
            }
        };
    } // namespace

    struct TimelineWidget::Private
    {
        std::weak_ptr<system::Context> context;

        const ViewerUI* ui = nullptr;

        TimelinePlayer* player = nullptr;

        ThumbnailCreator* thumbnailCreator = nullptr;
        Fl_Double_Window* thumbnailWindow = nullptr; // thumbnail window
        int64_t thumbnailRequestId = 0;
        Fl_Box* box = nullptr;

        timeline::ColorConfigOptions colorConfigOptions;
        timeline::LUTOptions lutOptions;

        mrv::TimeUnits units = mrv::TimeUnits::Timecode;

        std::shared_ptr<ui::Style> style;
        std::shared_ptr<ui::IconLibrary> iconLibrary;
        std::shared_ptr<image::FontSystem> fontSystem;
        std::shared_ptr<Clipboard> clipboard;
        std::shared_ptr<timeline::IRender> render;
        std::shared_ptr<ui::EventLoop> eventLoop;
        timelineui::ItemOptions itemOptions;
        std::shared_ptr<timelineui::TimelineWidget> timelineWidget;
        std::shared_ptr<tl::gl::Shader> shader;
        std::shared_ptr<tl::gl::OffscreenBuffer> buffer;
        std::shared_ptr<gl::VBO> vbo;
        std::shared_ptr<gl::VAO> vao;
        std::chrono::steady_clock::time_point mouseWheelTimer;

        std::shared_ptr<image::Image> drag;
        math::Vector2i dragPos;

        std::vector< int64_t > annotationFrames;

        otime::TimeRange timeRange = time::invalidTimeRange;
    };

    TimelineWidget::TimelineWidget(int X, int Y, int W, int H, const char* L) :
        Fl_Gl_Window(X, Y, W, H, L),
        _p(new Private)
    {
        int fl_double = FL_DOUBLE;
#ifdef __APPLE__
        fl_double = 0; // @bug: macOS flickers when window is double.
#endif
        mode(FL_RGB | FL_ALPHA | fl_double | FL_STENCIL | FL_OPENGL3);
    }

    void TimelineWidget::setContext(
        const std::shared_ptr<system::Context>& context,
        const std::shared_ptr<timeline::TimeUnitsModel>& timeUnitsModel,
        const ViewerUI* ui)
    {
        TLRENDER_P();

        p.context = context;

        p.ui = ui;

        p.style = ui::Style::create(context);
        p.iconLibrary = ui::IconLibrary::create(context);
        p.fontSystem = image::FontSystem::create(context);
        p.clipboard = Clipboard::create(context);
        p.eventLoop =
            ui::EventLoop::create(p.style, p.iconLibrary, p.clipboard, context);
        p.timelineWidget =
            timelineui::TimelineWidget::create(timeUnitsModel, context);
        // p.timelineWidget->setScrollBarsVisible(false);
        p.eventLoop->addWidget(p.timelineWidget);
        const float devicePixelRatio = pixels_per_unit();
        p.eventLoop->setDisplayScale(devicePixelRatio);
        p.eventLoop->setDisplaySize(image::Size(_toUI(w()), _toUI(h())));
        p.eventLoop->setCursor([this](
                                   const std::shared_ptr<image::Image>& image,
                                   const math::Vector2i& hotspot)
                               { _setCursor(image, hotspot); });
        p.eventLoop->setCapture([this](const math::Box2i& value)
                                { return _capture(value); });

        p.thumbnailCreator = new ThumbnailCreator(context);

        setStopOnScrub(false);

        _styleUpdate();

        Fl::add_timeout(kTimeout, (Fl_Timeout_Handler)timerEvent_cb, this);
    }

    ThumbnailCreator* TimelineWidget::thumbnailCreator()
    {
        return _p->thumbnailCreator;
    }

    void TimelineWidget::setStyle(const std::shared_ptr<ui::Style>& style)
    {
        _p->style = style;
        _styleUpdate();
    }

    void TimelineWidget::hideThumbnail_cb(TimelineWidget* t)
    {
        t->hideThumbnail();
    }

    void TimelineWidget::hideThumbnail()
    {
        TLRENDER_P();
        if (!p.thumbnailWindow)
            return;

        p.thumbnailWindow->hide();
    }

    TimelineWidget::~TimelineWidget()
    {
        TLRENDER_P();
        if (p.box)
        {
            delete p.box->image();
            p.box->image(nullptr);
        }
    }

    std::shared_ptr<image::Image>
    TimelineWidget::_capture(const math::Box2i& value)
    {
        TLRENDER_P();

        const image::Size size(value.w(), value.h());
        const image::Info info(size, image::PixelType::RGBA_U8);
        auto out = image::Image::create(info);

        gl::OffscreenBufferBinding binding(p.buffer);

        glPixelStorei(GL_PACK_ALIGNMENT, 1);
        glPixelStorei(GL_PACK_SWAP_BYTES, 0);
        glReadPixels(
            value.min.x, h() - value.min.y - size.h, size.w, size.h,
            gl::getReadPixelsFormat(info.pixelType),
            gl::getReadPixelsType(info.pixelType), out->getData());

        return out;
    }

    void TimelineWidget::_seek()
    {
        TLRENDER_P();
        int minY = _toUI(46);
        const int X = _toUI(Fl::event_x());
        int Y = _toUI(Fl::event_y());
        if (Y < minY && !p.drag)
        {
            auto time = _posToTime(X);
            p.player->seek(time);
        }
        else
        {
            int maxY = _toUI(h());

            if (p.drag)
            {
                maxY -= _toUI(p.drag->getHeight());
            }

            // @todo: should be the minY and maxY of the track?
            if (Y < minY)
                Y = minY;
            else if (Y > maxY)
                Y = maxY;

            p.dragPos = math::Vector2i(X, Y);
            redraw();
        }
    }

    void TimelineWidget::_setCursor(
        const std::shared_ptr<image::Image>& image,
        const math::Vector2i& hotspot)
    {
        TLRENDER_P();
        p.drag = image;
    }

    int TimelineWidget::_requestThumbnail(bool fetch)
    {
        TLRENDER_P();
        if (!p.player)
            return 0;

        const auto player = p.player->player();

        if (!p.ui->uiPrefs->uiPrefsTimelineThumbnails->value())
        {
            if (!Fl::has_timeout((Fl_Timeout_Handler)hideThumbnail_cb, this))
            {
                Fl::add_timeout(
                    0.005, (Fl_Timeout_Handler)hideThumbnail_cb, this);
            }
            return 0;
        }
        int W = 128;
        int H = 90;
        int X = Fl::event_x_root() - p.ui->uiMain->x() - W / 2;
        // int Y = Fl::event_y_root() - Fl::event_y() - H - 20;
        int Y = y() - H - 10;
        if (X < 0)
            X = 0;
        else if (X + W / 2 > x() + w())
            X -= W / 2;

        char buffer[64];
        if (!p.thumbnailWindow)
        {
            // Open a thumbnail window just above the timeline
            Fl_Group::current(p.ui->uiMain);
            p.thumbnailWindow = new Fl_Double_Window(X, Y, W, H);
            p.thumbnailWindow->clear_border();
            p.thumbnailWindow->set_non_modal();
            p.thumbnailWindow->callback((Fl_Callback*)0);
            p.thumbnailWindow->begin();

            p.box = new Fl_Box(2, 2, W - 2, H - 2);
            p.box->box(FL_FLAT_BOX);
            p.box->labelcolor(fl_contrast(p.box->labelcolor(), p.box->color()));
            p.thumbnailWindow->end();
            p.thumbnailWindow->show();
        }
#ifdef _WIN32
        // Without this, the window would not show on Windows
        if (fetch)
        {
            p.thumbnailWindow->resize(X, Y, W, H);
            p.thumbnailWindow->show();
        }
#else
        p.thumbnailWindow->resize(X, Y, W, H);
#endif

        const auto path = player->getPath();
        image::Size size(p.box->w(), p.box->h() - 24);
        const auto& time = _posToTime(_toUI(Fl::event_x()));

        if (p.thumbnailCreator)
        {
            if (p.thumbnailRequestId)
            {
                p.thumbnailCreator->cancelRequests(p.thumbnailRequestId);
            }

            if (fetch)
            {
                uint16_t layerId = p.ui->uiColorChannel->value();
                p.thumbnailCreator->initThread();
                p.thumbnailRequestId = p.thumbnailCreator->request(
                    path.get(), time, size, single_thumbnail_cb, (void*)this,
                    layerId, p.colorConfigOptions, p.lutOptions);
            }
        }
        timeToText(buffer, time, _p->units);
        p.box->copy_label(buffer);
        return 1;
    }

    //! Get timelineUI's timelineWidget item options
    timelineui::ItemOptions TimelineWidget::getItemOptions() const
    {
        return _p->timelineWidget->getItemOptions();
    }

    void TimelineWidget::setTimelinePlayer(TimelinePlayer* player)
    {
        TLRENDER_P();
        if (player == p.player)
            return;
        p.player = player;
        if (player)
        {
            auto innerPlayer = player->player();
            p.timeRange = innerPlayer->getTimeRange();
            p.timelineWidget->setPlayer(innerPlayer);
        }
        else
        {
            if (p.thumbnailRequestId)
            {
                p.thumbnailCreator->cancelRequests(p.thumbnailRequestId);
                Fl_Image* image = p.box->image();
                delete image;
                p.box->image(nullptr);
            }
            p.timeRange = time::invalidTimeRange;
            p.timelineWidget->setPlayer(nullptr);
        }
    }

    void TimelineWidget::setLUTOptions(const timeline::LUTOptions& lutOptions)
    {
        TLRENDER_P();
        if (lutOptions == p.lutOptions)
            return;
        p.lutOptions = lutOptions;
    }

    void TimelineWidget::setColorConfigOptions(
        const timeline::ColorConfigOptions& colorConfigOptions)
    {
        TLRENDER_P();
        if (colorConfigOptions == p.colorConfigOptions)
            return;
        p.colorConfigOptions = colorConfigOptions;
    }

    // @todo: do we need to do anything here?
    void TimelineWidget::frameViewChanged(bool value) {}

    void TimelineWidget::setFrameView(bool value)
    {
        _p->timelineWidget->setFrameView(value);
    }

    void TimelineWidget::setScrollBarsVisible(bool value)
    {
        _p->timelineWidget->setScrollBarsVisible(value);
    }

    void TimelineWidget::setScrollKeyModifier(ui::KeyModifier value)
    {
        _p->timelineWidget->setScrollKeyModifier(value);
    }

    void TimelineWidget::setStopOnScrub(bool value)
    {
        _p->timelineWidget->setStopOnScrub(value);
    }

    void TimelineWidget::setThumbnails(bool value)
    {
        TLRENDER_P();
        p.itemOptions.thumbnails = value;
        _p->timelineWidget->setItemOptions(p.itemOptions);
    }

    void TimelineWidget::setMouseWheelScale(float value)
    {
        _p->timelineWidget->setMouseWheelScale(value);
    }

    void TimelineWidget::setItemOptions(const timelineui::ItemOptions& value)
    {
        _p->timelineWidget->setItemOptions(value);
    }

    void TimelineWidget::_initializeGLResources()
    {
        TLRENDER_P();

        if (auto context = p.context.lock())
        {
            try
            {
                p.render = timeline::GLRender::create(context);
                CHECK_GL;
                const std::string vertexSource =
                    "#version 410\n"
                    "\n"
                    "in vec3 vPos;\n"
                    "in vec2 vTexture;\n"
                    "out vec2 fTexture;\n"
                    "\n"
                    "uniform struct Transform\n"
                    "{\n"
                    "    mat4 mvp;\n"
                    "} transform;\n"
                    "\n"
                    "void main()\n"
                    "{\n"
                    "    gl_Position = transform.mvp * vec4(vPos, 1.0);\n"
                    "    fTexture = vTexture;\n"
                    "}\n";
                const std::string fragmentSource =
                    "#version 410\n"
                    "\n"
                    "in vec2 fTexture;\n"
                    "out vec4 fColor;\n"
                    "\n"
                    "uniform sampler2D textureSampler;\n"
                    "\n"
                    "void main()\n"
                    "{\n"
                    "    fColor = texture(textureSampler, fTexture);\n"
                    "}\n";
                p.shader = gl::Shader::create(vertexSource, fragmentSource);
            }
            catch (const std::exception& e)
            {
                context->log(
                    "mrv::mrvTimelineWidget", e.what(), log::Type::Error);
            }

            p.vao.reset();
            p.vbo.reset();
            p.buffer.reset();
        }
    }

    void TimelineWidget::_initializeGL()
    {
        gl::initGLAD();

        refresh();

        _initializeGLResources();
    }

    void TimelineWidget::resize(int X, int Y, int W, int H)
    {
        TLRENDER_P();

        Fl_Gl_Window::resize(X, Y, W, H);

        if (p.eventLoop)
        {
            const float devicePixelRatio = pixels_per_unit();
            p.eventLoop->setDisplayScale(devicePixelRatio);
            p.eventLoop->setDisplaySize(image::Size(_toUI(W), _toUI(H)));
            p.eventLoop->tick();

            refresh();
        }
        valid(0);
    }

    void TimelineWidget::draw()
    {
        TLRENDER_P();
        const image::Size renderSize(pixel_w(), pixel_h());
#ifdef USE_GL_CHECKS
        if (!context_valid())
        {
            std::cerr << "mrv::mrvTimelineWidget context invalid" << std::endl;
        }
#endif
        if (!valid() || !context_valid())
        {
            _initializeGL();
            CHECK_GL;

            if (p.eventLoop)
            {
                const float devicePixelRatio = pixels_per_unit();
                p.eventLoop->setDisplayScale(devicePixelRatio);
                p.eventLoop->setDisplaySize(renderSize);
                p.eventLoop->tick(); // needed so it refreshes while dragging
            }

            valid(1);
        }

        bool annotationMarks = false;
        const auto player = p.ui->uiView->getTimelinePlayer();
        if (player)
        {
            const auto& frames = player->getAnnotationFrames();
            if (frames != p.annotationFrames)
            {
                annotationMarks = true;
                p.annotationFrames = frames;
            }
        }

        if (p.eventLoop->hasDrawUpdate() || annotationMarks || !p.buffer)
        {
            try
            {
                if (renderSize.isValid())
                {
                    gl::OffscreenBufferOptions offscreenBufferOptions;
                    offscreenBufferOptions.colorType =
                        image::PixelType::RGBA_F32;
                    CHECK_GL;
                    if (gl::doCreate(
                            p.buffer, renderSize, offscreenBufferOptions))
                    {
                        CHECK_GL;
                        p.buffer = gl::OffscreenBuffer::create(
                            renderSize, offscreenBufferOptions);
                        CHECK_GL;
                    }
                }
                else
                {
                    p.buffer.reset();
                }

                if (p.render && p.buffer)
                {
                    gl::OffscreenBufferBinding binding(p.buffer);
                    CHECK_GL;
                    timeline::RenderOptions renderOptions;
                    renderOptions.clearColor =
                        p.style->getColorRole(ui::ColorRole::Window);
                    p.render->begin(
                        renderSize, timeline::ColorConfigOptions(),
                        timeline::LUTOptions(), renderOptions);
                    CHECK_GL;
                    p.eventLoop->draw(p.render);
                    CHECK_GL;
                    _drawAnnotationMarks();
                    CHECK_GL;
                    p.render->end();
                    CHECK_GL;
                }
            }
            catch (const std::exception& e)
            {
                if (auto context = p.context.lock())
                {
                    context->log(
                        "mrv::mrvTimelineWidget", e.what(), log::Type::Error);
                }
            }
        }

        glViewport(0, 0, renderSize.w, renderSize.h);
        glClearColor(0.F, 0.F, 0.F, 0.F);
        glClear(GL_COLOR_BUFFER_BIT);
        CHECK_GL;

        if (p.buffer)
        {
            p.shader->bind();
            CHECK_GL;
            const auto pm = math::ortho(
                0.F, static_cast<float>(renderSize.w), 0.F,
                static_cast<float>(renderSize.h), -1.F, 1.F);
            p.shader->setUniform("transform.mvp", pm);
            CHECK_GL;

            glActiveTexture(GL_TEXTURE0);
            CHECK_GL;
            glBindTexture(GL_TEXTURE_2D, p.buffer->getColorID());
            CHECK_GL;

            const auto mesh =
                geom::box(math::Box2i(0, 0, renderSize.w, renderSize.h));
            if (!p.vbo)
            {
                p.vbo = gl::VBO::create(
                    mesh.triangles.size() * 3, gl::VBOType::Pos2_F32_UV_U16);
                CHECK_GL;
            }
            if (p.vbo)
            {
                p.vbo->copy(convert(mesh, gl::VBOType::Pos2_F32_UV_U16));
                CHECK_GL;
            }

            if (!p.vao && p.vbo)
            {
                p.vao = gl::VAO::create(
                    gl::VBOType::Pos2_F32_UV_U16, p.vbo->getID());
                CHECK_GL;
            }
            if (p.vao && p.vbo)
            {
                p.vao->bind();
                CHECK_GL;
                p.vao->draw(GL_TRIANGLES, 0, p.vbo->getSize());
                CHECK_GL;
<<<<<<< HEAD
=======
            }
        }
        else
        {
            if (auto context = p.context.lock())
            {
                context->log(
                    "mrv::mrvTimelineWidget", "No p.buffer", log::Type::Error);
>>>>>>> 824ea9bf
            }
        }

        if (p.drag)
        {
            timeline::RenderOptions renderOptions;
            renderOptions.clear = false;
            p.render->begin(
                renderSize, timeline::ColorConfigOptions(),
                timeline::LUTOptions(), renderOptions);
            CHECK_GL;
            const math::Box2i box(
                p.dragPos.x, p.dragPos.y, p.drag->getWidth(),
                p.drag->getHeight());
            const image::Color4f color = image::Color4f(1.F, 1.F, 1.F, 1.F);
            p.render->drawImage(p.drag, box, color);
            CHECK_GL;
            p.render->end();
            CHECK_GL;
        }
    }

    int TimelineWidget::enterEvent()
    {
        TLRENDER_P();
        take_focus();
        p.eventLoop->cursorEnter(true);
        return 1;
    }

    int TimelineWidget::leaveEvent()
    {
        TLRENDER_P();
        p.eventLoop->cursorEnter(false);
        focus(p.ui->uiView);
        return 1;
    }

    namespace
    {
        int fromFLTKModifiers()
        {
            int out = 0;
            if (Fl::event_key(FL_Shift_L) || Fl::event_key(FL_Shift_R))
            {
                out |= static_cast<int>(ui::KeyModifier::Shift);
            }
            if (Fl::event_key(FL_Control_L) || Fl::event_key(FL_Control_R))
            {
                out |= static_cast<int>(ui::KeyModifier::Control);
            }
            if (Fl::event_key(FL_Alt_L) || Fl::event_key(FL_Alt_R))
            {
                out |= static_cast<int>(ui::KeyModifier::Alt);
            }
            return out;
        }
    } // namespace

    int TimelineWidget::mousePressEvent()
    {
        TLRENDER_P();
        take_focus();
        int button = 0;
        int modifiers = fromFLTKModifiers();
        if (Fl::event_button1())
        {
            button = 0;
            _seek();
        }
        else if (Fl::event_button2())
        {
            button = 0;
            modifiers = static_cast<int>(ui::KeyModifier::Control);
        }
        else
        {
            return 0;
        }
        p.eventLoop->mouseButton(button, true, modifiers);
        return 1;
    }

    int TimelineWidget::mouseDragEvent()
    {
        TLRENDER_P();
        if (Fl::event_button1())
        {
            _seek();
        }
        else if (Fl::event_button2())
        {
            // Intentionally left empty....
        }
        else
        {
            return 0;
        }
        p.eventLoop->cursorPos(
            math::Vector2i(_toUI(Fl::event_x()), _toUI(Fl::event_y())));
        return 1;
    }

    int TimelineWidget::mouseReleaseEvent()
    {
        TLRENDER_P();
        int button = 0;
        if (Fl::event_button1())
        {
            button = 0;
            _seek();
            redraw();
        }
        p.drag.reset();
        p.eventLoop->cursorPos(
            math::Vector2i(_toUI(Fl::event_x()), _toUI(Fl::event_y())));
        p.eventLoop->mouseButton(button, false, fromFLTKModifiers());
        return 1;
    }

    int TimelineWidget::mouseMoveEvent()
    {
        TLRENDER_P();
        Message message;
        message["command"] = "timelineWidgetMouseMove";
        message["X"] = Fl::event_x();
        message["Y"] = Fl::event_y();
        bool send = App::ui->uiPrefs->SendTimeline->value();
        if (send)
            tcp->pushMessage(message);

        p.eventLoop->cursorPos(
            math::Vector2i(_toUI(Fl::event_x()), _toUI(Fl::event_y())));
        return 1;
    }

    void TimelineWidget::mouseMoveEvent(const int X, const int Y)
    {
        TLRENDER_P();
        p.eventLoop->cursorPos(math::Vector2i(_toUI(X), _toUI(Y)));
    }

    void
    TimelineWidget::scrollEvent(const float X, const float Y, int modifiers)
    {
        TLRENDER_P();
        p.eventLoop->scroll(X, Y, modifiers);

        Message message;
        message["command"] = "timelineWidgetScroll";
        message["X"] = X;
        message["Y"] = Y;
        message["modifiers"] = modifiers;
        bool send = App::ui->uiPrefs->SendTimeline->value();
        if (send)
            tcp->pushMessage(message);
    }

    int TimelineWidget::wheelEvent()
    {
        TLRENDER_P();
        const auto now = std::chrono::steady_clock::now();
        const auto diff = std::chrono::duration<float>(now - p.mouseWheelTimer);
        const float delta = Fl::event_dy() / 8.F / 15.F;
        p.mouseWheelTimer = now;
        scrollEvent(Fl::event_dx() / 8.F / 15.F, -delta, fromFLTKModifiers());
        return 1;
    }

    namespace
    {
        ui::Key fromFLTKKey(unsigned key)
        {
            ui::Key out = ui::Key::Unknown;

#if defined(FLTK_USE_WAYLAND)
            if (key >= 'A' && key <= 'Z')
            {
                key = tolower(key);
            }
#endif
            switch (key)
            {
            case ' ':
                out = ui::Key::Space;
                break;
            case '\'':
                out = ui::Key::Apostrophe;
                break;
            case ',':
                out = ui::Key::Comma;
                break;
            case '-':
                out = ui::Key::Minus;
                break;
            case '.':
                out = ui::Key::Period;
                break;
            case '/':
                out = ui::Key::Slash;
                break;
            case '0':
                out = ui::Key::_0;
                break;
            case '1':
                out = ui::Key::_1;
                break;
            case '2':
                out = ui::Key::_2;
                break;
            case '3':
                out = ui::Key::_3;
                break;
            case '4':
                out = ui::Key::_4;
                break;
            case '5':
                out = ui::Key::_5;
                break;
            case '6':
                out = ui::Key::_6;
                break;
            case '7':
                out = ui::Key::_7;
                break;
            case '8':
                out = ui::Key::_8;
                break;
            case '9':
                out = ui::Key::_9;
                break;
            case ';':
                out = ui::Key::Semicolon;
                break;
            case '=':
                out = ui::Key::Equal;
                break;
            case 'a':
                out = ui::Key::A;
                break;
            case 'b':
                out = ui::Key::B;
                break;
            case 'c':
                out = ui::Key::C;
                break;
            case 'd':
                out = ui::Key::D;
                break;
            case 'e':
                out = ui::Key::E;
                break;
            case 'f':
                out = ui::Key::F;
                break;
            case 'g':
                out = ui::Key::G;
                break;
            case 'h':
                out = ui::Key::H;
                break;
            case 'i':
                out = ui::Key::I;
                break;
            case 'j':
                out = ui::Key::J;
                break;
            case 'k':
                out = ui::Key::K;
                break;
            case 'l':
                out = ui::Key::L;
                break;
            case 'm':
                out = ui::Key::M;
                break;
            case 'n':
                out = ui::Key::N;
                break;
            case 'o':
                out = ui::Key::O;
                break;
            case 'p':
                out = ui::Key::P;
                break;
            case 'q':
                out = ui::Key::Q;
                break;
            case 'r':
                out = ui::Key::R;
                break;
            case 's':
                out = ui::Key::S;
                break;
            case 't':
                out = ui::Key::T;
                break;
            case 'u':
                out = ui::Key::U;
                break;
            case 'v':
                out = ui::Key::V;
                break;
            case 'w':
                out = ui::Key::W;
                break;
            case 'x':
                out = ui::Key::X;
                break;
            case 'y':
                out = ui::Key::Y;
                break;
            case 'z':
                out = ui::Key::Z;
                break;
            case '[':
                out = ui::Key::LeftBracket;
                break;
            case '\\':
                out = ui::Key::Backslash;
                break;
            case ']':
                out = ui::Key::RightBracket;
                break;
            case 0xfe51: // @todo: is there a Fl_ shortcut for this?
                out = ui::Key::GraveAccent;
                break;
            case FL_Escape:
                out = ui::Key::Escape;
                break;
            case FL_Enter:
                out = ui::Key::Enter;
                break;
            case FL_Tab:
                out = ui::Key::Tab;
                break;
            case FL_BackSpace:
                out = ui::Key::Backspace;
                break;
            case FL_Insert:
                out = ui::Key::Insert;
                break;
            case FL_Delete:
                out = ui::Key::Delete;
                break;
            case FL_Right:
                out = ui::Key::Right;
                break;
            case FL_Left:
                out = ui::Key::Left;
                break;
            case FL_Down:
                out = ui::Key::Down;
                break;
            case FL_Up:
                out = ui::Key::Up;
                break;
            case FL_Page_Up:
                out = ui::Key::PageUp;
                break;
            case FL_Page_Down:
                out = ui::Key::PageDown;
                break;
            case FL_Home:
                out = ui::Key::Home;
                break;
            case FL_End:
                out = ui::Key::End;
                break;
            case FL_Caps_Lock:
                out = ui::Key::CapsLock;
                break;
            case FL_Scroll_Lock:
                out = ui::Key::ScrollLock;
                break;
            case FL_Num_Lock:
                out = ui::Key::NumLock;
                break;
            case FL_Print:
                out = ui::Key::PrintScreen;
                break;
            case FL_Pause:
                out = ui::Key::Pause;
                break;
            case FL_F + 1:
                out = ui::Key::F1;
                break;
            case FL_F + 2:
                out = ui::Key::F2;
                break;
            case FL_F + 3:
                out = ui::Key::F3;
                break;
            case FL_F + 4:
                out = ui::Key::F4;
                break;
            case FL_F + 5:
                out = ui::Key::F5;
                break;
            case FL_F + 6:
                out = ui::Key::F6;
                break;
            case FL_F + 7:
                out = ui::Key::F7;
                break;
            case FL_F + 8:
                out = ui::Key::F8;
                break;
            case FL_F + 9:
                out = ui::Key::F9;
                break;
            case FL_F + 10:
                out = ui::Key::F10;
                break;
            case FL_F + 11:
                out = ui::Key::F11;
                break;
            case FL_F + 12:
                out = ui::Key::F12;
                break;
            case FL_Shift_L:
                out = ui::Key::LeftShift;
                break;
            case FL_Control_L:
                out = ui::Key::LeftControl;
                break;
            case FL_Alt_L:
                out = ui::Key::LeftAlt;
                break;
            case FL_Meta_L:
                out = ui::Key::LeftSuper;
                break;
            case FL_Meta_R:
                out = ui::Key::RightSuper;
                break;
            }
            return out;
        }
    } // namespace

    int TimelineWidget::keyPressEvent()
    {
        TLRENDER_P();
        unsigned key = Fl::event_key();

        // First, check if it is one of the menu shortcuts
        int ret = p.ui->uiMenuBar->handle(FL_SHORTCUT);
        if (ret)
            return ret;
        if (kToggleEditMode.match(key))
        {
            p.ui->uiEdit->do_callback();
            return 1;
        }

        key = _changeKey(key);
        p.eventLoop->key(fromFLTKKey(key), true, fromFLTKModifiers());
        return 1;
    }

    int TimelineWidget::keyReleaseEvent()
    {
        TLRENDER_P();
        unsigned key = _changeKey(Fl::event_key());
        p.eventLoop->key(fromFLTKKey(key), false, fromFLTKModifiers());
        return 1;
    }

    void TimelineWidget::timerEvent_cb(void* d)
    {
        TimelineWidget* o = static_cast<TimelineWidget*>(d);
        o->timerEvent();
    }

    void TimelineWidget::timerEvent()
    {
        TLRENDER_P();
        p.eventLoop->tick();
#ifndef __APPLE__
        if (p.eventLoop->hasDrawUpdate())
#endif
        {
            redraw();
        }
        Fl::repeat_timeout(kTimeout, (Fl_Timeout_Handler)timerEvent_cb, this);
    }

    int TimelineWidget::handle(int event)
    {
        TLRENDER_P();
        switch (event)
        {
        case FL_FOCUS:
        case FL_UNFOCUS:
            return 1;
        case FL_ENTER:
            cursor(FL_CURSOR_DEFAULT);
            if (p.thumbnailWindow &&
                p.ui->uiPrefs->uiPrefsTimelineThumbnails->value())
            {
                p.thumbnailWindow->show();
                _requestThumbnail();
            }
            return enterEvent();
        case FL_LEAVE:
            if (p.ui->uiPrefs->uiPrefsTimelineThumbnails->value())
            {
                if (p.thumbnailCreator && p.thumbnailRequestId)
                    p.thumbnailCreator->cancelRequests(p.thumbnailRequestId);
                if (!Fl::has_timeout(
                        (Fl_Timeout_Handler)hideThumbnail_cb, this))
                {
                    Fl::add_timeout(
                        0.005, (Fl_Timeout_Handler)hideThumbnail_cb, this);
                }
            }
            return leaveEvent();
        case FL_PUSH:
            if (p.ui->uiPrefs->uiPrefsTimelineThumbnails->value())
                _requestThumbnail(true);
            return mousePressEvent();
        case FL_DRAG:
            return mouseDragEvent();
        case FL_RELEASE:
            redrawPanelThumbnails();
            return mouseReleaseEvent();
        case FL_MOVE:
            _requestThumbnail();
            return mouseMoveEvent();
        case FL_MOUSEWHEEL:
            return wheelEvent();
        case FL_KEYDOWN:
        {
            // @todo: ask darby for a return code from key press
            // int ret = p.ui->uiView->handle(event);
            return keyPressEvent();
        }
        case FL_KEYUP:
            return keyReleaseEvent();
        case FL_HIDE:
        {
            if (p.ui->uiPrefs->uiPrefsTimelineThumbnails->value())
            {
                if (p.thumbnailCreator && p.thumbnailRequestId)
                    p.thumbnailCreator->cancelRequests(p.thumbnailRequestId);
                if (!Fl::has_timeout(
                        (Fl_Timeout_Handler)hideThumbnail_cb, this))
                {
                    Fl::add_timeout(
                        0.005, (Fl_Timeout_Handler)hideThumbnail_cb, this);
                }
            }
            refresh();
            return Fl_Gl_Window::handle(event);
        }
        }
        int out = Fl_Gl_Window::handle(event);
        // if (event->type() == QEvent::StyleChange)
        // {
        //     _styleUpdate();
        // }
        return out;
    }

    int TimelineWidget::_toUI(int value) const
    {
        TimelineWidget* self = const_cast<TimelineWidget*>(this);
        const float devicePixelRatio = self->pixels_per_unit();
        return value * devicePixelRatio;
    }

    math::Vector2i TimelineWidget::_toUI(const math::Vector2i& value) const
    {
        TimelineWidget* self = const_cast<TimelineWidget*>(this);
        const float devicePixelRatio = self->pixels_per_unit();
        return value * devicePixelRatio;
    }

    int TimelineWidget::_fromUI(int value) const
    {
        TimelineWidget* self = const_cast<TimelineWidget*>(this);
        const float devicePixelRatio = self->pixels_per_unit();
        return devicePixelRatio > 0.F ? (value / devicePixelRatio) : 0.F;
    }

    math::Vector2i TimelineWidget::_fromUI(const math::Vector2i& value) const
    {
        TimelineWidget* self = const_cast<TimelineWidget*>(this);
        const float devicePixelRatio = self->pixels_per_unit();
        return devicePixelRatio > 0.F ? (value / devicePixelRatio)
                                      : math::Vector2i();
    }

    //! Routine to turn mrv2's hotkeys into Darby's shortcuts
    unsigned TimelineWidget::_changeKey(unsigned key)
    {
        if (key == 'f')
            key = '0'; // Darby uses 0 to frame view
        else if (key == 'a')
            key = '0'; // Darby uses 0 to frame view
        return key;
    }

    //! Draw annotation marks on timeline
    void TimelineWidget::_drawAnnotationMarks() const noexcept
    {
        TLRENDER_P();

        const auto& duration = p.timeRange.duration();
        const auto& color = image::Color4f(1, 1, 0, 0.25);
        TimelineWidget* self = const_cast<TimelineWidget*>(this);
        const float devicePixelRatio = self->pixels_per_unit();
        for (const auto frame : p.annotationFrames)
        {
            otime::RationalTime time(frame, duration.rate());
            double X = _timeToPos(time);
            math::Box2i bbox(X - 0.5, 0, 2, 20 * devicePixelRatio);
            p.render->drawRect(bbox, color);
        }
    }

    int
    TimelineWidget::_timeToPos(const otime::RationalTime& value) const noexcept
    {
        TLRENDER_P();
        if (!p.player || !p.timelineWidget)
            return 0;

        const math::Box2i& geometry =
            p.timelineWidget->getTimelineItemGeometry();
        const double scale = p.timelineWidget->getScale();
        const otime::RationalTime t = value - p.timeRange.start_time();
        return geometry.min.x + t.rescaled_to(1.0).value() * scale;
    }

    void TimelineWidget::_styleUpdate()
    {
        /*TLRENDER_P();
          const auto palette = this->palette();
          p.style->setColorRole(
          ui::ColorRole::Window,
          fromQt(palette.color(QPalette::ColorRole::Window)));
          p.style->setColorRole(
          ui::ColorRole::Base,
          fromQt(palette.color(QPalette::ColorRole::Base)));
          p.style->setColorRole(
          ui::ColorRole::Button,
          fromQt(palette.color(QPalette::ColorRole::Button)));
          p.style->setColorRole(
          ui::ColorRole::Text,
          fromQt(palette.color(QPalette::ColorRole::WindowText)));*/
    }

    otime::RationalTime TimelineWidget::_posToTime(float value) const noexcept
    {
        TLRENDER_P();

        otime::RationalTime out = time::invalidTime;
        if (p.player && p.timelineWidget)
        {
            const math::Box2i& geometry =
                p.timelineWidget->getTimelineItemGeometry();
            const double normalized =
                (value - geometry.min.x) / static_cast<double>(geometry.w());
            out = time::round(
                p.timeRange.start_time() +
                otime::RationalTime(
                    p.timeRange.duration().value() * normalized,
                    p.timeRange.duration().rate()));
            out = math::clamp(
                out, p.timeRange.start_time(),
                p.timeRange.end_time_inclusive());
        }
        return out;
    }

    void TimelineWidget::refresh()
    {
        TLRENDER_P();
        p.render.reset();
        p.buffer.reset();
        p.shader.reset();
        p.vbo.reset();
        p.vao.reset();
    }

    void TimelineWidget::setUnits(TimeUnits value)
    {
        TLRENDER_P();
        p.units = value;
        auto timeUnitsModel = _p->ui->app->timeUnitsModel();
        timeUnitsModel->setTimeUnits(
            static_cast<tl::timeline::TimeUnits>(value));
        TimelineClass* c = _p->ui->uiTimeWindow;
        c->uiStartFrame->setUnits(value);
        c->uiEndFrame->setUnits(value);
        c->uiFrame->setUnits(value);
        redraw();
    }

    void TimelineWidget::single_thumbnail(
        const int64_t id,
        const std::vector< std::pair<otime::RationalTime, Fl_RGB_Image*> >&
            thumbnails)
    {
        TLRENDER_P();

        if (id == p.thumbnailRequestId)
        {
            for (const auto& i : thumbnails)
            {
                Fl_Image* image = p.box->image();
                delete image;
                p.box->image(i.second);
            }
            p.box->redraw();
        }
        else
        {
            for (const auto& i : thumbnails)
            {
                delete i.second;
            }
        }
    }

    void TimelineWidget::single_thumbnail_cb(
        const int64_t id,
        const std::vector< std::pair<otime::RationalTime, Fl_RGB_Image*> >&
            thumbnails,
        void* data)
    {
        TimelineWidget* self = static_cast< TimelineWidget* >(data);
        self->single_thumbnail(id, thumbnails);
    }

    void TimelineWidget::main(ViewerUI* ui)
    {
        _p->ui = ui;
    }

    std::vector<otio::SerializableObject::Retainer<otio::Clip>>
    TimelineWidget::getSelectedItems() const
    {
        TLRENDER_P();

        using namespace tl::timelineui;

        std::vector<otio::SerializableObject::Retainer<otio::Clip>> out;
        auto widgets = p.timelineWidget->getSelectedItems();

        for (const auto widget : widgets)
        {
            if (auto item = std::dynamic_pointer_cast<VideoClipItem>(widget))
            {
                out.push_back(item->getClip());
            }
            else if (
                auto item = std::dynamic_pointer_cast<AudioClipItem>(widget))
            {
                out.push_back(item->getClip());
            }
        }

        return out;
    }
} // namespace mrv<|MERGE_RESOLUTION|>--- conflicted
+++ resolved
@@ -654,8 +654,6 @@
                 CHECK_GL;
                 p.vao->draw(GL_TRIANGLES, 0, p.vbo->getSize());
                 CHECK_GL;
-<<<<<<< HEAD
-=======
             }
         }
         else
@@ -664,7 +662,6 @@
             {
                 context->log(
                     "mrv::mrvTimelineWidget", "No p.buffer", log::Type::Error);
->>>>>>> 824ea9bf
             }
         }
 
