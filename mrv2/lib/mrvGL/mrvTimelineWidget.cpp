--- conflicted
+++ resolved
@@ -8,8 +8,6 @@
 #include <FL/names.h>
 
 #include <tlTimelineUI/TimelineWidget.h>
-#include <tlTimelineUI/VideoClipItem.h>
-#include <tlTimelineUI/AudioClipItem.h>
 
 #include <tlUI/EventLoop.h>
 #include <tlUI/IClipboard.h>
@@ -203,30 +201,6 @@
         }
     }
 
-<<<<<<< HEAD
-    std::shared_ptr<image::Image>
-    TimelineWidget::_capture(const math::Box2i& value)
-    {
-        TLRENDER_P();
-
-        const image::Size size(value.w(), value.h());
-        const image::Info info(size, image::PixelType::RGBA_U8);
-        auto out = image::Image::create(info);
-
-        gl::OffscreenBufferBinding binding(p.buffer);
-
-        glPixelStorei(GL_PACK_ALIGNMENT, 1);
-        glPixelStorei(GL_PACK_SWAP_BYTES, 0);
-        glReadPixels(
-            value.min.x, pixel_h() - value.min.y - size.h, size.w, size.h,
-            gl::getReadPixelsFormat(info.pixelType),
-            gl::getReadPixelsType(info.pixelType), out->getData());
-
-        return out;
-    }
-
-=======
->>>>>>> 2a011849
     void TimelineWidget::_seek()
     {
         TLRENDER_P();
@@ -570,11 +544,7 @@
             }
             catch (const std::exception& e)
             {
-                if (auto context = p.context.lock())
-                {
-                    context->log(
-                        "mrv::mrvTimelineWidget", e.what(), log::Type::Error);
-                }
+                LOG_ERROR(e.what());
             }
         }
 
@@ -628,11 +598,7 @@
         }
         else
         {
-            if (auto context = p.context.lock())
-            {
-                context->log(
-                    "mrv::mrvTimelineWidget", "No p.buffer", log::Type::Error);
-            }
+            LOG_ERROR("No p.buffer");
         }
     }
 
