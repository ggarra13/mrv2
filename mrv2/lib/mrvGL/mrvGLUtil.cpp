// SPDX-License-Identifier: BSD-3-Clause
// mrv2
// Copyright Contributors to the mrv2 Project. All rights reserved.

#include <cassert>

#include <tlCore/StringFormat.h>

#include <tlGlad/gl.h>

#include <tlGL/Shader.h>
#include <tlGL/Mesh.h>
#include <tlGL/RenderPrivate.h>

#include "mrvCore/mrvI8N.h"

#include "mrvFl/mrvIO.h"

#include "mrvGL/mrvGLShaders.h"
#include "mrvGL/mrvGLShape.h"
#include "mrvGL/mrvGLUtil.h"

namespace
{
    const char* kModule = "glutil";
}

namespace mrv
{
    namespace
    {
        std::shared_ptr<tl::gl::Shader> softShader = nullptr;
        std::shared_ptr<tl::gl::Shader> hardShader = nullptr;
        std::shared_ptr<tl::gl::Shader> wireShader = nullptr;
        std::shared_ptr<gl::VBO> vbo;
        std::shared_ptr<gl::VAO> vao;
    } // namespace

    std::shared_ptr< tl::draw::Shape > messageToShape(const Message& json)
    {
        std::string type = json["type"];
        if (type == "DrawPath")
        {
            auto shape = std::make_shared< GLPathShape >();
            json.get_to(*shape.get());
            return shape;
        }
        else if (type == "ErasePath")
        {
            auto shape = std::make_shared< GLErasePathShape >();
            json.get_to(*shape.get());
            return shape;
        }
        else if (type == "Arrow")
        {
            auto shape = std::make_shared< GLArrowShape >();
            json.get_to(*shape.get());
            return shape;
        }
        else if (type == "Circle")
        {
            auto shape = std::make_shared< GLCircleShape >();
            json.get_to(*shape.get());
            return shape;
        }
        else if (type == "Rectangle")
        {
            auto shape = std::make_shared< GLRectangleShape >();
            json.get_to(*shape.get());
            return shape;
        }
        // else if ( type == "Text" )
        // {
        //     auto shape = std::make_shared< GLTextShape >(fontSystem);
        //     json.get_to( *shape.get() );
        //     value.shapes.push_back(shape);
        // }
#ifdef USE_OPENGL2
        else if (type == "GL2Text")
        {
            auto shape = std::make_shared< GL2TextShape >();
            json.get_to(*shape.get());
            return shape;
        }
#endif
        std::string err = _("Could not convert message to shape: ");
        err += type;
        throw std::runtime_error(type);
    }

    Message shapeToMessage(const std::shared_ptr< tl::draw::Shape > shape)
    {
        Message msg;
        auto ptr = shape.get();

#ifdef USE_OPENGL2
        if (dynamic_cast< GL2TextShape* >(ptr))
        {
            GL2TextShape* p = reinterpret_cast< GL2TextShape* >(ptr);
            msg = *p;
        }
#endif
        else if (dynamic_cast< GLRectangleShape* >(ptr))
        {
            GLRectangleShape* p = reinterpret_cast< GLRectangleShape* >(ptr);
            msg = *p;
        }
        else if (dynamic_cast< GLCircleShape* >(ptr))
        {
            GLCircleShape* p = reinterpret_cast< GLCircleShape* >(ptr);
            msg = *p;
        }
        else if (dynamic_cast< GLArrowShape* >(ptr))
        {
            GLArrowShape* p = reinterpret_cast< GLArrowShape* >(ptr);
            msg = *p;
        }
        else if (dynamic_cast< GLTextShape* >(ptr))
        {
            GLTextShape* p = reinterpret_cast< GLTextShape* >(ptr);
            msg = *p;
        }
        else if (dynamic_cast< GLErasePathShape* >(ptr))
        {
            GLErasePathShape* p = dynamic_cast< GLErasePathShape* >(ptr);
            msg = *p;
        }
        else if (dynamic_cast< GLPathShape* >(ptr))
        {
            GLPathShape* p = dynamic_cast< GLPathShape* >(ptr);
            msg = *p;
        }
        return msg;
    }

    void drawCircle(
        const std::shared_ptr<timeline::IRender>& render,
        const math::Vector2i& center, const float radius, const float width,
        const imaging::Color4f& color, const bool soft)
    {
        const int triangleAmount = 40;
        const double twoPi = math::pi * 2.0;

        tl::draw::PointList verts;
        verts.reserve(triangleAmount);
        for (int i = 0; i < triangleAmount; ++i)
        {
            tl::draw::Point pt(
                center.x + (radius * cos(i * twoPi / triangleAmount)),
                center.y + (radius * sin(i * twoPi / triangleAmount)));
            verts.push_back(pt);
        }

        drawLines(
            render, verts, color, width, soft,
            tl::draw::Polyline2D::JointStyle::MITER,
            tl::draw::Polyline2D::EndCapStyle::JOINT);
    }

    void drawCursor(
        const std::shared_ptr<timeline::IRender>& render,
        const math::Vector2i& center, const float radius,
        const imaging::Color4f& color)
    {
#if 1
        drawFilledCircle(render, center, radius, color, false);
#else
        drawCircle(render, center, radius, 2.0, color, false);
        imaging::Color4f black(0.F, 0.F, 0.F, 1.F);
        if (radius > 2.0F)
            drawCircle(render, center, radius - 2.0F, 2.0, black, false);
#endif
    }

    void drawFilledCircle(
        const std::shared_ptr<timeline::IRender>& render,
        const math::Vector2i& center, const float radius,
        const imaging::Color4f& color, const bool soft)
    {
        geom::TriangleMesh2 mesh;
        const int CIRCLE_SEGMENTS = 32;
        const double twoPi = math::pi * 2.0;
        math::Vector2f v(center.x, center.y);
        mesh.v.push_back(v);
        for (int i = 0; i < CIRCLE_SEGMENTS; ++i)
        {
            v.x = center.x + radius * std::cos(twoPi * i / CIRCLE_SEGMENTS);
            v.y = center.y + radius * std::sin(twoPi * i / CIRCLE_SEGMENTS);
            mesh.v.push_back(v);
        }

        geom::Triangle2 triangle;
        unsigned numTriangles = CIRCLE_SEGMENTS;
        int i;
        for (i = 1; i < numTriangles; ++i)
        {
            triangle.v[0] = 1;
            triangle.v[1] = i + 1;
            triangle.v[2] = i + 2;
            mesh.triangles.emplace_back(triangle);
        }

        triangle.v[0] = 1;
        triangle.v[1] = 2;
        triangle.v[2] = i + 1;
        mesh.triangles.emplace_back(triangle);

        math::Vector2i pos;
        render->drawMesh(mesh, pos, color);
    }

    void drawLines(
        const std::shared_ptr<timeline::IRender>& render,
        const tl::draw::PointList& pts, const imaging::Color4f& color,
        const int width, const bool soft,
        const tl::draw::Polyline2D::JointStyle jointStyle,
        const tl::draw::Polyline2D::EndCapStyle endStyle, const bool doSmooth,
        const bool allowOverlap)
    {

        if (!softShader)
        {
            try
            {
                const std::string& vertexSource = tl::gl::vertexSource();
                softShader =
                    gl::Shader::create(vertexSource, softFragmentSource());
                hardShader =
                    gl::Shader::create(vertexSource, hardFragmentSource());
                wireShader =
                    gl::Shader::create(vertexSource, hardFragmentSource());
            }
            catch (const std::exception& e)
            {
                LOG_ERROR(e.what());
            }
        }

        using namespace tl::draw;

        Polyline2D path;
        path.create(pts, width, jointStyle, endStyle, doSmooth, allowOverlap);

        const PointList& draw = path.getVertices();
        const Polyline2D::UVList& uvs = path.getUVs();
        const Polyline2D::TriangleList& triangles = path.getTriangles();

        geom::TriangleMesh2 mesh;
        size_t numVertices = draw.size();
        size_t numTriangles = numVertices / 3;

        mesh.triangles.reserve(numTriangles);

        geom::Triangle2 triangle;
        for (size_t v = 0; v < numVertices; v += 3)
        {
            triangle.v[0].v = v + 1;
            triangle.v[1].v = v + 2;
            triangle.v[2].v = v + 3;
            triangle.v[0].t = v + 1;
            triangle.v[1].t = v + 2;
            triangle.v[2].t = v + 3;
            mesh.triangles.emplace_back(triangle);
        }

        mesh.v.reserve(numVertices);
        for (size_t i = 0; i < numVertices; ++i)
            mesh.v.emplace_back(math::Vector2f(draw[i].x, draw[i].y));

        size_t numUVs = uvs.size();
        assert(numUVs == numVertices);

        mesh.t.reserve(numUVs);
        for (size_t i = 0; i < numUVs; ++i)
            mesh.t.emplace_back(math::Vector2f(uvs[i].x, uvs[i].y));

<<<<<<< HEAD
#ifndef NDEBUG
        std::cerr << "numTriangles=" << mesh.triangles.size() << std::endl;
        for (size_t i = 0; i < numUVs; ++i)
        {
            std::cerr << i << ")\t" << draw[i].x << "\t" << draw[i].y
                      << "\tt=" << uvs[i].x << std::endl;
        }
        std::cerr
            << "------------------------------------------------------------"
            << std::endl;
#endif

=======
>>>>>>> c9b5d025
        const math::Matrix4x4f& mvp = render->getTransform();
        if (soft)
        {
            softShader->bind();
            softShader->setUniform("transform.mvp", mvp);
            softShader->setUniform("color", color);
        }
        else
        {
            softShader->bind();
            softShader->setUniform("transform.mvp", mvp);
            softShader->setUniform("color", color);
            // hardShader->bind();
            // hardShader->setUniform("transform.mvp", mvp);
            // hardShader->setUniform("color", color);
        }

        if (!vbo || (vbo && vbo->getSize() != numTriangles * 3))
        {
            vbo =
                gl::VBO::create(numTriangles * 3, gl::VBOType::Pos2_F32_UV_U16);
            vao.reset();
        }
        if (vbo)
        {
            vbo->copy(convert(mesh, gl::VBOType::Pos2_F32_UV_U16));
        }

        if (!vao && vbo)
        {
            vao = gl::VAO::create(vbo->getType(), vbo->getID());
        }

        if (vao && vbo)
        {
            vao->bind();
            vao->draw(GL_TRIANGLES, 0, vbo->getSize());

            if (!soft)
            {
                wireShader->bind();
                wireShader->setUniform("transform.mvp", mvp);
                wireShader->setUniform("color", imaging::Color4f(0, 0, 1, 1));

                glPolygonMode(GL_FRONT_AND_BACK, GL_LINE);
                vao->draw(GL_TRIANGLES, 0, vbo->getSize());
                glPolygonMode(GL_FRONT_AND_BACK, GL_FILL);
            }
        }
    }

} // namespace mrv<|MERGE_RESOLUTION|>--- conflicted
+++ resolved
@@ -138,7 +138,7 @@
         const math::Vector2i& center, const float radius, const float width,
         const imaging::Color4f& color, const bool soft)
     {
-        const int triangleAmount = 40;
+        const int triangleAmount = 30;
         const double twoPi = math::pi * 2.0;
 
         tl::draw::PointList verts;
@@ -274,21 +274,6 @@
         for (size_t i = 0; i < numUVs; ++i)
             mesh.t.emplace_back(math::Vector2f(uvs[i].x, uvs[i].y));
 
-<<<<<<< HEAD
-#ifndef NDEBUG
-        std::cerr << "numTriangles=" << mesh.triangles.size() << std::endl;
-        for (size_t i = 0; i < numUVs; ++i)
-        {
-            std::cerr << i << ")\t" << draw[i].x << "\t" << draw[i].y
-                      << "\tt=" << uvs[i].x << std::endl;
-        }
-        std::cerr
-            << "------------------------------------------------------------"
-            << std::endl;
-#endif
-
-=======
->>>>>>> c9b5d025
         const math::Matrix4x4f& mvp = render->getTransform();
         if (soft)
         {
@@ -298,12 +283,9 @@
         }
         else
         {
-            softShader->bind();
-            softShader->setUniform("transform.mvp", mvp);
-            softShader->setUniform("color", color);
-            // hardShader->bind();
-            // hardShader->setUniform("transform.mvp", mvp);
-            // hardShader->setUniform("color", color);
+            hardShader->bind();
+            hardShader->setUniform("transform.mvp", mvp);
+            hardShader->setUniform("color", color);
         }
 
         if (!vbo || (vbo && vbo->getSize() != numTriangles * 3))
@@ -326,17 +308,6 @@
         {
             vao->bind();
             vao->draw(GL_TRIANGLES, 0, vbo->getSize());
-
-            if (!soft)
-            {
-                wireShader->bind();
-                wireShader->setUniform("transform.mvp", mvp);
-                wireShader->setUniform("color", imaging::Color4f(0, 0, 1, 1));
-
-                glPolygonMode(GL_FRONT_AND_BACK, GL_LINE);
-                vao->draw(GL_TRIANGLES, 0, vbo->getSize());
-                glPolygonMode(GL_FRONT_AND_BACK, GL_FILL);
-            }
         }
     }
 
