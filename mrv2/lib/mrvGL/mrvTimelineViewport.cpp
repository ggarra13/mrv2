--- conflicted
+++ resolved
@@ -1698,10 +1698,6 @@
                 w->fullscreen_off();
             }
             Fl::add_timeout(0.1, (Fl_Timeout_Handler)restore_ui_state, p.ui);
-<<<<<<< HEAD
-            // restore_ui_state(p.ui);
-=======
->>>>>>> 82bcedb3
         }
         else
         {
@@ -1785,15 +1781,8 @@
             if (!p.presentation)
                 _setFullScreen(false);
             else
-<<<<<<< HEAD
                 Fl::add_timeout(
                     0.1, (Fl_Timeout_Handler)restore_ui_state, p.ui);
-            // restore_ui_state(p.ui);
-=======
-            {
-                restore_ui_state(p.ui);
-            }
->>>>>>> 82bcedb3
             p.fullScreen = false;
             p.presentation = false;
         }
