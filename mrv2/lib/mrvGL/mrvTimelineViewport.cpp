// SPDX-License-Identifier: BSD-3-Clause
// mrv2
// Copyright Contributors to the mrv2 Project. All rights reserved.

#include <memory>
#include <cmath>
#include <algorithm>

#include <tlCore/Matrix.h>

#include "mrViewer.h"

#include "mrvPanels/mrvAnnotationsPanel.h"
#include "mrvPanels/mrvPanelsCallbacks.h"

#include "mrvGL/mrvTimelineViewport.h"
#include "mrvGL/mrvTimelineViewportPrivate.h"

#include "mrvFl/mrvCallbacks.h"
#include "mrvFl/mrvTimelinePlayer.h"

#include "mrvCore/mrvUtil.h"
#include "mrvCore/mrvMath.h"
#include "mrvCore/mrvHotkey.h"
#include "mrvCore/mrvColorSpaces.h"

#include "mrvWidgets/mrvHorSlider.h"
#include "mrvWidgets/mrvMultilineInput.h"

#include "mrvNetwork/mrvTCP.h"
#include "mrvNetwork/mrvDummyClient.h"

#include "mrvApp/mrvSettingsObject.h"

#include "mrvFl/mrvIO.h"

#include <FL/platform.H>
#include <FL/Fl.H>

namespace
{
    const char* kModule = "view";
    const float kHelpTimeout = 0.1F;
    const float kHelpTextFade = 1.5F; // 1.5 Seconds
} // namespace


namespace mrv
{
    using namespace tl;

    timeline::BackgroundOptions TimelineViewport::Private::backgroundOptions;
    EnvironmentMapOptions TimelineViewport::Private::environmentMapOptions;
    math::Box2i TimelineViewport::Private::selection =
        math::Box2i(0, 0, -1, -1);
    image::Size TimelineViewport::Private::videoSize;
    ActionMode TimelineViewport::Private::actionMode = ActionMode::kScrub;
    timeline::Playback TimelineViewport::Private::playbackMode =
        timeline::Playback::Stop;
    float TimelineViewport::Private::masking = 0.F;
    otio::RationalTime TimelineViewport::Private::lastTime;
    uint64_t TimelineViewport::Private::skippedFrames = 0;
    float    TimelineViewport::Private::rotation = 0.F;
    bool TimelineViewport::Private::safeAreas = false;
    bool TimelineViewport::Private::dataWindow = false;
    bool TimelineViewport::Private::displayWindow = false;
    bool TimelineViewport::Private::ignoreDisplayWindow = false;
    std::string TimelineViewport::Private::helpText;
    float TimelineViewport::Private::helpTextFade;
    bool TimelineViewport::Private::hudActive = true;
    HudDisplay TimelineViewport::Private::hud = HudDisplay::kNone;
    std::map<std::string, std::string, string::CaseInsensitiveCompare>
        TimelineViewport::Private::tagData;

    static void drawTimeoutText_cb(TimelineViewport* view)
    {
        view->clearHelpText();
    }

    TimelineViewport::TimelineViewport(
        int X, int Y, int W, int H, const char* L) :
        Fl_SuperClass(X, Y, W, H, L),
        _p(new Private)
    {
    }

    TimelineViewport::TimelineViewport(int W, int H, const char* L) :
        Fl_SuperClass(W, H, L),
        _p(new Private)
    {
    }

    TimelineViewport::~TimelineViewport()
    {
        _unmapBuffer();
    }

    void TimelineViewport::main(ViewerUI* m) noexcept
    {
        TLRENDER_P();
        p.ui = m;
    }

    //
    const std::vector<tl::timeline::VideoData>&
    TimelineViewport::getVideoData() const noexcept
    {
        return _p->videoData;
    }

    void TimelineViewport::clearHelpText()
    {
        TLRENDER_P();
        p.helpTextFade -= kHelpTimeout;
        if (mrv::is_equal(p.helpTextFade, 0.F))
        {
            Fl::remove_timeout((Fl_Timeout_Handler)drawTimeoutText_cb, this);
            p.helpText.clear();
        }
        else
        {
            Fl::repeat_timeout(
                kHelpTimeout, (Fl_Timeout_Handler)drawTimeoutText_cb, this);
        }
        redrawWindows();
    }

    void TimelineViewport::setHelpText(const std::string& text)
    {
        TLRENDER_P();
        if (text == p.helpText)
            return;

        p.helpText = text;
        p.helpTextFade = kHelpTextFade;

        Fl::remove_timeout((Fl_Timeout_Handler)drawTimeoutText_cb, this);
        Fl::add_timeout(
            kHelpTimeout, (Fl_Timeout_Handler)drawTimeoutText_cb, this);

        redrawWindows();
    }

    void TimelineViewport::undo()
    {
        TLRENDER_P();

        if (!p.player)
            return;

        p.player->undoAnnotation();

        tcp->pushMessage("undo", 0);
        redrawWindows();

        updateUndoRedoButtons();
    }

    void TimelineViewport::redo()
    {
        TLRENDER_P();

        if (!p.player)
            return;

        p.player->redoAnnotation();
        tcp->pushMessage("redo", 0);
        redrawWindows();

        updateUndoRedoButtons();
    }

    void TimelineViewport::setActionMode(const ActionMode& mode) noexcept
    {
        TLRENDER_P();

        if (mode == p.actionMode)
            return;

        //! Turn off all buttons
        p.ui->uiScrub->value(0);
        p.ui->uiSelection->value(0);
        p.ui->uiDraw->value(0);
        p.ui->uiErase->value(0);
        p.ui->uiCircle->value(0);
        p.ui->uiRectangle->value(0);
        p.ui->uiArrow->value(0);
        p.ui->uiText->value(0);

        if (mode != kSelection)
        {
            math::Box2i area;
            area.max.x = -1; // disable area selection.
            setSelectionArea(area);
        }

        if (p.actionMode == kText && mode != kText)
        {
            acceptMultilineInput();
        }

        p.actionMode = mode;

        switch (mode)
        {
        default:
        case kScrub:
            p.ui->uiScrub->value(1);
            p.ui->uiStatus->copy_label(_("Scrub"));
            break;
        case kSelection:
            p.ui->uiSelection->value(1);
            p.ui->uiStatus->copy_label(_("Selection"));
            break;
        case kDraw:
            p.ui->uiDraw->value(1);
            p.ui->uiStatus->copy_label(_("Draw"));
            break;
        case kErase:
            p.ui->uiErase->value(1);
            p.ui->uiStatus->copy_label(_("Erase"));
            break;
        case kCircle:
            p.ui->uiCircle->value(1);
            p.ui->uiStatus->copy_label(_("Circle"));
            break;
        case kRectangle:
            p.ui->uiRectangle->value(1);
            p.ui->uiStatus->copy_label(_("Rectangle"));
            break;
        case kArrow:
            p.ui->uiArrow->value(1);
            p.ui->uiStatus->copy_label(_("Arrow"));
            break;
        case kText:
            p.ui->uiText->value(1);
            p.ui->uiStatus->copy_label(_("Text"));
            break;
        case kRotate:
            p.ui->uiStatus->copy_label(_("Rotate"));
            break;
        case kEditTrim:
            p.ui->uiStatus->copy_label(_("Trim"));
            break;
        case kEditSlip:
            p.ui->uiStatus->copy_label(_("Slip"));
            break;
        case kEditSlide:
            p.ui->uiStatus->copy_label(_("Slide"));
            break;
        case kEditRipple:
            p.ui->uiStatus->copy_label(_("Ripple"));
            break;
        case kEditRoll:
            p.ui->uiStatus->copy_label(_("Roll"));
            break;
        }

        // We update the cursor (but only if we are in the view window)
        if (Fl::belowmouse() == this)
            _updateCursor();

        // We refresh the window to clear the OpenGL drawing cursor
        redraw();
    }

    void TimelineViewport::cursor(Fl_Cursor x) const noexcept
    {
        window()->cursor(x);
    }

    void TimelineViewport::_scrub(float dx) noexcept
    {
        TLRENDER_P();

        const auto player = p.player;
        const auto& t = player->currentTime();
        const auto& time = t + otime::RationalTime(dx, t.rate());
        if (!player->isMuted() && p.ui->uiPrefs->uiPrefsScrubAutoPlay->value())
        {
            if (dx > 0)
            {
                player->setPlayback(timeline::Playback::Forward);
            }
            else
            {
                player->setPlayback(timeline::Playback::Reverse);
            }
        }
        player->seek(time);
    }

    void TimelineViewport::scrub() noexcept
    {
        TLRENDER_P();

        if (!p.player)
            return;

        const int X = Fl::event_x() * pixels_per_unit();
        const float scale = p.ui->uiPrefs->uiPrefsScrubbingSensitivity->value();
        float dx = (X - p.mousePress.x) / scale;

        if (std::abs(dx) >= 1.0F)
        {
            _scrub(dx);
            p.mousePress.x = X;
        }
    }

    void TimelineViewport::resize(int X, int Y, int W, int H)
    {
        Fl_SuperClass::resize(X, Y, W, H);
        if (hasFrameView())
        {
            _frameView();
        }
    }

    void TimelineViewport::updatePlaybackButtons() const noexcept
    {
        TLRENDER_P();

        p.frameTimes.clear();

        TimelineClass* c = p.ui->uiTimeWindow;

        if (!p.player)
        {
            c->uiPlayForwards->color(FL_BACKGROUND_COLOR);
            c->uiPlayBackwards->color(FL_BACKGROUND_COLOR);
            c->uiStop->color(FL_BACKGROUND_COLOR);
            c->uiPlayForwards->redraw();
            c->uiPlayBackwards->redraw();
            c->uiStop->redraw();
            return;
        }

        c->uiPlayForwards->color(FL_BACKGROUND_COLOR);
        c->uiPlayBackwards->color(FL_BACKGROUND_COLOR);
        c->uiStop->color(FL_BACKGROUND_COLOR);
        Fl_Color color = FL_YELLOW;
        switch (p.player->playback())
        {
        case timeline::Playback::Forward:
            p.startTime = std::chrono::high_resolution_clock::now();
            c->uiPlayForwards->color(color);
            break;
        case timeline::Playback::Reverse:
            p.startTime = std::chrono::high_resolution_clock::now();
            c->uiPlayBackwards->color(color);
            break;
        default:
        case timeline::Playback::Stop:
            _updateCursor();
            c->uiStop->color(color);
            redrawWindows(); // to refresh FPS if set
            break;
        }

        c->uiPlayForwards->redraw();
        c->uiPlayBackwards->redraw();
        c->uiStop->redraw();
    }

    void TimelineViewport::startFrame() noexcept
    {
        TLRENDER_P();

        p.skippedFrames = 0;
        
        if (!p.player) return;

        p.player->start();
        updatePlaybackButtons();
    }

    void TimelineViewport::framePrev() noexcept
    {
        TLRENDER_P();
        p.skippedFrames = 0;
        
        if (!p.player) return;

        p.player->framePrev();
        updatePlaybackButtons();
    }

    void TimelineViewport::frameNext() noexcept
    {
        TLRENDER_P();
        p.skippedFrames = 0;
        
        if (!p.player) return;

        p.player->frameNext();
        updatePlaybackButtons();
    }

    void TimelineViewport::endFrame() noexcept
    {
        TLRENDER_P();
        p.skippedFrames = 0;
        
        if (!p.player)
            return;

        p.player->end();
        updatePlaybackButtons();
    }

    void TimelineViewport::playBackwards() noexcept
    {
        TLRENDER_P();
        p.skippedFrames = 0;

        if (!p.player)
            return;
        
        p.player->setPlayback(timeline::Playback::Reverse);
        togglePixelBar();
        updatePlaybackButtons();
        p.ui->uiMain->fill_menu(p.ui->uiMenuBar);
    }

    void TimelineViewport::stop() noexcept
    {
        TLRENDER_P();
        p.skippedFrames = 0;
        if (!p.player)
            return;
        
        p.player->setPlayback(timeline::Playback::Stop);
        
        togglePixelBar();
        updatePlaybackButtons();
        p.ui->uiMain->fill_menu(p.ui->uiMenuBar);
    }

    void TimelineViewport::playForwards() noexcept
    {
        TLRENDER_P();
        p.skippedFrames = 0;

        if (!p.player)
            return;

        p.player->setPlayback(timeline::Playback::Forward);
        
        togglePixelBar();
        updatePlaybackButtons();
        p.ui->uiMain->fill_menu(p.ui->uiMenuBar);
    }

    void TimelineViewport::togglePixelBar() const noexcept
    {
        TLRENDER_P();

        if (!p.player ||
            !p.ui->uiPrefs->uiPrefsAutoHidePixelBar->value() ||
            !p.ui->uiPrefs->uiPrefsPixelToolbar->value() || p.presentation)
            return;

        auto playback = p.player->playback();
        if (playback == timeline::Playback::Stop)
        {
            if (!p.ui->uiPixelBar->visible())
                toggle_pixel_bar(nullptr, p.ui);
        }
        else
        {
            if (p.ui->uiPixelBar->visible())
                toggle_pixel_bar(nullptr, p.ui);
        }
    }

    void TimelineViewport::togglePlayback() noexcept
    {
        TLRENDER_P();
        p.skippedFrames = 0;

        if (!p.player)
            return;
        
        p.player->togglePlayback();
        
        togglePixelBar();
        updatePlaybackButtons();
        p.ui->uiMain->fill_menu(p.ui->uiMenuBar);
    }

    const area::Info& TimelineViewport::getColorAreaInfo() noexcept
    {
        return _p->colorAreaInfo;
    }

    const timeline::OCIOOptions& TimelineViewport::getOCIOOptions() noexcept
    {
        return _p->ocioOptions;
    }

    const timeline::BackgroundOptions&
    TimelineViewport::getBackgroundOptions() const noexcept
    {
        return _p->backgroundOptions;
    }

    void TimelineViewport::setBackgroundOptions(
        const timeline::BackgroundOptions& value)
    {
        TLRENDER_P();
        if (value == p.backgroundOptions)
            return;
        Message msg;
        msg["command"] = "setBackgroundOptions";
        msg["value"] = value;
        tcp->pushMessage(msg);
        p.backgroundOptions = value;
        redrawWindows();
    }

    void TimelineViewport::setOCIOOptions(
        const timeline::OCIOOptions& value) noexcept
    {
        TLRENDER_P();
        if (value == p.ocioOptions)
            return;

        if (value.input.empty() || value.view.empty())
            return;

        p.ocioOptions = value;

        p.ui->uiICS->copy_label(value.input.c_str());
        p.ui->OCIOView->copy_label(value.view.c_str());

        if (panel::colorPanel)
        {
            panel::colorPanel->refresh();
        }

        if (p.ui->uiSecondary && p.ui->uiSecondary->viewport())
        {
            Viewport* view = p.ui->uiSecondary->viewport();
            view->setOCIOOptions(value);
        }
        p.ui->uiTimeline->setOCIOOptions(value);
        p.ui->uiTimeline->redraw(); // to refresh thumbnail

        Message msg;
        msg["command"] = "setOCIOOptions";
        msg["value"] = value;
        tcp->pushMessage(msg);

        redrawWindows();
    }

    timeline::LUTOptions& TimelineViewport::lutOptions() noexcept
    {
        return _p->lutOptions;
    }

    void
    TimelineViewport::setLUTOptions(const timeline::LUTOptions& value) noexcept
    {
        TLRENDER_P();
        if (value == p.lutOptions)
            return;
        p.lutOptions = value;
        redraw();
    }

    void TimelineViewport::setImageOptions(
        const std::vector<timeline::ImageOptions>& value) noexcept
    {
        TLRENDER_P();
        if (value == p.imageOptions)
            return;
        p.imageOptions = value;
        redraw();
    }

    void TimelineViewport::setDisplayOptions(
        const std::vector<timeline::DisplayOptions>& value) noexcept
    {
        TLRENDER_P();
        if (value == p.displayOptions)
            return;
        p.displayOptions = value;
        redraw();
    }

    void TimelineViewport::setCompareOptions(
        const timeline::CompareOptions& value) noexcept
    {
        TLRENDER_P();
        if (value == p.compareOptions)
            return;

        p.compareOptions = value;
        
        redraw();
    }

    void
    TimelineViewport::setStereo3DOptions(const Stereo3DOptions& value) noexcept
    {
        TLRENDER_P();
        if (value == p.stereo3DOptions)
            return;
        p.stereo3DOptions = value;
        redraw();
    }

    void TimelineViewport::setTimelinePlayer(
        TimelinePlayer* player, const bool primary) noexcept
    {
        TLRENDER_P();

        if (p.player == player)
            return;

        p.player = player;

        updateVideoLayers();
<<<<<<< HEAD
        p.timelineSizes.clear();
        p.videoData.resize(value.size());
        int index = 0;
        for (const auto player : p.timelinePlayers)
        {
            if (player)
            {
                if (primary)
                    player->setTimelineViewport(this);
                else
                    player->setSecondaryViewport(this);
                const auto video = player->currentVideo();
                if (time::isValid(video.time))
                {
                    p.videoData[index] = video;
                }
                ++index;
                const auto& ioInfo = player->ioInfo();
                if (!ioInfo.video.empty())
                {
                    p.timelineSizes.push_back(ioInfo.video[0].size);
                }
            }
        }
        if (p.frameView)
        {
            _getTags();
            frameView();
=======

        p.videoData.clear();
        
        if (player)
        {
            if (primary)
                player->setTimelineViewport(this);
            else
                player->setSecondaryViewport(this);

            p.videoData = player->currentVideo();
>>>>>>> 9ba5a83b
        }
        
        refreshWindows(); // needed We need to refresh, as the new
                          // video data may have different sizes.
    }

    mrv::TimelinePlayer* TimelineViewport::getTimelinePlayer() const noexcept
    {
        return _p->player;
    }

    const math::Vector2i& TimelineViewport::viewPos() const noexcept
    {
        return _p->viewPos;
    }

    float TimelineViewport::viewZoom() const noexcept
    {
        return _p->viewZoom;
    }

    void TimelineViewport::setFrameView(bool active) noexcept
    {
        _p->frameView = active;
    }

    bool TimelineViewport::hasFrameView() const noexcept
    {
        return _p->frameView;
    }

    bool TimelineViewport::getSafeAreas() const noexcept
    {
        return _p->safeAreas;
    }

    bool TimelineViewport::getDataWindow() const noexcept
    {
        return _p->dataWindow;
    }

    bool TimelineViewport::getDisplayWindow() const noexcept
    {
        return _p->displayWindow;
    }

    bool TimelineViewport::getIgnoreDisplayWindow() const noexcept
    {
        return _p->ignoreDisplayWindow;
    }

    void TimelineViewport::setSafeAreas(bool value) noexcept
    {
        if (value == _p->safeAreas)
            return;
        _p->safeAreas = value;
        redrawWindows();
    }

    void TimelineViewport::setDataWindow(bool value) noexcept
    {
        if (value == _p->dataWindow)
            return;
        _p->dataWindow = value;
        redrawWindows();
    }

    void TimelineViewport::setDisplayWindow(bool value) noexcept
    {
        if (value == _p->displayWindow)
            return;
        _p->displayWindow = value;
        redrawWindows();
    }

    void TimelineViewport::setIgnoreDisplayWindow(bool value) noexcept
    {
        if (value == _p->ignoreDisplayWindow)
            return;
        _p->ignoreDisplayWindow = value;
        redrawWindows();
    }

    //! Return the crop masking
    float TimelineViewport::getMask() const noexcept
    {
        return _p->masking;
    }

    //! Set the crop masking
    void TimelineViewport::setMask(float value) noexcept
    {
        if (value == _p->masking)
            return;
        _p->masking = value;
        redrawWindows();
    }

    bool TimelineViewport::getHudActive() const
    {
        return _p->hudActive;
    }

    void TimelineViewport::setHudActive(const bool active)
    {
        _p->hudActive = active;
        redrawWindows();
    }

    void TimelineViewport::setHudDisplay(const HudDisplay hud)
    {
        _p->hud = hud;
        redrawWindows();
    }

    void TimelineViewport::toggleHudDisplay(const HudDisplay value)
    {
        _p->hud = static_cast<HudDisplay>(
            static_cast<int>(_p->hud) ^ static_cast<int>(value));
        redrawWindows();
    }

    HudDisplay TimelineViewport::getHudDisplay() const noexcept
    {
        return _p->hud;
    }

    void TimelineViewport::_updateCursor() const noexcept
    {
        TLRENDER_P();

        if (p.actionMode == ActionMode::kScrub ||
            p.actionMode == ActionMode::kSelection ||
            p.actionMode == ActionMode::kRotate)
            cursor(FL_CURSOR_CROSS);
        // else if ( p.actionMode == ActionMode::kRotate )
        //     cursor( FL_CURSOR_MOVE );
        else if (p.actionMode == ActionMode::kText)
            cursor(FL_CURSOR_INSERT);
        else
        {
            // Only hide the cursor if we are on the view widgets.
            auto primary = p.ui->uiView;
            Viewport* secondary = nullptr;
            if (_p->ui->uiSecondary && _p->ui->uiSecondary->window()->visible())
            {
                secondary = _p->ui->uiSecondary->viewport();
            }

            Fl_Widget* widget = Fl::belowmouse();
            if (widget != primary && (secondary && widget != secondary))
                return;
            if (p.player)
                cursor(FL_CURSOR_NONE);
        }
    }

    void TimelineViewport::setViewPosAndZoom(
        const math::Vector2i& pos, float zoom) noexcept
    {
        TLRENDER_P();
        if (pos == p.viewPos && zoom == p.viewZoom)
            return;
        p.viewPos = pos;
        p.viewZoom = zoom;

        _updateZoom();
        redraw();

        bool send = p.ui->uiPrefs->SendPanAndZoom->value();
        if (send)
        {
            nlohmann::json viewPos = p.viewPos;
            nlohmann::json viewport = getViewportSize();
            Message msg;
            msg["command"] = "viewPosAndZoom";
            msg["viewPos"] = viewPos;
            msg["zoom"] = p.viewZoom;
            msg["viewport"] = viewport;
            tcp->pushMessage(msg);
        }

        auto m = getMultilineInput();
        if (!m)
            return;

        redraw();
    }

    void TimelineViewport::setViewZoom(
        float zoom, const math::Vector2i& focus) noexcept
    {
        TLRENDER_P();
        math::Vector2i pos;
        pos.x = focus.x + (p.viewPos.x - focus.x) * (zoom / p.viewZoom);
        pos.y = focus.y + (p.viewPos.y - focus.y) * (zoom / p.viewZoom);
        setViewPosAndZoom(pos, zoom);
    }

    void TimelineViewport::frameView() noexcept
    {
        TLRENDER_P();
        _frameView();
        _refresh();
        _updateZoom();
        updateCoords();
    }

    void TimelineViewport::viewZoom1To1() noexcept
    {
        TLRENDER_P();
        const auto viewportSize = _getViewportCenter();
        const auto renderSize = getRenderSize();
        const math::Vector2i c(renderSize.w / 2, renderSize.h / 2);
        p.viewPos.x = viewportSize.x - c.x;
        p.viewPos.y = viewportSize.y - c.y;
        setViewPosAndZoom(p.viewPos, 1.F);
    }

    void TimelineViewport::currentVideoCallback(
        const std::vector<timeline::VideoData>& values, const TimelinePlayer* sender) noexcept
    {
        TLRENDER_P();
        p.videoData = values;

        _getTags();
        int layerId = sender->videoLayer();
        p.missingFrame = false;
        if (p.missingFrameType != MissingFrameType::kBlackFrame &&
            !values[0].layers.empty())
        {
            const auto& image = values[0].layers[0].image;
            const auto& imageB = values[0].layers[0].imageB;
            if ((!image || !image->isValid()) &&
                (!imageB || !imageB->isValid()))
            {
<<<<<<< HEAD
                _getTags();
                    
                int layerId = sender->videoLayer();
                p.missingFrame = false;
                if (p.missingFrameType != MissingFrameType::kBlackFrame &&
                    !value.layers.empty())
=======
                p.missingFrame = true;
                if (sender->playback() != timeline::Playback::Forward)
>>>>>>> 9ba5a83b
                {
                    io::Options ioOptions;
                    {
                        std::stringstream s;
                        s << layerId;
                        ioOptions["Layer"] = s.str();
                    }
                    const auto& timeline = sender->timeline();
                    const auto& inOutRange = sender->inOutRange();
                    auto currentTime = values[0].time;
                    // Seek until we find a previous frame or reach
                    // the beginning of the inOutRange.
                    while (1)
                    {
                        currentTime -=
                            otio::RationalTime(1, currentTime.rate());
                        const auto& videoData =
                            timeline->getVideo(currentTime, ioOptions)
                                .future.get();
                        if (videoData.layers.empty())
                            continue;
                        const auto& image = videoData.layers[0].image;
                        if (image && image->isValid())
                        {
                            p.lastVideoData = videoData;
                            break;
                        }
                        if (currentTime <= inOutRange.start_time())
                            break;
                    }
                }
<<<<<<< HEAD

                // Refresh media info panel if there's data window present
                if (panel::imageInfoPanel)
                {
                    bool refresh = false;

                    // If timeline is stopped or has a single frame,
                    // refresh the media info panel.
                    if (sender->playback() == timeline::Playback::Stop ||
                        sender->timeRange().duration().value() == 1.0)
                        refresh = true;
                    
                    // If timeline has a Data Window (it is an OpenEXR)
                    // we also refresh the media info panel.
                    auto i = p.tagData.find("Data Window");
                    if (i != p.tagData.end())
                        refresh = true;

                    if (refresh)
                    {
                        panel::imageInfoPanel->refresh();
                    }
=======
            }
            else
            {
                if (sender->playback() == timeline::Playback::Forward)
                {
                    p.lastVideoData = values[0];
>>>>>>> 9ba5a83b
                }
            }
                   
        }

        // If we have a Video Rotation Metadata, extract its value from it.
        auto i = p.tagData.find("Video Rotation");
        p.videoRotation = 0.F;
        if (i != p.tagData.end())
        {
            std::stringstream s(i->second);
            s >> p.videoRotation;
        }
            
        // Refresh media info panel if there's data window present
        if (panel::imageInfoPanel)
        {
            bool refresh = false;
            
            // If timeline is stopped or has a single frame,
            // refresh the media info panel.
            if (sender->playback() == timeline::Playback::Stop ||
                sender->timeRange().duration().value() == 1.0)
                refresh = true;
            
            // If timeline has a Data Window (it is an OpenEXR)
            // we also refresh the media info panel.
            i = p.tagData.find("Data Window");
            if (i != p.tagData.end())
                refresh = true;

            if (refresh)
            {
                panel::imageInfoPanel->refresh();
            }
        }
                    
        if (p.selection.max.x != -1)
        {
            if (!values[0].layers.empty())
            {
                const auto& image = values[0].layers[0].image;
                if (image && image->isValid())
                {
                    const auto& videoSize = image->getSize();
                    if (p.videoSize != videoSize)
                    {
                        math::Box2i area;
                        area.max.x = -1;
                        setSelectionArea(area);
                        p.videoSize = videoSize;
                    }
                }
            }
        }
        if (p.ui->uiBottomBar->visible())
        {
            TimelineClass* c = p.ui->uiTimeWindow;
            c->uiFrame->setTime(values[0].time);
            p.ui->uiTimeline->redraw();
        }
    
        redraw();
    }

bool TimelineViewport::_isPlaybackStopped() const noexcept
    {
        TLRENDER_P();
        bool stopped = false;
        if (p.player)
        {
            const auto player = p.player;
            stopped = (player->playback() == timeline::Playback::Stop) ||
                      player->isStepping();
        }
        return stopped;
    }

    bool TimelineViewport::_isSingleFrame() const noexcept
    {
        TLRENDER_P();

        bool single = false;
        if (p.player)
        {
            // However, if the movie is a single frame long, we need to
            // update it
            if (p.player->inOutRange().duration().to_frames() == 1)
                single = true;
        }
        return single;
    }

    bool TimelineViewport::_shouldUpdatePixelBar() const noexcept
    {
        TLRENDER_P();
        // Don't update the pixel bar here if we are playing the movie,
        // as we will update it in the draw() routine.
        bool update = _isPlaybackStopped() | _isSingleFrame();
        return update;
    }

    void TimelineViewport::cacheChangedCallback() const noexcept
    {
        if (!_p->ui->uiBottomBar->visible())
            return;

        // This checks whether playback is stopped and if so redraws timeline
        bool update = _shouldUpdatePixelBar();
        if (update)
        {
            _p->ui->uiTimeline->redraw();

            if (getHudActive() && (getHudDisplay() & HudDisplay::kCache))
            {
                redrawWindows();
            }
        }
    }

    math::Size2i TimelineViewport::getViewportSize() const noexcept
    {
        TimelineViewport* t = const_cast< TimelineViewport* >(this);
        return math::Size2i(t->pixel_w(), t->pixel_h());
    }

    math::Size2i TimelineViewport::getRenderSize() const noexcept
    {
        TLRENDER_P();
        math::Size2i out;
        if (p.player)
        {
            out = timeline::getRenderSize(
                p.compareOptions.mode, p.player->sizes());
        }
        return out;
    }

    float TimelineViewport::getRotation() const noexcept
    {                     
        return _p->rotation;
    }
    
    void TimelineViewport::setRotation(float x) noexcept
    {
        TLRENDER_P();

        if (x == p.rotation)
            return;
        
        p.rotation = x;
        
        redrawWindows();
        updatePixelBar();
        updateCoords();
    }
    
    math::Vector2i TimelineViewport::_getViewportCenter() const noexcept
    {
        const auto viewportSize = getViewportSize();
        return math::Vector2i(viewportSize.w / 2, viewportSize.h / 2);
    }

    void TimelineViewport::centerView() noexcept
    {
        TLRENDER_P();
        const auto viewportSize = getViewportSize();
        const auto renderSize = getRenderSize();
        const math::Vector2i c(renderSize.w / 2, renderSize.h / 2);
        math::Vector2i pos;
        pos.x = viewportSize.w / 2.F - c.x * p.viewZoom;
        pos.y = viewportSize.h / 2.F - c.y * p.viewZoom;
        setViewPosAndZoom(pos, p.viewZoom);
        p.mousePos = _getFocus();
        _refresh();
        updateCoords();
    }

    bool TimelineViewport::_isEnvironmentMap() const noexcept
    {
        bool isEnvironment =
            _p->environmentMapOptions.type != EnvironmentMapOptions::kNone;
        return isEnvironment;
    }

    void TimelineViewport::_frameView() noexcept
    {
        TLRENDER_P();
        if (p.environmentMapOptions.type != EnvironmentMapOptions::kNone)
        {
            return;
        }
        const auto viewportSize = getViewportSize();
        const auto renderSize = getRenderSize();
        const float rotation = p.rotation + p.videoRotation;
        
        float zoom = 1.0;

        if (rotation == 90.F || rotation == -90.F)
        {
            if (renderSize.w > 0)
            {
                zoom = viewportSize.h / static_cast<float>(renderSize.w);
                if (renderSize.h > 0 && zoom * renderSize.h > viewportSize.w)
                {
                    zoom = viewportSize.w / static_cast<float>(renderSize.h);
                }
            }
        }
        else
        {
            if (renderSize.h > 0)
            {
                zoom = viewportSize.h / static_cast<float>(renderSize.h);
                if (renderSize.w > 0 && zoom * renderSize.w > viewportSize.w)
                {
                    zoom = viewportSize.w / static_cast<float>(renderSize.w);
                }
            }
        }
        
        
        const math::Vector2i c(renderSize.w / 2, renderSize.h / 2);
        const math::Vector2i viewPos(
            viewportSize.w / 2.F - c.x * zoom,
            viewportSize.h / 2.F - c.y * zoom);
        setViewPosAndZoom(viewPos, zoom);

        p.mousePos = _getFocus();
        redraw();
    }

    void TimelineViewport::resizeWindow() noexcept
    {
        TLRENDER_P();
        auto renderSize = getRenderSize();

        if (!renderSize.isValid())
            return;

        Fl_Double_Window* mw = p.ui->uiMain;
        int screen = mw->screen_num();
        float scale = Fl::screen_scale(screen);

        int W = renderSize.w;
        int H = renderSize.h;

        int minx, miny, maxW, maxH, posX, posY;
        Fl::screen_work_area(minx, miny, maxW, maxH, screen);

        PreferencesUI* uiPrefs = p.ui->uiPrefs;
        if (uiPrefs->uiWindowFixedPosition->value())
        {
            posX = (int)uiPrefs->uiWindowXPosition->value();
            posY = (int)uiPrefs->uiWindowYPosition->value();
        }
        else
        {
            posX = mw->x();
            posY = mw->y();
        }

        int decW = mw->decorated_w();
        int decH = mw->decorated_h();

        int dW = decW - mw->w();
        int dH = decH - mw->h();

        maxW -= dW;
        maxH -= dH;
        posX += dW / 2;
#ifdef _WIN32
        miny += dH - dW / 2;
#endif

        // Take into account the different UI bars
        if (p.ui->uiMenuGroup->visible())
            H += p.ui->uiMenuGroup->h();
        
        if (p.ui->uiTopBar->visible())
            H += p.ui->uiTopBar->h();

        if (p.ui->uiPixelBar->visible())
            H += p.ui->uiPixelBar->h();

        if (p.ui->uiBottomBar->visible())
        {
            H += p.ui->uiBottomBar->h();
        }

        if (p.ui->uiStatusGroup->visible())
            H += p.ui->uiStatusGroup->h();

        if (p.ui->uiToolsGroup->visible())
            W += p.ui->uiToolsGroup->w();

        if (p.ui->uiDockGroup->visible())
            W += p.ui->uiDockGroup->w();

        bool alwaysFrameView = (bool)uiPrefs->uiPrefsAutoFitImage->value();
        p.frameView = alwaysFrameView;

        if (uiPrefs->uiWindowFixedSize->value())
        {
            W = (int)uiPrefs->uiWindowXSize->value();
            H = (int)uiPrefs->uiWindowYSize->value();
        }

        maxW = (int)(maxW / scale);
        if (W < 690)
        {
            p.frameView = true;
            W = 690;
        }
        else if (W > maxW)
        {
            p.frameView = true;
            W = maxW;
        }

        maxH = (int)(maxH / scale);
        if (H < 602)
        {
            p.frameView = true;
            H = 602;
        }
        else if (H > maxH)
        {
            p.frameView = true;
            H = maxH;
        }

        if (W == renderSize.w)
        {
            p.frameView = true;
        }

        if (p.ui->uiBottomBar->visible())
        {
            int timelineSize = calculate_edit_viewport_size(p.ui);
            H += timelineSize;
            if (H > maxH)
                H = maxH;
        }

        if (posX + W > maxW)
            posX = minx;
        if (posY + W > maxH)
            posY = miny;

        mw->resize(posX, posY, W, H);

        p.ui->uiRegion->layout();
    }

    math::Vector2i TimelineViewport::_getFocus(int X, int Y) const noexcept
    {
        TimelineViewport* self = const_cast< TimelineViewport* >(this);
        math::Vector2i pos;
        const float devicePixelRatio = self->pixels_per_unit();
        pos.x = X * devicePixelRatio;
        pos.y = (h() - 1 - Y) * devicePixelRatio;
        return pos;
    }

    math::Vector2i TimelineViewport::_getFocus() const noexcept
    {
        return _getFocus(_p->event_x, _p->event_y);
    }
    
    math::Vector2f
    TimelineViewport::_getRasterf(int X, int Y) const noexcept
    {
        const auto& pm = _pixelMatrix();
        math::Vector3f pos(X, Y, 1.F);
        pos = pm * pos;
        return math::Vector2f(pos.x, pos.y);
    }

    math::Vector2f TimelineViewport::_getRasterf() const noexcept
    {
        return _getRasterf(_p->mousePos.x, _p->mousePos.y);
    }


    math::Vector2i TimelineViewport::_getRaster() const noexcept
    {
        const auto& pos = _getRasterf(_p->mousePos.x, _p->mousePos.y);
        return math::Vector2i(pos.x, pos.y);
    }

    void TimelineViewport::_updateZoom() const noexcept
    {
        TLRENDER_P();
        char label[12];
        if (p.viewZoom >= 1.0f)
            snprintf(label, 12, "x%.2g", p.viewZoom);
        else
            snprintf(label, 12, "1/%.3g", 1.0f / p.viewZoom);
        PixelToolBarClass* c = _p->ui->uiPixelWindow;
        c->uiZoom->copy_label(label);
    }

    void TimelineViewport::updateCoords() const noexcept
    {
        TLRENDER_P();
        char buf[40];

        
        math::Vector2i pos;
        if (p.environmentMapOptions.type == EnvironmentMapOptions::kNone)
        {
            p.mousePos = _getFocus();
            pos = _getRaster();

            // If we have Mirror X or Mirror Y on, flip the coordinates
            const auto o = p.ui->app->displayOptions();
            TimelineViewport* self = const_cast< TimelineViewport* >(this);
            const float devicePixelRatio = self->pixels_per_unit();
            const auto& renderSize = getRenderSize();
            if (o.mirror.x)
                pos.x = (renderSize.w - 1 - pos.x) * devicePixelRatio;
            if (o.mirror.y)
                pos.y = (renderSize.h - 1 - pos.y) * devicePixelRatio;
        }
        else
        {
            pos.x = Fl::event_x();
            pos.y = Fl::event_x();
        }

        snprintf(buf, 40, "%5d, %5d", pos.x, pos.y);
        PixelToolBarClass* c = _p->ui->uiPixelWindow;
        c->uiCoord->value(buf);
    }

    //! Set the Annotation previous ghost frames.
    void TimelineViewport::setGhostPrevious(int x)
    {
        _p->ghostPrevious = x;
    }

    //! Set the Annotation previous ghost frames.
    void TimelineViewport::setGhostNext(int x)
    {
        _p->ghostNext = x;
    }

    //! Set the Annotation previous ghost frames.
    void TimelineViewport::setMissingFrameType(MissingFrameType x)
    {
        _p->missingFrameType = x;
    }

    // Cannot be const image::Color4f& rgba, as we clamp values
    void TimelineViewport::_updatePixelBar(image::Color4f& rgba) const noexcept
    {
        TLRENDER_P();

        PixelToolBarClass* c = _p->ui->uiPixelWindow;
        char buf[24];
        switch (c->uiAColorType->value())
        {
        case kRGBA_Float:
            c->uiPixelR->value(float_printf(buf, rgba.r));
            c->uiPixelG->value(float_printf(buf, rgba.g));
            c->uiPixelB->value(float_printf(buf, rgba.b));
            c->uiPixelA->value(float_printf(buf, rgba.a));
            break;
        case kRGBA_Hex:
            c->uiPixelR->value(hex_printf(buf, rgba.r));
            c->uiPixelG->value(hex_printf(buf, rgba.g));
            c->uiPixelB->value(hex_printf(buf, rgba.b));
            c->uiPixelA->value(hex_printf(buf, rgba.a));
            break;
        case kRGBA_Decimal:
            c->uiPixelR->value(dec_printf(buf, rgba.r));
            c->uiPixelG->value(dec_printf(buf, rgba.g));
            c->uiPixelB->value(dec_printf(buf, rgba.b));
            c->uiPixelA->value(dec_printf(buf, rgba.a));
            break;
        }

        if (rgba.r > 1.0f)
            rgba.r = 1.0f;
        else if (rgba.r < 0.0f)
            rgba.r = 0.0f;
        if (rgba.g > 1.0f)
            rgba.g = 1.0f;
        else if (rgba.g < 0.0f)
            rgba.g = 0.0f;
        if (rgba.b > 1.0f)
            rgba.b = 1.0f;
        else if (rgba.b < 0.0f)
            rgba.b = 0.0f;

        uint8_t col[3];
        col[0] = uint8_t(rgba.r * 255.f);
        col[1] = uint8_t(rgba.g * 255.f);
        col[2] = uint8_t(rgba.b * 255.f);

        Fl_Color fltk_color(fl_rgb_color(col[0], col[1], col[2]));

        // In fltk color lookup? (0 != Fl_BLACK)
        if (fltk_color == 0)
            c->uiPixelView->color(FL_BLACK);
        else
            c->uiPixelView->color(fltk_color);
        c->uiPixelView->redraw();

        image::Color4f hsv;

        int cspace = c->uiBColorType->value() + 1;

        switch (cspace)
        {
        case color::kHSV:
            hsv = color::rgb::to_hsv(rgba);
            break;
        case color::kHSL:
            hsv = color::rgb::to_hsl(rgba);
            break;
#ifdef TLRENDER_EXR
        case color::kCIE_XYZ:
            hsv = color::rgb::to_xyz(rgba);
            break;
        case color::kCIE_xyY:
            hsv = color::rgb::to_xyY(rgba);
            break;
        case color::kCIE_Lab:
            hsv = color::rgb::to_lab(rgba);
            break;
        case color::kCIE_Luv:
            hsv = color::rgb::to_luv(rgba);
            break;
#endif
        case color::kYUV:
            hsv = color::rgb::to_yuv(rgba);
            break;
        case color::kYDbDr:
            hsv = color::rgb::to_YDbDr(rgba);
            break;
        case color::kYIQ:
            hsv = color::rgb::to_yiq(rgba);
            break;
        case color::kITU_601:
            hsv = color::rgb::to_ITU601(rgba);
            break;
        case color::kITU_709:
            hsv = color::rgb::to_ITU709(rgba);
            break;
        case color::kRGB:
        default:
            hsv = rgba;
            break;
        }

        c->uiPixelH->value(float_printf(buf, hsv.r));
        c->uiPixelS->value(float_printf(buf, hsv.g));
        c->uiPixelV->value(float_printf(buf, hsv.b));

        mrv::BrightnessType brightness_type =
            (mrv::BrightnessType)c->uiLType->value();
        hsv.a = calculate_brightness(rgba, brightness_type);

        c->uiPixelL->value(float_printf(buf, hsv.a));
    }

    void TimelineViewport::updatePixelBar() const noexcept
    {
        TLRENDER_P();
        const Fl_Widget* belowmouse = Fl::belowmouse();
        if (!p.ui->uiPixelBar->visible() || !visible_r() || belowmouse != this)
            return;

        const math::Size2i& r = getRenderSize();

        p.mousePos = _getFocus();

        constexpr float NaN = std::numeric_limits<float>::quiet_NaN();
        image::Color4f rgba(NaN, NaN, NaN, NaN);
        bool inside = true;
        const auto& pos = _getRaster();
        if (p.environmentMapOptions.type == EnvironmentMapOptions::kNone &&
            (pos.x < 0 || pos.x >= r.w || pos.y < 0 || pos.y >= r.h))
            inside = false;

        if (inside)
        {
            _readPixel(rgba);
        }

        _updatePixelBar(rgba);
    }

    EnvironmentMapOptions
    TimelineViewport::getEnvironmentMapOptions() const noexcept
    {
        return _p->environmentMapOptions;
    }

    void TimelineViewport::setEnvironmentMapOptions(
        const EnvironmentMapOptions& value) noexcept
    {
        TLRENDER_P();
        if (p.environmentMapOptions == value)
            return;
        bool refresh = p.environmentMapOptions.type != value.type;
        p.environmentMapOptions = value;

        bool send = p.ui->uiPrefs->SendPanAndZoom->value();
        if (send)
        {
            Message opts = value;
            Message msg;
            msg["command"] = "setEnvironmentMapOptions";
            msg["value"] = opts;
            tcp->pushMessage(msg);
        }

        if (panel::environmentMapPanel)
        {
            panel::environmentMapPanel->setEnvironmentMapOptions(
                p.environmentMapOptions);
        }

        if (refresh)
            refreshWindows();
        else
            redrawWindows();
    }

    void TimelineViewport::refreshWindows()
    {
        _p->ui->uiView->valid(0);
        _p->ui->uiView->redraw();
        if (_hasSecondaryViewport())
        {
            Viewport* view = _p->ui->uiSecondary->viewport();
            view->valid(0);
            view->redraw();
        }
    }

    void TimelineViewport::updateImageOptions() noexcept
    {
        TLRENDER_P();

        timeline::ImageOptions o = p.imageOptions[0];

        // @tood. get this from menus, gui or preferences
        // o.alphaBlend = Straight;   // Straight or Premultiplied
        const Fl_Menu_Item* item =
            p.ui->uiMenuBar->find_item(_("Render/Minify Filter/Linear"));
        timeline::ImageFilter min_filter = timeline::ImageFilter::Nearest;
        if (item->value())
            min_filter = timeline::ImageFilter::Linear;

        item = p.ui->uiMenuBar->find_item(_("Render/Magnify Filter/Linear"));
        timeline::ImageFilter mag_filter = timeline::ImageFilter::Nearest;
        if (item->value())
            mag_filter = timeline::ImageFilter::Linear;

        o.imageFilters.minify = min_filter;
        o.imageFilters.magnify = mag_filter;

        _updateImageOptions(o);
    }

    void TimelineViewport::_updateImageOptions(
        const timeline::ImageOptions& o) noexcept
    {
        TLRENDER_P();
        for (auto& imageOptions : p.imageOptions)
        {
            imageOptions = o;
        }
        redraw();
    }

    void TimelineViewport::updateOCIOOptions() noexcept
    {
        TLRENDER_P();
        int inputIndex = p.ui->uiICS->value();
        std::string input = p.ui->uiICS->label();
        if (inputIndex < 0)
            input = "";

        timeline::OCIOOptions o;
        if (!input.empty() && input != _("None"))
            o.enabled = true;
        else
            o.enabled = false;
        o.fileName = p.ui->uiPrefs->uiPrefsOCIOConfig->value();
        o.input = input;

        PopupMenu* menu = p.ui->OCIOView;

        int viewIndex = menu->value();
        const Fl_Menu_Item* w = nullptr;
        if (viewIndex >= 0)
            w = menu->mvalue();
        const char* lbl;
        if (!w)
        {
            lbl = menu->label();
            for (int i = 0; i < menu->children(); ++i)
            {
                const Fl_Menu_Item* c = menu->child(i);
                if ((c->flags & FL_SUBMENU) || !c->label())
                    continue;
                if (strcmp(lbl, c->label()) == 0)
                {
                    w = menu->child(i);
                    break;
                }
            }
        }
        else
            lbl = w->label();
        const Fl_Menu_Item* t = nullptr;
        const Fl_Menu_Item* c = nullptr;
        if (menu->children() > 0)
            c = menu->child(0);
        for (; c && w && c != w; ++c)
        {
            if (c && (c->flags & FL_SUBMENU))
                t = c;
        }
        if (t && t->label())
        {
            o.display = t->label();
            if (lbl && strcmp(lbl, t->label()) != 0)
            {
                o.view = lbl;
            }
        }
        else
        {
            if (!c || !c->label())
                return;
            std::string view = c->label();
            size_t pos = view.find('(');
            std::string display = view.substr(pos + 1, view.size());
            o.view = view.substr(0, pos - 1);
            pos = display.find(')');
            o.display = display.substr(0, pos);
        }

        menu->copy_label(o.view.c_str());

        PopupMenu* lookMenu = p.ui->OCIOLook;

        int lookIndex = lookMenu->value();
        if (lookIndex >= 0 && lookIndex < lookMenu->children())
        {
            w = lookMenu->child(lookIndex);
            std::string look = w->label();
            if (look == _("None"))
                look = "";
            o.look = look;
        }
        setOCIOOptions(o);
        redrawWindows();
    }

    inline float calculate_fstop(float exposure) noexcept
    {
        float base = 3.0f; // for exposure 0 = f/8

        float seq1, seq2;

        float e = exposure * 0.5f;
        float v = (float)base + (float)int(-e);

        float f = fmod(fabs(exposure), 2.0f);
        if (exposure >= 0)
        {
            seq1 = 1.0f * powf(2.0f, v);     // 8
            seq2 = 1.4f * powf(2.0f, v - 1); // 5.6
        }
        else
        {
            seq1 = 1.0f * powf(2.0f, v); // 8
            seq2 = 1.4f * powf(2.0f, v); // 11
        }

        float fstop = seq1 * (1 - f) + f * seq2;
        return fstop;
    }

    void
    TimelineViewport::_pushColorMessage(const std::string& command, float value)
    {
        bool send = _p->ui->uiPrefs->SendColor->value();
        if (send)
        {
            tcp->pushMessage(command, value);
        }
    }

    void TimelineViewport::updateDisplayOptions() noexcept
    {
        TLRENDER_P();

        if (p.displayOptions.empty())
        {
            p.ui->uiGain->value(1.0f);
            p.ui->uiGainInput->value(1.0f);
            p.ui->uiGamma->value(1.0f);
            p.ui->uiGammaInput->value(1.0f);
            _pushColorMessage("gain", 1.0f);
            _pushColorMessage("gamma", 1.0f);
            return;
        }

        timeline::DisplayOptions d;
        d = p.displayOptions[0];

        // Get these from the toggle menus

        // We toggle R,G,B,A channels from hotkeys

        float gamma = p.ui->uiGamma->value();
        _pushColorMessage("gamma", gamma);
        if (gamma != d.levels.gamma)
        {
            d.levels.gamma = gamma;
            d.levels.enabled = true;
            redraw();
        }

        d.exrDisplay.enabled = false;
        if (d.exrDisplay.exposure < 0.001F)
            d.exrDisplay.exposure = d.color.brightness.x;

        float gain = p.ui->uiGain->value();
        _pushColorMessage("gain", gain);
        d.color.brightness.x = d.exrDisplay.exposure * gain;
        d.color.brightness.y = d.exrDisplay.exposure * gain;
        d.color.brightness.z = d.exrDisplay.exposure * gain;

        if (!mrv::is_equal(gain, 1.F))
        {
            d.color.enabled = true;

            float exposure = (logf(gain) / logf(2.0f));
            float fstop = calculate_fstop(exposure);
            char buf[8];
            snprintf(buf, 8, "f/%1.1f", fstop);
            p.ui->uiFStop->copy_label(buf);
            p.ui->uiFStop->labelcolor(0xFF800000);
        }
        else
        {
            p.ui->uiFStop->copy_label("f/8");
            p.ui->uiFStop->labelcolor(p.ui->uiGain->labelcolor());
        }

        //  @todo.    ask darby why image filters are both in display
        //            options and in imageoptions
        const Fl_Menu_Item* item =
            p.ui->uiMenuBar->find_item(_("Render/Minify Filter/Linear"));
        timeline::ImageFilter min_filter = timeline::ImageFilter::Nearest;
        if (item && item->value())
            min_filter = timeline::ImageFilter::Linear;

        item = p.ui->uiMenuBar->find_item(_("Render/Magnify Filter/Linear"));
        timeline::ImageFilter mag_filter = timeline::ImageFilter::Nearest;
        if (item && item->value())
            mag_filter = timeline::ImageFilter::Linear;

        d.imageFilters.minify = min_filter;
        d.imageFilters.magnify = mag_filter;

        _updateDisplayOptions(d);
    }

    void TimelineViewport::updateVideoLayers(int idx) noexcept
    {
        TLRENDER_P();

        const auto& player = getTimelinePlayer();
        if (!player)
            return;

        const auto& info = player->player()->getIOInfo();

        const auto& videos = info.video;

        p.ui->uiColorChannel->clear();

        std::string name;
        size_t pos;
        for (const auto& video : videos)
        {
            name = video.name;
<<<<<<< HEAD
            if (name == "Default")
=======
            
            if (name == "B,G,R" || name == "R,G,B" || name == "Default")
>>>>>>> 9ba5a83b
                name = _("Color");
            else if (name == "A,B,G,R")
                name = "R,G,B,A";

            p.ui->uiColorChannel->add(name.c_str());
        }

        p.ui->uiColorChannel->menu_end();

        
        if (p.ui->uiColorChannel->children() == 0)
        {
            p.ui->uiColorChannel->copy_label(_("(no image)"));
        }
        else
        {
            const Fl_Menu_Item* item = p.ui->uiColorChannel->child(idx);
            p.ui->uiColorChannel->copy_label(item->label());
        }
    }

    // This function is needed to force the repositioning of the window/view
    // before querying, for example, the mouse coordinates.
    void TimelineViewport::_refresh() noexcept
    {
        redraw();
        Fl::flush(); // force the redraw
    }

    bool TimelineViewport::getPresentationMode() const noexcept
    {
        return _p->presentation;
    }

    bool TimelineViewport::_hasSecondaryViewport() const noexcept
    {
        TLRENDER_P();
        bool secondary = false;
        if (p.ui->uiSecondary && p.ui->uiSecondary->window()->visible())
            secondary = true;
        return secondary;
    }

    // Change the main window to fullscreen without modifying the
    // internal variables p.fullScreen nor p.presentation.
    void TimelineViewport::_setFullScreen(bool active) noexcept
    {
        TLRENDER_P();
        MainWindow* w;
        TimelineViewport* view;

        bool secondary = _hasSecondaryViewport();
        if (secondary)
        {
            w = p.ui->uiSecondary->window();
            view = p.ui->uiSecondary->viewport();
        }
        else
        {
            w = p.ui->uiMain;
            view = p.ui->uiView;
        }

        if (!active)
        {
            if (w->fullscreen_active())
            {
                w->fullscreen_off();
            }
        }
        else
        {
            if (!w->fullscreen_active())
            {
                w->fullscreen();
                view->take_focus();

                if (!secondary)
                {
                    // Fullscreen does not update immediately, so we need
                    // to force a resize.
                    int X, Y, W, H;
                    Fl::screen_xywh(X, Y, W, H);
                    w->resize(0, 0, W, H);

                    // When fullscreen happens, the tool group bar also resizes
                    // on width, so we need to bring it back to its originazl
                    // size.
                    p.ui->uiRegion->layout();
                    p.ui->uiViewGroup->layout();
                    p.ui->uiViewGroup->redraw();
                }
            }
        }

        w->fill_menu(p.ui->uiMenuBar);
    }

    //! Set or unset the window to full screen and hide/show all bars
    void TimelineViewport::setPresentationMode(bool active) noexcept
    {
        TLRENDER_P();

        if (p.presentation == active)
            return;

        if (!active)
        {
            if (!p.fullScreen)
                _setFullScreen(false);
            if (p.ui->uiView == this)
                Fl::add_timeout(
                    0.01, (Fl_Timeout_Handler)restore_ui_state, p.ui);
            p.presentation = false;
            if (p.ui->uiPrefs->uiPrefsOpenGLVsync->value() ==
                MonitorVSync::kVSyncPresentationOnly)
            {
                swap_interval(0);
            }
            _updateCursor();
        }
        else
        {
            save_ui_state(p.ui);
            if (!_hasSecondaryViewport())
            {
                hide_ui_state(p.ui);
            }
            _setFullScreen(active);
            p.presentation = true;
            p.presentationTime = std::chrono::high_resolution_clock::now();
            if (p.ui->uiPrefs->uiPrefsOpenGLVsync->value() ==
                MonitorVSync::kVSyncPresentationOnly)
            {
                swap_interval(1);
            }
        }
    }

    bool TimelineViewport::getFullScreenMode() const noexcept
    {
        return _p->fullScreen;
    }

    //! Set or unset the window to full screen but don't hide any bars
    void TimelineViewport::setFullScreenMode(bool active) noexcept
    {
        TLRENDER_P();

        MainWindow* w = p.ui->uiMain;
        if (!active)
        {
            if (!p.presentation)
                _setFullScreen(false);
            if (p.fullScreen || p.presentation)
            {
#ifdef __APPLE__
                restore_ui_state(p.ui);
#else
                Fl::add_timeout(
                    0.01, (Fl_Timeout_Handler)restore_ui_state, p.ui);
#endif
            }
            p.fullScreen = false;
            p.presentation = false;
        }
        else
        {
            if (p.presentation)
                restore_ui_state(p.ui);
            save_ui_state(p.ui);
            _setFullScreen(true);
            if (!p.presentation)
                Fl::add_timeout(
                    0.0, (Fl_Timeout_Handler)restore_ui_state, p.ui);
            p.presentation = false;
            p.fullScreen = true;
        }
        w->fill_menu(p.ui->uiMenuBar);
    }

    void TimelineViewport::_updateDisplayOptions(
        const timeline::DisplayOptions& d) noexcept
    {
        TLRENDER_P();
        for (auto& display : p.displayOptions)
        {
            display = d;
        }

        const TimelinePlayer* player = getTimelinePlayer();
        if (!player)
            return;

        const auto& info = player->player()->getIOInfo();

        const auto& videos = info.video;
        if (videos.empty())
            return;

        int layer = p.ui->uiColorChannel->value();
        if (layer < 0)
            layer = 0;

        std::string name = videos[layer].name;
<<<<<<< HEAD
        if (name == "A,B,G,R" || name == "B,G,R" || name == "Default")
=======
        if (name == "B,G,R" || name == "R,G,B" || name == "Default")
>>>>>>> 9ba5a83b
            name = "Color";
        else if (name == "A,B,G,R")
            name = "R,G,B,A";

        switch (d.channels)
        {
        case timeline::Channels::Red:
            name += " (R)";
            break;
        case timeline::Channels::Green:
            name += " (G)";
            break;
        case timeline::Channels::Blue:
            name += " (B)";
            break;
        case timeline::Channels::Alpha:
            name += " (A)";
            break;
        case timeline::Channels::Color:
        default:
            break;
        }

        p.ui->uiColorChannel->copy_label(name.c_str());
        p.ui->uiColorChannel->redraw();
        redraw();
    }

    void TimelineViewport::hsv_to_info(
        const image::Color4f& hsv, area::Info& info) const noexcept
    {
        info.hsv.mean.r += hsv.r;
        info.hsv.mean.g += hsv.g;
        info.hsv.mean.b += hsv.b;
        info.hsv.mean.a += hsv.a;

        if (hsv.r < info.hsv.min.r)
            info.hsv.min.r = hsv.r;
        if (hsv.g < info.hsv.min.g)
            info.hsv.min.g = hsv.g;
        if (hsv.b < info.hsv.min.b)
            info.hsv.min.b = hsv.b;
        if (hsv.a < info.hsv.min.a)
            info.hsv.min.a = hsv.a;

        if (hsv.r > info.hsv.max.r)
            info.hsv.max.r = hsv.r;
        if (hsv.g > info.hsv.max.g)
            info.hsv.max.g = hsv.g;
        if (hsv.b > info.hsv.max.b)
            info.hsv.max.b = hsv.b;
        if (hsv.a > info.hsv.max.a)
            info.hsv.max.a = hsv.a;
    }

    image::Color4f TimelineViewport::rgba_to_hsv(
        int hsv_colorspace, image::Color4f& rgba) const noexcept
    {
        if (rgba.r < 0.F)
            rgba.r = 0.F;
        else if (rgba.r > 1.F)
            rgba.r = 1.F;
        if (rgba.g < 0.F)
            rgba.g = 0.F;
        else if (rgba.g > 1.F)
            rgba.g = 1.F;
        if (rgba.b < 0.F)
            rgba.b = 0.F;
        else if (rgba.b > 1.F)
            rgba.b = 1.F;

        image::Color4f hsv;

        switch (hsv_colorspace)
        {
        case color::kHSV:
            hsv = color::rgb::to_hsv(rgba);
            break;
        case color::kHSL:
            hsv = color::rgb::to_hsl(rgba);
            break;
#ifdef TLRENDER_HSV
        case color::kCIE_XYZ:
            hsv = color::rgb::to_xyz(rgba);
            break;
        case color::kCIE_xyY:
            hsv = color::rgb::to_xyY(rgba);
            break;
        case color::kCIE_Lab:
            hsv = color::rgb::to_lab(rgba);
            break;
        case color::kCIE_Luv:
            hsv = color::rgb::to_luv(rgba);
            break;
#endif
        case color::kYUV:
            hsv = color::rgb::to_yuv(rgba);
            break;
        case color::kYDbDr:
            hsv = color::rgb::to_YDbDr(rgba);
            break;
        case color::kYIQ:
            hsv = color::rgb::to_yiq(rgba);
            break;
        case color::kITU_601:
            hsv = color::rgb::to_ITU601(rgba);
            break;
        case color::kITU_709:
            hsv = color::rgb::to_ITU709(rgba);
            break;
        case color::kRGB:
        default:
            hsv = rgba;
            break;
        }
        return hsv;
    }

    void TimelineViewport::_getPixelValue(
        image::Color4f& rgba, const std::shared_ptr<image::Image>& image,
        const math::Vector2i& pos) const noexcept
    {
        TLRENDER_P();
        image::PixelType type = image->getPixelType();
        uint8_t channels = image::getChannelCount(type);
        uint8_t depth = image::getBitDepth(type) / 8;
        const auto& info = image->getInfo();
        auto pixelAspectRatio = info.size.pixelAspectRatio;
        image::VideoLevels videoLevels = info.videoLevels;
        const math::Vector4f& yuvCoefficients =
            getYUVCoefficients(info.yuvCoefficients);
        auto size = image->getSize();
        const uint8_t* data = image->getData();
        int X = pos.x / pixelAspectRatio;
        int Y = size.h - pos.y - 1;
        if (p.displayOptions[0].mirror.x)
            X = size.w - X - 1;
        if (p.displayOptions[0].mirror.y)
            Y = size.h - Y - 1;

        // Do some sanity check just in case
        if (X < 0 || Y < 0 || X >= size.w || Y >= size.h)
            return;

        size_t offset = (Y * size.w + X);

        switch (type)
        {
        case image::PixelType::YUV_420P_U8:
        case image::PixelType::YUV_422P_U8:
        case image::PixelType::YUV_444P_U8:
            break;
        case image::PixelType::YUV_420P_U16:
        case image::PixelType::YUV_422P_U16:
        case image::PixelType::YUV_444P_U16:
            break;
        default:
            offset *= channels * depth;
            break;
        }

        rgba.a = 1.0f;
        switch (type)
        {
        case image::PixelType::L_U8:
            rgba.r = data[offset] / 255.0f;
            rgba.g = data[offset] / 255.0f;
            rgba.b = data[offset] / 255.0f;
            break;
        case image::PixelType::LA_U8:
            rgba.r = data[offset] / 255.0f;
            rgba.g = data[offset] / 255.0f;
            rgba.b = data[offset] / 255.0f;
            rgba.a = data[offset + 1] / 255.0f;
            break;
        case image::PixelType::L_U16:
        {
            uint16_t* f = (uint16_t*)(&data[offset]);
            rgba.r = f[0] / 65535.0f;
            rgba.g = f[0] / 65535.0f;
            rgba.b = f[0] / 65535.0f;
            break;
        }
        case image::PixelType::LA_U16:
        {
            uint16_t* f = (uint16_t*)(&data[offset]);
            rgba.r = f[0] / 65535.0f;
            rgba.g = f[0] / 65535.0f;
            rgba.b = f[0] / 65535.0f;
            rgba.a = f[1] / 65535.0f;
            break;
        }
        case image::PixelType::L_U32:
        {
            uint32_t* f = (uint32_t*)(&data[offset]);
            constexpr float max =
                static_cast<float>(std::numeric_limits<uint32_t>::max());
            rgba.r = f[0] / max;
            rgba.g = f[0] / max;
            rgba.b = f[0] / max;
            break;
        }
        case image::PixelType::LA_U32:
        {
            uint32_t* f = (uint32_t*)(&data[offset]);
            constexpr float max =
                static_cast<float>(std::numeric_limits<uint32_t>::max());
            rgba.r = f[0] / max;
            rgba.g = f[0] / max;
            rgba.b = f[0] / max;
            rgba.a = f[1] / max;
            break;
        }
        case image::PixelType::L_F16:
        {
            half* f = (half*)(&data[offset]);
            rgba.r = f[0];
            rgba.g = f[0];
            rgba.b = f[0];
            break;
        }
        case image::PixelType::LA_F16:
        {
            half* f = (half*)(&data[offset]);
            rgba.r = f[0];
            rgba.g = f[0];
            rgba.b = f[0];
            rgba.a = f[1];
            break;
        }
        case image::PixelType::RGB_U8:
            rgba.r = data[offset] / 255.0f;
            rgba.g = data[offset + 1] / 255.0f;
            rgba.b = data[offset + 2] / 255.0f;
            break;
        case image::PixelType::RGB_U10:
        {
            image::U10* f = (image::U10*)(&data[offset]);
            constexpr float max =
                static_cast<float>(std::numeric_limits<uint32_t>::max());
            rgba.r = f->r / max;
            rgba.g = f->g / max;
            rgba.b = f->b / max;
            break;
        }
        case image::PixelType::RGBA_U8:
            rgba.r = data[offset] / 255.0f;
            rgba.g = data[offset + 1] / 255.0f;
            rgba.b = data[offset + 2] / 255.0f;
            rgba.a = data[offset + 3] / 255.0f;
            break;
        case image::PixelType::RGB_U16:
        {
            uint16_t* f = (uint16_t*)(&data[offset]);
            rgba.r = f[0] / 65535.0f;
            rgba.g = f[1] / 65535.0f;
            rgba.b = f[2] / 65535.0f;
            break;
        }
        case image::PixelType::RGBA_U16:
        {
            uint16_t* f = (uint16_t*)(&data[offset]);
            rgba.r = f[0] / 65535.0f;
            rgba.g = f[1] / 65535.0f;
            rgba.b = f[2] / 65535.0f;
            rgba.a = f[3] / 65535.0f;
            break;
        }
        case image::PixelType::RGB_U32:
        {
            uint32_t* f = (uint32_t*)(&data[offset]);
            constexpr float max =
                static_cast<float>(std::numeric_limits<uint32_t>::max());
            rgba.r = f[0] / max;
            rgba.g = f[1] / max;
            rgba.b = f[2] / max;
            break;
        }
        case image::PixelType::RGBA_U32:
        {
            uint32_t* f = (uint32_t*)(&data[offset]);
            constexpr float max =
                static_cast<float>(std::numeric_limits<uint32_t>::max());
            rgba.r = f[0] / max;
            rgba.g = f[1] / max;
            rgba.b = f[2] / max;
            rgba.a = f[3] / max;
            break;
        }
        case image::PixelType::RGB_F16:
        {
            half* f = (half*)(&data[offset]);
            rgba.r = f[0];
            rgba.g = f[1];
            rgba.b = f[2];
            break;
        }
        case image::PixelType::RGBA_F16:
        {
            half* f = (half*)(&data[offset]);
            rgba.r = f[0];
            rgba.g = f[1];
            rgba.b = f[2];
            rgba.a = f[3];
            break;
        }
        case image::PixelType::RGB_F32:
        {
            float* f = (float*)(&data[offset]);
            rgba.r = f[0];
            rgba.g = f[1];
            rgba.b = f[2];
            break;
        }
        case image::PixelType::RGBA_F32:
        {
            float* f = (float*)(&data[offset]);
            rgba.r = f[0];
            rgba.g = f[1];
            rgba.b = f[2];
            rgba.a = f[3];
            break;
        }
        case image::PixelType::YUV_420P_U8:
        {
            size_t Ysize = size.w * size.h;
            size_t w2 = (size.w + 1) / 2;
            size_t h2 = (size.h + 1) / 2;
            size_t Usize = w2 * h2;
            size_t offset2 = (Y / 2) * w2 + X / 2;
            rgba.r = data[offset] / 255.0f;
            rgba.g = data[Ysize + offset2] / 255.0f;
            rgba.b = data[Ysize + Usize + offset2] / 255.0f;
            color::checkLevels(rgba, videoLevels);
            rgba = color::YPbPr::to_rgb(rgba, yuvCoefficients);
            break;
        }
        case image::PixelType::YUV_422P_U8:
        {
            size_t Ysize = size.w * size.h;
            size_t w2 = (size.w + 1) / 2;
            size_t Usize = w2 * size.h;
            size_t offset2 = Y * w2 + X / 2;
            rgba.r = data[offset] / 255.0f;
            rgba.g = data[Ysize + offset2] / 255.0f;
            rgba.b = data[Ysize + Usize + offset2] / 255.0f;
            color::checkLevels(rgba, videoLevels);
            rgba = color::YPbPr::to_rgb(rgba, yuvCoefficients);
            break;
        }
        case image::PixelType::YUV_444P_U8:
        {
            size_t Ysize = size.w * size.h;
            rgba.r = data[offset] / 255.0f;
            rgba.g = data[Ysize + offset] / 255.0f;
            rgba.b = data[Ysize * 2 + offset] / 255.0f;
            color::checkLevels(rgba, videoLevels);
            rgba = color::YPbPr::to_rgb(rgba, yuvCoefficients);
            break;
        }
        case image::PixelType::YUV_420P_U16: // Works
        {
            uint16_t* f = (uint16_t*)data;

            size_t Ysize = size.w * size.h;
            size_t w2 = (size.w + 1) / 2;
            size_t h2 = (size.h + 1) / 2;
            size_t Usize = w2 * h2;
            size_t offset2 = (Y / 2) * w2 + X / 2;

            rgba.r = f[offset] / 65535.0f;
            rgba.g = f[Ysize + offset2] / 65535.0f;
            rgba.b = f[Ysize + Usize + offset2] / 65535.0f;
            color::checkLevels(rgba, videoLevels);
            rgba = color::YPbPr::to_rgb(rgba, yuvCoefficients);
            break;
        }
        case image::PixelType::YUV_422P_U16:
        {
            uint16_t* f = (uint16_t*)data;

            size_t Ysize = size.w * size.h;
            size_t w2 = (size.w + 1) / 2;
            size_t Usize = w2 * size.h;
            size_t offset2 = Y * w2 + X / 2;

            rgba.r = f[offset] / 65535.0f;
            rgba.g = f[Ysize + offset2] / 65535.0f;
            rgba.b = f[Ysize + Usize + offset2] / 65535.0f;
            color::checkLevels(rgba, videoLevels);
            rgba = color::YPbPr::to_rgb(rgba, yuvCoefficients);
            break;
        }
        case image::PixelType::YUV_444P_U16: // Works
        {
            uint16_t* f = (uint16_t*)data;
            size_t Ysize = size.w * size.h;
            rgba.r = f[offset] / 65535.0f;
            rgba.g = f[Ysize + offset] / 65535.0f;
            rgba.b = f[Ysize * 2 + offset] / 65535.0f;
            color::checkLevels(rgba, videoLevels);
            rgba = color::YPbPr::to_rgb(rgba, yuvCoefficients);
            break;
        }
        default:
            break;
        }
    }

    void TimelineViewport::_calculateColorAreaRawValues(
        area::Info& info) const noexcept
    {
        TLRENDER_P();

        PixelToolBarClass* c = p.ui->uiPixelWindow;
        BrightnessType brightness_type = (BrightnessType)c->uiLType->value();
        int hsv_colorspace = c->uiBColorType->value() + 1;

        int maxX = info.box.max.x;
        int maxY = info.box.max.y;

        for (int Y = info.box.y(); Y <= maxY; ++Y)
        {
            for (int X = info.box.x(); X <= maxX; ++X)
            {
                image::Color4f rgba, hsv;
                rgba.r = rgba.g = rgba.b = rgba.a = 0.f;

                math::Vector2i pos(X, Y);
                for (const auto& video : p.videoData)
                {
                    for (const auto& layer : video.layers)
                    {
                        const auto& image = layer.image;
                        if (!image->isValid())
                            continue;

                        image::Color4f pixel, pixelB;

                        _getPixelValue(pixel, image, pos);

                        const auto& imageB = layer.image;
                        if (imageB->isValid())
                        {
                            _getPixelValue(pixelB, imageB, pos);

                            if (layer.transition ==
                                timeline::Transition::Dissolve)
                            {
                                float f2 = layer.transitionValue;
                                float f = 1.0 - f2;
                                pixel.r = pixel.r * f + pixelB.r * f2;
                                pixel.g = pixel.g * f + pixelB.g * f2;
                                pixel.b = pixel.b * f + pixelB.b * f2;
                                pixel.a = pixel.a * f + pixelB.a * f2;
                            }
                        }
                        rgba.r += pixel.r;
                        rgba.g += pixel.g;
                        rgba.b += pixel.b;
                        rgba.a += pixel.a;
                    }

                    info.rgba.mean.r += rgba.r;
                    info.rgba.mean.g += rgba.g;
                    info.rgba.mean.b += rgba.b;
                    info.rgba.mean.a += rgba.a;

                    if (rgba.r < info.rgba.min.r)
                        info.rgba.min.r = rgba.r;
                    if (rgba.g < info.rgba.min.g)
                        info.rgba.min.g = rgba.g;
                    if (rgba.b < info.rgba.min.b)
                        info.rgba.min.b = rgba.b;
                    if (rgba.a < info.rgba.min.a)
                        info.rgba.min.a = rgba.a;

                    if (rgba.r > info.rgba.max.r)
                        info.rgba.max.r = rgba.r;
                    if (rgba.g > info.rgba.max.g)
                        info.rgba.max.g = rgba.g;
                    if (rgba.b > info.rgba.max.b)
                        info.rgba.max.b = rgba.b;
                    if (rgba.a > info.rgba.max.a)
                        info.rgba.max.a = rgba.a;

                    hsv = rgba_to_hsv(hsv_colorspace, rgba);
                    hsv.a = calculate_brightness(rgba, brightness_type);
                    hsv_to_info(hsv, info);
                }
            }
        }

        int num = info.box.w() * info.box.h();
        info.rgba.mean.r /= num;
        info.rgba.mean.g /= num;
        info.rgba.mean.b /= num;
        info.rgba.mean.a /= num;

        info.rgba.diff.r = info.rgba.max.r - info.rgba.min.r;
        info.rgba.diff.g = info.rgba.max.g - info.rgba.min.g;
        info.rgba.diff.b = info.rgba.max.b - info.rgba.min.b;
        info.rgba.diff.a = info.rgba.max.a - info.rgba.min.a;

        info.hsv.mean.r /= num;
        info.hsv.mean.g /= num;
        info.hsv.mean.b /= num;
        info.hsv.mean.a /= num;

        info.hsv.diff.r = info.hsv.max.r - info.hsv.min.r;
        info.hsv.diff.g = info.hsv.max.g - info.hsv.min.g;
        info.hsv.diff.b = info.hsv.max.b - info.hsv.min.b;
        info.hsv.diff.a = info.hsv.max.a - info.hsv.min.a;
    }

    void TimelineViewport::_mallocBuffer() const noexcept
    {
        TLRENDER_P();

        p.rawImage = true;
        const math::Size2i& renderSize = getRenderSize();
        unsigned dataSize = renderSize.w * renderSize.h * 4 * sizeof(float);

        if (dataSize != p.rawImageSize || !p.image)
        {
            free(p.image);
            p.image = (float*)malloc(dataSize);
            p.rawImageSize = dataSize;
        }
    }

    void TimelineViewport::_mapBuffer() const noexcept
    {
        TLRENDER_P();

        _mallocBuffer();
        if (!p.image)
            return;

        const math::Size2i& renderSize = getRenderSize();
        unsigned maxY = renderSize.h;
        unsigned maxX = renderSize.w;
        for (int Y = 0; Y < maxY; ++Y)
        {
            for (int X = 0; X < maxX; ++X)
            {
                image::Color4f& rgba =
                    (image::Color4f&)p.image[(X + maxX * Y) * 4];
                rgba.r = rgba.g = rgba.b = rgba.a = 0.f;

                math::Vector2i pos(X, Y);
                for (const auto& video : p.videoData)
                {
                    for (const auto& layer : video.layers)
                    {
                        const auto& image = layer.image;
                        if (!image->isValid())
                            continue;

                        image::Color4f pixel, pixelB;

                        _getPixelValue(pixel, image, pos);

                        const auto& imageB = layer.image;
                        if (imageB->isValid())
                        {
                            _getPixelValue(pixelB, imageB, pos);

                            if (layer.transition ==
                                timeline::Transition::Dissolve)
                            {
                                float f2 = layer.transitionValue;
                                float f = 1.0 - f2;
                                pixel.r = pixel.r * f + pixelB.r * f2;
                                pixel.g = pixel.g * f + pixelB.g * f2;
                                pixel.b = pixel.b * f + pixelB.b * f2;
                                pixel.a = pixel.a * f + pixelB.a * f2;
                            }
                        }
                        rgba.r += pixel.r;
                        rgba.g += pixel.g;
                        rgba.b += pixel.b;
                        rgba.a += pixel.a;
                    }
                    float tmp = rgba.r;
                    rgba.r = rgba.b;
                    rgba.b = tmp;
                }
            }
        }
    }

    void TimelineViewport::_unmapBuffer() const noexcept
    {
        TLRENDER_P();
        if (p.rawImage)
        {
            free(p.image);
            p.image = nullptr;
            p.rawImage = true;
        }
    }

    const image::Color4f* TimelineViewport::image() const
    {
        return (image::Color4f*)(_p->image);
    }

    void TimelineViewport::_addAnnotationShapePoint() const
    {
        // We should not update tcp client when not needed
        if (dynamic_cast< DummyClient* >(tcp))
            return;

        const auto player = getTimelinePlayer();
        if (!player)
            return;

        auto annotation = player->getAnnotation();
        if (!annotation)
            return;
        auto shape = annotation->lastShape().get();
        if (!shape)
            return;

        auto path = dynamic_cast< draw::PathShape* >(shape);
        if (path == nullptr)
            return;

        const draw::Point& pnt = path->pts.back();

        nlohmann::json json = pnt;

        Message msg;
        msg["command"] = "Add Shape Point";
        msg["value"] = json;

        tcp->pushMessage(msg);
    }

    void TimelineViewport::_updateAnnotationShape() const
    {
        _pushAnnotationShape("Update Shape");
    }

    // This routine is used for text shapes only.
    void TimelineViewport::_endAnnotationShape() const
    {
        TLRENDER_P();
        updateUndoRedoButtons();
        _pushAnnotationShape("End Shape");
    }

    void TimelineViewport::_createAnnotationShape(const bool laser) const
    {
        TLRENDER_P();
        if (!laser)
            updateUndoRedoButtons();
        _pushAnnotationShape("Create Shape");
    }

    //! Set selection area.
    void TimelineViewport::setSelectionArea(const math::Box2i& area) noexcept
    {
        TLRENDER_P();
        if (p.selection == area)
            return;

        p.selection = area;
        redrawWindows();

        bool send = p.ui->uiPrefs->SendColor->value();
        if (send)
        {
            Message msg;
            Message selection = p.selection;
            msg["command"] = "Selection Area";
            msg["value"] = selection;
            tcp->pushMessage(msg);
        }
    }

    bool TimelineViewport::getShowAnnotations() const noexcept
    {
        TLRENDER_P();

        return p.showAnnotations;
    }

    void TimelineViewport::setShowAnnotations(const bool value) noexcept
    {
        TLRENDER_P();

        if (value == p.showAnnotations)
            return;
        p.showAnnotations = value;
        redrawWindows();

        bool send = p.ui->uiPrefs->SendAnnotations->value();
        if (send)
        {
            Message msg;
            msg["command"] = "Show Annotations";
            msg["value"] = value;
            tcp->pushMessage(msg);
        }
    }

    void TimelineViewport::updateUndoRedoButtons() const noexcept
    {
        TLRENDER_P();

        bool hasUndo = false, hasRedo = false;
        auto player = getTimelinePlayer();
        if (player)
        {
            hasUndo |= player->hasUndo();
            hasRedo |= player->hasRedo();
        }

        if (hasUndo)
            p.ui->uiUndoDraw->activate();
        else
            p.ui->uiUndoDraw->deactivate();

        if (hasRedo)
            p.ui->uiRedoDraw->activate();
        else
            p.ui->uiRedoDraw->deactivate();
    }

    float TimelineViewport::_getPenSize() const noexcept
    {
        const float kPenSizeMultiplier = 800.F;
        const auto settings = _p->ui->app->settings();
        std_any value;
        float pen_size = static_cast<float>(settings->getValue<int>(kPenSize));
        auto renderSize = getRenderSize();
        pen_size *= renderSize.h / kPenSizeMultiplier;
        if (pen_size < 1.0F)
            pen_size = 1.0F;
        return pen_size;
    }

    float TimelineViewport::_getZoomSpeedValue() const noexcept
    {
        int idx = _p->ui->uiPrefs->uiPrefsZoomSpeed->value();
        const float speedValues[] = {0.1F, 0.25F, 0.5F};
        return speedValues[idx];
    }

    void TimelineViewport::_getTags() const noexcept
    {
        TLRENDER_P();
        
        p.tagData.clear();

        if (!p.player)
            return;
        
        char buf[1024];
        
        const auto& player = p.player->player();
        const auto& info = player->getIOInfo();
        for (const auto& tag : info.tags)
        {
            const std::string& key = tag.first;
            const std::string rendererKey = "Renderer ";
            if (key.compare(0, rendererKey.size(),
                            rendererKey) == 0)
                continue;
            p.tagData[key] = tag.second;
        }

        if (!p.videoData.empty() && !p.videoData[0].layers.empty() &&
            p.videoData[0].layers[0].image)
        {
            const auto& tags =
                p.videoData[0].layers[0].image->getTags();
            for (const auto& tag : tags)
            {
                p.tagData[tag.first] = tag.second;
            }
        }

        auto i = p.tagData.find("Video Rotation");
        p.videoRotation = 0.F;
        if (i != p.tagData.end())
        {
            std::stringstream s(i->second);
            s >> p.videoRotation;
        }
    }
    
    math::Matrix4x4f TimelineViewport::_projectionMatrix() const noexcept
    {
        TLRENDER_P();
        
        const auto& renderSize = getRenderSize();
        const auto  renderAspect = renderSize.getAspect();
        const auto& viewportSize = getViewportSize();
        const auto  viewportAspect = viewportSize.getAspect();
        
        image::Size transformSize;
        math::Vector2f transformOffset;
        if (viewportAspect > 1.F)
        {
            transformOffset.x = renderSize.w / 2.F;
            transformOffset.y = renderSize.w / renderAspect / 2.F;
        }
        else
        {
            transformOffset.x = renderSize.h * renderAspect / 2.F;
            transformOffset.y = renderSize.h / 2.F;
        }

                
        const math::Matrix4x4f& vm =
            math::translate(math::Vector3f(p.viewPos.x, p.viewPos.y, 0.F)) *
            math::scale(math::Vector3f(p.viewZoom, p.viewZoom, 1.F));
        const auto& rm = math::rotateZ(p.rotation + p.videoRotation);
        const math::Matrix4x4f& tm = math::translate(
            math::Vector3f(-renderSize.w / 2, -renderSize.h / 2, 0.F));
        const math::Matrix4x4f& to = math::translate(
            math::Vector3f(transformOffset.x, transformOffset.y, 0.F));
        
        const auto pm = math::ortho(
            0.F, static_cast<float>(viewportSize.w), 0.F,
            static_cast<float>(viewportSize.h), -1.F, 1.F);

        return pm * vm * to * rm * tm;
    }

    
    math::Matrix4x4f TimelineViewport::_pixelMatrix() const noexcept
    {
        TLRENDER_P();
        
        const auto& renderSize = getRenderSize();
        const auto  renderAspect = renderSize.getAspect();
        const auto& viewportSize = getViewportSize();
        const auto  viewportAspect = viewportSize.getAspect();
        
        image::Size transformSize;
        math::Vector2f transformOffset;
        if (viewportAspect > 1.F)
        {
            transformOffset.x = renderSize.w / 2.F;
            transformOffset.y = renderSize.w / renderAspect / 2.F;
        }
        else
        {
            transformOffset.x = renderSize.h * renderAspect / 2.F;
            transformOffset.y = renderSize.h / 2.F;
        }

        // Create transformation matrices
        math::Matrix4x4f translation =
            math::translate(math::Vector3f(-p.viewPos.x, -p.viewPos.y, 0.F));
        math::Matrix4x4f zoom = math::scale(
            math::Vector3f(1.F/p.viewZoom, 1.F/p.viewZoom, 1.F));
        const auto& rotation = math::rotateZ(-p.rotation - p.videoRotation);

        const math::Matrix4x4f tm =
            math::translate(math::Vector3f(renderSize.w / 2,
                                           renderSize.h / 2,
                                           0.F));
        const math::Matrix4x4f to =
            math::translate(math::Vector3f(-transformOffset.x,
                                           -transformOffset.y, 0.F));
        // Combined transformation matrix
        const math::Matrix4x4f& vm = tm * rotation * to * zoom * translation;
        return vm;
    }

} // namespace mrv<|MERGE_RESOLUTION|>--- conflicted
+++ resolved
@@ -623,36 +623,6 @@
         p.player = player;
 
         updateVideoLayers();
-<<<<<<< HEAD
-        p.timelineSizes.clear();
-        p.videoData.resize(value.size());
-        int index = 0;
-        for (const auto player : p.timelinePlayers)
-        {
-            if (player)
-            {
-                if (primary)
-                    player->setTimelineViewport(this);
-                else
-                    player->setSecondaryViewport(this);
-                const auto video = player->currentVideo();
-                if (time::isValid(video.time))
-                {
-                    p.videoData[index] = video;
-                }
-                ++index;
-                const auto& ioInfo = player->ioInfo();
-                if (!ioInfo.video.empty())
-                {
-                    p.timelineSizes.push_back(ioInfo.video[0].size);
-                }
-            }
-        }
-        if (p.frameView)
-        {
-            _getTags();
-            frameView();
-=======
 
         p.videoData.clear();
         
@@ -664,7 +634,6 @@
                 player->setSecondaryViewport(this);
 
             p.videoData = player->currentVideo();
->>>>>>> 9ba5a83b
         }
         
         refreshWindows(); // needed We need to refresh, as the new
@@ -901,17 +870,8 @@
             if ((!image || !image->isValid()) &&
                 (!imageB || !imageB->isValid()))
             {
-<<<<<<< HEAD
-                _getTags();
-                    
-                int layerId = sender->videoLayer();
-                p.missingFrame = false;
-                if (p.missingFrameType != MissingFrameType::kBlackFrame &&
-                    !value.layers.empty())
-=======
                 p.missingFrame = true;
                 if (sender->playback() != timeline::Playback::Forward)
->>>>>>> 9ba5a83b
                 {
                     io::Options ioOptions;
                     {
@@ -943,37 +903,12 @@
                             break;
                     }
                 }
-<<<<<<< HEAD
-
-                // Refresh media info panel if there's data window present
-                if (panel::imageInfoPanel)
-                {
-                    bool refresh = false;
-
-                    // If timeline is stopped or has a single frame,
-                    // refresh the media info panel.
-                    if (sender->playback() == timeline::Playback::Stop ||
-                        sender->timeRange().duration().value() == 1.0)
-                        refresh = true;
-                    
-                    // If timeline has a Data Window (it is an OpenEXR)
-                    // we also refresh the media info panel.
-                    auto i = p.tagData.find("Data Window");
-                    if (i != p.tagData.end())
-                        refresh = true;
-
-                    if (refresh)
-                    {
-                        panel::imageInfoPanel->refresh();
-                    }
-=======
             }
             else
             {
                 if (sender->playback() == timeline::Playback::Forward)
                 {
                     p.lastVideoData = values[0];
->>>>>>> 9ba5a83b
                 }
             }
                    
@@ -1871,12 +1806,8 @@
         for (const auto& video : videos)
         {
             name = video.name;
-<<<<<<< HEAD
-            if (name == "Default")
-=======
             
             if (name == "B,G,R" || name == "R,G,B" || name == "Default")
->>>>>>> 9ba5a83b
                 name = _("Color");
             else if (name == "A,B,G,R")
                 name = "R,G,B,A";
@@ -2082,11 +2013,7 @@
             layer = 0;
 
         std::string name = videos[layer].name;
-<<<<<<< HEAD
-        if (name == "A,B,G,R" || name == "B,G,R" || name == "Default")
-=======
         if (name == "B,G,R" || name == "R,G,B" || name == "Default")
->>>>>>> 9ba5a83b
             name = "Color";
         else if (name == "A,B,G,R")
             name = "R,G,B,A";
