--- conflicted
+++ resolved
@@ -1707,33 +1707,21 @@
                 w->fullscreen();
 
                 // Fullscreen does not update immediately, so we need
-<<<<<<< HEAD
-                // to force a resize.;
-=======
                 // to force a resize.
->>>>>>> d092c8cd
                 int X, Y, W, H;
                 Fl::screen_xywh(X, Y, W, H);
                 w->resize(0, 0, W, H);
 
-<<<<<<< HEAD
-                // When the resize happens, the tool group also resizes,
-                // so we need to bring it back to its original size.
-=======
                 // When fullscreen happens, the tool group bar also resizes
                 // on width, so we need to bring it back to its originazl
                 // size.
->>>>>>> d092c8cd
                 Fl_Group* bar = p.ui->uiToolsGroup;
                 bar->size(45, bar->h());
                 p.ui->uiViewGroup->init_sizes();
                 p.ui->uiViewGroup->redraw();
             }
         }
-<<<<<<< HEAD
-=======
-
->>>>>>> d092c8cd
+
         take_focus();
         w->fill_menu(p.ui->uiMenuBar);
     }
@@ -1744,12 +1732,8 @@
         TLRENDER_P();
 
 #if 0
-<<<<<<< HEAD
-        std::cerr << __FUNCTION__ << " active=" << active << std::endl
-=======
         std::cerr << std::endl
                   << __FUNCTION__ << " active=" << active << std::endl
->>>>>>> d092c8cd
                   << "p.fullScreen=" << p.fullScreen << std::endl
                   << "p.presentation=" << p.presentation << std::endl;
 #endif
@@ -1781,12 +1765,8 @@
         TLRENDER_P();
 
 #if 0
-<<<<<<< HEAD
-        std::cerr << __FUNCTION__ << " active=" << active << std::endl
-=======
         std::cerr << std::endl
                   << __FUNCTION__ << " active=" << active << std::endl
->>>>>>> d092c8cd
                   << "p.fullScreen=" << p.fullScreen << std::endl
                   << "p.presentation=" << p.presentation << std::endl;
 #endif
@@ -1805,10 +1785,7 @@
         {
             restore_ui_state(p.ui);
             _setFullScreen(true);
-<<<<<<< HEAD
-=======
             p.presentation = false;
->>>>>>> d092c8cd
             p.fullScreen = true;
         }
         w->fill_menu(p.ui->uiMenuBar);
