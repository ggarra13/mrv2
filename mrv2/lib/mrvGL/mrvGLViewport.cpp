// SPDX-License-Identifier: BSD-3-Clause
// mrv2
// Copyright Contributors to the mrv2 Project. All rights reserved.

#include <cinttypes>

#include <tlCore/FontSystem.h>
#include <tlCore/StringFormat.h>

#include <tlGL/OffscreenBuffer.h>
#include <tlTimeline/GLRenderPrivate.h>
#include <tlGL/Init.h>
#include <tlGL/Util.h>

// mrViewer includes
#include "mrViewer.h"

#include "mrvCore/mrvColorSpaces.h"
#include "mrvCore/mrvSequence.h"
#include "mrvCore/mrvI8N.h"

#include "mrvWidgets/mrvMultilineInput.h"

#include "mrvFl/mrvIO.h"
#include "mrvFl/mrvTimelinePlayer.h"

#include "mrvGL/mrvGLViewportPrivate.h"
#include "mrvGL/mrvGLDefines.h"
#include "mrvGL/mrvGLErrors.h"
#include "mrvGL/mrvGLUtil.h"
#include "mrvGL/mrvGLShaders.h"
#include "mrvGL/mrvGLShape.h"
#include "mrvGL/mrvTimelineViewport.h"
#include "mrvGL/mrvTimelineViewportPrivate.h"
#include "mrvGL/mrvGLViewport.h"

#include "mrvPanels/mrvPanelsCallbacks.h"

#include "mrvNetwork/mrvDummyClient.h"

#include "mrvApp/mrvSettingsObject.h"

namespace
{
    const char* kModule = "view";
}

namespace mrv
{
    using namespace tl;

    Viewport::Viewport(int X, int Y, int W, int H, const char* L) :
        TimelineViewport(X, Y, W, H, L),
        _gl(new GLPrivate)
    {
        int stereo = 0;
        // if (can_do(FL_STEREO))
        //     stereo = FL_STEREO;
        mode(FL_RGB | FL_DOUBLE | FL_ALPHA | FL_STENCIL | FL_OPENGL3 | stereo);
    }

    Viewport::~Viewport() {}

    void Viewport::setContext(const std::weak_ptr<system::Context>& context)
    {
        _gl->context = context;
    }

    //! Refresh window by clearing the associated resources.
    void Viewport::refresh()
    {
        TLRENDER_P();
        MRV2_GL();
        if (gl.render)
            glDeleteBuffers(2, gl.pboIds);
        gl.render.reset();
        gl.outline.reset();
        gl.lines.reset();
#ifdef USE_ONE_PIXEL_LINES
        gl.outline.reset();
#endif
        gl.buffer.reset();
        gl.annotation.reset();
        gl.shader.reset();
        gl.stereoShader.reset();
        gl.annotationShader.reset();
        gl.vbo.reset();
        gl.vao.reset();
        p.fontSystem.reset();
        gl.index = 0;
        gl.nextIndex = 1;
    }

    void Viewport::_initializeGLResources()
    {
        TLRENDER_P();
        MRV2_GL();

        if (auto context = gl.context.lock())
        {

            gl.render = timeline::GLRender::create(context);
            CHECK_GL;

            glGenBuffers(2, gl.pboIds);
            CHECK_GL;

            p.fontSystem = image::FontSystem::create(context);
            CHECK_GL;

#ifdef USE_ONE_PIXEL_LINES
            gl.outline = std::make_shared<tl::gl::Outline>();
#endif

            gl.lines = std::make_shared<tl::gl::Lines>();
            CHECK_GL;

            try
            {
                const std::string& vertexSource = timeline::vertexSource();
                gl.shader =
                    gl::Shader::create(vertexSource, textureFragmentSource());
                CHECK_GL;
                gl.stereoShader =
                    gl::Shader::create(vertexSource, stereoFragmentSource());
                CHECK_GL;
                gl.annotationShader = gl::Shader::create(
                    vertexSource, annotationFragmentSource());
                CHECK_GL;
            }
            catch (const std::exception& e)
            {
                LOG_ERROR(e.what());
            }
        }
    }

    void Viewport::_initializeGL()
    {
        MRV2_GL();
        gl::initGLAD();

#ifdef TLRENDER_API_GL_4_1_Debug
        if (!gl.init_debug)
        {
            gl.init_debug = true;
            glEnable(GL_DEBUG_OUTPUT);
            glEnable(GL_DEBUG_OUTPUT_SYNCHRONOUS);
            glDebugMessageCallback(glDebugOutput, nullptr);
            glDebugMessageControl(
                static_cast<GLenum>(GL_DONT_CARE),
                static_cast<GLenum>(GL_DONT_CARE),
                static_cast<GLenum>(GL_DONT_CARE), 0, nullptr, GL_TRUE);
        }
#endif

        refresh();

        _initializeGLResources();
    }

    void Viewport::draw()
    {
        TLRENDER_P();
        MRV2_GL();

        if (!valid())
        {
            _initializeGL();

            CHECK_GL;
            valid(1);
        }

#ifdef DEBUG_SPEED
        auto start_time = std::chrono::steady_clock::now();
#endif

        const auto& viewportSize = getViewportSize();
        const auto& renderSize = getRenderSize();
        try
        {
            if (renderSize.isValid())
            {
                gl::OffscreenBufferOptions offscreenBufferOptions;
                offscreenBufferOptions.colorType = image::PixelType::RGBA_F32;
                if (!p.displayOptions.empty())
                {
                    offscreenBufferOptions.colorFilters =
                        p.displayOptions[0].imageFilters;
                }
                offscreenBufferOptions.depth = gl::OffscreenDepth::_24;
                offscreenBufferOptions.stencil = gl::OffscreenStencil::_8;
                if (gl::doCreate(gl.buffer, renderSize, offscreenBufferOptions))
                {
                    gl.buffer = gl::OffscreenBuffer::create(
                        renderSize, offscreenBufferOptions);
                    CHECK_GL;
                    unsigned dataSize =
                        renderSize.w * renderSize.h * 4 * sizeof(GLfloat);
                    glBindBuffer(GL_PIXEL_PACK_BUFFER, gl.pboIds[0]);
                    CHECK_GL;
                    glBufferData(
                        GL_PIXEL_PACK_BUFFER, dataSize, 0, GL_STREAM_READ);
                    CHECK_GL;
                    glBindBuffer(GL_PIXEL_PACK_BUFFER, gl.pboIds[1]);
                    CHECK_GL;
                    glBufferData(
                        GL_PIXEL_PACK_BUFFER, dataSize, 0, GL_STREAM_READ);
                    CHECK_GL;
                    glBindBuffer(GL_PIXEL_PACK_BUFFER, 0);
                    CHECK_GL;
                }

                if (can_do(FL_STEREO))
                {
                    if (gl::doCreate(
                            gl.stereoBuffer, renderSize,
                            offscreenBufferOptions))
                    {
                        gl.stereoBuffer = gl::OffscreenBuffer::create(
                            renderSize, offscreenBufferOptions);
                        CHECK_GL;
                    }
                }
            }
            else
            {
                gl.buffer.reset();
                gl.stereoBuffer.reset();
            }

            if (gl.buffer && gl.render)
            {
                if (p.stereo3DOptions.output == Stereo3DOutput::OpenGL &&
                    p.stereo3DOptions.input == Stereo3DInput::Image &&
                    p.videoData.size() > 1)
                {
                    _drawStereoOpenGL();
                    CHECK_GL;
                }
                else
                {
                    gl::OffscreenBufferBinding binding(gl.buffer);
                    CHECK_GL;
                    char* saved_locale = strdup(setlocale(LC_NUMERIC, NULL));
                    setlocale(LC_NUMERIC, "C");
                    gl.render->begin(
                        renderSize, p.colorConfigOptions, p.lutOptions);
                    CHECK_GL;
                    if (p.missingFrame &&
                        p.missingFrameType != MissingFrameType::kBlackFrame)
                    {
                        _drawMissingFrame(renderSize);
                        CHECK_GL;
                    }
                    else
                    {
                        if (p.stereo3DOptions.input == Stereo3DInput::Image &&
                            p.videoData.size() > 1)
                        {
                            _drawStereo3D();
                            CHECK_GL;
                        }
                        else
                        {
                            if (!p.videoData.empty())
                            {
                                gl.render->drawVideo(
                                    p.videoData,
                                    timeline::getBoxes(
                                        p.compareOptions.mode, p.timelineSizes),
                                    p.imageOptions, p.displayOptions,
                                    p.compareOptions);
                                CHECK_GL;
                            }
                        }
                    }
                    _drawOverlays(renderSize);
                    CHECK_GL;
                    gl.render->end();
                    CHECK_GL;
                    setlocale(LC_NUMERIC, saved_locale);
                    free(saved_locale);
                }
            }
        }
        catch (const std::exception& e)
        {
            LOG_ERROR(e.what());
<<<<<<< HEAD
=======
            gl.buffer.reset();
            gl.stereoBuffer.reset();
>>>>>>> 0dffda21
        }

        glViewport(0, 0, GLsizei(viewportSize.w), GLsizei(viewportSize.h));
        CHECK_GL;

        float r = 0.F, g = 0.F, b = 0.F, a = 1.F;
        if (!p.presentation && !p.blackBackground)
        {
            uint8_t ur, ug, ub;
            Fl::get_color(p.ui->uiPrefs->uiPrefsViewBG->color(), ur, ug, ub);
            r = ur / 255.0f;
            g = ug / 255.0f;
            b = ub / 255.0f;
        }

        glDrawBuffer(GL_BACK_LEFT);
        CHECK_GL;
        glClearColor(r, g, b, a);
        CHECK_GL;
        glClear(GL_COLOR_BUFFER_BIT | GL_STENCIL_BUFFER_BIT);
        CHECK_GL;

        if (gl.buffer && gl.shader)
        {
            math::Matrix4x4f mvp;

            if (p.environmentMapOptions.type != EnvironmentMapOptions::kNone)
            {
                mvp = _createEnvironmentMap();
            }
            else
            {
                mvp = _createTexturedRectangle();
            }

            gl.shader->bind();
            CHECK_GL;
            gl.shader->setUniform("transform.mvp", mvp);
            CHECK_GL;

            glActiveTexture(GL_TEXTURE0);
            CHECK_GL;
            glBindTexture(GL_TEXTURE_2D, gl.buffer->getColorID());
            CHECK_GL;

            if (gl.vao && gl.vbo)
            {
                gl.vao->bind();
                CHECK_GL;
                gl.vao->draw(GL_TRIANGLES, 0, gl.vbo->getSize());
                CHECK_GL;
            }

            if (p.stereo3DOptions.output == Stereo3DOutput::OpenGL &&
                p.stereo3DOptions.input == Stereo3DInput::Image &&
                p.videoData.size() > 1)
            {
                gl.shader->bind();
                CHECK_GL;
                gl.shader->setUniform("transform.mvp", mvp);
                CHECK_GL;

                glActiveTexture(GL_TEXTURE0);
                CHECK_GL;
                glBindTexture(GL_TEXTURE_2D, gl.stereoBuffer->getColorID());
                CHECK_GL;

                if (gl.vao && gl.vbo)
                {
                    glDrawBuffer(GL_BACK_RIGHT);
                    CHECK_GL;
                    gl.vao->bind();
                    CHECK_GL;
                    gl.vao->draw(GL_TRIANGLES, 0, gl.vbo->getSize());
                    CHECK_GL;
                }
            }

            if (gl.vao && gl.vbo)
            {
                math::Box2i selection = p.colorAreaInfo.box = p.selection;
                if (selection.max.x >= 0)
                {
                    // Check min < max
                    if (selection.min.x > selection.max.x)
                    {
                        int tmp = selection.max.x;
                        selection.max.x = selection.min.x;
                        selection.min.x = tmp;
                    }
                    if (selection.min.y > selection.max.y)
                    {
                        int tmp = selection.max.y;
                        selection.max.y = selection.min.y;
                        selection.min.y = tmp;
                    }
                    // Copy it again in case it changed
                    p.colorAreaInfo.box = selection;

                    _mapBuffer();
                    CHECK_GL;
                }
                else
                {
                    p.image = nullptr;
                }
                if (colorAreaPanel)
                {
                    _calculateColorArea(p.colorAreaInfo);
                    colorAreaPanel->update(p.colorAreaInfo);
                }
                if (histogramPanel)
                {
                    histogramPanel->update(p.colorAreaInfo);
                }
                if (vectorscopePanel)
                {
                    vectorscopePanel->update(p.colorAreaInfo);
                }

                // Uodate the pixel bar from here only if we are playing a movie
                // and one that is not 1 frames long.
                bool update = !_shouldUpdatePixelBar();
                if (update)
                    updatePixelBar();

                _unmapBuffer();
                CHECK_GL;

                update = _isPlaybackStopped() || _isSingleFrame();
                if (update)
                    updatePixelBar();

                gl::OffscreenBufferOptions offscreenBufferOptions;
                offscreenBufferOptions.colorType = image::PixelType::RGBA_U8;
                if (!p.displayOptions.empty())
                {
                    offscreenBufferOptions.colorFilters =
                        p.displayOptions[0].imageFilters;
                }
                offscreenBufferOptions.depth = gl::OffscreenDepth::None;
                offscreenBufferOptions.stencil = gl::OffscreenStencil::None;
                if (gl::doCreate(
                        gl.annotation, viewportSize, offscreenBufferOptions))
                {
                    gl.annotation = gl::OffscreenBuffer::create(
                        viewportSize, offscreenBufferOptions);
                    CHECK_GL;
                }

                if (p.showAnnotations && gl.annotation)
                {
                    CHECK_GL;
                    _drawAnnotations(mvp);
                    CHECK_GL;
                }

                if (p.selection.max.x >= 0)
                {
                    Fl_Color c = p.ui->uiPrefs->uiPrefsViewSelection->color();
                    uint8_t r, g, b;
                    Fl::get_color(c, r, g, b);

                    const image::Color4f color(r / 255.F, g / 255.F, b / 255.F);

                    math::Box2i selection = p.selection;
                    if (selection.min == selection.max)
                    {
                        selection.max.x++;
                        selection.max.y++;
                    }
                    _drawRectangleOutline(selection, color, mvp);
                    CHECK_GL;
                }

                // Refresh media info panel if there's data window present
                if (imageInfoPanel && !p.videoData.empty() &&
                    !p.videoData[0].layers.empty() &&
                    p.videoData[0].layers[0].image)
                {
                    const auto& tags =
                        p.videoData[0].layers[0].image->getTags();
                    image::Tags::const_iterator i = tags.find("Data Window");
                    if (i != tags.end())
                        imageInfoPanel->refresh();
                }

                if (p.dataWindow)
                    _drawDataWindow();
                CHECK_GL;
                if (p.displayWindow)
                    _drawDisplayWindow();
                CHECK_GL;

                if (p.safeAreas)
                    _drawSafeAreas();
                CHECK_GL;

                _drawCursor(mvp);
                CHECK_GL;
            }

            if (p.hudActive && p.hud != HudDisplay::kNone)
                _drawHUD();
            CHECK_GL;

            if (!p.helpText.empty())
                _drawHelpText();
            CHECK_GL;
        }

        MultilineInput* w = getMultilineInput();
        if (w)
        {
            std_any value;
            value = p.ui->app->settingsObject()->value(kFontSize);
            int font_size = std_any_cast<int>(value);
            double pixels_unit = pixels_per_unit();
            double pct = 1.0; // viewportSize.w / 1024.F;
            double fontSize = font_size * pct * p.viewZoom / pixels_unit;
            w->textsize(fontSize);
            math::Vector2i pos(w->pos.x, w->pos.y);
            // This works to pan without a change in zoom!
            // pos.x = pos.x + p.viewPos.x / p.viewZoom
            //         - w->viewPos.x / w->viewZoom;
            // pos.y = pos.y - p.viewPos.y / p.viewZoom
            //         - w->viewPos.y / w->viewZoom;
            // cur.x = (cur.x - p.viewPos.x / pixels_unit) / p.viewZoom;
            // cur.y = (cur.y - p.viewPos.y / pixels_unit) / p.viewZoom;

            // pos.x = (pos.x - w->viewPos.x / pixels_unit) /
            //         w->viewZoom;
            // pos.y = (pos.y - w->viewPos.y / pixels_unit) /
            //         w->viewZoom;

            // pos.x += cur.x;
            // pos.y -= cur.y;

            // std::cerr << "pos=" << pos << std::endl;
            // std::cerr << "p.viewPos=" << p.viewPos << std::endl;
            // std::cerr << "END " << pos << std::endl;
            w->Fl_Widget::position(pos.x, pos.y);
        }

#if 0 // def USE_OPENGL2
        Fl_Gl_Window::draw_begin(); // Set up 1:1 projectionç
        CHECK_GL;
        Fl_Window::draw();          // Draw FLTK children
        CHECK_GL;
        glViewport(0, 0, viewportSize.w, viewportSize.h);
        CHECK_GL;
        if (p.showAnnotations)
            _drawGL2TextShapes();
        Fl_Gl_Window::draw_end(); // Restore GL state
        CHECK_GL;
#else
        Fl_Gl_Window::draw();
#endif

#ifdef DEBUG_SPEED
        auto end_time = std::chrono::steady_clock::now();
        std::chrono::duration<double> diff = end_time - start_time;
        std::cout << "GL::draw() duration " << diff.count() << std::endl;
#endif
    }

    void Viewport::_calculateColorAreaFullValues(area::Info& info) noexcept
    {
        TLRENDER_P();
        MRV2_GL();

        PixelToolBarClass* c = p.ui->uiPixelWindow;
        BrightnessType brightness_type = (BrightnessType)c->uiLType->value();
        int hsv_colorspace = c->uiBColorType->value() + 1;

        const int maxX = info.box.max.x;
        const int maxY = info.box.max.y;
        const auto& renderSize = gl.buffer->getSize();

        for (int Y = info.box.y(); Y <= maxY; ++Y)
        {
            for (int X = info.box.x(); X <= maxX; ++X)
            {
                image::Color4f rgba, hsv;
                rgba.b = p.image[(X + Y * renderSize.w) * 4];
                rgba.g = p.image[(X + Y * renderSize.w) * 4 + 1];
                rgba.r = p.image[(X + Y * renderSize.w) * 4 + 2];
                rgba.a = p.image[(X + Y * renderSize.w) * 4 + 3];

                info.rgba.mean.r += rgba.r;
                info.rgba.mean.g += rgba.g;
                info.rgba.mean.b += rgba.b;
                info.rgba.mean.a += rgba.a;

                if (rgba.r < info.rgba.min.r)
                    info.rgba.min.r = rgba.r;
                if (rgba.g < info.rgba.min.g)
                    info.rgba.min.g = rgba.g;
                if (rgba.b < info.rgba.min.b)
                    info.rgba.min.b = rgba.b;
                if (rgba.a < info.rgba.min.a)
                    info.rgba.min.a = rgba.a;

                if (rgba.r > info.rgba.max.r)
                    info.rgba.max.r = rgba.r;
                if (rgba.g > info.rgba.max.g)
                    info.rgba.max.g = rgba.g;
                if (rgba.b > info.rgba.max.b)
                    info.rgba.max.b = rgba.b;
                if (rgba.a > info.rgba.max.a)
                    info.rgba.max.a = rgba.a;

                hsv = rgba_to_hsv(hsv_colorspace, rgba);
                hsv.a = calculate_brightness(rgba, brightness_type);
                hsv_to_info(hsv, info);
            }
        }

        int num = info.box.w() * info.box.h();
        info.rgba.mean.r /= num;
        info.rgba.mean.g /= num;
        info.rgba.mean.b /= num;
        info.rgba.mean.a /= num;

        info.rgba.diff.r = info.rgba.max.r - info.rgba.min.r;
        info.rgba.diff.g = info.rgba.max.g - info.rgba.min.g;
        info.rgba.diff.b = info.rgba.max.b - info.rgba.min.b;
        info.rgba.diff.a = info.rgba.max.a - info.rgba.min.a;

        info.hsv.mean.r /= num;
        info.hsv.mean.g /= num;
        info.hsv.mean.b /= num;
        info.hsv.mean.a /= num;

        info.hsv.diff.r = info.hsv.max.r - info.hsv.min.r;
        info.hsv.diff.g = info.hsv.max.g - info.hsv.min.g;
        info.hsv.diff.b = info.hsv.max.b - info.hsv.min.b;
        info.hsv.diff.a = info.hsv.max.a - info.hsv.min.a;
    }

    void Viewport::_calculateColorArea(area::Info& info)
    {
        TLRENDER_P();
        MRV2_GL();

        if (!p.image || !gl.buffer)
            return;

        info.rgba.max.r = std::numeric_limits<float>::min();
        info.rgba.max.g = std::numeric_limits<float>::min();
        info.rgba.max.b = std::numeric_limits<float>::min();
        info.rgba.max.a = std::numeric_limits<float>::min();

        info.rgba.min.r = std::numeric_limits<float>::max();
        info.rgba.min.g = std::numeric_limits<float>::max();
        info.rgba.min.b = std::numeric_limits<float>::max();
        info.rgba.min.a = std::numeric_limits<float>::max();

        info.rgba.mean.r = info.rgba.mean.g = info.rgba.mean.b =
            info.rgba.mean.a = 0.F;

        info.hsv.max.r = std::numeric_limits<float>::min();
        info.hsv.max.g = std::numeric_limits<float>::min();
        info.hsv.max.b = std::numeric_limits<float>::min();
        info.hsv.max.a = std::numeric_limits<float>::min();

        info.hsv.min.r = std::numeric_limits<float>::max();
        info.hsv.min.g = std::numeric_limits<float>::max();
        info.hsv.min.b = std::numeric_limits<float>::max();
        info.hsv.min.a = std::numeric_limits<float>::max();

        info.hsv.mean.r = info.hsv.mean.g = info.hsv.mean.b = info.hsv.mean.a =
            0.F;

        if (p.ui->uiPixelWindow->uiPixelValue->value() == PixelValue::kFull)
            _calculateColorAreaFullValues(info);
        else
            _calculateColorAreaRawValues(info);
    }

    void Viewport::_mapBuffer() const noexcept
    {
        MRV2_GL();
        TLRENDER_P();

        if (p.ui->uiPixelWindow->uiPixelValue->value() == PixelValue::kFull)
        {

            // For faster access, we muse use BGRA.
            constexpr GLenum format = GL_BGRA;
            constexpr GLenum type = GL_FLOAT;

            glPixelStorei(GL_PACK_ALIGNMENT, 1);
            glPixelStorei(GL_PACK_SWAP_BYTES, GL_FALSE);

            gl::OffscreenBufferBinding binding(gl.buffer);
            const auto& renderSize = gl.buffer->getSize();

            // bool update = _shouldUpdatePixelBar();
            bool stopped = _isPlaybackStopped();
            bool single_frame = _isSingleFrame();

            // set the target framebuffer to read
            // "index" is used to read pixels from framebuffer to a PBO
            // "nextIndex" is used to update pixels in the other PBO
            gl.index = (gl.index + 1) % 2;
            gl.nextIndex = (gl.index + 1) % 2;

            // If we are a single frame, we do a normal ReadPixels of front
            // buffer.
            if (single_frame)
            {
                _unmapBuffer();
                _mallocBuffer();
                if (!p.image)
                    return;
                glBindFramebuffer(GL_FRAMEBUFFER, 0);
                CHECK_GL;
                glReadBuffer(GL_FRONT);
                CHECK_GL;
                glReadPixels(
                    0, 0, renderSize.w, renderSize.h, format, type, p.image);
                return;
            }
            else
            {

                // read pixels from framebuffer to PBO
                // glReadPixels() should return immediately.
                glBindBuffer(GL_PIXEL_PACK_BUFFER, gl.pboIds[gl.index]);
                CHECK_GL;

                glReadPixels(0, 0, renderSize.w, renderSize.h, format, type, 0);
                CHECK_GL;

                // map the PBO to process its data by CPU
                glBindBuffer(GL_PIXEL_PACK_BUFFER, gl.pboIds[gl.nextIndex]);
                CHECK_GL;

                // We are stopped, read the first PBO.
                if (stopped)
                {
                    glBindBuffer(GL_PIXEL_PACK_BUFFER, gl.pboIds[gl.index]);
                    CHECK_GL;
                }
            }

            if (p.rawImage)
            {
                free(p.image);
                p.image = nullptr;
            }

            p.image = (float*)glMapBuffer(GL_PIXEL_PACK_BUFFER, GL_READ_ONLY);
            CHECK_GL;
            p.rawImage = false;
        }
        else
        {
            TimelineViewport::_mapBuffer();
        }
    }

    void Viewport::_unmapBuffer() const noexcept
    {
        TLRENDER_P();

        if (p.image)
        {
            if (!p.rawImage)
            {
                glUnmapBuffer(GL_PIXEL_PACK_BUFFER);
                CHECK_GL;
                p.image = nullptr;
                p.rawImage = true;
            }
        }

        // back to conventional pixel operation
        glBindBuffer(GL_PIXEL_PACK_BUFFER, 0);
        CHECK_GL;
    }

    void Viewport::_readPixel(image::Color4f& rgba) const noexcept
    {

        TLRENDER_P();
        MRV2_GL();

        math::Vector2i pos;
        pos.x = (p.mousePos.x - p.viewPos.x) / p.viewZoom;
        pos.y = (p.mousePos.y - p.viewPos.y) / p.viewZoom;

        if (p.ui->uiPixelWindow->uiPixelValue->value() != PixelValue::kFull)
        {
            if (_isEnvironmentMap())
                return;

            rgba.r = rgba.g = rgba.b = rgba.a = 0.f;

            for (const auto& video : p.videoData)
            {
                for (const auto& layer : video.layers)
                {
                    const auto& image = layer.image;
                    if (!image->isValid())
                        continue;

                    image::Color4f pixel, pixelB;

                    _getPixelValue(pixel, image, pos);

                    const auto& imageB = layer.image;
                    if (imageB->isValid())
                    {
                        _getPixelValue(pixelB, imageB, pos);

                        if (layer.transition == timeline::Transition::Dissolve)
                        {
                            float f2 = layer.transitionValue;
                            float f = 1.0 - f2;
                            pixel.r = pixel.r * f + pixelB.r * f2;
                            pixel.g = pixel.g * f + pixelB.g * f2;
                            pixel.b = pixel.b * f + pixelB.b * f2;
                            pixel.a = pixel.a * f + pixelB.a * f2;
                        }
                    }
                    rgba.r += pixel.r;
                    rgba.g += pixel.g;
                    rgba.b += pixel.b;
                    rgba.a += pixel.a;
                }
            }
        }
        else
        {
            // This is needed as the FL_MOVE of fltk wouuld get called
            // before the draw routine
            if (!gl.buffer || !valid())
            {
                return;
            }

            glPixelStorei(GL_PACK_ALIGNMENT, 1);
            glPixelStorei(GL_PACK_SWAP_BYTES, GL_FALSE);

            // We use ReadPixels when the movie is stopped or has only a
            // a single frame.
            bool update = _shouldUpdatePixelBar();

            if (_isEnvironmentMap())
            {
                update = true;
            }

            const GLenum type = GL_FLOAT;

            if (update)
            {
                _unmapBuffer();
                if (_isEnvironmentMap())
                {
                    pos = _getFocus();
                    glBindFramebuffer(GL_FRAMEBUFFER, 0);
                    glReadBuffer(GL_FRONT);
                    glReadPixels(pos.x, pos.y, 1, 1, GL_RGBA, type, &rgba);
                    return;
                }
                else
                {
                    CHECK_GL;
                    Viewport* self = const_cast<Viewport*>(this);
                    self->make_current();
                    CHECK_GL;
                    gl::OffscreenBufferBinding binding(gl.buffer);
                    CHECK_GL;
                    assert(pos.x < gl.buffer->getSize().w);
                    assert(pos.y < gl.buffer->getSize().h);
                    glReadPixels(pos.x, pos.y, 1, 1, GL_RGBA, type, &rgba);
                    CHECK_GL;
                    return;
                }
            }

            if (!p.image)
                _mapBuffer();

            if (p.image)
            {
                const auto& renderSize = gl.buffer->getSize();
                rgba.b = p.image[(pos.x + pos.y * renderSize.w) * 4];
                rgba.g = p.image[(pos.x + pos.y * renderSize.w) * 4 + 1];
                rgba.r = p.image[(pos.x + pos.y * renderSize.w) * 4 + 2];
                rgba.a = p.image[(pos.x + pos.y * renderSize.w) * 4 + 3];
            }
        }

        _unmapBuffer();
    }

    void Viewport::_pushAnnotationShape(const std::string& command) const
    {
        // We should not update tcp client when not needed
        if (dynamic_cast< DummyClient* >(tcp))
            return;

        bool send = _p->ui->uiPrefs->SendAnnotations->value();
        if (!send)
            return;

        const auto player = getTimelinePlayer();
        if (!player)
            return;

        auto annotation = player->getAnnotation();
        if (!annotation)
            return;
        auto shape = annotation->lastShape().get();
        if (!shape)
            return;
        Message value;
        if (dynamic_cast< GLArrowShape* >(shape))
        {
            auto s = dynamic_cast< GLArrowShape* >(shape);
            value = *s;
        }
        else if (dynamic_cast< GLRectangleShape* >(shape))
        {
            auto s = dynamic_cast< GLRectangleShape* >(shape);
            value = *s;
        }
        else if (dynamic_cast< GLCircleShape* >(shape))
        {
            auto s = dynamic_cast< GLCircleShape* >(shape);
            value = *s;
        }
#ifdef USE_OPENGL2
        else if (dynamic_cast< GL2TextShape* >(shape))
        {
            auto s = dynamic_cast< GL2TextShape* >(shape);
            value = *s;
        }
#else
        else if (dynamic_cast< GLTextShape* >(shape))
        {
            auto s = dynamic_cast< GLTextShape* >(shape);
            value = *s;
        }
#endif
        else if (dynamic_cast< draw::NoteShape* >(shape))
        {
            auto s = dynamic_cast< draw::NoteShape* >(shape);
            value = *s;
        }
        else if (dynamic_cast< GLErasePathShape* >(shape))
        {
            auto s = dynamic_cast< GLErasePathShape* >(shape);
            value = *s;
        }
        else if (dynamic_cast< GLPathShape* >(shape))
        {
            auto s = dynamic_cast< GLPathShape* >(shape);
            value = *s;
        }
        else
        {
            throw std::runtime_error("Unknown shape");
        }
        Message msg;
        msg["command"] = command;
        msg["value"] = value;
        tcp->pushMessage(msg);
    }

} // namespace mrv<|MERGE_RESOLUTION|>--- conflicted
+++ resolved
@@ -288,11 +288,8 @@
         catch (const std::exception& e)
         {
             LOG_ERROR(e.what());
-<<<<<<< HEAD
-=======
             gl.buffer.reset();
             gl.stereoBuffer.reset();
->>>>>>> 0dffda21
         }
 
         glViewport(0, 0, GLsizei(viewportSize.w), GLsizei(viewportSize.h));
