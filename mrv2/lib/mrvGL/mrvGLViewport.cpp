--- conflicted
+++ resolved
@@ -143,161 +143,6 @@
 
             if ( !gl.shader )
             {
-<<<<<<< HEAD
-
-// //
-// //   Copyright 2015 The Mill
-// //
-
-// const float PI = 3.141592654;
-// const float PI2 = PI*2.0;
-// const float DEG_TO_RAD = PI/180.0;
-// const float ONE_OVERPI = 1.0/PI;
-// const float ONE_OVERPI2 = 1.0/PI2;
-
-// //lat long to xyz
-// vec3 LatToXYZ(vec3 p)
-// {
-//     float s_theta = sin(p.x);
-//     float c_theta = cos(p.x);
-//     float s_phi    = sin(p.y);
-//     float c_phi   = cos(p.y);
-//     return vec3(s_theta*c_phi,  -c_theta, s_theta*s_phi);
-// }
-
-// //xyz to spherical(lat long)
-// vec2 XYZToLat(vec3 p)
-// {
-//     vec2 sph;
-//     p.y = clamp(p.y, -1.0, 1.0);
-//     sph.x = acos(-p.y);
-//     sph.y = atan(p.z,p.x);
-
-//     if(sph.y < 0.0)
-//         sph.y = sph.y + PI2;
-
-//     return sph;
-// }
-
-// vec4 main (
-//     const in inputImage in0,
-//     const float hAperture,
-//     const float vAperture,
-//     const float focalLength,
-//     const float rotateX,
-//     const float rotateY)
-// {
-//     vec2 size = in0.size();
-//     float vAper = vAperture;
-//     if (vAper == 0.0)
-//         vAper = hAperture * (size.y/size.x);
-//     float aspect = vAper/hAperture;
-
-//     //find location relative to center
-//     vec2 p = in0.st - size*0.5;
-
-//     //convert to physical coordiantes
-//     p = p *vec2(hAperture*aspect, vAper)*(1.0/size.y);
-
-//     if(abs(p.x) > hAperture*0.5 || abs(p.y) > vAper*0.5)
-//         return vec4(0.0,0.0,0.0,0.0);
-
-//     vec3 viewDir = vec3(clamp(rotateX*DEG_TO_RAD, 0.0001, PI - 0.0001), rotateY*DEG_TO_RAD, 1.0);
-//     vec3 view = LatToXYZ(viewDir);
-//     vec3 up = normalize(vec3(0.0,1.0,0.0) - view.y*view);
-//     vec3 right = cross(view, up);
-
-//     view = view*focalLength + right*p.x + up*p.y;
-//     view = normalize(view);
-//     vec2 sph = XYZToLat(view);
-
-//     return in0(vec2(sph.y*size.x*ONE_OVERPI2, sph.x*size.y*ONE_OVERPI) - in0.st);
-// }
-                const std::string latLongSource =
-                    "#version 410\n"
-                    "//   This shader is an open source RV shader\n"
-                    "//   Copyright 2015 The Mill\n"
-                    "//\n"
-                    "in vec3 vPos;\n"
-                    "in vec2 vTexture;\n"
-                    "out vec2 fTexture;\n"
-                    "in vec2  textureSize;\n"
-                    "in float hAperture;\n"
-                    "in float vAperture;\n"
-                    "in float focalLength;\n"
-                    "in float rotateX;\n"
-                    "in float rotateY;\n"
-                    "\n"
-                    "uniform struct Transform\n"
-                    "{\n"
-                    "mat4 mvp;\n"
-                    "} transform;\n"
-                    "//\n"
-                    "\n"
-                    "const float PI = 3.141592654;\n"
-                    "const float PI2 = PI*2.0;\n"
-                    "const float DEG_TO_RAD = PI/180.0;\n"
-                    "const float ONE_OVERPI = 1.0/PI;\n"
-                    "const float ONE_OVERPI2 = 1.0/PI2;\n"
-                    "\n"
-                    "//lat long to xyz\n"
-                    "vec3 LatToXYZ(vec3 p)\n"
-                    "{\n"
-                    "    float s_theta = sin(p.x);\n"
-                    "    float c_theta = cos(p.x);\n"
-                    "    float s_phi    = sin(p.y);\n"
-                    "    float c_phi   = cos(p.y);\n"
-                    "    return vec3(s_theta*c_phi, -c_theta, s_theta*s_phi);\n"
-                    "}\n"
-                    "\n"
-                    "//xyz to spherical(lat long)\n"
-                    "vec2 XYZToLat(vec3 p)\n"
-                    "{\n"
-                    "    vec2 sph;\n"
-                    "    p.y = clamp(p.y, -1.0, 1.0);\n"
-                    "    sph.x = acos(-p.y);\n"
-                    "    sph.y = atan(p.z,p.x);\n"
-                    "\n"
-                    "    if(sph.y < 0.0)\n"
-                    "        sph.y = sph.y + PI2;\n"
-                    "\n"
-                    "    return sph;\n"
-                    "}\n"
-                    "\n"
-                    "void main ()\n"
-                    "{\n"
-                    "    gl_Position = transform.mvp * vec4(vPos, 1.0);\n"
-                    "    fTexture = vTexture + vec2(0.5,0.5);\n"
-                    "    vec2 size = textureSize;\n"
-                    "    float vAper = vAperture;\n"
-                    "    if (vAper == 0.0)\n"
-                    "        vAper = hAperture * (size.y/size.x);\n"
-                    "    float aspect = vAper/hAperture;\n"
-                    "\n"
-                    "    //find location relative to center\n"
-                    "    vec2 p = vTexture.st*size - size*0.5;\n"
-                    "\n"
-                    "    //convert to physical coordiantes\n"
-                    "    p = p *vec2(hAperture*aspect, vAper)*(1.0/size.y);\n"
-                    "\n"
-                    "    if(abs(p.x) > hAperture*0.5 || abs(p.y) > vAper*0.5)\n"
-                    "        fTexture = vec2(0.0,0.0);\n"
-                    "\n"
-                    "    vec3 viewDir = vec3(clamp(rotateX*DEG_TO_RAD, 0.0001, PI - 0.0001), rotateY*DEG_TO_RAD, 1.0);\n"
-                    "    vec3 view = LatToXYZ(viewDir);\n"
-                    "    vec3 up = normalize(vec3(0.0,1.0,0.0) - view.y*view);\n"
-                    "    vec3 right = cross(view, up);\n"
-                    "\n"
-                    "    view = view*focalLength + right*p.x + up*p.y;\n"
-                    "    view = normalize(view);\n"
-                    "    vec2 sph = XYZToLat(view);\n"
-                    "\n"
-                    "    fTexture = vec2(sph.y*ONE_OVERPI2,\n"
-                    "                    sph.x*ONE_OVERPI) - fTexture.st;\n"
-                    "}\n";
-
-=======
->>>>>>> 466844aa
                 const std::string vertexSource =
                     "#version 410\n"
                     "\n"
@@ -329,12 +174,8 @@
                     "}\n";
                 try
                 {
-<<<<<<< HEAD
-                    gl.shader = gl::Shader::create(latLongSource,
-=======
                     //std::string latLongSource = readGLShader( "latLong.glsl" );
                     gl.shader = gl::Shader::create(vertexSource,
->>>>>>> 466844aa
                                                    fragmentSource);
                 }
                 catch ( const std::exception& e )
@@ -517,18 +358,6 @@
             
             gl.shader->setUniform("transform.mvp", mvp);
 
-<<<<<<< HEAD
-#ifdef GL_SPHERE
-            auto textureSize = math::Vector2f( renderSize.w, renderSize.h );
-            gl.shader->setUniform("textureSize", textureSize);
-            gl.shader->setUniform("hAperture", 24);
-            gl.shader->setUniform("vAperture", 0);
-            gl.shader->setUniform("focalLength", 7);
-            gl.shader->setUniform("rotateX", 90);
-            gl.shader->setUniform("rotateY", 180);
-#endif
-
-=======
             if ( latLongTool )
             {
                 const auto* t = latLongTool;
@@ -547,7 +376,6 @@
                 gl.shader->setUniform("rotateY", v );
             }
             
->>>>>>> 466844aa
             glActiveTexture(GL_TEXTURE0);
             glBindTexture(GL_TEXTURE_2D, gl.buffer->getColorID());
 
