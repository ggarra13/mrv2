// SPDX-License-Identifier: BSD-3-Clause
// mrv2
// Copyright Contributors to the mrv2 Project. All rights reserved.

#include <cinttypes>

#include <tlCore/FontSystem.h>
#include <tlCore/StringFormat.h>

#include <tlGL/OffscreenBuffer.h>
#include <tlGL/RenderPrivate.h>
#include <tlGL/Util.h>

#include <Imath/ImathMatrix.h>

// mrViewer includes
#include "mrViewer.h"

#include "mrvCore/mrvColorSpaces.h"
#include "mrvCore/mrvSequence.h"
#include "mrvCore/mrvI8N.h"

#include "mrvWidgets/mrvMultilineInput.h"

#include "mrvFl/mrvIO.h"
#include "mrvFl/mrvTimelinePlayer.h"

<<<<<<< HEAD
=======
#include "mrvGL/mrvGLViewportPrivate.h"
>>>>>>> be640056
#include "mrvGL/mrvGLDefines.h"
#include "mrvGL/mrvGLErrors.h"
#include "mrvGL/mrvGLUtil.h"
#include "mrvGL/mrvGLShaders.h"
#include "mrvGL/mrvGLShape.h"
#include "mrvGL/mrvTimelineViewport.h"
#include "mrvGL/mrvTimelineViewportPrivate.h"
#include "mrvGL/mrvGLViewport.h"

#include "mrvPanels/mrvPanelsCallbacks.h"

#include "mrvNetwork/mrvDummyClient.h"

#include "mrvApp/mrvSettingsObject.h"

namespace
{
    const char* kModule = "view";
}

namespace mrv
{
    using namespace tl;

    Viewport::Viewport(int X, int Y, int W, int H, const char* L) :
        TimelineViewport(X, Y, W, H, L),
        _gl(new GLPrivate)
    {
        mode(FL_RGB | FL_DOUBLE | FL_ALPHA | FL_STENCIL | FL_OPENGL3);
    }

    Viewport::~Viewport()
    {
        TLRENDER_P();
        if (p.image && p.rawImage)
        {
            free(p.image);
        }
    }

    void Viewport::setContext(const std::weak_ptr<system::Context>& context)
    {
        _gl->context = context;
    }

    //! Refresh window by clearing the associated resources.
    void Viewport::refresh()
    {
        MRV2_GL();
        gl.vbo.reset();
        gl.vao.reset();
        redraw();
    }

    void Viewport::_initializeGL()
    {
        TLRENDER_P();
        MRV2_GL();
        try
        {
            tl::gl::initGLAD();

            if (!gl.render)
            {
                if (auto context = gl.context.lock())
                {
                    gl.render = gl::Render::create(context);
                }

                glGenBuffers(2, gl.pboIds);
            }

            if (!p.fontSystem)
            {
                if (auto context = gl.context.lock())
                {
                    p.fontSystem = imaging::FontSystem::create(context);
                }
            }

            if (!gl.shader)
            {
                try
                {
                    const std::string& vertexSource = tl::gl::vertexSource();
                    gl.shader = gl::Shader::create(
                        vertexSource, textureFragmentSource());
                    gl.annotationShader = gl::Shader::create(
                        vertexSource, annotationFragmentSource());
                }
                catch (const std::exception& e)
                {
                    std::cerr << e.what() << std::endl;
                }
            }
        }
        catch (const std::exception& e)
        {
            if (auto context = gl.context.lock())
            {
                context->log("mrv::Viewport", e.what(), log::Type::Error);
            }
        }
    }

    void Viewport::draw()
    {
        TLRENDER_P();
        MRV2_GL();

        if (!valid())
        {
            _initializeGL();
            valid(1);
        }

#ifdef DEBUG_SPEED
        auto start_time = std::chrono::steady_clock::now();
#endif

        const auto& viewportSize = getViewportSize();
        const auto& renderSize = getRenderSize();
        try
        {
            if (renderSize.isValid())
            {
                gl::OffscreenBufferOptions offscreenBufferOptions;
                offscreenBufferOptions.colorType = imaging::PixelType::RGBA_F32;
                if (!p.displayOptions.empty())
                {
                    offscreenBufferOptions.colorFilters =
                        p.displayOptions[0].imageFilters;
                }
                offscreenBufferOptions.depth = gl::OffscreenDepth::_24;
                offscreenBufferOptions.stencil = gl::OffscreenStencil::_8;
                if (gl::doCreate(gl.buffer, renderSize, offscreenBufferOptions))
                {
                    gl.buffer = gl::OffscreenBuffer::create(
                        renderSize, offscreenBufferOptions);
                    unsigned dataSize =
                        renderSize.w * renderSize.h * 4 * sizeof(GLfloat);
                    glBindBuffer(GL_PIXEL_PACK_BUFFER, gl.pboIds[0]);
                    glBufferData(
                        GL_PIXEL_PACK_BUFFER, dataSize, 0, GL_STREAM_READ);
                    glBindBuffer(GL_PIXEL_PACK_BUFFER, gl.pboIds[1]);
                    glBufferData(
                        GL_PIXEL_PACK_BUFFER, dataSize, 0, GL_STREAM_READ);
                    glBindBuffer(GL_PIXEL_PACK_BUFFER, 0);
                }
            }
            else
            {
                gl.buffer.reset();
            }

            if (gl.buffer)
            {
                gl::OffscreenBufferBinding binding(gl.buffer);
                char* saved_locale = strdup(setlocale(LC_NUMERIC, NULL));
                setlocale(LC_NUMERIC, "C");
                gl.render->begin(
                    renderSize, p.colorConfigOptions, p.lutOptions);
                if (p.missingFrame &&
                    p.missingFrameType != MissingFrameType::kBlackFrame)
                {
                    _drawMissingFrame(renderSize);
                }
                else
                {
                    gl.render->drawVideo(
                        p.videoData,
                        timeline::getBBoxes(
                            p.compareOptions.mode, _getTimelineSizes()),
                        p.imageOptions, p.displayOptions, p.compareOptions);
                }
                if (p.masking > 0.0001F)
                    _drawCropMask(renderSize);

                gl.render->end();
                setlocale(LC_NUMERIC, saved_locale);
                free(saved_locale);
            }
        }
        catch (const std::exception& e)
        {
            if (auto context = gl.context.lock())
            {
                context->log("Viewport", e.what(), log::Type::Error);
            }
        }

        glViewport(0, 0, GLsizei(viewportSize.w), GLsizei(viewportSize.h));

        float r, g, b, a = 1.0f;
        if (!p.presentation && !p.blackBackground)
        {
            uint8_t ur, ug, ub;
            Fl::get_color(p.ui->uiPrefs->uiPrefsViewBG->color(), ur, ug, ub);
            r = ur / 255.0f;
            g = ug / 255.0f;
            b = ub / 255.0f;
        }
        else
        {
            r = g = b = 0.0f;
        }

        glClearColor(r, g, b, a);
        glClear(GL_COLOR_BUFFER_BIT);

        if (gl.buffer)
        {
            math::Matrix4x4f mvp;

            if (p.environmentMapOptions.type != EnvironmentMapOptions::kNone)
            {
                mvp = _drawEnvironmentMap();
            }
            else
            {
                mvp = _drawTexturedRectangle();
            }

            gl.shader->bind();
            gl.shader->setUniform("transform.mvp", mvp);

            glActiveTexture(GL_TEXTURE0);
            glBindTexture(GL_TEXTURE_2D, gl.buffer->getColorID());

            if (gl.vao && gl.vbo)
            {
                gl.vao->bind();
                gl.vao->draw(GL_TRIANGLES, 0, gl.vbo->getSize());

                math::BBox2i selection = p.colorAreaInfo.box = p.selection;
                if (selection.max.x >= 0)
                {
                    // Check min < max
                    if (selection.min.x > selection.max.x)
                    {
                        int tmp = selection.max.x;
                        selection.max.x = selection.min.x;
                        selection.min.x = tmp;
                    }
                    if (selection.min.y > selection.max.y)
                    {
                        int tmp = selection.max.y;
                        selection.max.y = selection.min.y;
                        selection.min.y = tmp;
                    }
                    // Copy it again in case it changed
                    p.colorAreaInfo.box = selection;

                    _mapBuffer();
                }
                else
                {
                    p.image = nullptr;
                }
                if (colorAreaPanel)
                {
                    _calculateColorArea(p.colorAreaInfo);
                    colorAreaPanel->update(p.colorAreaInfo);
                }
                if (histogramPanel)
                {
                    histogramPanel->update(p.colorAreaInfo);
                }
                if (vectorscopePanel)
                {
                    vectorscopePanel->update(p.colorAreaInfo);
                }

                // Uodate the pixel bar from here only if we are playing a movie
                // and one that is not 1 frames long.
                bool update = !_shouldUpdatePixelBar();
                if (update)
                    updatePixelBar();

                _unmapBuffer();

                gl::OffscreenBufferOptions offscreenBufferOptions;
                offscreenBufferOptions.colorType = imaging::PixelType::RGBA_U8;
                if (!p.displayOptions.empty())
                {
                    offscreenBufferOptions.colorFilters =
                        p.displayOptions[0].imageFilters;
                }
                offscreenBufferOptions.depth = gl::OffscreenDepth::None;
                offscreenBufferOptions.stencil = gl::OffscreenStencil::None;
                if (gl::doCreate(
                        gl.annotation, viewportSize, offscreenBufferOptions))
                {
                    gl.annotation = gl::OffscreenBuffer::create(
                        viewportSize, offscreenBufferOptions);
                }

                if (p.showAnnotations && gl.annotation)
                {
                    _drawAnnotations(mvp);
                }

                Fl_Color c = p.ui->uiPrefs->uiPrefsViewSelection->color();
                uint8_t r, g, b;
                Fl::get_color(c, r, g, b);

                const imaging::Color4f color(r / 255.F, g / 255.F, b / 255.F);

                if (p.selection.max.x >= 0)
                {
                    _drawRectangleOutline(p.selection, color, mvp);
                }

                if (p.safeAreas)
                    _drawSafeAreas();

                _drawCursor(mvp);
            }

            if (p.hudActive && p.hud != HudDisplay::kNone)
                _drawHUD();

            if (!p.helpText.empty())
                _drawHelpText();
        }

        MultilineInput* w = getMultilineInput();
        if (w)
        {
            std_any value;
            value = p.ui->app->settingsObject()->value(kFontSize);
            int font_size = std_any_cast<int>(value);
            double pixels_unit = pixels_per_unit();
            double pct = 1.0; // viewportSize.w / 1024.F;
            double fontSize = font_size * pct * p.viewZoom / pixels_unit;
            w->textsize(fontSize);
            math::Vector2i pos(w->pos.x, w->pos.y);
            // This works to pan without a change in zoom!
            // pos.x = pos.x + p.viewPos.x / p.viewZoom
            //         - w->viewPos.x / w->viewZoom;
            // pos.y = pos.y - p.viewPos.y / p.viewZoom
            //         - w->viewPos.y / w->viewZoom;
            // cur.x = (cur.x - p.viewPos.x / pixels_unit) / p.viewZoom;
            // cur.y = (cur.y - p.viewPos.y / pixels_unit) / p.viewZoom;

            // pos.x = (pos.x - w->viewPos.x / pixels_unit) /
            //         w->viewZoom;
            // pos.y = (pos.y - w->viewPos.y / pixels_unit) /
            //         w->viewZoom;

            // pos.x += cur.x;
            // pos.y -= cur.y;

            // std::cerr << "pos=" << pos << std::endl;
            // std::cerr << "p.viewPos=" << p.viewPos << std::endl;
            // std::cerr << "END " << pos << std::endl;
            w->Fl_Widget::position(pos.x, pos.y);
        }

#ifdef USE_OPENGL2
        Fl_Gl_Window::draw_begin(); // Set up 1:1 projectionç
        Fl_Window::draw();          // Draw FLTK children
        glViewport(0, 0, viewportSize.w, viewportSize.h);
        if (p.showAnnotations)
            _drawGL2TextShapes();
        Fl_Gl_Window::draw_end(); // Restore GL state
#else
        Fl_Gl_Window::draw();
#endif

#ifdef DEBUG_SPEED
        auto end_time = std::chrono::steady_clock::now();
        std::chrono::duration<double> diff = end_time - start_time;
        std::cout << "GL::draw() duration " << diff.count() << std::endl;
#endif
    }

    void Viewport::_calculateColorAreaFullValues(area::Info& info) noexcept
    {
        TLRENDER_P();
        MRV2_GL();

        PixelToolBarClass* c = p.ui->uiPixelWindow;
        BrightnessType brightness_type = (BrightnessType)c->uiLType->value();
        int hsv_colorspace = c->uiBColorType->value() + 1;

        const int maxX = info.box.max.x;
        const int maxY = info.box.max.y;
        const auto& renderSize = gl.buffer->getSize();

        for (int Y = info.box.y(); Y <= maxY; ++Y)
        {
            for (int X = info.box.x(); X <= maxX; ++X)
            {
                imaging::Color4f rgba, hsv;
                rgba.b = p.image[(X + Y * renderSize.w) * 4];
                rgba.g = p.image[(X + Y * renderSize.w) * 4 + 1];
                rgba.r = p.image[(X + Y * renderSize.w) * 4 + 2];
                rgba.a = p.image[(X + Y * renderSize.w) * 4 + 3];

                info.rgba.mean.r += rgba.r;
                info.rgba.mean.g += rgba.g;
                info.rgba.mean.b += rgba.b;
                info.rgba.mean.a += rgba.a;

                if (rgba.r < info.rgba.min.r)
                    info.rgba.min.r = rgba.r;
                if (rgba.g < info.rgba.min.g)
                    info.rgba.min.g = rgba.g;
                if (rgba.b < info.rgba.min.b)
                    info.rgba.min.b = rgba.b;
                if (rgba.a < info.rgba.min.a)
                    info.rgba.min.a = rgba.a;

                if (rgba.r > info.rgba.max.r)
                    info.rgba.max.r = rgba.r;
                if (rgba.g > info.rgba.max.g)
                    info.rgba.max.g = rgba.g;
                if (rgba.b > info.rgba.max.b)
                    info.rgba.max.b = rgba.b;
                if (rgba.a > info.rgba.max.a)
                    info.rgba.max.a = rgba.a;

                hsv = rgba_to_hsv(hsv_colorspace, rgba);
                hsv.a = calculate_brightness(rgba, brightness_type);
                hsv_to_info(hsv, info);
            }
        }

        int num = info.box.w() * info.box.h();
        info.rgba.mean.r /= num;
        info.rgba.mean.g /= num;
        info.rgba.mean.b /= num;
        info.rgba.mean.a /= num;

        info.rgba.diff.r = info.rgba.max.r - info.rgba.min.r;
        info.rgba.diff.g = info.rgba.max.g - info.rgba.min.g;
        info.rgba.diff.b = info.rgba.max.b - info.rgba.min.b;
        info.rgba.diff.a = info.rgba.max.a - info.rgba.min.a;

        info.hsv.mean.r /= num;
        info.hsv.mean.g /= num;
        info.hsv.mean.b /= num;
        info.hsv.mean.a /= num;

        info.hsv.diff.r = info.hsv.max.r - info.hsv.min.r;
        info.hsv.diff.g = info.hsv.max.g - info.hsv.min.g;
        info.hsv.diff.b = info.hsv.max.b - info.hsv.min.b;
        info.hsv.diff.a = info.hsv.max.a - info.hsv.min.a;
    }

    void Viewport::_calculateColorArea(area::Info& info)
    {
        TLRENDER_P();
        MRV2_GL();

        if (!p.image)
            return;

        info.rgba.max.r = std::numeric_limits<float>::min();
        info.rgba.max.g = std::numeric_limits<float>::min();
        info.rgba.max.b = std::numeric_limits<float>::min();
        info.rgba.max.a = std::numeric_limits<float>::min();

        info.rgba.min.r = std::numeric_limits<float>::max();
        info.rgba.min.g = std::numeric_limits<float>::max();
        info.rgba.min.b = std::numeric_limits<float>::max();
        info.rgba.min.a = std::numeric_limits<float>::max();

        info.rgba.mean.r = info.rgba.mean.g = info.rgba.mean.b =
            info.rgba.mean.a = 0.F;

        info.hsv.max.r = std::numeric_limits<float>::min();
        info.hsv.max.g = std::numeric_limits<float>::min();
        info.hsv.max.b = std::numeric_limits<float>::min();
        info.hsv.max.a = std::numeric_limits<float>::min();

        info.hsv.min.r = std::numeric_limits<float>::max();
        info.hsv.min.g = std::numeric_limits<float>::max();
        info.hsv.min.b = std::numeric_limits<float>::max();
        info.hsv.min.a = std::numeric_limits<float>::max();

        info.hsv.mean.r = info.hsv.mean.g = info.hsv.mean.b = info.hsv.mean.a =
            0.F;

        if (p.ui->uiPixelWindow->uiPixelValue->value() == PixelValue::kFull)
            _calculateColorAreaFullValues(info);
        else
            _calculateColorAreaRawValues(info);
    }

    void Viewport::_mapBuffer() const noexcept
    {
        MRV2_GL();
        TLRENDER_P();

        if (p.ui->uiPixelWindow->uiPixelValue->value() == PixelValue::kFull)
        {

            // For faster access, we muse use BGRA.
            constexpr GLenum format = GL_BGRA;
            constexpr GLenum type = GL_FLOAT;

            glPixelStorei(GL_PACK_ALIGNMENT, 1);
            glPixelStorei(GL_PACK_SWAP_BYTES, GL_FALSE);

            gl::OffscreenBufferBinding binding(gl.buffer);
            const imaging::Size& renderSize = gl.buffer->getSize();

            if (p.rawImage)
                free(p.image);

            // bool update = _shouldUpdatePixelBar();
            bool update = _isPlaybackStopped();

            // set the target framebuffer to read
            // "index" is used to read pixels from framebuffer to a PBO
            // "nextIndex" is used to update pixels in the other PBO
            gl.index = (gl.index + 1) % 2;
            gl.nextIndex = (gl.index + 1) % 2;

            // Set the target framebuffer to read
            glReadBuffer(GL_FRONT);

            // read pixels from framebuffer to PBO
            // glReadPixels() should return immediately.
            glBindBuffer(GL_PIXEL_PACK_BUFFER, gl.pboIds[gl.index]);
            glReadPixels(0, 0, renderSize.w, renderSize.h, format, type, 0);

            // map the PBO to process its data by CPU
            glBindBuffer(GL_PIXEL_PACK_BUFFER, gl.pboIds[gl.nextIndex]);

            // // We are stopped, read the first PBO.
            // // @bug:
            // if ( update )
            //     glBindBuffer(GL_PIXEL_PACK_BUFFER, gl.pboIds[gl.index]);

            p.image = (float*)glMapBuffer(GL_PIXEL_PACK_BUFFER, GL_READ_ONLY);
            p.rawImage = false;
        }
        else
        {
            TimelineViewport::_mapBuffer();
        }
    }

    void Viewport::_unmapBuffer() const noexcept
    {
        TLRENDER_P();

        if (p.image)
        {
            if (!p.rawImage)
            {
                glUnmapBuffer(GL_PIXEL_PACK_BUFFER);
                p.image = nullptr;
                p.rawImage = true;
            }
        }

        // back to conventional pixel operation
        glBindBuffer(GL_PIXEL_PACK_BUFFER, 0);
    }

    void Viewport::_readPixel(imaging::Color4f& rgba) const noexcept
    {
        // If window was not yet mapped, return immediately
        if (!valid())
            return;

        TLRENDER_P();
        MRV2_GL();

        math::Vector2i pos;
        pos.x = (p.mousePos.x - p.viewPos.x) / p.viewZoom;
        pos.y = (p.mousePos.y - p.viewPos.y) / p.viewZoom;

        if (p.ui->uiPixelWindow->uiPixelValue->value() != PixelValue::kFull)
        {
            if (_isEnvironmentMap())
                return;

            rgba.r = rgba.g = rgba.b = rgba.a = 0.f;

            for (const auto& video : p.videoData)
            {
                for (const auto& layer : video.layers)
                {
                    const auto& image = layer.image;
                    if (!image->isValid())
                        continue;

                    imaging::Color4f pixel, pixelB;

                    _getPixelValue(pixel, image, pos);

                    const auto& imageB = layer.image;
                    if (imageB->isValid())
                    {
                        _getPixelValue(pixelB, imageB, pos);

                        if (layer.transition == timeline::Transition::Dissolve)
                        {
                            float f2 = layer.transitionValue;
                            float f = 1.0 - f2;
                            pixel.r = pixel.r * f + pixelB.r * f2;
                            pixel.g = pixel.g * f + pixelB.g * f2;
                            pixel.b = pixel.b * f + pixelB.b * f2;
                            pixel.a = pixel.a * f + pixelB.a * f2;
                        }
                    }
                    rgba.r += pixel.r;
                    rgba.g += pixel.g;
                    rgba.b += pixel.b;
                    rgba.a += pixel.a;
                }
            }
        }
        else
        {
            // This is needed as the FL_MOVE of fltk wouuld get called
            // before the draw routine
            if (!gl.buffer)
                return;

            glPixelStorei(GL_PACK_ALIGNMENT, 1);
            glPixelStorei(GL_PACK_SWAP_BYTES, GL_FALSE);

            // We use ReadPixels when the movie is stopped or has only a
            // a single frame.
            bool update = _shouldUpdatePixelBar();

            if (_isEnvironmentMap())
            {
                update = true;
            }

            constexpr GLenum type = GL_FLOAT;

            if (update)
            {
                if (_isEnvironmentMap())
                {
                    pos = _getFocus();
                    glUnmapBuffer(GL_PIXEL_PACK_BUFFER);
                    glBindBuffer(GL_PIXEL_PACK_BUFFER, 0);
                    glBindFramebuffer(GL_FRAMEBUFFER, 0);
                    glReadBuffer(GL_FRONT);
                    glReadPixels(pos.x, pos.y, 1, 1, GL_RGBA, type, &rgba);
                }
                else
                {
                    gl::OffscreenBufferBinding binding(gl.buffer);
                    glReadPixels(pos.x, pos.y, 1, 1, GL_RGBA, type, &rgba);
                }
                return;
            }

            if (!p.image)
                _mapBuffer();

            if (p.image)
            {
                const imaging::Size& renderSize = gl.buffer->getSize();
                rgba.b = p.image[(pos.x + pos.y * renderSize.w) * 4];
                rgba.g = p.image[(pos.x + pos.y * renderSize.w) * 4 + 1];
                rgba.r = p.image[(pos.x + pos.y * renderSize.w) * 4 + 2];
                rgba.a = p.image[(pos.x + pos.y * renderSize.w) * 4 + 3];
            }
        }

        _unmapBuffer();
    }

    int Viewport::handle(int event)
    {
        MRV2_GL();
        TLRENDER_P();
        int ok = TimelineViewport::handle(event);
        if (event == FL_HIDE)
        {
            if (gl.render)
                glDeleteBuffers(2, gl.pboIds);
            gl.render.reset();
            gl.buffer.reset();
            gl.annotation.reset();
            gl.shader.reset();
            gl.annotationShader.reset();
            gl.vbo.reset();
            gl.vao.reset();
            p.fontSystem.reset();
            gl.index = 0;
            gl.nextIndex = 1;
            valid(0);
            context_valid(0);
            return 1;
        }
        return ok;
    }

<<<<<<< HEAD
    void Viewport::_drawHUD() const noexcept
    {
        TLRENDER_P();
        MRV2_GL();

        const auto& viewportSize = getViewportSize();

        static const std::string fontFamily = "NotoSans-Bold";
        Viewport* self = const_cast< Viewport* >(this);
        uint16_t fontSize = 12 * self->pixels_per_unit();

        Fl_Color c = p.ui->uiPrefs->uiPrefsViewHud->color();
        uint8_t r, g, b;
        Fl::get_color(c, r, g, b);

        const imaging::Color4f labelColor(r / 255.F, g / 255.F, b / 255.F);

        const imaging::FontInfo fontInfo(fontFamily, fontSize);
        const imaging::FontMetrics fontMetrics =
            p.fontSystem->getMetrics(fontInfo);
        auto lineHeight = fontMetrics.lineHeight;
        math::Vector2i pos(20, lineHeight * 2);

        if (p.timelinePlayers.empty())
            return;
        const auto& player = p.timelinePlayers[0];

        const auto& path = player->path();
        const otime::RationalTime& time = p.videoData[0].time;
        int64_t frame = time.to_frames();

        timeline::RenderOptions renderOptions;
        renderOptions.clear = false;
        gl.render->begin(
            viewportSize, timeline::ColorConfigOptions(),
            timeline::LUTOptions(), renderOptions);

        char buf[512];
        if (p.hud & HudDisplay::kDirectory)
        {
            const auto& directory = path.getDirectory();
            _drawText(
                p.fontSystem->getGlyphs(directory, fontInfo), pos, lineHeight,
                labelColor);
        }

        if (p.hud & HudDisplay::kFilename)
        {
            const std::string& fullname =
                createStringFromPathAndTime(path, time);
            _drawText(
                p.fontSystem->getGlyphs(fullname, fontInfo), pos, lineHeight,
                labelColor);
        }

        if (p.hud & HudDisplay::kResolution)
        {
            const auto& info = player->timelinePlayer()->getIOInfo();
            const auto& video = info.video[0];
            if (video.size.pixelAspectRatio != 1.0)
            {
                int width = video.size.w * video.size.pixelAspectRatio;
                snprintf(
                    buf, 512, "%d x %d  ( %.3g )  %d x %d", video.size.w,
                    video.size.h, video.size.pixelAspectRatio, width,
                    video.size.h);
            }
            else
            {
                snprintf(buf, 512, "%d x %d", video.size.w, video.size.h);
            }
            _drawText(
                p.fontSystem->getGlyphs(buf, fontInfo), pos, lineHeight,
                labelColor);
        }

        std::string tmp;
        tmp.reserve(512);
        if (p.hud & HudDisplay::kFrame)
        {
            snprintf(buf, 512, "F: %" PRId64 " ", frame);
            tmp += buf;
        }

        if (p.hud & HudDisplay::kFrameRange)
        {
            const auto& range = player->timeRange();
            frame = range.start_time().to_frames();
            const int64_t last_frame = range.end_time_inclusive().to_frames();
            snprintf(
                buf, 512, "Range: %" PRId64 " -  %" PRId64, frame, last_frame);
            tmp += buf;
        }

        if (p.hud & HudDisplay::kTimecode)
        {
            snprintf(buf, 512, "TC: %s ", time.to_timecode(nullptr).c_str());
            tmp += buf;
        }

        if (p.hud & HudDisplay::kFPS)
        {
            if (player->playback() != timeline::Playback::Stop)
            {
                int64_t frame_diff = (time.value() - p.lastTime.value());
                int64_t absdiff = std::abs(frame_diff);
                if (absdiff > 1 && absdiff < 60)
                    p.skippedFrames += absdiff - 1;
            }
            snprintf(
                buf, 512, "SF: %" PRIu64 " FPS: %.3f", p.skippedFrames,
                player->speed());
            tmp += buf;
        }

        p.lastTime = time;

        if (!tmp.empty())
            _drawText(
                p.fontSystem->getGlyphs(tmp, fontInfo), pos, lineHeight,
                labelColor);

        tmp.clear();
        if (p.hud & HudDisplay::kFrameCount)
        {
            const otime::TimeRange& range = player->timeRange();
            const otime::RationalTime& duration =
                range.end_time_inclusive() - range.start_time();
            snprintf(buf, 512, "FC: %" PRId64, (int64_t)duration.to_frames());
            tmp += buf;
        }

        if (!tmp.empty())
            _drawText(
                p.fontSystem->getGlyphs(tmp, fontInfo), pos, lineHeight,
                labelColor);

        tmp.clear();
        if (p.hud & HudDisplay::kMemory)
        {
            char buf[128];
            uint64_t totalVirtualMem = 0;
            uint64_t virtualMemUsed = 0;
            uint64_t virtualMemUsedByMe = 0;
            uint64_t totalPhysMem = 0;
            uint64_t physMemUsed = 0;
            uint64_t physMemUsedByMe = 0;
            memory_information(
                totalVirtualMem, virtualMemUsed, virtualMemUsedByMe,
                totalPhysMem, physMemUsed, physMemUsedByMe);

            snprintf(
                buf, 128,
                _("PMem: %" PRIu64 " / %" PRIu64 " MB  VMem: %" PRIu64
                  " / %" PRIu64 " MB"),
                physMemUsedByMe, totalPhysMem, virtualMemUsedByMe,
                totalVirtualMem);
            tmp += buf;
        }

        if (!tmp.empty())
            _drawText(
                p.fontSystem->getGlyphs(tmp, fontInfo), pos, lineHeight,
                labelColor);

        if (p.hud & HudDisplay::kCache)
        {
            const auto& cacheInfo = player->cacheInfo();

            uint64_t aheadVideoFrames = 0, behindVideoFrames = 0;
            uint64_t aheadAudioFrames = 0, behindAudioFrames = 0;

            otime::TimeRange currentRange(
                otime::RationalTime(
                    static_cast<double>(frame), player->defaultSpeed()),
                otime::RationalTime(1.0, player->defaultSpeed()));

            for (const auto& i : cacheInfo.videoFrames)
            {
                if (i.intersects(currentRange))
                {
                    aheadVideoFrames +=
                        i.end_time_inclusive().to_frames() - frame;
                    behindVideoFrames += frame - i.start_time().to_frames();
                }
            }

            for (const auto& i : cacheInfo.audioFrames)
            {
                if (i.intersects(currentRange))
                {
                    aheadAudioFrames +=
                        i.end_time_inclusive().to_frames() - frame;
                    behindAudioFrames += frame - i.start_time().to_frames();
                }
            }
            snprintf(
                buf, 512, _("Ahead    V: % 4" PRIu64 "    A: % 4" PRIu64),
                aheadVideoFrames, aheadAudioFrames);
            _drawText(
                p.fontSystem->getGlyphs(buf, fontInfo), pos, lineHeight,
                labelColor);
            snprintf(
                buf, 512, _("Behind   V: % 4" PRIu64 "    A: % 4" PRIu64),
                behindVideoFrames, behindAudioFrames);
            _drawText(
                p.fontSystem->getGlyphs(buf, fontInfo), pos, lineHeight,
                labelColor);
        }

        if (p.hud & HudDisplay::kAttributes)
        {
            const auto& info = player->timelinePlayer()->getIOInfo();
            for (const auto& tag : info.tags)
            {
                if (pos.y > viewportSize.h)
                    return;
                snprintf(
                    buf, 512, "%s = %s", tag.first.c_str(), tag.second.c_str());
                _drawText(
                    p.fontSystem->getGlyphs(buf, fontInfo), pos, lineHeight,
                    labelColor);
            }
        }
    }

    void Viewport::_drawHelpText()
    {
        TLRENDER_P();
        if (p.timelinePlayers.empty())
            return;

        MRV2_GL();

        static const std::string fontFamily = "NotoSans-Regular";
        Viewport* self = const_cast< Viewport* >(this);
        uint16_t fontSize = 16 * self->pixels_per_unit();

        const imaging::Color4f labelColor(255.F, 255.F, 255.F, p.helpTextFade);

        char buf[512];
        const imaging::FontInfo fontInfo(fontFamily, fontSize);
        const imaging::FontMetrics fontMetrics =
            p.fontSystem->getMetrics(fontInfo);
        const int labelSpacing = fontInfo.size / 4;
        auto lineHeight = fontMetrics.lineHeight;
        const math::Vector2i labelSize =
            p.fontSystem->getSize(p.helpText, fontInfo);

        const auto& viewportSize = getViewportSize();

        timeline::RenderOptions renderOptions;
        renderOptions.clear = false;

        const math::BBox2i labelBBox(
            0, 20, viewportSize.w - 20, viewportSize.h);
        math::BBox2i bbox = math::BBox2i(
            labelBBox.max.x + 1 - labelSpacing * 2 - labelSize.x,
            labelBBox.min.y, labelSize.x + labelSpacing * 2,
            fontMetrics.lineHeight);
        auto pos = math::Vector2i(
            labelBBox.max.x + 1 - labelSpacing - labelSize.x,
            labelBBox.min.y + fontMetrics.ascender);

        gl.render->begin(
            viewportSize, timeline::ColorConfigOptions(),
            timeline::LUTOptions(), renderOptions);

        gl.render->drawRect(
            bbox, imaging::Color4f(0.F, 0.F, 0.F, 0.7F * p.helpTextFade));

        _drawText(
            p.fontSystem->getGlyphs(p.helpText, fontInfo), pos, lineHeight,
            labelColor);

        gl.render->end();
    }

=======
>>>>>>> be640056
    void Viewport::_pushAnnotationShape(const std::string& command) const
    {
        // We should not update tcp client when not needed
        if (dynamic_cast< DummyClient* >(tcp))
            return;

        bool send = _p->ui->uiPrefs->SendAnnotations->value();
        if (!send)
            return;

        const auto player = getTimelinePlayer();
        if (!player)
            return;

        auto annotation = player->getAnnotation();
        if (!annotation)
            return;
        auto shape = annotation->lastShape().get();
        if (!shape)
            return;
        Message value;
        if (dynamic_cast< GLArrowShape* >(shape))
        {
            auto s = dynamic_cast< GLArrowShape* >(shape);
            value = *s;
        }
        else if (dynamic_cast< GLRectangleShape* >(shape))
        {
            auto s = dynamic_cast< GLRectangleShape* >(shape);
            value = *s;
        }
        else if (dynamic_cast< GLCircleShape* >(shape))
        {
            auto s = dynamic_cast< GLCircleShape* >(shape);
            value = *s;
        }
#ifdef USE_OPENGL2
        else if (dynamic_cast< GL2TextShape* >(shape))
        {
            auto s = dynamic_cast< GL2TextShape* >(shape);
            value = *s;
        }
#else
        else if (dynamic_cast< GLTextShape* >(shape))
        {
            auto s = dynamic_cast< GLTextShape* >(shape);
            value = *s;
        }
#endif
        else if (dynamic_cast< draw::NoteShape* >(shape))
        {
            auto s = dynamic_cast< draw::NoteShape* >(shape);
            value = *s;
        }
        else if (dynamic_cast< GLErasePathShape* >(shape))
        {
            auto s = dynamic_cast< GLErasePathShape* >(shape);
            value = *s;
        }
        else if (dynamic_cast< GLPathShape* >(shape))
        {
            auto s = dynamic_cast< GLPathShape* >(shape);
            value = *s;
        }
        else
        {
            throw std::runtime_error("Unknown shape");
        }
        Message msg;
        msg["command"] = command;
        msg["value"] = value;
        tcp->pushMessage(msg);
    }

} // namespace mrv<|MERGE_RESOLUTION|>--- conflicted
+++ resolved
@@ -25,10 +25,7 @@
 #include "mrvFl/mrvIO.h"
 #include "mrvFl/mrvTimelinePlayer.h"
 
-<<<<<<< HEAD
-=======
 #include "mrvGL/mrvGLViewportPrivate.h"
->>>>>>> be640056
 #include "mrvGL/mrvGLDefines.h"
 #include "mrvGL/mrvGLErrors.h"
 #include "mrvGL/mrvGLUtil.h"
@@ -729,287 +726,6 @@
         return ok;
     }
 
-<<<<<<< HEAD
-    void Viewport::_drawHUD() const noexcept
-    {
-        TLRENDER_P();
-        MRV2_GL();
-
-        const auto& viewportSize = getViewportSize();
-
-        static const std::string fontFamily = "NotoSans-Bold";
-        Viewport* self = const_cast< Viewport* >(this);
-        uint16_t fontSize = 12 * self->pixels_per_unit();
-
-        Fl_Color c = p.ui->uiPrefs->uiPrefsViewHud->color();
-        uint8_t r, g, b;
-        Fl::get_color(c, r, g, b);
-
-        const imaging::Color4f labelColor(r / 255.F, g / 255.F, b / 255.F);
-
-        const imaging::FontInfo fontInfo(fontFamily, fontSize);
-        const imaging::FontMetrics fontMetrics =
-            p.fontSystem->getMetrics(fontInfo);
-        auto lineHeight = fontMetrics.lineHeight;
-        math::Vector2i pos(20, lineHeight * 2);
-
-        if (p.timelinePlayers.empty())
-            return;
-        const auto& player = p.timelinePlayers[0];
-
-        const auto& path = player->path();
-        const otime::RationalTime& time = p.videoData[0].time;
-        int64_t frame = time.to_frames();
-
-        timeline::RenderOptions renderOptions;
-        renderOptions.clear = false;
-        gl.render->begin(
-            viewportSize, timeline::ColorConfigOptions(),
-            timeline::LUTOptions(), renderOptions);
-
-        char buf[512];
-        if (p.hud & HudDisplay::kDirectory)
-        {
-            const auto& directory = path.getDirectory();
-            _drawText(
-                p.fontSystem->getGlyphs(directory, fontInfo), pos, lineHeight,
-                labelColor);
-        }
-
-        if (p.hud & HudDisplay::kFilename)
-        {
-            const std::string& fullname =
-                createStringFromPathAndTime(path, time);
-            _drawText(
-                p.fontSystem->getGlyphs(fullname, fontInfo), pos, lineHeight,
-                labelColor);
-        }
-
-        if (p.hud & HudDisplay::kResolution)
-        {
-            const auto& info = player->timelinePlayer()->getIOInfo();
-            const auto& video = info.video[0];
-            if (video.size.pixelAspectRatio != 1.0)
-            {
-                int width = video.size.w * video.size.pixelAspectRatio;
-                snprintf(
-                    buf, 512, "%d x %d  ( %.3g )  %d x %d", video.size.w,
-                    video.size.h, video.size.pixelAspectRatio, width,
-                    video.size.h);
-            }
-            else
-            {
-                snprintf(buf, 512, "%d x %d", video.size.w, video.size.h);
-            }
-            _drawText(
-                p.fontSystem->getGlyphs(buf, fontInfo), pos, lineHeight,
-                labelColor);
-        }
-
-        std::string tmp;
-        tmp.reserve(512);
-        if (p.hud & HudDisplay::kFrame)
-        {
-            snprintf(buf, 512, "F: %" PRId64 " ", frame);
-            tmp += buf;
-        }
-
-        if (p.hud & HudDisplay::kFrameRange)
-        {
-            const auto& range = player->timeRange();
-            frame = range.start_time().to_frames();
-            const int64_t last_frame = range.end_time_inclusive().to_frames();
-            snprintf(
-                buf, 512, "Range: %" PRId64 " -  %" PRId64, frame, last_frame);
-            tmp += buf;
-        }
-
-        if (p.hud & HudDisplay::kTimecode)
-        {
-            snprintf(buf, 512, "TC: %s ", time.to_timecode(nullptr).c_str());
-            tmp += buf;
-        }
-
-        if (p.hud & HudDisplay::kFPS)
-        {
-            if (player->playback() != timeline::Playback::Stop)
-            {
-                int64_t frame_diff = (time.value() - p.lastTime.value());
-                int64_t absdiff = std::abs(frame_diff);
-                if (absdiff > 1 && absdiff < 60)
-                    p.skippedFrames += absdiff - 1;
-            }
-            snprintf(
-                buf, 512, "SF: %" PRIu64 " FPS: %.3f", p.skippedFrames,
-                player->speed());
-            tmp += buf;
-        }
-
-        p.lastTime = time;
-
-        if (!tmp.empty())
-            _drawText(
-                p.fontSystem->getGlyphs(tmp, fontInfo), pos, lineHeight,
-                labelColor);
-
-        tmp.clear();
-        if (p.hud & HudDisplay::kFrameCount)
-        {
-            const otime::TimeRange& range = player->timeRange();
-            const otime::RationalTime& duration =
-                range.end_time_inclusive() - range.start_time();
-            snprintf(buf, 512, "FC: %" PRId64, (int64_t)duration.to_frames());
-            tmp += buf;
-        }
-
-        if (!tmp.empty())
-            _drawText(
-                p.fontSystem->getGlyphs(tmp, fontInfo), pos, lineHeight,
-                labelColor);
-
-        tmp.clear();
-        if (p.hud & HudDisplay::kMemory)
-        {
-            char buf[128];
-            uint64_t totalVirtualMem = 0;
-            uint64_t virtualMemUsed = 0;
-            uint64_t virtualMemUsedByMe = 0;
-            uint64_t totalPhysMem = 0;
-            uint64_t physMemUsed = 0;
-            uint64_t physMemUsedByMe = 0;
-            memory_information(
-                totalVirtualMem, virtualMemUsed, virtualMemUsedByMe,
-                totalPhysMem, physMemUsed, physMemUsedByMe);
-
-            snprintf(
-                buf, 128,
-                _("PMem: %" PRIu64 " / %" PRIu64 " MB  VMem: %" PRIu64
-                  " / %" PRIu64 " MB"),
-                physMemUsedByMe, totalPhysMem, virtualMemUsedByMe,
-                totalVirtualMem);
-            tmp += buf;
-        }
-
-        if (!tmp.empty())
-            _drawText(
-                p.fontSystem->getGlyphs(tmp, fontInfo), pos, lineHeight,
-                labelColor);
-
-        if (p.hud & HudDisplay::kCache)
-        {
-            const auto& cacheInfo = player->cacheInfo();
-
-            uint64_t aheadVideoFrames = 0, behindVideoFrames = 0;
-            uint64_t aheadAudioFrames = 0, behindAudioFrames = 0;
-
-            otime::TimeRange currentRange(
-                otime::RationalTime(
-                    static_cast<double>(frame), player->defaultSpeed()),
-                otime::RationalTime(1.0, player->defaultSpeed()));
-
-            for (const auto& i : cacheInfo.videoFrames)
-            {
-                if (i.intersects(currentRange))
-                {
-                    aheadVideoFrames +=
-                        i.end_time_inclusive().to_frames() - frame;
-                    behindVideoFrames += frame - i.start_time().to_frames();
-                }
-            }
-
-            for (const auto& i : cacheInfo.audioFrames)
-            {
-                if (i.intersects(currentRange))
-                {
-                    aheadAudioFrames +=
-                        i.end_time_inclusive().to_frames() - frame;
-                    behindAudioFrames += frame - i.start_time().to_frames();
-                }
-            }
-            snprintf(
-                buf, 512, _("Ahead    V: % 4" PRIu64 "    A: % 4" PRIu64),
-                aheadVideoFrames, aheadAudioFrames);
-            _drawText(
-                p.fontSystem->getGlyphs(buf, fontInfo), pos, lineHeight,
-                labelColor);
-            snprintf(
-                buf, 512, _("Behind   V: % 4" PRIu64 "    A: % 4" PRIu64),
-                behindVideoFrames, behindAudioFrames);
-            _drawText(
-                p.fontSystem->getGlyphs(buf, fontInfo), pos, lineHeight,
-                labelColor);
-        }
-
-        if (p.hud & HudDisplay::kAttributes)
-        {
-            const auto& info = player->timelinePlayer()->getIOInfo();
-            for (const auto& tag : info.tags)
-            {
-                if (pos.y > viewportSize.h)
-                    return;
-                snprintf(
-                    buf, 512, "%s = %s", tag.first.c_str(), tag.second.c_str());
-                _drawText(
-                    p.fontSystem->getGlyphs(buf, fontInfo), pos, lineHeight,
-                    labelColor);
-            }
-        }
-    }
-
-    void Viewport::_drawHelpText()
-    {
-        TLRENDER_P();
-        if (p.timelinePlayers.empty())
-            return;
-
-        MRV2_GL();
-
-        static const std::string fontFamily = "NotoSans-Regular";
-        Viewport* self = const_cast< Viewport* >(this);
-        uint16_t fontSize = 16 * self->pixels_per_unit();
-
-        const imaging::Color4f labelColor(255.F, 255.F, 255.F, p.helpTextFade);
-
-        char buf[512];
-        const imaging::FontInfo fontInfo(fontFamily, fontSize);
-        const imaging::FontMetrics fontMetrics =
-            p.fontSystem->getMetrics(fontInfo);
-        const int labelSpacing = fontInfo.size / 4;
-        auto lineHeight = fontMetrics.lineHeight;
-        const math::Vector2i labelSize =
-            p.fontSystem->getSize(p.helpText, fontInfo);
-
-        const auto& viewportSize = getViewportSize();
-
-        timeline::RenderOptions renderOptions;
-        renderOptions.clear = false;
-
-        const math::BBox2i labelBBox(
-            0, 20, viewportSize.w - 20, viewportSize.h);
-        math::BBox2i bbox = math::BBox2i(
-            labelBBox.max.x + 1 - labelSpacing * 2 - labelSize.x,
-            labelBBox.min.y, labelSize.x + labelSpacing * 2,
-            fontMetrics.lineHeight);
-        auto pos = math::Vector2i(
-            labelBBox.max.x + 1 - labelSpacing - labelSize.x,
-            labelBBox.min.y + fontMetrics.ascender);
-
-        gl.render->begin(
-            viewportSize, timeline::ColorConfigOptions(),
-            timeline::LUTOptions(), renderOptions);
-
-        gl.render->drawRect(
-            bbox, imaging::Color4f(0.F, 0.F, 0.F, 0.7F * p.helpTextFade));
-
-        _drawText(
-            p.fontSystem->getGlyphs(p.helpText, fontInfo), pos, lineHeight,
-            labelColor);
-
-        gl.render->end();
-    }
-
-=======
->>>>>>> be640056
     void Viewport::_pushAnnotationShape(const std::string& command) const
     {
         // We should not update tcp client when not needed
