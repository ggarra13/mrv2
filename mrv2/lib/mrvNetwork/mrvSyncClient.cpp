--- conflicted
+++ resolved
@@ -100,16 +100,11 @@
 
             // Set Edit mode
             msg["command"] = "setEditMode";
-<<<<<<< HEAD
-            msg["value"] = editMode;
-            msg["height"] = editModeH;
-=======
             EditMode mode =
                 (editMode == EditMode::kSaved || editMode == EditMode::kFull)
                     ? EditMode::kFull
                     : EditMode::kTimeline;
             msg["value"] = mode;
->>>>>>> 4042c385
             pushMessage(msg);
 
             // Seek to current time in player
