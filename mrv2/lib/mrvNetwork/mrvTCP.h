// SPDX-License-Identifier: BSD-3-Clause
// mrv2
// Copyright Contributors to the mrv2 Project. All rights reserved.

#pragma once

#include <list>
#include <vector>
#include <string>
#include <mutex>
#include <thread>

#include <nlohmann/json.hpp>

#include <tlCore/Vector.h>

#include <opentime/rationalTime.h>
#include <opentime/timeRange.h>
namespace otime = opentime::OPENTIME_VERSION;

#include <Poco/Net/StreamSocket.h>

#include "mrvNetwork/mrvMessage.h"

namespace mrv
{
<<<<<<< HEAD

=======
    
>>>>>>> fe1536b2
    std::string ipToHostname(const std::string& ip);

    class TCP
    {

    public:
        TCP();
<<<<<<< HEAD
        TCP(const std::string& host, int16_t port);
=======
        TCP( const std::string& host, int16_t port );
>>>>>>> fe1536b2
        virtual ~TCP();

        bool running() const { return m_running; }

        virtual void stop();
<<<<<<< HEAD

=======
        
>>>>>>> fe1536b2
        inline bool hasSend() const { return !m_send.empty(); }
        virtual bool hasReceive() const { return !m_receive.empty(); }

        virtual void pushMessage(const Message& message);

        void pushMessage(const std::string& command, bool value);
        void pushMessage(const std::string& command, int8_t value);
        void pushMessage(const std::string& command, int16_t value);
        void pushMessage(const std::string& command, int32_t value);
        void pushMessage(const std::string& command, int64_t value);
        void pushMessage(const std::string& command, float value);
        void pushMessage(const std::string& command, double value);
        void pushMessage(
            const std::string& command, const tl::math::Vector2i& value);
        void pushMessage(
            const std::string& command, const otime::RationalTime& value);
        void
        pushMessage(const std::string& command, const otime::TimeRange& value);

        void lock() { m_lock = true; }
        void unlock() { m_lock = false; }
<<<<<<< HEAD

        virtual Message popMessage();

        void close();

        inline size_t numReceive() const { return m_receive.size(); };

    protected:
        virtual void sendMessages() = 0;
        virtual void receiveMessages() = 0;

        Message receiveMessage();
=======
>>>>>>> fe1536b2

        virtual Message popMessage();

        void close();

        inline size_t numReceive() const { return m_receive.size(); };
        
    protected:
<<<<<<< HEAD
=======
        virtual void sendMessages() = 0;
        virtual void receiveMessages() = 0;

        Message receiveMessage();
        
    protected:
>>>>>>> fe1536b2
        Poco::Net::StreamSocket m_socket;
        Poco::Net::SocketAddress m_address; // Example server address
        volatile bool m_running = false;

        bool m_lock = false;

        bool m_isClient = false;

        std::vector< std::thread* > m_threads;
        std::mutex m_sendMutex;
        std::list< Message > m_send;

        static std::mutex m_receiveMutex;
        static std::list< Message > m_receive;

        std::vector< uint8_t > m_buffer;
    };

    extern TCP* tcp;
} // namespace mrv<|MERGE_RESOLUTION|>--- conflicted
+++ resolved
@@ -24,11 +24,7 @@
 
 namespace mrv
 {
-<<<<<<< HEAD
-
-=======
     
->>>>>>> fe1536b2
     std::string ipToHostname(const std::string& ip);
 
     class TCP
@@ -36,21 +32,13 @@
 
     public:
         TCP();
-<<<<<<< HEAD
-        TCP(const std::string& host, int16_t port);
-=======
         TCP( const std::string& host, int16_t port );
->>>>>>> fe1536b2
         virtual ~TCP();
 
         bool running() const { return m_running; }
 
         virtual void stop();
-<<<<<<< HEAD
-
-=======
         
->>>>>>> fe1536b2
         inline bool hasSend() const { return !m_send.empty(); }
         virtual bool hasReceive() const { return !m_receive.empty(); }
 
@@ -72,21 +60,6 @@
 
         void lock() { m_lock = true; }
         void unlock() { m_lock = false; }
-<<<<<<< HEAD
-
-        virtual Message popMessage();
-
-        void close();
-
-        inline size_t numReceive() const { return m_receive.size(); };
-
-    protected:
-        virtual void sendMessages() = 0;
-        virtual void receiveMessages() = 0;
-
-        Message receiveMessage();
-=======
->>>>>>> fe1536b2
 
         virtual Message popMessage();
 
@@ -95,15 +68,12 @@
         inline size_t numReceive() const { return m_receive.size(); };
         
     protected:
-<<<<<<< HEAD
-=======
         virtual void sendMessages() = 0;
         virtual void receiveMessages() = 0;
 
         Message receiveMessage();
         
     protected:
->>>>>>> fe1536b2
         Poco::Net::StreamSocket m_socket;
         Poco::Net::SocketAddress m_address; // Example server address
         volatile bool m_running = false;
