// SPDX-License-Identifier: BSD-3-Clause
// mrv2
// Copyright Contributors to the mrv2 Project. All rights reserved.

// Original code is:
//
// Copyright © 2019 Marius Metzger (CrushedPixel)
//
// Smoothing code is:
//
// Copyright (C) 2023  Autodesk, Inc. All Rights Reserved.

#pragma once

#include <vector>
#include <iterator>
#include <cassert>

#include <tlCore/Math.h>

#include "Point.h"
#include "LineSegment.h"

namespace tl
{
    namespace draw
    {
        using namespace Imath;

        class Polyline2D
        {
        public:
            typedef std::vector<V2f> UVList;
            typedef Vec3<size_t> IndexTriangle;
            typedef std::vector<IndexTriangle> TriangleList;

            PointList points;

            PointList m_vertices;
            UVList m_uvs;
            TriangleList m_tris;

        public:
            enum class JointStyle {
                /**
                 * Corners are drawn with sharp joints.
                 * If the joint's outer angle is too large,
                 * the joint is drawn as beveled instead,
                 * to avoid the miter extending too far out.
                 */
                MITER,
                /**
                 * Corners are flattened.
                 */
                BEVEL,
                /**
                 * Corners are rounded off.
                 */
                ROUND
            };

            enum class EndCapStyle {
                /**
                 * Path ends are drawn flat,
                 * and don't exceed the actual end point.
                 */
                BUTT,
                /**
                 * Path ends are drawn flat,
                 * but extended beyond the end point
                 * by half the line thickness.
                 */
                SQUARE,
                /**
                 * Path ends are rounded off.
                 */
                ROUND,
                /**
                 * Path ends are connected according to the JointStyle.
                 * When using this EndCapStyle, don't specify the common
                 * start/end point twice, as Polyline2D connects the first and
                 * last input point itself.
                 */
                JOINT
            };

            const PointList& getVertices() const { return m_vertices; }
            const UVList& getUVs() const { return m_uvs; }
            const TriangleList& getTriangles() const { return m_tris; }

            /**
             * Creates a vector of vertices describing a solid path through the
             * input points.
<<<<<<< HEAD
             * @param points The points of the path.
             * @param uvs    The uvs for each point in the path.
=======
>>>>>>> c9b5d025
             * @param thickness The path's thickness.
             * @param jointStyle The path's joint style.
             * @param endCapStyle The path's end cap style.
             * @param allowOverlap Whether to allow overlapping vertices.
             *                                         This yields better
             * results when dealing with paths whose points have a distance
             * smaller than the thickness, but may introduce overlapping
             * vertices, which is undesirable when rendering transparent paths.
             * @return The vertices describing the path.
             * @tparam Point The vector type to use for the vertices.
             *              Must have public non-const float fields "x" and "y".
             *              Must have a two-args constructor taking x and y
             * values. See mrv::Point for a type that satisfies these
             * requirements.
             * @tparam InputCollection The collection type of the input points.
             *                         Must contain elements of type Point.
             *                         Must expose size() and operator[]
             * functions.
             */
            void create(
                const PointList& points, float thickness,
                JointStyle jointStyle = JointStyle::MITER,
                EndCapStyle endCapStyle = EndCapStyle::BUTT,
                bool doSmooth = false, bool allowOverlap = false)
            {
                create(
                    std::back_inserter(m_vertices), std::back_inserter(m_uvs),
                    points, thickness, jointStyle, endCapStyle, doSmooth,
                    allowOverlap);
            }

            void filterPoints(const float thickness)
            {
                PointList filteredPoints;
                filteredPoints.push_back(points.front());

                for (size_t i = 1; i < points.size(); i++)
                {
                    const Point& p0 = filteredPoints.back();
                    const Point& p1 = points[i];
                    const Point tmp = p0 - p1;
                    const float length = tmp.length();
                    if (length <= thickness)
                        continue;
                    filteredPoints.push_back(p1);
                }
                points = filteredPoints;
            }

            void sampleCentripetalCatmull(
                const Point p0, const Point p1, const Point p2, const Point p3,
                size_t n, PointList& newPoints)
            {
                // using centripetal catmull interpolation
                // http://en.wikipedia.org/wiki/Centripetal_Catmull%E2%80%93Rom_spline

                float t0, t1, t2, t3;
                Point a1, a2, a3, b1, b2;

                // compute ts
                t0 = 0;
                t1 = pow(
                    (float)((p1.x - p0.x) * (p1.x - p0.x) + (p1.y - p0.y) * (p1.y - p0.y)),
                    (float)0.25);
                t2 =
                    t1 +
                    pow((float)((p2.x - p1.x) * (p2.x - p1.x) + (p2.y - p1.y) * (p2.y - p1.y)),
                        (float)0.25);
                t3 =
                    t2 +
                    pow((float)((p3.x - p2.x) * (p3.x - p2.x) + (p3.y - p2.y) * (p3.y - p2.y)),
                        (float)0.25);

                // sample between p1 and p2
                for (size_t q = 1; q < n; q++)
                {
                    float t = t1 + (t2 - t1) * (float)q / (float)n;

                    // compute as
                    a1 = p0 * (t1 - t) / (t1 - t0) + p1 * (t - t0) / (t1 - t0);
                    a2 = p1 * (t2 - t) / (t2 - t1) + p2 * (t - t1) / (t2 - t1);
                    a3 = p2 * (t3 - t) / (t3 - t2) + p3 * (t - t2) / (t3 - t2);

                    // compute bs
                    b1 = a1 * (t2 - t) / (t2 - t0) + a2 * (t - t0) / (t2 - t0);
                    b2 = a2 * (t3 - t) / (t3 - t1) + a3 * (t - t1) / (t3 - t1);

                    // compute point
                    Point p =
                        b1 * (t2 - t) / (t2 - t1) + b2 * (t - t1) / (t2 - t1);
                    newPoints.push_back(p);
                }
            }

            void smoothPoints(const float width)
            {
                if (points.size() < 3)
                {
                    return;
                }

                PointList newPoints;
                float distmult = 0.1;
                newPoints.push_back(points.front());
                for (size_t i = 1; i < points.size(); i++)
                {
                    const Point& p3 = points[i];
                    const Point& p0 = points[i - 1];
                    const Point d = p3 - p0;
                    const float dist = d.length();
                    const int n = size_t(dist / (width * distmult));

                    const float w = 0.25;

                    if (n > 1)
                    {
                        Point t0, t1;
                        float scale = 1.0F;

                        if (i == 1)
                        {
                            sampleCentripetalCatmull(
                                p0 + (p0 - p3), p0, p3, points[i + 1], n,
                                newPoints);
                        }
                        else if (i == points.size() - 1)
                        {
                            sampleCentripetalCatmull(
                                points[i - 2], p0, p3, p3 + (p3 - p0), n,
                                newPoints);
                        }
                        else
                        {
                            sampleCentripetalCatmull(
                                points[i - 2], p0, p3, points[i + 1], n,
                                newPoints);
                        }
                        newPoints.push_back(p3);
                    }
                    else
                    {
                        newPoints.push_back(points[i]);
                    }
                }

                points = newPoints;
            }

            void create(
                std::back_insert_iterator<PointList> vertices,
                std::back_insert_iterator<UVList> uvs,
                const PointList& inPoints, float thickness,
                JointStyle jointStyle = JointStyle::MITER,
                EndCapStyle endCapStyle = EndCapStyle::BUTT,
                bool doSmooth = false, bool allowOverlap = false)
            {
                // operate on half the thickness to make our lives easier
                thickness /= 2;

                // Filter the points
                points = inPoints;
                filterPoints(thickness);

                if (doSmooth && endCapStyle != EndCapStyle::JOINT)
                {
<<<<<<< HEAD
                    smoothPoints<Point, InputCollection>(
                        newPoints, inPoints, 1.0);
                }
                else
                {
                    newPoints = inPoints;
=======
                    smoothPoints(1.0);
>>>>>>> c9b5d025
                }

                // create poly segments from the points
                std::vector<PolySegment<Point>> segments;
                double numPoints = static_cast<double>(points.size() - 1);
                for (size_t i = 0; i + 1 < points.size(); i++)
                {
                    auto& point1 = points[i];
                    auto& point2 = points[i + 1];

                    if (point1 != point2)
                        segments.emplace_back(
                            LineSegment<Point>(point1, point2), thickness);
                }

                if (endCapStyle == EndCapStyle::JOINT)
                {
                    // create a connecting segment from the last to the first
                    // point

                    auto& point1 = points[points.size() - 1];
                    auto& point2 = points[0];

                    if (point1 != point2)
                        segments.emplace_back(
                            LineSegment<Point>(point1, point2), thickness);
                }

                if (segments.empty())
                {
                    // Splat, create a filled circle
                    const float w = thickness;
                    Point center = points[0];

                    Point top = center + Point(0, -w);
                    Point bottom = center + Point(0, w);

                    createTriangleFan(
                        vertices, uvs, center, center, top, bottom, 0.5, 0.0,
                        false);
                    createTriangleFan(
                        vertices, uvs, center, center, top, bottom, 0.5, 0.0,
                        true);

                    return;
                }

                Point nextStart1{0, 0};
                Point nextStart2{0, 0};
                Point start1{0, 0};
                Point start2{0, 0};
                Point end1{0, 0};
                Point end2{0, 0};

                // calculate the path's global start and end points
                auto& firstSegment = segments[0];
                auto& lastSegment = segments[segments.size() - 1];

                auto pathStart1 = firstSegment.edge1.a;
                auto pathStart2 = firstSegment.edge2.a;
                auto pathEnd1 = lastSegment.edge1.b;
                auto pathEnd2 = lastSegment.edge2.b;

                // handle different end cap styles
                if (endCapStyle == EndCapStyle::SQUARE)
                {
                    // extend the start/end points by half the thickness
                    pathStart1 =
                        pathStart1 - firstSegment.edge1.direction() * thickness;
                    pathStart2 =
                        pathStart2 - firstSegment.edge2.direction() * thickness;
                    pathEnd1 =
                        pathEnd1 + lastSegment.edge1.direction() * thickness;
                    pathEnd2 =
                        pathEnd2 + lastSegment.edge2.direction() * thickness;
                }
                else if (endCapStyle == EndCapStyle::ROUND)
                {
                    // draw half circle end caps
                    createTriangleFan(
                        vertices, uvs, firstSegment.center.a,
                        firstSegment.center.a, firstSegment.edge1.a,
                        firstSegment.edge2.a, 0.5, 0.0, false);
                    createTriangleFan(
                        vertices, uvs, lastSegment.center.b,
                        lastSegment.center.b, lastSegment.edge1.b,
                        lastSegment.edge2.b, 0.5, 0.0, true);
                }
                else if (endCapStyle == EndCapStyle::JOINT)
                {
                    // join the last (connecting) segment and the first segment
                    createJoint(
                        vertices, uvs, lastSegment, firstSegment, jointStyle,
                        pathEnd1, pathEnd2, pathStart1, pathStart2,
                        allowOverlap);
                }

                // generate mesh data for path segments
                for (size_t i = 0; i < segments.size(); i++)
                {
                    auto& segment = segments[i];

                    // calculate start
                    if (i == 0)
                    {
                        // this is the first segment
                        start1 = pathStart1;
                        start2 = pathStart2;
                    }

                    if (i + 1 == segments.size())
                    {
                        // this is the last segment
                        end1 = pathEnd1;
                        end2 = pathEnd2;
                    }
                    else
                    {
                        createJoint(
                            vertices, uvs, segment, segments[i + 1], jointStyle,
                            end1, end2, nextStart1, nextStart2, allowOverlap);
                    }

                    // emit vertices
                    *vertices++ = start1;
                    *vertices++ = start2;
                    *vertices++ = end1;

                    *vertices++ = end1;
                    *vertices++ = start2;
                    *vertices++ = end2;

                    // emit UVs
<<<<<<< HEAD
                    *uvs++ = Point(0, 0.5);
                    *uvs++ = Point(1, 0.5);
                    *uvs++ = Point(0, 0.5);

                    *uvs++ = Point(0, 0.5);
                    *uvs++ = Point(1, 0.5);
                    *uvs++ = Point(1, 0.5);
=======
                    *uvs++ = V2f(0, 0.5);
                    *uvs++ = V2f(1, 0.5);
                    *uvs++ = V2f(0, 0.5);

                    *uvs++ = V2f(0, 0.5);
                    *uvs++ = V2f(1, 0.5);
                    *uvs++ = V2f(1, 0.5);
>>>>>>> c9b5d025

                    start1 = nextStart1;
                    start2 = nextStart2;
                }
            }

        private:
            /**
             * The threshold for mitered joints.
             * If the joint's angle is smaller than this angle,
             * the joint will be drawn beveled instead.
             */
            static constexpr float miterMinAngle = 0.349066; // ~20 degrees

            /**
             * The minimum angle of a round joint's triangles.
             */
            static constexpr float roundMinAngle = 0.174533; // ~10 degrees

            template <typename Point> struct PolySegment
            {
                PolySegment(const LineSegment<Point>& center, float thickness) :
                    center(center),
                    // calculate the segment's outer edges by offsetting
                    // the central line by the normal vector
                    // multiplied with the thickness

                    // center + center.normal() * thickness
                    edge1(center + center.normal() * thickness),
                    edge2(center - center.normal() * thickness)
                {
                }

                LineSegment<Point> center, edge1, edge2;
            };

            void createJoint(
                std::back_insert_iterator<PointList> vertices,
                std::back_insert_iterator<UVList> uvs,
                const PolySegment<Point>& segment1,
                const PolySegment<Point>& segment2, JointStyle jointStyle,
                Point& end1, Point& end2, Point& nextStart1, Point& nextStart2,
                const bool allowOverlap)
            {
                // calculate the angle between the two line segments
                auto dir1 = segment1.center.direction();
                auto dir2 = segment2.center.direction();

                auto angle = dir1.angle(dir2);

                // wrap the angle around the 180° mark if it exceeds 90°
                // for minimum angle detection
                auto wrappedAngle = angle;
                if (wrappedAngle > math::pi / 2)
                {
                    wrappedAngle = math::pi - wrappedAngle;
                }

                if (jointStyle == JointStyle::MITER &&
                    wrappedAngle < miterMinAngle)
                {
                    // the minimum angle for mitered joints wasn't exceeded.
                    // to avoid the intersection point being extremely far out,
                    // thus producing an enormous joint like a rasta on 4/20,
                    // we render the joint beveled instead.
                    jointStyle = JointStyle::BEVEL;

                    // jointStyle = JointStyle::ROUND;  // ok, but uvs on next
                    // segment don't match
                }

                if (jointStyle == JointStyle::MITER)
                {
                    // calculate each edge's intersection point
                    // with the next segment's central line
                    Point* sec1 = nullptr;
                    Point* uv1 = nullptr;
                    Point* sec2 = nullptr;
                    Point* uv2 = nullptr;
                    LineSegment<Point>::intersection(
                        segment1.edge1, segment2.edge1, sec1, true);
                    LineSegment<Point>::intersection(
                        segment1.edge2, segment2.edge2, sec2, true);

                    end1 = sec1 ? *sec1 : segment1.edge1.b;
                    end2 = sec2 ? *sec2 : segment1.edge2.b;

                    delete sec1;
                    delete sec2;

                    nextStart1 = end1;
                    nextStart2 = end2;
                }
                else
                {
                    // joint style is either BEVEL or ROUND

                    // find out which are the inner edges for this joint
                    auto x1 = dir1.x;
                    auto x2 = dir2.x;
                    auto y1 = dir1.y;
                    auto y2 = dir2.y;

                    auto clockwise = x1 * y2 - x2 * y1 < 0;

                    const LineSegment<Point>*inner1, *inner2, *outer1, *outer2;

                    // as the normal vector is rotated counter-clockwise,
                    // the first edge lies to the left
                    // from the central line's perspective,
                    // and the second one to the right.
                    if (clockwise)
                    {
                        outer1 = &segment1.edge1;
                        outer2 = &segment2.edge1;
                        inner1 = &segment1.edge2;
                        inner2 = &segment2.edge2;
                    }
                    else
                    {
                        outer1 = &segment1.edge2;
                        outer2 = &segment2.edge2;
                        inner1 = &segment1.edge1;
                        inner2 = &segment2.edge1;
                    }

                    // calculate the intersection point of the inner edges
                    Point* innerSecOpt = nullptr;

                    LineSegment<Point>::intersection(
                        *inner1, *inner2, innerSecOpt, allowOverlap);

                    // for parallel lines, simply
                    // connect them directly
                    auto innerSec = innerSecOpt ? *innerSecOpt : inner1->b;

                    // if there's no inner intersection, flip
                    // the next start position for near-180° turns
                    Point innerStart;
                    if (innerSecOpt)
                    {
                        innerStart = innerSec;
                    }
                    else if (angle > math::pi / 2)
                    {
                        innerStart = outer1->b;
                    }
                    else
                    {
                        innerStart = inner1->b;
                    }

                    delete innerSecOpt;

                    if (clockwise)
                    {
                        end1 = outer1->b;
                        end2 = innerSec;

                        nextStart1 = outer2->a;
                        nextStart2 = innerStart;
                    }
                    else
                    {
                        end1 = innerSec;
                        end2 = outer1->b;

                        nextStart1 = innerStart;
                        nextStart2 = outer2->a;
                    }

                    // connect the intersection points according to the joint
                    // style

                    if (jointStyle == JointStyle::BEVEL)
                    {
                        // simply connect the intersection points
                        *vertices++ = outer1->b;
                        *vertices++ = outer2->a;
                        *vertices++ = innerSec;

<<<<<<< HEAD
                        Point tmp(0.5, 0.5);
                        *uvs++ = tmp;
                        *uvs++ = tmp;
                        tmp.x = 1.0;
=======
                        V2f tmp(0.5f, 0.5f);
                        *uvs++ = tmp;
                        *uvs++ = tmp;
                        tmp.x = 1.0f;
>>>>>>> c9b5d025
                        *uvs++ = tmp;
                    }
                    else if (jointStyle == JointStyle::ROUND)
                    {
                        // draw a semicircle between the ends of the outer
                        // edges, centered at the actual point
                        // with half the line thickness as the radius
                        if (!innerSecOpt)
                        {
                            const Point& connectTo =
                                (outer2->a + outer1->b) / 2;
                            const Point& origin = segment2.center.a;
                            createTriangleFan(
                                vertices, uvs, connectTo, origin, outer1->b,
                                outer2->a, 0.5, 0.0, clockwise);
                        }
                        else
                        {
                            createTriangleFan(
                                vertices, uvs, innerSec, segment1.center.b,
                                outer1->b, outer2->a, 1.0, 0.0, clockwise);
                        }
                    }
                    else
                    {
                        assert(false);
                    }
                }
            }

            /**
             * Creates a partial circle between two points.
             * The points must be equally far away from the origin.
             * @param vertices The vector to add vertices to.
             * @param connectTo The position to connect the triangles to.
             * @param origin The circle's origin.
             * @param start The circle's starting point.
             * @param end The circle's ending point.
             * @param clockwise Whether the circle's rotation is clockwise.
             */
<<<<<<< HEAD
            template <typename Point, typename OutputIterator>
            static void createTriangleFan(
                OutputIterator vertices, OutputIterator uvs, Point connectTo,
=======
            void createTriangleFan(
                std::back_insert_iterator<PointList> vertices,
                std::back_insert_iterator<UVList> uvs, Point connectTo,
>>>>>>> c9b5d025
                Point origin, Point start, Point end, float uvConnectTo,
                float uvEdge, bool clockwise)
            {
                auto point1 = start - origin;
                auto point2 = end - origin;

                // calculate the angle between the two points
                auto angle1 = atan2(point1.y, point1.x);
                auto angle2 = atan2(point2.y, point2.x);

                // ensure the outer angle is calculated
                if (clockwise)
                {
                    if (angle2 > angle1)
                    {
                        angle2 = angle2 - 2 * math::pi;
                    }
                }
                else
                {
                    if (angle1 > angle2)
                    {
                        angle1 = angle1 - 2 * math::pi;
                    }
                }

                auto jointAngle = angle2 - angle1;

                // calculate the amount of triangles to use for the joint
                auto numTriangles = std::max(
                    1, (int)std::floor(std::abs(jointAngle) / roundMinAngle));

                // calculate the angle of each triangle
                auto triAngle = jointAngle / numTriangles;

                Point startPoint = start;
                Point endPoint;
                for (int t = 0; t < numTriangles; t++)
                {
                    if (t + 1 == numTriangles)
                    {
                        // it's the last triangle - ensure it perfectly
                        // connects to the next line
                        endPoint = end;
                    }
                    else
                    {
                        auto rot = (t + 1) * triAngle;

                        // rotate the original point around the origin
                        endPoint.x =
                            std::cos(rot) * point1.x - std::sin(rot) * point1.y;
                        endPoint.y =
                            std::sin(rot) * point1.x + std::cos(rot) * point1.y;

                        // re-add the rotation origin to the target point
                        endPoint = endPoint + origin;
                    }

                    // emit the triangle
                    *vertices++ = startPoint;
                    *vertices++ = endPoint;
                    *vertices++ = connectTo;

<<<<<<< HEAD
                    *uvs++ = Point(uvEdge, 0.5);
                    *uvs++ = Point(uvEdge, 0.5);
                    *uvs++ = Point(uvConnectTo, 0.5);
=======
                    *uvs++ = V2f(uvEdge, 0.5f);
                    *uvs++ = V2f(uvEdge, 0.5f);
                    *uvs++ = V2f(uvConnectTo, 0.5f);
>>>>>>> c9b5d025

                    startPoint = endPoint;
                }
            }
        };

    } // namespace draw

} // namespace tl<|MERGE_RESOLUTION|>--- conflicted
+++ resolved
@@ -91,11 +91,6 @@
             /**
              * Creates a vector of vertices describing a solid path through the
              * input points.
-<<<<<<< HEAD
-             * @param points The points of the path.
-             * @param uvs    The uvs for each point in the path.
-=======
->>>>>>> c9b5d025
              * @param thickness The path's thickness.
              * @param jointStyle The path's joint style.
              * @param endCapStyle The path's end cap style.
@@ -261,16 +256,7 @@
 
                 if (doSmooth && endCapStyle != EndCapStyle::JOINT)
                 {
-<<<<<<< HEAD
-                    smoothPoints<Point, InputCollection>(
-                        newPoints, inPoints, 1.0);
-                }
-                else
-                {
-                    newPoints = inPoints;
-=======
                     smoothPoints(1.0);
->>>>>>> c9b5d025
                 }
 
                 // create poly segments from the points
@@ -404,15 +390,6 @@
                     *vertices++ = end2;
 
                     // emit UVs
-<<<<<<< HEAD
-                    *uvs++ = Point(0, 0.5);
-                    *uvs++ = Point(1, 0.5);
-                    *uvs++ = Point(0, 0.5);
-
-                    *uvs++ = Point(0, 0.5);
-                    *uvs++ = Point(1, 0.5);
-                    *uvs++ = Point(1, 0.5);
-=======
                     *uvs++ = V2f(0, 0.5);
                     *uvs++ = V2f(1, 0.5);
                     *uvs++ = V2f(0, 0.5);
@@ -420,7 +397,6 @@
                     *uvs++ = V2f(0, 0.5);
                     *uvs++ = V2f(1, 0.5);
                     *uvs++ = V2f(1, 0.5);
->>>>>>> c9b5d025
 
                     start1 = nextStart1;
                     start2 = nextStart2;
@@ -573,8 +549,6 @@
                         innerStart = inner1->b;
                     }
 
-                    delete innerSecOpt;
-
                     if (clockwise)
                     {
                         end1 = outer1->b;
@@ -602,17 +576,10 @@
                         *vertices++ = outer2->a;
                         *vertices++ = innerSec;
 
-<<<<<<< HEAD
-                        Point tmp(0.5, 0.5);
-                        *uvs++ = tmp;
-                        *uvs++ = tmp;
-                        tmp.x = 1.0;
-=======
-                        V2f tmp(0.5f, 0.5f);
+                        V2f tmp(0.0f, 0.5f);
                         *uvs++ = tmp;
                         *uvs++ = tmp;
                         tmp.x = 1.0f;
->>>>>>> c9b5d025
                         *uvs++ = tmp;
                     }
                     else if (jointStyle == JointStyle::ROUND)
@@ -640,6 +607,8 @@
                     {
                         assert(false);
                     }
+
+                    delete innerSecOpt;
                 }
             }
 
@@ -653,15 +622,9 @@
              * @param end The circle's ending point.
              * @param clockwise Whether the circle's rotation is clockwise.
              */
-<<<<<<< HEAD
-            template <typename Point, typename OutputIterator>
-            static void createTriangleFan(
-                OutputIterator vertices, OutputIterator uvs, Point connectTo,
-=======
             void createTriangleFan(
                 std::back_insert_iterator<PointList> vertices,
                 std::back_insert_iterator<UVList> uvs, Point connectTo,
->>>>>>> c9b5d025
                 Point origin, Point start, Point end, float uvConnectTo,
                 float uvEdge, bool clockwise)
             {
@@ -726,15 +689,9 @@
                     *vertices++ = endPoint;
                     *vertices++ = connectTo;
 
-<<<<<<< HEAD
-                    *uvs++ = Point(uvEdge, 0.5);
-                    *uvs++ = Point(uvEdge, 0.5);
-                    *uvs++ = Point(uvConnectTo, 0.5);
-=======
                     *uvs++ = V2f(uvEdge, 0.5f);
                     *uvs++ = V2f(uvEdge, 0.5f);
                     *uvs++ = V2f(uvConnectTo, 0.5f);
->>>>>>> c9b5d025
 
                     startPoint = endPoint;
                 }
