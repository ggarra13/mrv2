--- conflicted
+++ resolved
@@ -1063,11 +1063,7 @@
         const auto& player = ui->uiView->getTimelinePlayer();
         if (!player)
             return;
-<<<<<<< HEAD
-        tcp->pushMessage("Clear Frame Annotations", 0);
-=======
         tcp->pushMessage( "Clear Frame Annotations", 0 );
->>>>>>> fe1536b2
         player->clearFrameAnnotation();
         TimelineClass* c = ui->uiTimeWindow;
         c->uiTimeline->redraw();
@@ -1079,11 +1075,7 @@
         const auto& player = ui->uiView->getTimelinePlayer();
         if (!player)
             return;
-<<<<<<< HEAD
-        tcp->pushMessage("Clear All Annotations", 0);
-=======
         tcp->pushMessage( "Clear All Annotations", 0 );
->>>>>>> fe1536b2
         player->clearAllAnnotations();
         TimelineClass* c = ui->uiTimeWindow;
         c->uiTimeline->redraw();
