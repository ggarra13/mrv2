// SPDX-License-Identifier: BSD-3-Clause
// mrv2
// Copyright Contributors to the mrv2 Project. All rights reserved.

#include "mrvCore/mrvI8N.h"
#include "mrvCore/mrvHotkey.h"
#include "mrvCore/mrvMath.h"
#include "mrvCore/mrvUtil.h"

#include "mrvFl/mrvCallbacks.h"
#include "mrvFl/mrvVersioning.h"
#include "mrvFl/mrvMenus.h"

#include "mrvWidgets/mrvMainWindow.h"

#include "mrvPanels/mrvPanelsCallbacks.h"

#include "mrvNetwork/mrvDummyClient.h"

#include "mrvApp/mrvSettingsObject.h"
#include "mrvApp/mrvFilesModel.h"
#include "mrvApp/App.h"

#include "mrvPreferencesUI.h"

#include <FL/platform.H>
#include <FL/fl_utf8.h>
#include <FL/Fl_Sys_Menu_Bar.H>
#include <FL/Fl_Widget.H>
#include <FL/Fl.H>

#include "mrvFl/mrvIO.h"

#ifdef __linux__
#    undef None // X11 defines None as a macro
#endif

namespace
{
    const char* kModule = "menus";
}

// #define OCIO_MENU     1

namespace mrv
{
    OrderedMap<std::string, py::handle > pythonMenus;

    float kCrops[] = {0.00f, 1.00f, 1.19f, 1.37f, 1.50f, 1.56f, 1.66f, 1.77f,
                      1.85f, 2.00f, 2.10f, 2.20f, 2.35f, 2.39f, 4.00f};

    void MainWindow::fill_menu(Fl_Menu_* menu)
    {
        Fl_Menu_Item* item = nullptr;
        int mode = 0;
        char buf[256];

        const auto& model = ui->app->filesModel();
        const auto& files = model->observeFiles();
        size_t numFiles = files->getSize();

        menu->clear();

        int idx;

        DBG3;
        menu->add(
            _("File/Open/Movie or Sequence"), kOpenImage.hotkey(),
            (Fl_Callback*)open_cb, ui);

        menu->add(
            _("File/Open/With Separate Audio"), kOpenSeparateAudio.hotkey(),
            (Fl_Callback*)open_separate_audio_cb, ui);

        menu->add(
            _("File/Open/Directory"), kOpenDirectory.hotkey(),
            (Fl_Callback*)open_directory_cb, ui, FL_MENU_DIVIDER);

        menu->add(
            _("File/Open/Session"), kOpenSession.hotkey(),
            (Fl_Callback*)load_session_cb, ui);

        mode = 0;
        if (numFiles == 0)
            mode = FL_MENU_INACTIVE;

        menu->add(
            _("File/Save/Movie or Sequence"), kSaveSequence.hotkey(),
            (Fl_Callback*)save_movie_cb, ui, mode);
        menu->add(
            _("File/Save/PDF Document"), kSavePDF.hotkey(),
            (Fl_Callback*)save_pdf_cb, ui, FL_MENU_DIVIDER | mode);
        menu->add(
            _("File/Save/Session"), kSaveSession.hotkey(),
            (Fl_Callback*)save_session_cb, ui);
        menu->add(
            _("File/Save/Session As"), kSaveSessionAs.hotkey(),
            (Fl_Callback*)save_session_as_cb, ui);

        menu->add(
            _("File/Close Current"), kCloseCurrent.hotkey(),
            (Fl_Callback*)close_current_cb, ui, mode);

        menu->add(
            _("File/Close All"), kCloseAll.hotkey(), (Fl_Callback*)close_all_cb,
            ui, mode);

        SettingsObject* settings = ui->app->settingsObject();
        const std::vector< std::string >& recentFiles = settings->recentFiles();

        // Add files to Recent menu quoting the / to avoid splitting the menu
        for (auto file : recentFiles)
        {
            size_t pos = 0;
            while ((pos = file.find('/', pos)) != std::string::npos)
            {
                file =
                    file.substr(0, pos) + "\\" + file.substr(pos, file.size());
                pos += 2;
            }
            snprintf(buf, 256, _("File/Recent/%s"), file.c_str());
            menu->add(buf, 0, (Fl_Callback*)open_recent_cb, ui);
        }

        menu->add(
            _("File/Quit"), kQuitProgram.hotkey(), (Fl_Callback*)exit_cb, ui);

        idx = menu->add(
            _("Window/Presentation"), kTogglePresentation.hotkey(),
            (Fl_Callback*)toggle_presentation_cb, ui, FL_MENU_TOGGLE);

        const Viewport* view = ui->uiView;
        const Viewport* view2 = nullptr;
        if (ui->uiSecondary && ui->uiSecondary->window()->visible())
            view2 = ui->uiSecondary->viewport();

        item = (Fl_Menu_Item*)&menu->menu()[idx];
        if (view->getPresentationMode() ||
            (view2 && view2->getPresentationMode()))
            item->set();
        else
            item->clear();

        idx = menu->add(
            _("Window/Full Screen"), kFullScreen.hotkey(),
            (Fl_Callback*)toggle_fullscreen_cb, ui, FL_MENU_TOGGLE);
        item = (Fl_Menu_Item*)&menu->menu()[idx];

        if ((view->getFullScreenMode() && !view->getPresentationMode()) ||
            (view2 && view2->getFullScreenMode() &&
             !view2->getPresentationMode()))
            item->set();
        else
            item->clear();

        idx = menu->add(
            _("Window/Float On Top"), kToggleFloatOnTop.hotkey(),
            (Fl_Callback*)toggle_float_on_top_cb, ui,
            FL_MENU_TOGGLE | FL_MENU_DIVIDER);
        item = (Fl_Menu_Item*)&menu->menu()[idx];
        if (ui->uiMain->is_on_top())
            item->set();
        else
            item->clear();

        idx = menu->add(
            _("Window/Secondary"), kToggleSecondary.hotkey(),
            (Fl_Callback*)toggle_secondary_cb, ui, FL_MENU_TOGGLE);
        item = (Fl_Menu_Item*)&menu->menu()[idx];
        if (ui->uiSecondary && ui->uiSecondary->window()->visible())
            item->set();
        else
            item->clear();

        idx = menu->add(
            _("Window/Secondary Float On Top"),
            kToggleSecondaryFloatOnTop.hotkey(),
            (Fl_Callback*)toggle_secondary_float_on_top_cb, ui,
            FL_MENU_TOGGLE | FL_MENU_DIVIDER);
        item = (Fl_Menu_Item*)&menu->menu()[idx];
        if (ui->uiSecondary && ui->uiSecondary->window()->is_on_top())
            item->set();
        else
            item->clear();

        mode = FL_MENU_TOGGLE;
        if (numFiles == 0)
            mode |= FL_MENU_INACTIVE;
        idx = menu->add(
            _("View/Safe Areas"), kSafeAreas.hotkey(),
            (Fl_Callback*)safe_areas_cb, ui, mode);
        item = (Fl_Menu_Item*)&(menu->menu()[idx]);
        if (ui->uiView->getSafeAreas())
            item->set();

        idx = menu->add(
            _("View/Data Window"), kDataWindow.hotkey(),
            (Fl_Callback*)data_window_cb, ui, mode);
        item = (Fl_Menu_Item*)&(menu->menu()[idx]);
        if (ui->uiView->getDataWindow())
            item->set();

        idx = menu->add(
            _("View/Display Window"), kDisplayWindow.hotkey(),
            (Fl_Callback*)display_window_cb, ui, mode);
        item = (Fl_Menu_Item*)&(menu->menu()[idx]);
        if (ui->uiView->getDisplayWindow())
            item->set();

        snprintf(buf, 256, "%s", _("View/Toggle Menu bar"));
        idx = menu->add(
            buf, kToggleMenuBar.hotkey(), (Fl_Callback*)toggle_menu_bar, ui,
            FL_MENU_TOGGLE);
        item = (Fl_Menu_Item*)&(menu->menu()[idx]);
        if (ui->uiMenuGroup->visible())
            item->set();

        snprintf(buf, 256, "%s", _("View/Toggle Top bar"));
        idx = menu->add(
            buf, kToggleTopBar.hotkey(), (Fl_Callback*)toggle_top_bar, ui,
            FL_MENU_TOGGLE);
        item = (Fl_Menu_Item*)&(menu->menu()[idx]);
        if (ui->uiTopBar->visible())
            item->set();

        snprintf(buf, 256, "%s", _("View/Toggle Pixel bar"));
        idx = menu->add(
            buf, kTogglePixelBar.hotkey(), (Fl_Callback*)toggle_pixel_bar, ui,
            FL_MENU_TOGGLE);
        item = (Fl_Menu_Item*)&(menu->menu()[idx]);
        if (ui->uiPixelBar->visible())
            item->set();

        snprintf(buf, 256, "%s", _("View/Toggle Timeline"));
        idx = menu->add(
            buf, kToggleTimeline.hotkey(), (Fl_Callback*)toggle_bottom_bar, ui,
            FL_MENU_TOGGLE);
        item = (Fl_Menu_Item*)&(menu->menu()[idx]);
        if (ui->uiBottomBar->visible())
            item->set();

        snprintf(buf, 256, "%s", _("View/Toggle Status Bar"));
        idx = menu->add(
            buf, kToggleStatusBar.hotkey(), (Fl_Callback*)toggle_status_bar, ui,
            FL_MENU_TOGGLE);
        item = (Fl_Menu_Item*)&(menu->menu()[idx]);
        if (ui->uiStatusGroup->visible())
            item->set();

        snprintf(buf, 256, "%s", _("View/Toggle Action Dock"));
        idx = menu->add(
            buf, kToggleToolBar.hotkey(), (Fl_Callback*)toggle_action_tool_bar,
            ui, FL_MENU_TOGGLE);
        item = (Fl_Menu_Item*)&(menu->menu()[idx]);
        if (ui->uiToolsGroup->visible())
            item->set();

        idx = menu->add(
            _("Panel/One Panel Only"), kToggleOnePanelOnly.hotkey(),
            (Fl_Callback*)toggle_one_panel_only_cb, ui,
            FL_MENU_TOGGLE | FL_MENU_DIVIDER);
        item = (Fl_Menu_Item*)&menu->menu()[idx];
        if (onePanelOnly())
            item->set();
        else
            item->clear();

        std::string menu_panel_root = _("Panel/");
        std::string menu_window_root = _("Window/");
        const WindowCallback* wc = kWindowCallbacks;
        for (; wc->name; ++wc)
        {
            std::string tmp = wc->name;
            std::string menu_root = menu_panel_root;

            mode = FL_MENU_TOGGLE;
            unsigned hotkey = 0;
            if (tmp == "Files")
                hotkey = kToggleReel.hotkey();
            else if (tmp == "Media Information")
                hotkey = kToggleMediaInfo.hotkey();
            else if (tmp == "Color Info")
                hotkey = kToggleColorInfo.hotkey();
            else if (tmp == "Color")
                hotkey = kToggleColorControls.hotkey();
            else if (tmp == "Color Area")
                hotkey = kToggleColorInfo.hotkey();
            else if (tmp == "Compare")
                hotkey = kToggleCompare.hotkey();
            else if (tmp == "Playlist")
                hotkey = kTogglePlaylist.hotkey();
            else if (tmp == "Devices")
                hotkey = kToggleDevices.hotkey();
            else if (tmp == "Settings")
                hotkey = kToggleSettings.hotkey();
            else if (tmp == "Annotations")
                hotkey = kToggleAnnotation.hotkey();
            else if (tmp == "Histogram")
                hotkey = kToggleHistogram.hotkey();
            else if (tmp == "Vectorscope")
                hotkey = kToggleVectorscope.hotkey();
            else if (tmp == "Environment Map")
                hotkey = kToggleEnvironmentMap.hotkey();
            else if (tmp == "Waveform")
                hotkey = kToggleWaveform.hotkey();
            else if (tmp == "Network")
                hotkey = kToggleNetwork.hotkey();
            else if (tmp == "USD")
                hotkey = kToggleUSD.hotkey();
            else if (tmp == "Stereo 3D")
                hotkey = kToggleStereo3D.hotkey();
            else if (tmp == "Python")
                hotkey = kTogglePythonConsole.hotkey();
            else if (tmp == "Logs")
                hotkey = kToggleLogs.hotkey();
            else if (tmp == "Hotkeys")
            {
                menu_root = menu_window_root;
                hotkey = kToggleHotkeys.hotkey();
                mode = 0;
            }
            else if (tmp == "Preferences")
            {
                menu_root = menu_window_root;
                hotkey = kTogglePreferences.hotkey();
                mode = 0;
            }
            else if (tmp == "About")
            {
                continue;
            }
            else
            {
                std::cerr << "Menus: Unknown panel " << tmp << std::endl;
                continue; // Unknown window check
            }

            tmp = _(wc->name);
            std::string menu_name = menu_root + tmp;
            int idx = menu->add(
                menu_name.c_str(), hotkey, (Fl_Callback*)window_cb, ui, mode);
            item = const_cast<Fl_Menu_Item*>(&menu->menu()[idx]);
            if (tmp == _("Files"))
            {
                if (filesPanel)
                    item->set();
                else
                    item->clear();
            }
            else if (tmp == _("Color"))
            {
                if (colorPanel)
                    item->set();
                else
                    item->clear();
            }
            else if (tmp == _("Color Area"))
            {
                if (colorAreaPanel)
                    item->set();
                else
                    item->clear();
            }
            else if (tmp == _("Histogram"))
            {
                if (histogramPanel)
                    item->set();
                else
                    item->clear();
            }
            else if (tmp == _("Vectorscope"))
            {
                if (vectorscopePanel)
                    item->set();
                else
                    item->clear();
            }
            else if (tmp == _("Compare"))
            {
                if (comparePanel)
                    item->set();
                else
                    item->clear();
            }
            else if (tmp == _("Playlist"))
            {
                if (playlistPanel)
                    item->set();
                else
                    item->clear();
            }
            else if (tmp == _("Devices"))
            {
                if (devicesPanel)
                    item->set();
                else
                    item->clear();
            }
            else if (tmp == _("Annotations"))
            {
                if (annotationsPanel)
                    item->set();
                else
                    item->clear();
            }
            else if (tmp == _("Settings"))
            {
                if (settingsPanel)
                    item->set();
                else
                    item->clear();
            }
            else if (tmp == _("Logs"))
            {
                if (logsPanel)
                    item->set();
                else
                    item->clear();
            }
            else if (tmp == _("Python"))
            {
                if (pythonPanel)
                    item->set();
                else
                    item->clear();
            }
            else if (tmp == _("Network"))
            {
#ifdef MRV2_NETWORK
                if (networkPanel)
                    item->set();
                else
                    item->clear();
#endif
            }
            else if (tmp == _("USD"))
            {
#ifdef TLRENDER_USD
                if (usdPanel)
                    item->set();
                else
                    item->clear();
#endif
            }
            else if (tmp == _("Stereo 3D"))
            {
                if (stereo3DPanel)
                    item->set();
                else
                    item->clear();
            }
            else if (tmp == _("Media Information"))
            {
                if (imageInfoPanel)
                    item->set();
                else
                    item->clear();
            }
            else if (tmp == _("Environment Map"))
            {
                if (environmentMapPanel)
                    item->set();
                else
                    item->clear();
            }
            else if (
                tmp == _("Hotkeys") || tmp == _("Preferences") ||
                tmp == _("About"))
            {
                continue;
            }
            else
            {
                LOG_ERROR(_("Unknown menu entry ") << tmp);
            }
        }

        // Make sure to sync panels remotely.
        syncPanels();

        const timeline::DisplayOptions& d = ui->app->displayOptions();
        const timeline::ImageOptions& o = ui->uiView->getImageOptions(-1);
        const bool blackBackground = ui->uiView->getBlackBackground();

        mode = FL_MENU_RADIO;
        if (numFiles == 0)
            mode |= FL_MENU_INACTIVE;
        if (d.channels == timeline::Channels::Color)
            mode |= FL_MENU_VALUE;
        idx = menu->add(
            _("Render/Color Channel"), kColorChannel.hotkey(),
            (Fl_Callback*)toggle_color_channel_cb, ui, mode);

        mode = FL_MENU_RADIO;
        if (numFiles == 0)
            mode |= FL_MENU_INACTIVE;
        if (d.channels == timeline::Channels::Red)
            mode |= FL_MENU_VALUE;
        idx = menu->add(
            _("Render/Red Channel"), kRedChannel.hotkey(),
            (Fl_Callback*)toggle_red_channel_cb, ui, mode);

        mode = FL_MENU_RADIO;
        if (numFiles == 0)
            mode |= FL_MENU_INACTIVE;
        if (d.channels == timeline::Channels::Green)
            mode |= FL_MENU_VALUE;
        idx = menu->add(
            _("Render/Green Channel "), kGreenChannel.hotkey(),
            (Fl_Callback*)toggle_green_channel_cb, ui, mode);

        mode = FL_MENU_RADIO;
        if (numFiles == 0)
            mode |= FL_MENU_INACTIVE;
        if (d.channels == timeline::Channels::Blue)
            mode |= FL_MENU_VALUE;
        idx = menu->add(
            _("Render/Blue Channel"), kBlueChannel.hotkey(),
            (Fl_Callback*)toggle_blue_channel_cb, ui, mode);

        mode = FL_MENU_RADIO;
        if (numFiles == 0)
            mode |= FL_MENU_INACTIVE;
        if (d.channels == timeline::Channels::Alpha)
            mode |= FL_MENU_VALUE;
        idx = menu->add(
            _("Render/Alpha Channel"), kAlphaChannel.hotkey(),
            (Fl_Callback*)toggle_alpha_channel_cb, ui, FL_MENU_DIVIDER | mode);

        mode = FL_MENU_TOGGLE;
        if (numFiles == 0)
            mode |= FL_MENU_INACTIVE;

        if (d.mirror.x)
            mode |= FL_MENU_VALUE;
        idx = menu->add(
            _("Render/Mirror X"), kFlipX.hotkey(), (Fl_Callback*)mirror_x_cb,
            ui, mode);

        mode = FL_MENU_TOGGLE;
        if (numFiles == 0)
            mode |= FL_MENU_INACTIVE;

        if (d.mirror.y)
            mode |= FL_MENU_VALUE;
        idx = menu->add(
            _("Render/Mirror Y"), kFlipY.hotkey(), (Fl_Callback*)mirror_y_cb,
            ui, FL_MENU_DIVIDER | mode);

        mode = FL_MENU_TOGGLE;
        if (numFiles == 0)
            mode |= FL_MENU_INACTIVE;

        idx = menu->add(
            _("Render/Black Background  "), kToggleBlackBackground.hotkey(),
            (Fl_Callback*)toggle_black_background_cb, ui,
            FL_MENU_DIVIDER | mode);
        item = (Fl_Menu_Item*)&(menu->menu()[idx]);
        if (blackBackground)
            item->set();

        mode = FL_MENU_RADIO;
        if (numFiles == 0)
            mode |= FL_MENU_INACTIVE;

        idx = menu->add(
            _("Render/Video Levels/From File"), 0,
            (Fl_Callback*)video_levels_from_file_cb, ui, mode);
        item = (Fl_Menu_Item*)&(menu->menu()[idx]);
        if (o.videoLevels == timeline::InputVideoLevels::FromFile)
            item->set();

        idx = menu->add(
            _("Render/Video Levels/Legal Range"), 0,
            (Fl_Callback*)video_levels_legal_range_cb, ui, mode);
        item = (Fl_Menu_Item*)&(menu->menu()[idx]);
        if (o.videoLevels == timeline::InputVideoLevels::LegalRange)
            item->set();

        idx = menu->add(
            _("Render/Video Levels/Full Range"), 0,
            (Fl_Callback*)video_levels_full_range_cb, ui,
            FL_MENU_DIVIDER | mode);
        item = (Fl_Menu_Item*)&(menu->menu()[idx]);
        if (o.videoLevels == timeline::InputVideoLevels::FullRange)
            item->set();

        mode = FL_MENU_RADIO;
        if (numFiles == 0)
            mode |= FL_MENU_INACTIVE;

        idx = menu->add(
            _("Render/Alpha Blend/None"), 0, (Fl_Callback*)alpha_blend_none_cb,
            ui, mode);
        item = (Fl_Menu_Item*)&(menu->menu()[idx]);
        if (o.alphaBlend == timeline::AlphaBlend::None)
            item->set();

        idx = menu->add(
            _("Render/Alpha Blend/Straight"), 0,
            (Fl_Callback*)alpha_blend_straight_cb, ui, mode);
        item = (Fl_Menu_Item*)&(menu->menu()[idx]);
        if (o.alphaBlend == timeline::AlphaBlend::Straight)
            item->set();

        idx = menu->add(
            _("Render/Alpha Blend/Premultiplied"), 0,
            (Fl_Callback*)alpha_blend_premultiplied_cb, ui, mode);
        item = (Fl_Menu_Item*)&(menu->menu()[idx]);
        if (o.alphaBlend == timeline::AlphaBlend::Premultiplied)
            item->set();

        mode = FL_MENU_RADIO;
        if (numFiles == 0)
            mode |= FL_MENU_INACTIVE;

        unsigned filtering_linear = 0;
        unsigned filtering_nearest = 0;
        if (d.imageFilters.minify == timeline::ImageFilter::Nearest)
            filtering_linear = kMinifyTextureFiltering.hotkey();
        else
            filtering_nearest = kMinifyTextureFiltering.hotkey();

        idx = menu->add(
            _("Render/Minify Filter/Nearest"), filtering_nearest,
            (Fl_Callback*)minify_nearest_cb, ui, mode);
        item = (Fl_Menu_Item*)&(menu->menu()[idx]);
        if (d.imageFilters.minify == timeline::ImageFilter::Nearest)
            item->set();

        idx = menu->add(
            _("Render/Minify Filter/Linear"), filtering_linear,
            (Fl_Callback*)minify_linear_cb, ui, mode);
        item = (Fl_Menu_Item*)&(menu->menu()[idx]);
        if (d.imageFilters.minify == timeline::ImageFilter::Linear)
            item->set();

        filtering_linear = 0;
        filtering_nearest = 0;
        if (d.imageFilters.magnify == timeline::ImageFilter::Nearest)
            filtering_linear = kMagnifyTextureFiltering.hotkey();
        else
            filtering_nearest = kMagnifyTextureFiltering.hotkey();

        idx = menu->add(
            _("Render/Magnify Filter/Nearest"), filtering_nearest,
            (Fl_Callback*)magnify_nearest_cb, ui, mode);
        item = (Fl_Menu_Item*)&(menu->menu()[idx]);
        if (d.imageFilters.magnify == timeline::ImageFilter::Nearest)
            item->set();

        idx = menu->add(
            _("Render/Magnify Filter/Linear"), filtering_linear,
            (Fl_Callback*)magnify_linear_cb, ui, mode);
        item = (Fl_Menu_Item*)&(menu->menu()[idx]);
        if (d.imageFilters.magnify == timeline::ImageFilter::Linear)
            item->set();

        timeline::Playback playback = timeline::Playback::Stop;

        auto player = ui->uiView->getTimelinePlayer();
        if (player)
            playback = player->playback();

        mode = FL_MENU_RADIO;
        if (numFiles == 0)
            mode |= FL_MENU_INACTIVE;

        idx = menu->add(
            _("Playback/Stop"), kStop.hotkey(), (Fl_Callback*)stop_cb, ui,
            mode);
        item = (Fl_Menu_Item*)&(menu->menu()[idx]);
        if (playback == timeline::Playback::Stop)
            item->set();

        idx = menu->add(
            _("Playback/Forwards"), kPlayFwd.hotkey(),
            (Fl_Callback*)play_forwards_cb, ui, mode);
        item = (Fl_Menu_Item*)&(menu->menu()[idx]);
        if (playback == timeline::Playback::Forward)
            item->set();

        idx = menu->add(
            _("Playback/Backwards"), kPlayBack.hotkey(),
            (Fl_Callback*)play_backwards_cb, ui, mode);
        item = (Fl_Menu_Item*)&(menu->menu()[idx]);
        if (playback == timeline::Playback::Reverse)
            item->set();

        mode = 0;
        if (numFiles == 0)
            mode |= FL_MENU_INACTIVE;
        menu->add(
            _("Playback/Toggle Playback"), kPlayDirection.hotkey(),
            (Fl_Callback*)toggle_playback_cb, ui, FL_MENU_DIVIDER | mode);

        // Set In/Out
        TimelineClass* c = ui->uiTimeWindow;

        mode = FL_MENU_TOGGLE;
        if (numFiles == 0)
            mode |= FL_MENU_INACTIVE;

        idx = menu->add(
            _("Playback/Toggle In Point"), kSetInPoint.hotkey(),
            (Fl_Callback*)playback_set_in_point_cb, ui, mode);
        item = (Fl_Menu_Item*)&(menu->menu()[idx]);
        if (c->uiStartButton->value())
            item->set();
        idx = menu->add(
            _("Playback/Toggle Out Point"), kSetOutPoint.hotkey(),
            (Fl_Callback*)playback_set_out_point_cb, ui,
            FL_MENU_DIVIDER | mode);
        item = (Fl_Menu_Item*)&(menu->menu()[idx]);
        if (c->uiEndButton->value())
            item->set();

        // Looping

        timeline::Loop loop = timeline::Loop::Loop;
        if (player)
            loop = player->loop();

        mode = FL_MENU_RADIO;
        if (numFiles == 0)
            mode |= FL_MENU_INACTIVE;

        idx = menu->add(
            _("Playback/Loop Playback"), kPlaybackLoop.hotkey(),
            (Fl_Callback*)playback_loop_cb, ui, mode);
        item = (Fl_Menu_Item*)&(menu->menu()[idx]);
        if (loop == timeline::Loop::Loop)
            item->set();
        idx = menu->add(
            _("Playback/Playback Once"), kPlaybackOnce.hotkey(),
            (Fl_Callback*)playback_once_cb, ui, mode);
        item = (Fl_Menu_Item*)&(menu->menu()[idx]);
        if (loop == timeline::Loop::Once)
            item->set();
        idx = menu->add(
            _("Playback/Playback Ping Pong"), kPlaybackPingPong.hotkey(),
            (Fl_Callback*)playback_ping_pong_cb, ui, FL_MENU_DIVIDER | mode);
        item = (Fl_Menu_Item*)&(menu->menu()[idx]);
        if (loop == timeline::Loop::PingPong)
            item->set();

        mode = 0;
        if (numFiles == 0)
            mode |= FL_MENU_INACTIVE;

        menu->add(
            _("Playback/Go to/Start"), 0, (Fl_Callback*)start_frame_cb, ui,
            mode);
        menu->add(
            _("Playback/Go to/End"), 0, (Fl_Callback*)end_frame_cb, ui,
            FL_MENU_DIVIDER | mode);

        menu->add(
            _("Playback/Go to/Previous Frame"), kFrameStepBack.hotkey(),
            (Fl_Callback*)previous_frame_cb, ui, mode);
        menu->add(
            _("Playback/Go to/Next Frame"), kFrameStepFwd.hotkey(),
            (Fl_Callback*)next_frame_cb, ui, FL_MENU_DIVIDER | mode);

        const auto& options = ui->uiTimeline->getItemOptions();

        mode = FL_MENU_RADIO;
        if (numFiles == 0)
            mode |= FL_MENU_INACTIVE;

        int thumbnails_none = 0;
        int thumbnails_small = 0;
        if (options.thumbnails)
            thumbnails_none = kToggleTimelineThumbnails.hotkey();
        else
            thumbnails_small = kToggleTimelineThumbnails.hotkey();

        idx = menu->add(
            _("Playback/Timeline/Thumbnails/None"), thumbnails_none,
            (Fl_Callback*)timeline_thumbnails_none_cb, ui, mode);
        item = (Fl_Menu_Item*)&(menu->menu()[idx]);
        if (!options.thumbnails)
            item->set();
        idx = menu->add(
            _("Playback/Timeline/Thumbnails/Small"), thumbnails_small,
            (Fl_Callback*)timeline_thumbnails_small_cb, ui, mode);
        item = (Fl_Menu_Item*)&(menu->menu()[idx]);
        if (options.thumbnails && options.thumbnailHeight == 100)
            item->set();
        idx = menu->add(
            _("Playback/Timeline/Thumbnails/Medium"), 0,
            (Fl_Callback*)timeline_thumbnails_medium_cb, ui, mode);
        item = (Fl_Menu_Item*)&(menu->menu()[idx]);
        if (options.thumbnails && options.thumbnailHeight == 200)
            item->set();
        idx = menu->add(
            _("Playback/Timeline/Thumbnails/Large"), 0,
            (Fl_Callback*)timeline_thumbnails_large_cb, ui, mode);
        item = (Fl_Menu_Item*)&(menu->menu()[idx]);
        if (options.thumbnails && options.thumbnailHeight == 300)
            item->set();

        mode = FL_MENU_TOGGLE;
        if (numFiles == 0)
            mode |= FL_MENU_INACTIVE;
        idx = menu->add(
            _("Playback/Timeline/Transitions"),
            kToggleTimelineTransitions.hotkey(),
            (Fl_Callback*)toggle_timeline_transitions_cb, ui, mode);
        item = (Fl_Menu_Item*)&(menu->menu()[idx]);
        if (options.showTransitions)
            item->set();

        if (player)
        {
            mode = 0;
            if (numFiles == 0)
                mode |= FL_MENU_INACTIVE;

            const auto& annotations = player->getAllAnnotations();
            if (!annotations.empty())
            {
                menu->add(
                    _("Playback/Go to/Previous Annotation"),
                    kShapeFrameStepBack.hotkey(),
                    (Fl_Callback*)previous_annotation_cb, ui, mode);
                menu->add(
                    _("Playback/Go to/Next Annotation"),
                    kShapeFrameStepFwd.hotkey(),
                    (Fl_Callback*)next_annotation_cb, ui,
                    FL_MENU_DIVIDER | mode);

                menu->add(
                    _("Playback/Annotation/Clear"), kShapeFrameClear.hotkey(),
                    (Fl_Callback*)annotation_clear_cb, ui);
                menu->add(
                    _("Playback/Annotation/Clear All"),
                    kShapeFrameClearAll.hotkey(),
                    (Fl_Callback*)annotation_clear_all_cb, ui);
            }
        }

        mode = FL_MENU_RADIO;
        if (numFiles == 0)
            mode |= FL_MENU_INACTIVE;

        const char* tmp;
        size_t num = ui->uiPrefs->uiPrefsCropArea->children();
        for (size_t i = 0; i < num; ++i)
        {
            tmp = ui->uiPrefs->uiPrefsCropArea->child(i)->label();
            if (!tmp)
                continue;
            snprintf(buf, 256, _("View/Mask/%s"), tmp);
            idx = menu->add(buf, 0, (Fl_Callback*)masking_cb, ui, mode);
            item = (Fl_Menu_Item*)&(menu->menu()[idx]);
            float mask = kCrops[i];
            if (mrv::is_equal(mask, ui->uiView->getMask()))
                item->set();
        }

        mode = 0;
        if (numFiles == 0)
            mode |= FL_MENU_INACTIVE;

        snprintf(buf, 256, "%s", _("View/Hud"));
        idx =
            menu->add(buf, kHudToggle.hotkey(), (Fl_Callback*)hud_cb, ui, mode);
        item = (Fl_Menu_Item*)&(menu->menu()[idx]);
        if (hud)
            item->set();

        if (numFiles > 0)
        {

            const int aIndex = ui->app->filesModel()->observeAIndex()->get();
            const auto& files = ui->app->filesModel()->observeFiles()->get();
            std::string fileName = files[aIndex]->path.get(-1, false);

            const std::regex& regex = version_regex(ui, false);
            bool has_version = regex_match(fileName, regex);

            if (has_version)
            {
                menu->add(
                    _("Image/Version/First"), kFirstVersionImage.hotkey(),
                    (Fl_Callback*)first_image_version_cb, ui);
                menu->add(
                    _("Image/Version/Last"), kLastVersionImage.hotkey(),
                    (Fl_Callback*)last_image_version_cb, ui, FL_MENU_DIVIDER);
                menu->add(
                    _("Image/Version/Previous"), kPreviousVersionImage.hotkey(),
                    (Fl_Callback*)previous_image_version_cb, ui);
                menu->add(
                    _("Image/Version/Next"), kNextVersionImage.hotkey(),
                    (Fl_Callback*)next_image_version_cb, ui);
            }
<<<<<<< HEAD
        }

        menu->add(_("Edit/Slice"), 0, (Fl_Callback*)slice_clip_cb, ui);
        menu->add(_("Edit/Remove"), 0, (Fl_Callback*)remove_clip_cb, ui);
=======

            menu->add(
                _("Edit/Frame/Cut"), kEditCutFrame.hotkey(),
                (Fl_Callback*)edit_cut_frame_cb, ui);
            menu->add(
                _("Edit/Frame/Copy"), kEditCopyFrame.hotkey(),
                (Fl_Callback*)edit_copy_frame_cb, ui);
            menu->add(
                _("Edit/Frame/Paste"), kEditPasteFrame.hotkey(),
                (Fl_Callback*)edit_paste_frame_cb, ui);
            menu->add(
                _("Edit/Frame/Insert"), kEditInsertFrame.hotkey(),
                (Fl_Callback*)edit_insert_frame_cb, ui);
            // menu->add(
            //     _("Edit/Frame/Insert"), 0,
            //     (Fl_Callback*)edit_insert_frame_cb, ui);

            // menu->add(_("Edit/Slice"), 0, (Fl_Callback*)slice_clip_cb, ui);
            // menu->add(_("Edit/Remove"), 0, (Fl_Callback*)remove_clip_cb, ui);
        }
>>>>>>> 922481d3

        // if ( num > 0 )
        // {
        //     idx = menu->add( _("Subtitle/No Subtitle"), 0,
        //                      (Fl_Callback*)change_subtitle_cb, ui,
        //                      FL_MENU_TOGGLE  );
        //     Fl_Menu_Item* item = (Fl_Menu_Item*) &(menu->menu()[idx]);
        //     if ( image->subtitle_stream() == -1 )
        //         item->set();
        //     for ( unsigned i = 0; i < num; ++i )
        //     {
        //         char buf[256];
        //         snprintf( buf, 256, _("Subtitle/Track #%d - %s"), i,
        //                  image->subtitle_info(i).language.c_str() );

        //         idx = menu->add( buf, 0,
        //                          (Fl_Callback*)change_subtitle_cb, ui,
        //                          FL_MENU_RADIO );
        //         item = (Fl_Menu_Item*) &(menu->menu()[idx]);
        //         if ( image->subtitle_stream() == (int)i )
        //             item->set();
        //     }
        // }

        // if ( dynamic_cast< Fl_Menu_Button* >( menu ) )
        // {
        //     menu->add( _("Pixel/Copy RGBA Values to Clipboard"),
        //                kCopyRGBAValues.hotkey(),
        //                (Fl_Callback*)copy_pixel_rgba_cb, (void*)ui->uiView);
        // }

        if (dynamic_cast< DummyClient* >(tcp) == nullptr)
        {
            mode = FL_MENU_TOGGLE;

            idx = menu->add(
                _("Sync/Send/Media"), 0, (Fl_Callback*)toggle_sync_send_cb, ui,
                mode);
            item = (Fl_Menu_Item*)&(menu->menu()[idx]);
            if (ui->uiPrefs->SendMedia->value())
                item->set();
            else
                item->clear();

            if (numFiles == 0)
                mode |= FL_MENU_INACTIVE;
            idx = menu->add(
                _("Sync/Send/UI"), 0, (Fl_Callback*)toggle_sync_send_cb, ui,
                mode);
            item = (Fl_Menu_Item*)&(menu->menu()[idx]);
            if (ui->uiPrefs->SendUI->value())
                item->set();
            else
                item->clear();
            idx = menu->add(
                _("Sync/Send/Pan And Zoom"), 0,
                (Fl_Callback*)toggle_sync_send_cb, ui, mode);
            item = (Fl_Menu_Item*)&(menu->menu()[idx]);
            if (ui->uiPrefs->SendPanAndZoom->value())
                item->set();
            else
                item->clear();
            idx = menu->add(
                _("Sync/Send/Color"), 0, (Fl_Callback*)toggle_sync_send_cb, ui,
                mode);
            item = (Fl_Menu_Item*)&(menu->menu()[idx]);
            if (ui->uiPrefs->SendColor->value())
                item->set();
            else
                item->clear();
            idx = menu->add(
                _("Sync/Send/Timeline"), 0, (Fl_Callback*)toggle_sync_send_cb,
                ui, mode);
            item = (Fl_Menu_Item*)&(menu->menu()[idx]);
            if (ui->uiPrefs->SendTimeline->value())
                item->set();
            else
                item->clear();
            idx = menu->add(
                _("Sync/Send/Annotations"), 0,
                (Fl_Callback*)toggle_sync_send_cb, ui, mode);
            item = (Fl_Menu_Item*)&(menu->menu()[idx]);
            if (ui->uiPrefs->SendAnnotations->value())
                item->set();
            else
                item->clear();
            idx = menu->add(
                _("Sync/Send/Audio"), 0, (Fl_Callback*)toggle_sync_send_cb, ui,
                mode);
            item = (Fl_Menu_Item*)&(menu->menu()[idx]);
            if (ui->uiPrefs->SendAudio->value())
                item->set();
            else
                item->clear();

            /// ACCEPT
            mode = FL_MENU_TOGGLE;

            idx = menu->add(
                _("Sync/Accept/Media"), 0, (Fl_Callback*)toggle_sync_receive_cb,
                ui, mode);
            item = (Fl_Menu_Item*)&(menu->menu()[idx]);
            if (ui->uiPrefs->ReceiveMedia->value())
                item->set();
            else
                item->clear();

            if (numFiles == 0)
                mode |= FL_MENU_INACTIVE;
            idx = menu->add(
                _("Sync/Accept/UI"), 0, (Fl_Callback*)toggle_sync_receive_cb,
                ui, mode);
            item = (Fl_Menu_Item*)&(menu->menu()[idx]);
            if (ui->uiPrefs->ReceiveUI->value())
                item->set();
            else
                item->clear();
            idx = menu->add(
                _("Sync/Accept/Pan And Zoom"), 0,
                (Fl_Callback*)toggle_sync_receive_cb, ui, mode);
            item = (Fl_Menu_Item*)&(menu->menu()[idx]);
            if (ui->uiPrefs->ReceivePanAndZoom->value())
                item->set();
            else
                item->clear();
            idx = menu->add(
                _("Sync/Accept/Color"), 0, (Fl_Callback*)toggle_sync_receive_cb,
                ui, mode);
            item = (Fl_Menu_Item*)&(menu->menu()[idx]);
            if (ui->uiPrefs->ReceiveColor->value())
                item->set();
            else
                item->clear();
            idx = menu->add(
                _("Sync/Accept/Timeline"), 0,
                (Fl_Callback*)toggle_sync_receive_cb, ui, mode);
            item = (Fl_Menu_Item*)&(menu->menu()[idx]);
            if (ui->uiPrefs->ReceiveTimeline->value())
                item->set();
            else
                item->clear();
            idx = menu->add(
                _("Sync/Accept/Annotations"), 0,
                (Fl_Callback*)toggle_sync_receive_cb, ui, mode);
            item = (Fl_Menu_Item*)&(menu->menu()[idx]);
            if (ui->uiPrefs->ReceiveAnnotations->value())
                item->set();
            else
                item->clear();
            idx = menu->add(
                _("Sync/Accept/Audio"), 0, (Fl_Callback*)toggle_sync_receive_cb,
                ui, mode);
            item = (Fl_Menu_Item*)&(menu->menu()[idx]);
            if (ui->uiPrefs->ReceiveAudio->value())
                item->set();
            else
                item->clear();
        }

        for (const auto& entry : pythonMenus)
        {
            menu->add(
                entry.c_str(), 0, (Fl_Callback*)run_python_method_cb,
                (void*)&pythonMenus.at(entry));
        }

        menu->add(
            _("Help/Documentation"), 0, (Fl_Callback*)help_documentation_cb,
            ui);
        menu->add(
            _("Help/About"), kToggleAbout.hotkey(), (Fl_Callback*)window_cb,
            ui);

        menu->menu_end();

#ifdef __APPLE__
        Fl_Sys_Menu_Bar* smenubar = dynamic_cast< Fl_Sys_Menu_Bar* >(menu);
        if (smenubar)
        {
            Fl_Mac_App_Menu::about = _("About mrv2");
            Fl_Mac_App_Menu::print = "";
            Fl_Mac_App_Menu::hide = _("Hide mrv2");
            Fl_Mac_App_Menu::hide_others = _("Hide Others");
            Fl_Mac_App_Menu::services = _("Services");
            Fl_Mac_App_Menu::quit = _("Quit mrv2");

            Fl_Sys_Menu_Bar::about((Fl_Callback*)about_cb, ui);

            smenubar->update();
        }
#endif

        menu->redraw();
        DBG3;
    }

} // namespace mrv<|MERGE_RESOLUTION|>--- conflicted
+++ resolved
@@ -895,12 +895,6 @@
                     _("Image/Version/Next"), kNextVersionImage.hotkey(),
                     (Fl_Callback*)next_image_version_cb, ui);
             }
-<<<<<<< HEAD
-        }
-
-        menu->add(_("Edit/Slice"), 0, (Fl_Callback*)slice_clip_cb, ui);
-        menu->add(_("Edit/Remove"), 0, (Fl_Callback*)remove_clip_cb, ui);
-=======
 
             menu->add(
                 _("Edit/Frame/Cut"), kEditCutFrame.hotkey(),
@@ -921,7 +915,6 @@
             // menu->add(_("Edit/Slice"), 0, (Fl_Callback*)slice_clip_cb, ui);
             // menu->add(_("Edit/Remove"), 0, (Fl_Callback*)remove_clip_cb, ui);
         }
->>>>>>> 922481d3
 
         // if ( num > 0 )
         // {
