// SPDX-License-Identifier: BSD-3-Clause
// mrv2
// Copyright Contributors to the mrv2 Project. All rights reserved.

#ifdef _WIN32
#define WIN32_LEAN_AND_MEAN
#include <windows.h>
#include <shellapi.h>
#else
#  include <unistd.h>
#endif


#include <FL/fl_ask.H>

#include <tlCore/StringFormat.h>

#include <boost/filesystem.hpp>
namespace fs = boost::filesystem;

#include "mrvCore/mrvEnv.h"
#include "mrvCore/mrvHome.h"

#include "mrvWidgets/mrvPopupMenu.h"

#include "mrvFl/mrvLanguages.h"
#include "mrvPreferencesUI.h"

#include "mrvFl/mrvIO.h"

#ifdef _WIN32
#  define execv _execv
#endif

namespace {
    const char* kModule = "lang";
}

LanguageTable kLanguages[18] = {
    { 16, "ar.UTF-8" },
    {  0, "cs.UTF-8" },
    {  1, "de.UTF-8" },
    {  2, "en.UTF-8" },
    {  3, "es.UTF-8" },
    {  4, "fr.UTF-8" },
    { 15, "gr.UTF-8" },
    {  5, "it.UTF-8" },
    {  6, "ja.UTF-8" },
    {  7, "ko.UTF-8" },
    { 17, "nl.UTF-8" },
    {  8, "pl.UTF-8" },
    {  9, "pt.UTF-8" },
    { 10, "ro.UTF-8" },
    { 11, "ru.UTF-8" },
    { 14, "sv.UTF-8" },
    { 12, "tr.UTF-8" },
    { 13, "zh.UTF-8" },
};



void check_language( PreferencesUI* uiPrefs, int& language_index )
{
    int uiIndex = uiPrefs->uiLanguage->value();
    int index = kLanguages[uiIndex].index;
    if ( index != language_index )
    {
        int ok = fl_choice( _("Need to reboot mrv2 to change language.  "
                              "Are you sure you want to continue?" ),
                            _("No"),  _("Yes"), NULL, NULL );
        if ( ok )
        {
            language_index = index;
            const char* language = kLanguages[uiIndex].code;

            // this would create a fontconfig
            //setenv( "LC_CTYPE", "UTF-8", 1 );  
            setenv( "LANGUAGE", language, 1 );

            Fl_Preferences base( mrv::prefspath().c_str(), "filmaura",
                                 "mrv2" );

            // Save ui preferences
            Fl_Preferences ui( base, "ui" );
            ui.set( "language", language_index );

            base.flush();

            // deleete ViewerUI
            delete mrv::Preferences::ui;

            std::string root = getenv( "MRV_ROOT" );
            root += "/bin/mrv2";

            const char *const parmList[] = {root.c_str(), NULL};
            execv( root.c_str(), (char* const*) parmList );
        }
        else
        {
            uiPrefs->uiLanguage->value( language_index );
        }
    }

}


char* select_character( const char* p, bool colon )
{
    int size = fl_utf8len1(p[0]);
    const char* end = p + size;

    if ( mrv::Preferences::language_index == 16 && size > 1 )
    {
        p += size - 2; // Arabic, right letter
    }

    int len;
    unsigned code;
    if (*p & 0x80) {              // what should be a multibyte encoding
        code = fl_utf8decode(p,end,&len);
        if (len<2) code = 0xFFFD; // Turn errors into REPLACEMENT CHARACTER
    } else {                      // handle the 1-byte UTF-8 encoding:
        code = *p;
        len = 1;
    }


    static char buf[8];
    memset( buf, 0, 7 );
    if ( len > 1 )
    {
        len = fl_utf8encode( code, buf );
    }
    else
    {
        buf[0] = *p;
    }
    if ( colon )
    {
        buf[len] = ':';
        ++len;
    }
    buf[len] = 0;

    return buf;
}


void select_character( mrv::PopupMenu* o, bool colon )
{
    int i = o->value();
    if ( i < 0 ) return;
    const char* p = o->text(i);
    o->copy_label( select_character( p, colon ) );
}

namespace mrv
{

    void initLocale(const char* code)
    {
        // Needed for Linux and OSX.  See below for windows.
        setenv( "LANGUAGE", code, 1 );
		
        setlocale(LC_ALL, "");
        setlocale(LC_ALL, code);
	
#ifdef _WIN32
        //
        // On Windows, the environment variable (LANGUAGE in our case), does
        // not get propagated to libint.dll.  Therefore, we restart mrv2
        // again after we set the LANGUAGE var and libintl will *then*
        // pick up the variable.
        //
        const char* language = getenv( "LANGUAGE" );
		
        if ( ! language || strcmp(language, code) != 0 )
        {
            // deleete ViewerUI
            delete mrv::Preferences::ui;			
			
            int argc = 0;
            LPWSTR cmdLine = GetCommandLineW();
            LPWSTR* argv = CommandLineToArgvW(cmdLine, &argc);

			
            intptr_t ret = _wexecv( argv[0], argv );
			
            LocalFree(argv);
            if ( ret == -1 )
            {
                std::cerr << "_wexec failed with " << errno << std::endl;
                std::cerr << strerror(errno) << std::endl;
                exit(1);
            }
            exit(0);
        }
#endif
		
#ifdef __APPLE__
        setenv( "LC_MESSAGES", code, 1 );
#endif
    }


    void setLanguageLocale()
    {
#if defined __APPLE__
        setenv( "LC_CTYPE",  "UTF-8", 1 );
#endif

        int lang = -1;
		
        const char* language = "en_US.UTF-8";
		
		Fl_Preferences base( mrv::prefspath().c_str(), "filmaura",
							 "mrv2" );

		// Load ui language preferences
		Fl_Preferences ui( base, "ui" );

		ui.get( "language", lang, -1 );
		if ( lang >= 0 )
		{
			for ( unsigned i = 0;
				  i < sizeof(kLanguages) / sizeof(LanguageTable); ++i)
			{
				if ( kLanguages[i].index == lang )
				{
					language = kLanguages[i].code;
					break;
				}
			}
		}

		initLocale(language);
		
        const char* numericLocale;
        if ( lang < 0 )
            numericLocale = setlocale(LC_ALL, "");
        else
        {
            numericLocale = setlocale(LC_ALL, NULL);
        }


#if defined __APPLE__ && defined __MACH__
        numericLocale = setlocale( LC_MESSAGES, NULL );
#endif
        if ( language )
        {
            // THis is for Apple mainly, as it we just set LC_MESSAGES only
            // and not the numeric locale, which we must set separately for
            // those locales that use periods in their floating point.
            if ( strcmp( language, "C" ) == 0 ||
                 strncmp( language, "ar", 2 ) == 0 ||
                 strncmp( language, "en", 2 ) == 0 ||
                 strncmp( language, "ja", 2 ) == 0 ||
                 strncmp( language, "ko", 2 ) == 0 ||
                 strncmp( language, "zh", 2 ) == 0 )
                numericLocale = "C";
        }

<<<<<<< HEAD
        setlocale( LC_NUMERIC, numericLocale );

		
=======
         setlocale( LC_NUMERIC, numericLocale );
		 
>>>>>>> 32ebe218
        // Create and install global locale
        // On Ubuntu and Debian the locales are not fully built. As root:
        //
        // Debian Code:
        //
        // $ apt-get install locales && dpkg-reconfigure locales
        //
        // Ubuntu Code:
        //
        // $ apt-get install locales
        // $ locale-gen en_US.UTF-8
        // $ update-locale LANG=en_US.UTF-8
        // $ reboot
        //

<<<<<<< HEAD
        // try
        // {
        //     fs::path::imbue(std::locale());
        // }
        // catch( const std::runtime_error& e )
        // {
        //     LOG_ERROR( e.what() );
        // }
=======
        try
        {
			// This is broken.
            // fs::path::imbue(std::locale());
        }
        catch( const std::runtime_error& e )
        {
            LOG_ERROR( e.what() );
        }
>>>>>>> 32ebe218
        
        std::string path = fl_getenv("MRV_ROOT");
        path += "/share/locale/";

        char buf[256];
        sprintf( buf, "mrv2-v%s", mrv::version() );
        bindtextdomain(buf, path.c_str() );
        bind_textdomain_codeset(buf, "UTF-8" );
        textdomain(buf);

        const std::string msg =
<<<<<<< HEAD
            tl::string::Format( _( "Set Language to {0}" ) ).arg( language );
=======
            tl::string::Format( _( "Set Language to {0}, Numbers to {1}" ) ).
			arg( language ).arg( numericLocale );
>>>>>>> 32ebe218
        
        LOG_INFO( msg );
        
        LOG_INFO( _("Translations: ") << path );
    }

}<|MERGE_RESOLUTION|>--- conflicted
+++ resolved
@@ -260,15 +260,9 @@
                  strncmp( language, "zh", 2 ) == 0 )
                 numericLocale = "C";
         }
-
-<<<<<<< HEAD
+        
         setlocale( LC_NUMERIC, numericLocale );
-
-		
-=======
-         setlocale( LC_NUMERIC, numericLocale );
 		 
->>>>>>> 32ebe218
         // Create and install global locale
         // On Ubuntu and Debian the locales are not fully built. As root:
         //
@@ -284,16 +278,6 @@
         // $ reboot
         //
 
-<<<<<<< HEAD
-        // try
-        // {
-        //     fs::path::imbue(std::locale());
-        // }
-        // catch( const std::runtime_error& e )
-        // {
-        //     LOG_ERROR( e.what() );
-        // }
-=======
         try
         {
 			// This is broken.
@@ -303,7 +287,6 @@
         {
             LOG_ERROR( e.what() );
         }
->>>>>>> 32ebe218
         
         std::string path = fl_getenv("MRV_ROOT");
         path += "/share/locale/";
@@ -315,12 +298,8 @@
         textdomain(buf);
 
         const std::string msg =
-<<<<<<< HEAD
-            tl::string::Format( _( "Set Language to {0}" ) ).arg( language );
-=======
             tl::string::Format( _( "Set Language to {0}, Numbers to {1}" ) ).
 			arg( language ).arg( numericLocale );
->>>>>>> 32ebe218
         
         LOG_INFO( msg );
         
