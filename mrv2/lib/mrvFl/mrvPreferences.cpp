// SPDX-License-Identifier: BSD-3-Clause
// mrv2
// Copyright Contributors to the mrv2 Project. All rights reserved.

#include <algorithm>
#include <filesystem>
namespace fs = std::filesystem;

#include <tlCore/StringFormat.h>

#ifdef __linux__
#    include <FL/platform.H> // for fl_wl_display
#    undef None
#endif

#include <FL/fl_utf8.h>         // for fl_getenv
#include <FL/Fl_Sys_Menu_Bar.H> // for macOS menus

#include "mrvCore/mrvHome.h"
#include "mrvCore/mrvHotkey.h"
#include "mrvCore/mrvMedia.h"
#include "mrvCore/mrvUtil.h"

#include "mrvWidgets/mrvLogDisplay.h"

#include "mrvFl/mrvPreferences.h"
#include "mrvFl/mrvHotkey.h"
#include "mrvFl/mrvLanguages.h"

#include "mrvUI/mrvAsk.h"
#include "mrvUI/mrvMenus.h"

#include "mrvFLU/Flu_File_Chooser.h"

#include "mrvGL/mrvTimelineViewport.h"
#include "mrvGL/mrvTimelineViewportPrivate.h"

#include "mrvPanels/mrvPanelsCallbacks.h"

#include "mrvApp/mrvSettingsObject.h"
#include "mrvApp/mrvFilesModel.h"
#include "mrvApp/App.h"

#include "mrvPreferencesUI.h"

#include "mrvFl/mrvIO.h"
#include "mrvCore/mrvOS.h"

namespace
{
    const char* kModule = "prefs";
}

extern float kCrops[];

namespace
{

    /**
     * This function allows the user to override a preference setting by
     * using an environment variable.
     *
     * @param variable        environment variable to look for
     * @param defaultValue    default value to use if variable is not set
     * @param inPrefs         boolean specifying whether the value came from
     *                        saved preferences or not.  It is used to print
     *                        a warning if some setting is as of yet undefined.
     *
     * @return a float corresponding to the value set in the environment or to
     *         to the default value.
     */
    int environmentSetting(
        const char* variable, const int defaultValue, const bool inPrefs)
    {
        int r = defaultValue;
        const char* env = fl_getenv(variable);
        if (!env)
        {
            if (!inPrefs)
            {
                std::string msg =
                    tl::string::Format(
                        _("Environment variable \"{0}\" is not set; "
                          "using default value ({1})."))
                        .arg(variable)
                        .arg(defaultValue);
                LOG_WARNING(msg);
            }
        }
        else
        {
            int n = sscanf(env, " %d", &r);
            if (n != 1)
            {
                std::string msg =
                    tl::string::Format(
                        _("Cannnot parse enironment variable \"{0}\" "
                          "as an integer value; using {1}."))
                        .arg(variable)
                        .arg(defaultValue);
                LOG_ERROR(msg);
            }
        }
        return r;
    }

    /**
     * This function allows the user to override a preference setting by
     * using an environment variable.
     *
     * @param variable        environment variable to look for
     * @param defaultValue    default value to use if variable is not set
     * @param inPrefs         boolean specifying whether the value came from
     *                        saved preferences or not.  It is used to print
     *                        a warning if some setting is as of yet undefined.
     *
     * @return a float corresponding to the value set in the environment or to
     *         to the default value.
     */
    float environmentSetting(
        const char* variable, const float defaultValue, const bool inPrefs)
    {
        float r = defaultValue;
        const char* env = fl_getenv(variable);
        if (!env)
        {
            if (!inPrefs)
            {
                std::string msg =
                    tl::string::Format(
                        _("Environment variable \"{0}\" is not set; "
                          "using default value ({1})."))
                        .arg(variable)
                        .arg(defaultValue);
                LOG_WARNING(msg);
            }
        }
        else
        {
            int n = sscanf(env, " %f", &r);
            if (n != 1)
            {
                std::string msg =
                    tl::string::Format(
                        _("Cannnot parse enironment variable \"{0}\" "
                          "as a float value; using {1}."))
                        .arg(variable)
                        .arg(defaultValue);
                LOG_ERROR(msg);
            }
        }
        return r;
    }

    /**
     * This function allows the user to override a preference setting by
     * using an environment variable.
     *
     * @param variable        environment variable to look for
     * @param defaultValue    default value to use if variable is not set
     * @param inPrefs         boolean specifying whether the value came from
     *                        saved preferences or not.  It is used to print
     *                        a warning if some setting is as of yet undefined.
     *
     * @return a string corresponding to the value set in the environment or to
     *         to the default value.
     */
    const char* environmentSetting(
        const char* variable, const char* defaultValue, const bool inPrefs)
    {

        const char* env = fl_getenv(variable);
        if (!env || strlen(env) == 0)
        {
            env = defaultValue;
            if (!inPrefs)
            {
                std::string msg =
                    tl::string::Format(
                        _("Environment variable \"{0}\" is not set; "
                          "using default value ({1})."))
                        .arg(variable)
                        .arg(defaultValue);
                LOG_WARNING(msg);
            }
        }
        return env;
    }

} // anonymous namespace

mrv::App* ViewerUI::app = nullptr;
AboutUI* ViewerUI::uiAbout = nullptr;
PreferencesUI* ViewerUI::uiPrefs = nullptr;
HotkeyUI* ViewerUI::uiHotkey = nullptr;

namespace mrv
{
    ColorSchemes Preferences::schemes;
    bool Preferences::native_file_chooser;
    OCIO::ConstConfigRcPtr Preferences::config;
    std::string Preferences::OCIO_Display;
    std::string Preferences::OCIO_View;

    std::string Preferences::root;
    int Preferences::debug = 0;
    std::string Preferences::hotkeys_file = "mrv2.keys";

    int Preferences::language_index = 0; // English
    int Preferences::switching_images = 0;

    int Preferences::bgcolor;
    int Preferences::textcolor;
    int Preferences::selectioncolor;
    int Preferences::selectiontextcolor;

    static std::string expandVariables(
        const std::string& s, const char* START_VARIABLE,
        const char END_VARIABLE)
    {

        size_t p = s.find(START_VARIABLE);

        if (p == std::string::npos)
            return s;

        std::string pre = s.substr(0, p);
        std::string post = s.substr(p + strlen(START_VARIABLE));

        size_t e = post.find(END_VARIABLE);

        if (e == std::string::npos)
            return s;

        std::string variable = post.substr(0, e);
        std::string value = "";

        post = post.substr(e + 1);

        const char* v = fl_getenv(variable.c_str());
        if (v != NULL)
            value = std::string(v);

        return expandVariables(
            pre + value + post, START_VARIABLE, END_VARIABLE);
    }

    Preferences::Preferences(PreferencesUI* uiPrefs, bool reset)
    {
        ViewerUI* ui = App::ui;

        bool ok;
        int version;
        int tmp;
        double tmpD;
        float tmpF;
        char tmpS[2048];

        char* saved_locale = strdup(setlocale(LC_NUMERIC, NULL));
        setlocale(LC_NUMERIC, "C");

        std::string msg =
            tl::string::Format(_("Reading preferences from \"{0}mrv2.prefs\"."))
                .arg(prefspath());

        LOG_INFO(msg);

        Fl_Preferences base(prefspath().c_str(), "filmaura", "mrv2");

        base.get("version", version, 7);

        SettingsObject* settingsObject = ViewerUI::app->settingsObject();

        Fl_Preferences fltk_settings(base, "settings");
        unsigned num = fltk_settings.entries();
        for (unsigned i = 0; i < num; ++i)
        {
            const char* key = fltk_settings.entry(i);
            if (key[1] == '#')
            {
                char type = key[0];
                std_any value;
                const char* keyS = key + 2;
                switch (type)
                {
                case 'b':
                    fltk_settings.get(key, tmp, 0);
                    value = (bool)tmp;
                    break;
                case 'i':
                    fltk_settings.get(key, tmp, 0);
                    value = tmp;
                    break;
                case 'f':
                    fltk_settings.get(key, tmpF, 0.0f);
                    value = tmpF;
                    break;
                case 'd':
                    fltk_settings.get(key, tmpD, 0.0);
                    value = tmpD;
                    break;
                case 's':
                    fltk_settings.get(key, tmpS, "", 2048);
                    value = std::string(tmpS);
                    break;
                case 'v':
                    // void values are not cleared nor stored as that can
                    // corrupt the prefs.
                    continue;
                    break;
                default:
                    LOG_ERROR("Unknown type " << type << " for key " << keyS);
                    break;
                }
                settingsObject->setValue(keyS, value);
            }
        }

        Fl_Preferences recent_files(base, "recentFiles");
        num = recent_files.entries();
        for (unsigned i = num; i > 0; --i)
        {
            char buf[16];
            snprintf(buf, 16, "File #%d", i);
            if (recent_files.get(buf, tmpS, "", 2048))
            {
                // Only add existing files to the list.
                if (is_readable(tmpS))
                    settingsObject->addRecentFile(tmpS);
            }
            else
            {
                std::string msg =
                    tl::string::Format(_("Failed to retrieve {0}.")).arg(buf);
                LOG_ERROR(msg);
            }
        }

        Fl_Preferences recent_hosts(base, "recentHosts");
        num = recent_hosts.entries();
        settingsObject->addRecentHost("localhost");
        for (unsigned i = num; i > 0; --i)
        {
            char buf[16];
            snprintf(buf, 16, "Host #%d", i);
            if (recent_hosts.get(buf, tmpS, "", 2048))
            {
                settingsObject->addRecentHost(tmpS);
            }
            else
            {
                std::string msg =
                    tl::string::Format(_("Failed to retrieve {0}.")).arg(buf);
                LOG_ERROR(msg);
            }
        }

        Fl_Preferences python_scripts(base, "pythonScripts");
        num = python_scripts.entries();
        for (unsigned i = num; i > 0; --i)
        {
            char buf[16];
            snprintf(buf, 16, "Script #%d", i);
            if (python_scripts.get(buf, tmpS, "", 2048))
            {
                settingsObject->addPythonScript(tmpS);
            }
            else
            {
                std::string msg =
                    tl::string::Format(_("Failed to retrieve {0}.")).arg(buf);
                LOG_ERROR(msg);
            }
        }

        if (reset)
        {
            settingsObject->reset();
        }

        //
        // Get ui preferences
        //

        Fl_Preferences gui(base, "ui");

        gui.get("single_instance", tmp, 0);
        uiPrefs->uiPrefsSingleInstance->value((bool)tmp);

        gui.get("menubar", tmp, 1);
        uiPrefs->uiPrefsMenuBar->value((bool)tmp);

        gui.get("topbar", tmp, 1);
        uiPrefs->uiPrefsTopbar->value((bool)tmp);

        gui.get("pixel_toolbar", tmp, 1);
        uiPrefs->uiPrefsPixelToolbar->value((bool)tmp);

        gui.get("timeline_toolbar", tmp, 1);
        uiPrefs->uiPrefsTimeline->value((bool)tmp);

        gui.get("status_toolbar", tmp, 1);
        uiPrefs->uiPrefsStatusBar->value((bool)tmp);

        gui.get("action_toolbar", tmp, 1);
        uiPrefs->uiPrefsToolBar->value((bool)tmp);

        gui.get("one_panel_only", tmp, 0);
        uiPrefs->uiPrefsOnePanelOnly->value((bool)tmp);

        gui.get("macOS_menus", tmp, 0);
        uiPrefs->uiPrefsMacOSMenus->value((bool)tmp);

        gui.get("timeline_display", tmp, 0);
        uiPrefs->uiPrefsTimelineDisplay->value(tmp);

        gui.get("timeline_thumbnails", tmp, 1);
#ifdef FLTK_USE_WAYLAND
        if (fl_wl_display())
        {
            tmp = 0;
        }
#endif
        uiPrefs->uiPrefsTimelineThumbnails->value(tmp);

        gui.get("timeline_edit_mode", tmp, 0);
        uiPrefs->uiPrefsEditMode->value(tmp);

        gui.get("timeline_edit_thumbnails", tmp, 1);
        uiPrefs->uiPrefsEditThumbnails->value(tmp);

        gui.get("timeline_edit_transitions", tmp, 1);
        uiPrefs->uiPrefsShowTransitions->value(tmp);

        gui.get("timeline_edit_markers", tmp, 0);
        uiPrefs->uiPrefsShowMarkers->value(tmp);

#ifdef __APPLE__
        {
            auto itemOptions = ui->uiTimeline->getItemOptions();
            itemOptions.thumbnailFade = 0;
            ui->uiTimeline->setItemOptions(itemOptions);
        }
#endif

        //
        // ui/window preferences
        //
        {
            Fl_Preferences win(gui, "window");

            win.get("auto_fit_image", tmp, 1);
            uiPrefs->uiPrefsAutoFitImage->value(tmp);

            win.get("always_on_top", tmp, 0);
            uiPrefs->uiPrefsAlwaysOnTop->value(tmp);

            win.get("secondary_on_top", tmp, 1);
            uiPrefs->uiPrefsSecondaryOnTop->value(tmp);

            win.get("open_mode", tmp, 0);

            {
                Fl_Round_Button* r;
                for (int i = 0; i < uiPrefs->uiPrefsOpenMode->children(); ++i)
                {

                    r = (Fl_Round_Button*)uiPrefs->uiPrefsOpenMode->child(i);
                    r->value(0);
                }

                r = (Fl_Round_Button*)uiPrefs->uiPrefsOpenMode->child(tmp);
                r->value(1);
            }
        }

        //
        // ui/view
        //

        Fl_Preferences view(gui, "view");

        view.get("gain", tmpF, 1.0f);
        uiPrefs->uiPrefsViewGain->value(tmpF);

        view.get("gamma", tmpF, 1.0f);
        uiPrefs->uiPrefsViewGamma->value(tmpF);

        view.get("safe_areas", tmp, 0);
        uiPrefs->uiPrefsSafeAreas->value((bool)tmp);

        view.get("crop_area", tmp, 0);
        uiPrefs->uiPrefsCropArea->value(tmp);

        view.get("zoom_speed", tmp, 2);
        uiPrefs->uiPrefsZoomSpeed->value(tmp);

        //
        // ui/colors
        //

        Fl_Preferences colors(gui, "colors");

        colors.get("background_color", bgcolor, 0x43434300);

        colors.get("text_color", textcolor, 0xababab00);

        colors.get("selection_color", selectioncolor, 0x97a8a800);

        colors.get("selection_text_color", selectiontextcolor, 0x00000000);

        colors.get("scheme", tmpS, "gtk+", 2048);

        const Fl_Menu_Item* item = uiPrefs->uiScheme->find_item(tmpS);
        if (item)
        {
            uiPrefs->uiScheme->picked(item);
            Fl::scheme(tmpS);
        }

        bool loaded = false;

        std::string colorname = prefspath() + "mrv2.colors";
        if (!(loaded = schemes.read_themes(colorname.c_str())))
        {

            colorname = root + "/colors/mrv2.colors";
            if (!(loaded = schemes.read_themes(colorname.c_str())))
            {
                std::string msg =
                    tl::string::Format(
                        _("Could not open color theme from \"{0}\"."))
                        .arg(colorname);
                LOG_ERROR(msg);
            }
        }

        if (loaded)
        {

            std::string msg =
                tl::string::Format(_("Loaded color themes from \"{0}\"."))
                    .arg(colorname);

            LOG_INFO(msg);
        }

        for (auto& t : schemes.themes)
        {

            uiPrefs->uiColorTheme->add(t.name.c_str());
        }

        colors.get("theme", tmpS, "Black", 2048);

        item = uiPrefs->uiColorTheme->find_item(tmpS);
        if (item)
        {

            uiPrefs->uiColorTheme->picked(item);
        }

        const char* language = getenv("LANGUAGE");
        if (!language || language[0] == '\0')
            language = getenv("LC_ALL");
        if (!language || language[0] == '\0')
            language = getenv("LC_MESSAGES");
        if (!language || language[0] == '\0')
            language = getenv("LANG");

        int uiIndex = 0;
        if (language && strlen(language) > 1)
        {
            for (unsigned i = 0; i < sizeof(kLanguages) / sizeof(LanguageTable);
                 ++i)
            {
                if (strcmp(language, "C") == 0)
                {
                    break;
                }
                if (strncmp(language, kLanguages[i].code, 2) == 0)
                {
                    uiIndex = language_index = i;
                    language = kLanguages[i].code;
                    break;
                }
            }
        }

        uiPrefs->uiLanguage->value(uiIndex);

        //
        // ui/view/colors
        //
        {

            Fl_Preferences colors(view, "colors");

            colors.get("background_color", tmp, 0x20202000);
            uiPrefs->uiPrefsViewBG->color(tmp);

            colors.get("text_overlay_color", tmp, 0xFFFF0000);
            uiPrefs->uiPrefsViewTextOverlay->color(tmp);

            colors.get("selection_color", tmp, 0xFFFFFF00);
            uiPrefs->uiPrefsViewSelection->color(tmp);

            colors.get("hud_color", tmp, 0xF0F08000);
            uiPrefs->uiPrefsViewHud->color(tmp);
        }

        Fl_Preferences ocio(view, "ocio");

        //////////////////////////////////////////////////////
        // OCIO
        /////////////////////////////////////////////////////

        // Check OCIO variable first, then saved prefs and finally if nothing,
        // use this default.
        std::string ocioDefault =
            root + "/ocio/cg-config/cg-config-v1.0.0_aces-v1.3_ocio-v2.1.ocio";
        static std::string old_ocio;

        const char* var = getenv("OCIO");
        if (!var || strlen(var) == 0)
        {
            ocio.get("config", tmpS, "", 2048);

            if (strlen(tmpS) != 0)
            {
                if (is_readable(tmpS))
                {
                    mrvLOG_INFO(
                        "ocio", _("Setting OCIO config from preferences.")
                                    << std::endl);
                    uiPrefs->uiPrefsOCIOConfig->value(tmpS);
                    var = uiPrefs->uiPrefsOCIOConfig->value();
                }
                else
                {
                    std::string root = tmpS;
                    if (root.find("mrv2") != std::string::npos)
                    {
                        mrvLOG_INFO(
                            "ocio", _("Setting OCIO config to default.")
                                        << std::endl);
                        uiPrefs->uiPrefsOCIOConfig->value(ocioDefault.c_str());
                        var = uiPrefs->uiPrefsOCIOConfig->value();
                    }
                }
            }
        }
        else
        {
            mrvLOG_INFO(
                "ocio", _("Setting OCIO config from OCIO "
                          "environment variable.")
                            << std::endl);
            uiPrefs->uiPrefsOCIOConfig->value(var);
        }

        if (!var || strlen(var) == 0 || reset)
        {
            mrvLOG_INFO(
                "ocio", _("Setting OCIO config to default.") << std::endl);
            uiPrefs->uiPrefsOCIOConfig->value(ocioDefault.c_str());
        }

        ocio.get("use_active_views", tmp, 1);
        uiPrefs->uiOCIOUseActiveViews->value(tmp);

        Fl_Preferences ics(ocio, "ICS");
        {
#define OCIO_ICS(x, d)                                                         \
    ok = ics.get(#x, tmpS, d, 2048);                                           \
    environmentSetting("MRV_OCIO_" #x "_ICS", tmpS, ok);                       \
    uiPrefs->uiOCIO_##x##_ics->value(tmpS);

            OCIO_ICS(8bits, "");

            OCIO_ICS(16bits, "");

            OCIO_ICS(32bits, "");

            OCIO_ICS(half, "");

            OCIO_ICS(float, "");
        }

        //
        // ui/view/hud
        //
        Fl_Preferences hud(view, "hud");

        hud.get("directory", tmp, 0);
        uiPrefs->uiPrefsHudDirectory->value((bool)tmp);
        hud.get("filename", tmp, 0);
        uiPrefs->uiPrefsHudFilename->value((bool)tmp);
        hud.get("fps", tmp, 0);
        uiPrefs->uiPrefsHudFPS->value((bool)tmp);
        hud.get("frame", tmp, 0);
        uiPrefs->uiPrefsHudFrame->value((bool)tmp);
        hud.get("timecode", tmp, 0);
        uiPrefs->uiPrefsHudTimecode->value((bool)tmp);
        hud.get("resolution", tmp, 0);

        uiPrefs->uiPrefsHudResolution->value((bool)tmp);
        hud.get("frame_range", tmp, 0);
        uiPrefs->uiPrefsHudFrameRange->value((bool)tmp);
        hud.get("frame_count", tmp, 0);
        uiPrefs->uiPrefsHudFrameCount->value((bool)tmp);
        hud.get("cache", tmp, 0);
        uiPrefs->uiPrefsHudCache->value((bool)tmp);
        hud.get("memory", tmp, 0);
        uiPrefs->uiPrefsHudMemory->value((bool)tmp);
        hud.get("attributes", tmp, 0);
        uiPrefs->uiPrefsHudAttributes->value((bool)tmp);

        Fl_Preferences win(view, "window");

        win.get("always_save_on_exit", tmp, 0);
        uiPrefs->uiAlwaysSaveOnExit->value((bool)tmp);

        if (tmp)
        {
            uiPrefs->uiWindowFixedPosition->value((bool)tmp);
            uiPrefs->uiWindowFixedSize->value((bool)tmp);
        }
        else
        {
            win.get("fixed_position", tmp, 0);
            uiPrefs->uiWindowFixedPosition->value((bool)tmp);
            win.get("fixed_size", tmp, 0);
            uiPrefs->uiWindowFixedSize->value((bool)tmp);
        }
        win.get("x_position", tmp, 0);
        uiPrefs->uiWindowXPosition->value(tmp);
        win.get("y_position", tmp, 0);
        uiPrefs->uiWindowYPosition->value(tmp);

        win.get("x_size", tmp, 640);
        uiPrefs->uiWindowXSize->value(tmp);
        win.get("y_size", tmp, 530);

        uiPrefs->uiWindowYSize->value(tmp);

        Fl_Preferences flu(gui, "file_requester");
        //

        flu.get("quick_folder_travel", tmp, 1);
        uiPrefs->uiPrefsFileReqFolder->value((bool)tmp);
        Flu_File_Chooser::singleButtonTravelDrawer = (bool)tmp;

        flu.get("thumbnails", tmp, 1);
        uiPrefs->uiPrefsFileReqThumbnails->value((bool)tmp);
        Flu_File_Chooser::thumbnailsFileReq = (bool)tmp;

        flu.get("usd_thumbnails", tmp, 1);
        uiPrefs->uiPrefsUSDThumbnails->value((bool)tmp);
        Flu_File_Chooser::thumbnailsUSD = (bool)tmp;

        //
        // playback
        //
        Fl_Preferences playback(base, "playback");

        playback.get("auto_playback", tmp, 1);
        uiPrefs->uiPrefsAutoPlayback->value(tmp);

        playback.get("override_fps", tmp, 0);
        uiPrefs->uiPrefsOverrideFPS->value(tmp);

        playback.get("fps", tmpF, 24.0);
        uiPrefs->uiPrefsFPS->value(tmpF);

        playback.get("loop", tmp, 0);
        uiPrefs->uiPrefsLoopMode->value(tmp);

        playback.get("scrubbing_sensitivity", tmpF, 5.0f);
        uiPrefs->uiPrefsScrubbingSensitivity->value(tmpF);

        Fl_Preferences pixel_toolbar(base, "pixel_toolbar");

        pixel_toolbar.get("RGBA_pixel", tmp, 0);
        uiPrefs->uiPrefsPixelRGBA->value(tmp);

        pixel_toolbar.get("pixel_values", tmp, 0);
        uiPrefs->uiPrefsPixelValues->value(tmp);

        pixel_toolbar.get("HSV_pixel", tmp, 0);
        uiPrefs->uiPrefsPixelHSV->value(tmp);

        pixel_toolbar.get("Lumma_pixel", tmp, 0);
        uiPrefs->uiPrefsPixelLumma->value(tmp);

        Fl_Preferences loading(base, "loading");

#ifdef __APPLE__
        loading.get("native_file_chooser", tmp, 1);
#else
        loading.get("native_file_chooser", tmp, 0);
#endif
        uiPrefs->uiPrefsNativeFileChooser->value((bool)tmp);

        loading.get("missing_frame_type", tmp, 0);
        uiPrefs->uiMissingFrameType->value(tmp);

        loading.get("version_regex", tmpS, "_v", 2048);
        if (strlen(tmpS) == 0)
        {
            strcpy(tmpS, "_v");
        }
        uiPrefs->uiPrefsVersionRegex->value(tmpS);

        loading.get("max_images_apart", tmp, 10);
        uiPrefs->uiPrefsMaxImagesApart->value(tmp);

        char key[256];
        Fl_Preferences path_mapping(
            prefspath().c_str(), "filmaura", "mrv2.paths");
        num = path_mapping.entries();
        for (int i = 0; i < num; ++i)
        {
            snprintf(key, 256, "Path #%d", i + 1);
            path_mapping.get(key, tmpS, "", 256);
            if (strlen(tmpS) == 0)
                continue;
            uiPrefs->PathMappings->add(tmpS);
        }
        msg = tl::string::Format(_("Path mappings have been loaded from "
                                   "\"{0}mrv2.paths.prefs\"."))
                  .arg(prefspath());
        LOG_INFO(msg);

        Fl_Preferences network(base, "network");

        network.get("send_media", tmp, 1);
        uiPrefs->SendMedia->value(tmp);

        network.get("send_ui", tmp, 1);
        uiPrefs->SendUI->value(tmp);

        network.get("send_pan_and_zoom", tmp, 1);
        uiPrefs->SendPanAndZoom->value(tmp);

        network.get("send_color", tmp, 1);
        uiPrefs->SendColor->value(tmp);

        network.get("send_timeline", tmp, 1);
        uiPrefs->SendTimeline->value(tmp);

        network.get("send_annotations", tmp, 1);
        uiPrefs->SendAnnotations->value(tmp);

        network.get("send_audio", tmp, 1);
        uiPrefs->SendAudio->value(tmp);

        network.get("receive_media", tmp, 1);
        uiPrefs->ReceiveMedia->value(tmp);

        network.get("receive_ui", tmp, 1);
        uiPrefs->ReceiveUI->value(tmp);

        network.get("receive_pan_and_zoom", tmp, 1);
        uiPrefs->ReceivePanAndZoom->value(tmp);

        network.get("receive_color", tmp, 1);
        uiPrefs->ReceiveColor->value(tmp);

        network.get("receive_timeline", tmp, 1);
        uiPrefs->ReceiveTimeline->value(tmp);

        network.get("receive_annotations", tmp, 1);
        uiPrefs->ReceiveAnnotations->value(tmp);

        network.get("receive_audio", tmp, 1);
        uiPrefs->ReceiveAudio->value(tmp);

        Fl_Preferences errors(base, "errors");
        errors.get("log_display", tmp, 2);

        uiPrefs->uiPrefsRaiseLogWindowOnError->value(tmp);

        //
        // Hotkeys
        //
        Fl_Preferences* keys;

        Fl_Preferences hotkeys(base, "hotkeys");
        hotkeys.get("default", tmpS, "mrv2.keys", 2048);

        hotkeys_file = tmpS;

        if (hotkeys_file.empty())
            hotkeys_file = "mrv2.keys";

        msg = tl::string::Format(_("Loading hotkeys from \"{0}{1}.prefs\"."))
                  .arg(prefspath())
                  .arg(hotkeys_file);

        LOG_INFO(msg);

        keys = new Fl_Preferences(
            prefspath().c_str(), "filmaura", hotkeys_file.c_str());

        load_hotkeys(ui, keys);

        delete keys;

        std_any value;

        value = settingsObject->value("Performance/AudioBufferFrameCount");
        int v = std_any_cast<int>(value);
        if (v < 1024)
        {
            settingsObject->setValue(
                "Performance/AudioBufferFrameCount",
                (int)timeline::PlayerOptions().audioBufferFrameCount);
        }

        value = settingsObject->value(kPenColorR);
        int r = std_any_cast<int>(value);

        value = settingsObject->value(kPenColorG);
        int g = std_any_cast<int>(value);

        value = settingsObject->value(kPenColorB);
        int b = std_any_cast<int>(value);

        value = settingsObject->value(kPenColorA);
        int a = std_any_cast<int>(value);

        ui->uiPenColor->color((Fl_Color)61);
        Fl_Color c = (Fl_Color)ui->uiPenColor->color();
        Fl::set_color(c, r, g, b);

        ui->uiPenOpacity->value(a / 255.0F);

        settingsObject->setValue(kPenColorR, (int)r);
        settingsObject->setValue(kPenColorG, (int)g);
        settingsObject->setValue(kPenColorB, (int)b);
        settingsObject->setValue(kPenColorA, (int)a);

        // Handle Dockgroup size (based on percentage)
        value = settingsObject->value("gui/DockGroup/Width");
        float pct = std_any_empty(value) ? 0.2 : std_any_cast<float>(value);
        int width = ui->uiViewGroup->w() * pct;

        value = settingsObject->value("gui/DockGroup/Visible");
        int visible = std_any_empty(value) ? 0 : std_any_cast<int>(value);
        if (visible)
            ui->uiDockGroup->show();

        // Set a minimum size for dockgroup
        if (width < 270)
            width = 270;

        ui->uiViewGroup->fixed(ui->uiDockGroup, width);

        setlocale(LC_NUMERIC, saved_locale);
        free(saved_locale);
    }

    void Preferences::open_windows()
    {
        std_any value;
        int visible;

        ViewerUI* ui = App::ui;
        SettingsObject* settingsObject = ViewerUI::app->settingsObject();

        if (!ui->uiView->getPresentationMode())
        {
            // Handle windows/panels
            const WindowCallback* wc = kWindowCallbacks;
            for (; wc->name; ++wc)
            {
                std::string key = "gui/";
                key += wc->name;
                key += "/Window/Visible";
                value = settingsObject->value(key);
                visible = std_any_empty(value) ? 0 : std_any_cast< int >(value);
                if (visible)
                {
                    if (std::string("Logs") == wc->name && logsPanel)
                        continue;
                    show_window_cb(wc->name, ui);
                }
            }
        }

        // Handle secondary window which is a tad special
        std::string key = "gui/Secondary/Window/Visible";
        value = settingsObject->value(key);
        visible = std_any_empty(value) ? 0 : std_any_cast< int >(value);
        if (visible)
            toggle_secondary_cb(nullptr, ui);
    }

    void Preferences::save()
    {
        int i;
        ViewerUI* ui = App::ui;
        PreferencesUI* uiPrefs = ViewerUI::uiPrefs;
        SettingsObject* settingsObject = ViewerUI::app->settingsObject();

        char* saved_locale = strdup(setlocale(LC_NUMERIC, NULL));
        setlocale(LC_NUMERIC, "C");

        int visible = 0;
        if (uiPrefs->uiMain->visible())
            visible = 1;
        settingsObject->setValue("gui/Preferences/Window/Visible", visible);

        int width = ui->uiDockGroup->w() == 0 ? 1 : ui->uiDockGroup->w();
        float pct = (float)width / ui->uiViewGroup->w();
        settingsObject->setValue("gui/DockGroup/Width", pct);

        visible = 0;
        if (ui->uiDockGroup->visible())
            visible = 1;
        settingsObject->setValue("gui/DockGroup/Visible", visible);

        Fl_Preferences base(prefspath().c_str(), "filmaura", "mrv2");
        base.set("version", 7);

        Fl_Preferences fltk_settings(base, "settings");
        fltk_settings.clear();

        const std::vector< std::string >& keys = settingsObject->keys();
        for (auto key : keys)
        {
            std_any value = settingsObject->value(key);
            try
            {
                double tmpD = std::any_cast<double>(value);
                key = "d#" + key;
                fltk_settings.set(key.c_str(), tmpD);
                continue;
            }
            catch (const std::bad_cast& e)
            {
            }
            try
            {
                float tmpF = std::any_cast<float>(value);
                key = "f#" + key;
                fltk_settings.set(key.c_str(), tmpF);
                continue;
            }
            catch (const std::bad_cast& e)
            {
            }
            try
            {
                int tmp = std::any_cast<int>(value);
                key = "i#" + key;
                fltk_settings.set(key.c_str(), tmp);
                continue;
            }
            catch (const std::bad_cast& e)
            {
            }
            try
            {
                int tmp = std::any_cast<bool>(value);
                key = "b#" + key;
                fltk_settings.set(key.c_str(), tmp);
                continue;
            }
            catch (const std::bad_cast& e)
            {
            }
            try
            {
                const std::string& tmpS = std::any_cast<std::string>(value);
                key = "s#" + key;
                fltk_settings.set(key.c_str(), tmpS.c_str());
                continue;
            }
            catch (const std::bad_cast& e)
            {
            }
            try
            {
                const std::string tmpS = std::any_cast<char*>(value);
                key = "s#" + key;
                fltk_settings.set(key.c_str(), tmpS.c_str());
                continue;
            }
            catch (const std::bad_cast& e)
            {
            }
            try
            {
                // If we don't know the type, don't store anything
                // key = "v#" + key;
                // fltk_settings.set( key.c_str(), 0 );
                continue;
            }
            catch (const std::bad_cast& e)
            {
                LOG_ERROR(
                    "Could not save preference for " << key << " type "
                                                     << value.type().name());
            }
        }

        Fl_Preferences recent_files(base, "recentFiles");
        const std::vector< std::string >& files = settingsObject->recentFiles();
        for (unsigned i = 1; i <= files.size(); ++i)
        {
            char buf[16];
            snprintf(buf, 16, "File #%d", i);
            recent_files.set(buf, files[i - 1].c_str());
        }

        Fl_Preferences recent_hosts(base, "recentHosts");
        const std::vector< std::string >& hosts = settingsObject->recentHosts();
        for (unsigned i = 1; i <= hosts.size(); ++i)
        {
            char buf[16];
            snprintf(buf, 16, "Host #%d", i);
            recent_hosts.set(buf, hosts[i - 1].c_str());
        }

        Fl_Preferences python_scripts(base, "pythonScripts");
        const std::vector< std::string >& scripts =
            settingsObject->pythonScripts();
        for (unsigned i = 1; i <= scripts.size(); ++i)
        {
            char buf[16];
            snprintf(buf, 16, "Script #%d", i);
            python_scripts.set(buf, scripts[i - 1].c_str());
        }

        // Save ui preferences
        Fl_Preferences gui(base, "ui");

        //
        // window options
        //
        {
            Fl_Preferences win(gui, "window");
            win.set(
                "auto_fit_image", (int)uiPrefs->uiPrefsAutoFitImage->value());
            win.set("always_on_top", (int)uiPrefs->uiPrefsAlwaysOnTop->value());
            win.set(
                "secondary_on_top",
                (int)uiPrefs->uiPrefsSecondaryOnTop->value());
            int tmp = 0;
            for (i = 0; i < uiPrefs->uiPrefsOpenMode->children(); ++i)
            {
                Fl_Round_Button* r =
                    (Fl_Round_Button*)uiPrefs->uiPrefsOpenMode->child(i);
                if (r->value())
                {
                    tmp = i;
                    break;
                }
            }
            win.set("open_mode", tmp);
        }

        //
        // ui options
        //
        const char* language = fl_getenv("LANGUAGE");
        if (language && strlen(language) != 0)
        {
            gui.set("language_code", language);
        }

        gui.set("menubar", (int)uiPrefs->uiPrefsMenuBar->value());
        gui.set("topbar", (int)uiPrefs->uiPrefsTopbar->value());
        gui.set(
            "single_instance", (int)uiPrefs->uiPrefsSingleInstance->value());
        gui.set("pixel_toolbar", (int)uiPrefs->uiPrefsPixelToolbar->value());
        gui.set("timeline_toolbar", (int)uiPrefs->uiPrefsTimeline->value());
        gui.set("status_toolbar", (int)uiPrefs->uiPrefsStatusBar->value());
        gui.set("action_toolbar", (int)uiPrefs->uiPrefsToolBar->value());
        gui.set("one_panel_only", (int)uiPrefs->uiPrefsOnePanelOnly->value());
        gui.set("macOS_menus", (int)uiPrefs->uiPrefsMacOSMenus->value());

        gui.set("timeline_display", uiPrefs->uiPrefsTimelineDisplay->value());
        gui.set(
            "timeline_thumbnails", uiPrefs->uiPrefsTimelineThumbnails->value());
        gui.set("timeline_edit_mode", uiPrefs->uiPrefsEditMode->value());
        gui.set(
            "timeline_edit_thumbnails",
            uiPrefs->uiPrefsEditThumbnails->value());
        gui.set(
            "timeline_edit_transitions",
            uiPrefs->uiPrefsShowTransitions->value());
        gui.set("timeline_edit_markers", uiPrefs->uiPrefsShowMarkers->value());

        //
        // ui/view prefs
        //
        Fl_Preferences view(gui, "view");
        view.set("gain", uiPrefs->uiPrefsViewGain->value());
        view.set("gamma", uiPrefs->uiPrefsViewGamma->value());

        view.set("safe_areas", uiPrefs->uiPrefsSafeAreas->value());
        view.set("crop_area", uiPrefs->uiPrefsCropArea->value());
        view.set("zoom_speed", (int)uiPrefs->uiPrefsZoomSpeed->value());

        //
        // view/colors prefs
        //
        {
            Fl_Preferences colors(view, "colors");
            int tmp = uiPrefs->uiPrefsViewBG->color();
            colors.set("background_color", tmp);
            tmp = uiPrefs->uiPrefsViewTextOverlay->color();
            colors.set("text_overlay_color", tmp);
            tmp = uiPrefs->uiPrefsViewSelection->color();
            colors.set("selection_color", tmp);
            tmp = uiPrefs->uiPrefsViewHud->color();
            colors.set("hud_color", tmp);
        }

        {
            Fl_Preferences ocio(view, "ocio");

            ocio.set("config", uiPrefs->uiPrefsOCIOConfig->value());
            ocio.set(
                "use_active_views", uiPrefs->uiOCIOUseActiveViews->value());

            Fl_Preferences ics(ocio, "ICS");
            {
                ics.set("8bits", uiPrefs->uiOCIO_8bits_ics->value());
                ics.set("16bits", uiPrefs->uiOCIO_16bits_ics->value());
                ics.set("32bits", uiPrefs->uiOCIO_32bits_ics->value());
                ics.set("half", uiPrefs->uiOCIO_half_ics->value());
                ics.set("float", uiPrefs->uiOCIO_float_ics->value());
            }
        }

        //
        // view/hud prefs
        //
        Fl_Preferences hud(view, "hud");
        hud.set("directory", uiPrefs->uiPrefsHudDirectory->value());
        hud.set("filename", uiPrefs->uiPrefsHudFilename->value());
        hud.set("fps", uiPrefs->uiPrefsHudFPS->value());
        hud.set("non_drop_timecode", uiPrefs->uiPrefsHudTimecode->value());
        hud.set("frame", uiPrefs->uiPrefsHudFrame->value());
        hud.set("resolution", uiPrefs->uiPrefsHudResolution->value());
        hud.set("frame_range", uiPrefs->uiPrefsHudFrameRange->value());
        hud.set("frame_count", uiPrefs->uiPrefsHudFrameCount->value());
        hud.set("cache", uiPrefs->uiPrefsHudCache->value());
        hud.set("memory", uiPrefs->uiPrefsHudMemory->value());
        hud.set("attributes", uiPrefs->uiPrefsHudAttributes->value());

        {
            Fl_Preferences win(view, "window");
            bool always_save_on_exit = uiPrefs->uiAlwaysSaveOnExit->value();
            win.set("always_save_on_exit", always_save_on_exit);

            if (!always_save_on_exit)
            {
                win.set(
                    "fixed_position", uiPrefs->uiWindowFixedPosition->value());
                win.set("fixed_size", uiPrefs->uiWindowFixedSize->value());
                win.set("x_position", uiPrefs->uiWindowXPosition->value());
                win.set("y_position", uiPrefs->uiWindowYPosition->value());
                win.set("x_size", uiPrefs->uiWindowXSize->value());
                win.set("y_size", uiPrefs->uiWindowYSize->value());
            }
            else
            {
                win.set("fixed_position", 1);
                win.set("fixed_size", 1);
                win.set("x_position", ui->uiMain->x());
                win.set("y_position", ui->uiMain->y());
                win.set("x_size", ui->uiMain->w());
                win.set("y_size", ui->uiMain->h());
            }
        }

        //
        // ui/colors prefs
        //
        Fl_Preferences colors(gui, "colors");
        colors.set("scheme", uiPrefs->uiScheme->text());
        colors.set("theme", uiPrefs->uiColorTheme->text());
        colors.set("background_color", bgcolor);
        colors.set("text_color", textcolor);
        colors.set("selection_color", selectioncolor);
        colors.set("selection_text_color", selectiontextcolor);
        colors.set("theme", uiPrefs->uiColorTheme->text());

        Fl_Preferences flu(gui, "file_requester");
        flu.set("quick_folder_travel", uiPrefs->uiPrefsFileReqFolder->value());
        flu.set("thumbnails", uiPrefs->uiPrefsFileReqThumbnails->value());
        flu.set("usd_thumbnails", uiPrefs->uiPrefsUSDThumbnails->value());

        //
        Flu_File_Chooser::singleButtonTravelDrawer =
            uiPrefs->uiPrefsFileReqFolder->value();
        Flu_File_Chooser::thumbnailsFileReq =
            uiPrefs->uiPrefsFileReqThumbnails->value();
        Flu_File_Chooser::thumbnailsUSD =
            uiPrefs->uiPrefsUSDThumbnails->value();

        //
        // playback prefs
        //
        Fl_Preferences playback(base, "playback");
        playback.set(
            "auto_playback", (int)uiPrefs->uiPrefsAutoPlayback->value());
        playback.set("override_fps", uiPrefs->uiPrefsOverrideFPS->value());
        playback.set("fps", uiPrefs->uiPrefsFPS->value());
        playback.delete_entry("loop_mode"); // legacy preference
        playback.set("loop", uiPrefs->uiPrefsLoopMode->value());
        playback.set(
            "scrubbing_sensitivity",
            uiPrefs->uiPrefsScrubbingSensitivity->value());

        Fl_Preferences pixel_toolbar(base, "pixel_toolbar");
        pixel_toolbar.set("RGBA_pixel", uiPrefs->uiPrefsPixelRGBA->value());
        pixel_toolbar.set("pixel_values", uiPrefs->uiPrefsPixelValues->value());
        pixel_toolbar.set("HSV_pixel", uiPrefs->uiPrefsPixelHSV->value());
        pixel_toolbar.set("Lumma_pixel", uiPrefs->uiPrefsPixelLumma->value());

        Fl_Preferences loading(base, "loading");

        loading.set(
            "native_file_chooser",
            (int)uiPrefs->uiPrefsNativeFileChooser->value());

        loading.set("missing_frame_type", uiPrefs->uiMissingFrameType->value());

        loading.set("version_regex", uiPrefs->uiPrefsVersionRegex->value());
        loading.set(
            "max_images_apart", (int)uiPrefs->uiPrefsMaxImagesApart->value());

        char key[256];
        Fl_Preferences path_mapping(
            prefspath().c_str(), "filmaura", "mrv2.paths");
        path_mapping.clear();
        for (int i = 2; i <= uiPrefs->PathMappings->size(); ++i)
        {
            snprintf(key, 256, "Path #%d", i - 1);
            path_mapping.set(key, uiPrefs->PathMappings->text(i));
        }
        std::string msg =
            tl::string::Format(_("Path mappings have been saved to "
                                 "\"{0}mrv2.paths.prefs\"."))
                .arg(prefspath());
        LOG_INFO(msg);

        Fl_Preferences network(base, "network");

        network.set("send_media", (int)uiPrefs->SendMedia->value());

        network.set("send_ui", (int)uiPrefs->SendUI->value());

        network.set("send_pan_and_zoom", (int)uiPrefs->SendPanAndZoom->value());

        network.set("send_color", (int)uiPrefs->SendColor->value());

        network.set("send_annotations", (int)uiPrefs->SendAnnotations->value());

        network.set("send_audio", (int)uiPrefs->SendAudio->value());

        network.set("receive_media", (int)uiPrefs->ReceiveMedia->value());

        network.set("receive_ui", (int)uiPrefs->ReceiveUI->value());

        network.set(
            "receive_pan_and_zoom", (int)uiPrefs->ReceivePanAndZoom->value());

        network.set("receive_color", (int)uiPrefs->ReceiveColor->value());

        network.set(
            "receive_annotations", (int)uiPrefs->ReceiveAnnotations->value());

        network.set("receive_audio", (int)uiPrefs->ReceiveAudio->value());

        Fl_Preferences errors(base, "errors");
        errors.set(
            "log_display", (int)uiPrefs->uiPrefsRaiseLogWindowOnError->value());

        Fl_Preferences hotkeys(base, "hotkeys");
        hotkeys.set("default", hotkeys_file.c_str());

        if (!is_readable(prefspath() + hotkeys_file))
        {
            Fl_Preferences keys(
                prefspath().c_str(), "filmaura", hotkeys_file.c_str());
            save_hotkeys(keys);
        }

        base.flush();

        setlocale(LC_NUMERIC, saved_locale);
        free(saved_locale);

        msg = tl::string::Format(_("Preferences have been saved to: "
                                   "\"{0}mrv2.prefs\"."))
                  .arg(prefspath());
        LOG_INFO(msg);

        check_language(uiPrefs, language_index);
    }

    bool Preferences::set_transforms()
    {
        return true;
    }

    Preferences::~Preferences() {}

    void Preferences::run(ViewerUI* ui)
    {
        PreferencesUI* uiPrefs = ui->uiPrefs;
        App* app = ui->app;

        check_language(uiPrefs, language_index);

#ifdef __APPLE__
        if (uiPrefs->uiPrefsMacOSMenus->value())
        {
            ui->uiMenuBar->clear();
            ui->uiMenuGroup->redraw();
            delete ui->uiMenuBar;
            ui->uiMenuBar = static_cast<MenuBar*>(
                static_cast<Fl_Menu_Bar*>((new Fl_Sys_Menu_Bar(0, 0, 0, 25))));
        }
        else
        {
            Fl_Menu_Bar* basePtr = dynamic_cast<Fl_Menu_Bar*>(ui->uiMenuBar);
            Fl_Sys_Menu_Bar* smenubar =
                dynamic_cast< Fl_Sys_Menu_Bar* >(basePtr);
            if (smenubar)
            {
                smenubar->clear();
                delete ui->uiMenuBar;
                ui->uiMenuBar = new MenuBar(0, 0, ui->uiStatus->x(), 25);
                ui->uiMenuGroup->add(ui->uiMenuBar);
                ui->uiMenuGroup->redraw();
            }
        }
#endif

        SettingsObject* settingsObject = ViewerUI::app->settingsObject();

        //
        // Windows
        //

        //
        // Toolbars
        //

        Viewport* view = ui->uiView;

        if (uiPrefs->uiPrefsMenuBar->value())
        {
            ui->uiMenuGroup->show();
        }
        else
        {
            ui->uiMenuGroup->hide();
        }

        if (uiPrefs->uiPrefsTopbar->value())
        {
            ui->uiTopBar->show();
        }
        else
        {
            ui->uiTopBar->hide();
        }

        if (uiPrefs->uiPrefsPixelToolbar->value())
        {
            ui->uiPixelBar->show();
        }
        else
        {
            ui->uiPixelBar->hide();
        }

        //
        // Edit mode options
        //
        auto options = ui->uiTimeline->getItemOptions();
        options.showTransitions = uiPrefs->uiPrefsShowTransitions->value();
        options.showMarkers = uiPrefs->uiPrefsShowMarkers->value();

        int thumbnails = uiPrefs->uiPrefsEditThumbnails->value();
        options.thumbnails = true;
        switch (thumbnails)
        {
        case 0:
            options.thumbnails = false;
            break;
        case 1: // Small
            options.thumbnailHeight = 100;
            break;
        case 2: // Medium
            options.thumbnailHeight = 200;
            break;
        case 3: // Large
            options.thumbnailHeight = 300;
            break;
        }
        options.waveformHeight = options.thumbnailHeight / 2;
        ui->uiTimeline->setItemOptions(options);

        if (uiPrefs->uiPrefsTimeline->value())
        {
            ui->uiBottomBar->show();
            if (ui->uiEdit->value())
                set_edit_mode_cb(EditMode::kFull, ui);
            else
                set_edit_mode_cb(EditMode::kSaved, ui);
        }
        else
        {
            ui->uiBottomBar->hide();
            set_edit_mode_cb(EditMode::kNone, ui);
        }

        if (uiPrefs->uiPrefsStatusBar->value())
        {
            ui->uiStatusGroup->show();
        }
        else
        {
            ui->uiStatusGroup->hide();
        }

        if (uiPrefs->uiPrefsToolBar->value())
        {
            ui->uiToolsGroup->show();
            ui->uiToolsGroup->size(45, 433);
            ui->uiViewGroup->layout();
            ui->uiViewGroup->init_sizes();
        }
        else
        {
            ui->uiToolsGroup->hide();
            ui->uiViewGroup->layout();
            ui->uiViewGroup->init_sizes();
        }

        ui->uiRegion->layout();

        onePanelOnly((bool)uiPrefs->uiPrefsOnePanelOnly->value());

        //
        // Widget/Viewer settings
        //

        {
            std_any value;
            value = settingsObject->value(kGhostNext);
            ui->uiView->setGhostNext(
                std_any_empty(value) ? 5 : std_any_cast< int >(value));
            value = settingsObject->value(kGhostPrevious);
            ui->uiView->setGhostPrevious(
                std_any_empty(value) ? 5 : std_any_cast< int >(value));

            ui->uiView->setMissingFrameType(static_cast<MissingFrameType>(
                uiPrefs->uiMissingFrameType->value()));
        }

        TimelineClass* t = ui->uiTimeWindow;
        t->uiLoopMode->value(uiPrefs->uiPrefsLoopMode->value());
        t->uiLoopMode->do_callback();

        t->uiTimecodeSwitch->value(uiPrefs->uiPrefsTimelineDisplay->value());
        t->uiTimecodeSwitch->do_callback();

        ui->uiGain->value(uiPrefs->uiPrefsViewGain->value());
        ui->uiGamma->value(uiPrefs->uiPrefsViewGamma->value());

        // OCIO
        OCIO(ui);

        //
        // Handle file requester
        //

        Flu_File_Chooser::thumbnailsFileReq =
            (bool)uiPrefs->uiPrefsFileReqThumbnails->value();

        Flu_File_Chooser::singleButtonTravelDrawer =
            (bool)uiPrefs->uiPrefsFileReqFolder->value();

        native_file_chooser = uiPrefs->uiPrefsNativeFileChooser->value();

        //
        // Handle pixel values
        //
        PixelToolBarClass* c = ui->uiPixelWindow;
        c->uiAColorType->value(uiPrefs->uiPrefsPixelRGBA->value());
        c->uiAColorType->do_callback();
        c->uiAColorType->redraw();

        c->uiPixelValue->value(uiPrefs->uiPrefsPixelValues->value());
        c->uiPixelValue->do_callback();
        c->uiPixelValue->redraw();

        c->uiBColorType->value(uiPrefs->uiPrefsPixelHSV->value());
        c->uiBColorType->do_callback();
        c->uiBColorType->redraw();

        c->uiLType->value(uiPrefs->uiPrefsPixelLumma->value());
        c->uiLType->do_callback();
        c->uiLType->redraw();

        //
        // Handle crop area (masking)
        //

        int crop = uiPrefs->uiPrefsCropArea->value();
        float mask = kCrops[crop];
        view->setMask(mask);

        //
        // Handle HUD
        //
        int hud = HudDisplay::kNone;
        if (uiPrefs->uiPrefsHudDirectory->value())
            hud |= HudDisplay::kDirectory;

        if (uiPrefs->uiPrefsHudFilename->value())
            hud |= HudDisplay::kFilename;

        if (uiPrefs->uiPrefsHudFPS->value())
            hud |= HudDisplay::kFPS;

        if (uiPrefs->uiPrefsHudTimecode->value())
            hud |= HudDisplay::kTimecode;

        if (uiPrefs->uiPrefsHudFrame->value())
            hud |= HudDisplay::kFrame;

        if (uiPrefs->uiPrefsHudResolution->value())
            hud |= HudDisplay::kResolution;

        if (uiPrefs->uiPrefsHudFrameRange->value())
            hud |= HudDisplay::kFrameRange;

        if (uiPrefs->uiPrefsHudFrameCount->value())
            hud |= HudDisplay::kFrameCount;

        if (uiPrefs->uiPrefsHudAttributes->value())
            hud |= HudDisplay::kAttributes;

        if (uiPrefs->uiPrefsHudCache->value())
            hud |= HudDisplay::kCache;

        if (uiPrefs->uiPrefsHudMemory->value())
            hud |= HudDisplay::kMemory;

        view->setHudDisplay((HudDisplay)hud);

        //
        // Handle fullscreen and presentation mode
        //
        if (uiPrefs->uiWindowFixedPosition->value())
        {
            int x = int(uiPrefs->uiWindowXPosition->value());
            int y = int(uiPrefs->uiWindowYPosition->value());
            ui->uiMain->position(x, y);
        }

        if (uiPrefs->uiWindowFixedSize->value())
        {
            int w = int(uiPrefs->uiWindowXSize->value());
            int h = int(uiPrefs->uiWindowYSize->value());
            ui->uiMain->resize(ui->uiMain->x(), ui->uiMain->y(), w, h);
        }

        bool frameView = (bool)uiPrefs->uiPrefsAutoFitImage->value();
        view->setFrameView(frameView);

        LogDisplay::prefs = (LogDisplay::ShowPreferences)
                                uiPrefs->uiPrefsRaiseLogWindowOnError->value();

        Fl_Round_Button* r;
        r = (Fl_Round_Button*)uiPrefs->uiPrefsOpenMode->child(1);
        int fullscreen = r->value();
        if (fullscreen)
            view->setFullScreenMode(true);

        r = (Fl_Round_Button*)uiPrefs->uiPrefsOpenMode->child(2);
        int presentation = r->value();
        if (presentation)
            view->setPresentationMode(true);

        if (!fullscreen && !presentation)
            view->setFullScreenMode(false);

        bool value = uiPrefs->uiPrefsAlwaysOnTop->value();
        int fullscreen_active = ui->uiMain->fullscreen_active();
        if (!fullscreen_active)
        {
            ui->uiMain->always_on_top(value);
        }

        SecondaryWindow* secondary = ui->uiSecondary;
        if (secondary)
        {
            auto window = secondary->window();
            if (window->visible() && !window->fullscreen_active())
            {
                bool value = uiPrefs->uiPrefsSecondaryOnTop->value();
                window->always_on_top(value);
            }
        }

        ui->uiMain->fill_menu(ui->uiMenuBar);

        if (debug > 1)
            schemes.debug();
    }

    void Preferences::updateICS()
    {
        ViewerUI* ui = App::ui;
        auto player = ui->uiView->getTimelinePlayer();
        if (!player)
            return;

        const auto& tplayer = player->player();
        const auto& info = tplayer->getIOInfo();
        const auto& videos = info.video;
        if (videos.empty())
            return;

        PreferencesUI* uiPrefs = ui->uiPrefs;
        const auto& video = info.video[0];
        tl::image::PixelType pixelType = video.pixelType;
        std::string ics;
        switch (pixelType)
        {
        case tl::image::PixelType::L_U8:
        case tl::image::PixelType::LA_U8:
        case tl::image::PixelType::RGB_U8:
        case tl::image::PixelType::RGB_U10:
        case tl::image::PixelType::RGBA_U8:
        case tl::image::PixelType::YUV_420P_U8:
        case tl::image::PixelType::YUV_422P_U8:
        case tl::image::PixelType::YUV_444P_U8:
            ics = uiPrefs->uiOCIO_8bits_ics->value();
            break;
        case tl::image::PixelType::L_U16:
        case tl::image::PixelType::LA_U16:
        case tl::image::PixelType::RGB_U16:
        case tl::image::PixelType::RGBA_U16:
        case tl::image::PixelType::YUV_420P_U16:
        case tl::image::PixelType::YUV_422P_U16:
        case tl::image::PixelType::YUV_444P_U16:
            ics = uiPrefs->uiOCIO_16bits_ics->value();
            break;
        case tl::image::PixelType::L_U32:
        case tl::image::PixelType::LA_U32:
        case tl::image::PixelType::RGB_U32:
        case tl::image::PixelType::RGBA_U32:
            ics = uiPrefs->uiOCIO_32bits_ics->value();
            break;
            // handle half and float types
        case tl::image::PixelType::L_F16:
        case tl::image::PixelType::LA_F16:
        case tl::image::PixelType::RGB_F16:
        case tl::image::PixelType::RGBA_F16:
            ics = uiPrefs->uiOCIO_half_ics->value();
            break;
        case tl::image::PixelType::L_F32:
        case tl::image::PixelType::LA_F32:
        case tl::image::PixelType::RGB_F32:
        case tl::image::PixelType::RGBA_F32:
            ics = uiPrefs->uiOCIO_float_ics->value();
            break;
        default:
            break;
        }

        mrv::PopupMenu* w = ui->uiICS;
        for (size_t i = 0; i < w->children(); ++i)
        {
            const Fl_Menu_Item* o = w->child(i);
            if (!o || !o->label())
                continue;

            if (ics == o->label())
            {
                w->copy_label(o->label());
                w->value(i);
                w->do_callback();
                break;
            }
        }
    }

    //////////////////////////////////////////////////////
    // OCIO
    /////////////////////////////////////////////////////
    void Preferences::OCIO(ViewerUI* ui)
    {
        PreferencesUI* uiPrefs = ui->uiPrefs;

        static std::string old_ocio;
        const char* var = uiPrefs->uiPrefsOCIOConfig->value();
        if (var && strlen(var) > 0)
        {

            if (old_ocio != var)
            {
                old_ocio = var;
                mrvLOG_INFO("ocio", _("OCIO config is now:") << std::endl);
                mrvLOG_INFO("ocio", var << std::endl);
            }

            std::string parsed = expandVariables(var, "%", '%');
            parsed = expandVariables(parsed, "${", '}');
            if (old_ocio != parsed)
            {
                mrvLOG_INFO("ocio", _("Expanded OCIO config to:") << std::endl);
                mrvLOG_INFO("ocio", parsed << std::endl);
            }

            uiPrefs->uiPrefsOCIOConfig->value(var);

            // First, remove all additional defaults if any from pulldown
            // menu
            ui->OCIOView->clear();
            ui->uiICS->clear();

            try
            {

                config = OCIO::Config::CreateFromFile(parsed.c_str());

                uiPrefs->uiPrefsOCIOConfig->tooltip(config->getDescription());

                OCIO_Display = config->getDefaultDisplay();
                OCIO_View = config->getDefaultView(OCIO_Display.c_str());

<<<<<<< HEAD
                stringArray active_displays;
                const char* displaylist = config->getActiveDisplays();
                if (displaylist && strlen(displaylist) > 0)
=======
                bool use_active = uiPrefs->uiOCIOUseActiveViews->value();

                stringArray active_displays;
                const char* displaylist = config->getActiveDisplays();
                if (use_active && displaylist && strlen(displaylist) > 0)
>>>>>>> 0dffda21
                {
                    mrv::split(active_displays, displaylist, ',');

                    // Eliminate forward spaces in names
                    for (unsigned i = 0; i < active_displays.size(); ++i)
                    {
                        while (active_displays[i][0] == ' ')
                            active_displays[i] = active_displays[i].substr(
                                1, active_displays[i].size());
                    }
                }
                else
                {
                    int numDisplays = config->getNumDisplays();
                    for (int i = 0; i < numDisplays; ++i)
                    {
                        active_displays.push_back(config->getDisplay(i));
                    }
                }

                stringArray active_views;
                const char* viewlist = config->getActiveViews();
<<<<<<< HEAD
                if (viewlist && strlen(viewlist) > 0)
=======
                if (use_active && viewlist && strlen(viewlist) > 0)
>>>>>>> 0dffda21
                {
                    mrv::split(active_views, viewlist, ',');

                    // Eliminate forward spaces in names
                    for (unsigned i = 0; i < active_views.size(); ++i)
                    {
                        while (active_views[i][0] == ' ')
                            active_views[i] = active_views[i].substr(
                                1, active_views[i].size());
                    }
                }

                size_t num_active_displays = active_displays.size();
                size_t num_active_views = active_views.size();

                for (size_t j = 0; j < num_active_displays; ++j)
                {
                    std::string display = active_displays[j];
                    std::string quoted_display = quoteSlashes(display);

                    int numViews = config->getNumViews(display.c_str());

                    // Collect all views

                    if (num_active_views)
                    {
                        for (size_t h = 0; h < num_active_views; ++h)
                        {
                            std::string view;
                            bool add = false;

                            for (int i = 0; i < numViews; ++i)
                            {
                                view = config->getView(display.c_str(), i);
                                if (active_views[h] == view)
                                {
                                    add = true;
                                    break;
                                }
                            }

                            if (add)
                            {
                                std::string name;
                                if (num_active_displays > 1)
                                {
                                    name = quoted_display;
                                    name += "/";
                                    name += view;
                                }
                                else
                                {
                                    name = view;
                                    name += " (" + quoted_display + ")";
                                }

                                ui->OCIOView->add(name.c_str());

                                if (view == OCIO_View && !OCIO_View.empty())
                                {
                                    ui->OCIOView->copy_label(view.c_str());
                                    ui->uiGamma->value(1.0f);
                                    ui->uiGammaInput->value(1.0f);
                                }
                            }
                        }
                    }
                    else
                    {
                        for (int i = 0; i < numViews; i++)
                        {
                            std::string view =
                                config->getView(display.c_str(), i);

                            std::string name;
                            if (num_active_displays > 1)
                            {
                                name = quoted_display;
                                name += "/";
                                name += view;
                            }
                            else
                            {
                                name = view;
                                name += " (" + quoted_display + ")";
                            }

                            ui->OCIOView->add(name.c_str());

                            if (view == OCIO_View && !OCIO_View.empty())
                            {
                                ui->OCIOView->copy_label(view.c_str());
                                ui->uiGamma->value(1.0f);
                                ui->uiGammaInput->value(1.0f);
                            }
                        }
                    }
                }

                ui->OCIOView->redraw();

                std::vector< std::string > spaces;
                for (int i = 0; i < config->getNumColorSpaces(); ++i)
                {

                    std::string csname = config->getColorSpaceNameByIndex(i);
                    spaces.push_back(csname);
                }

                if (std::find(
                        spaces.begin(), spaces.end(),
                        OCIO::ROLE_SCENE_LINEAR) == spaces.end())
                {
                    spaces.push_back(OCIO::ROLE_SCENE_LINEAR);
                }

                mrv::PopupMenu* w = ui->uiICS;
                std::sort(spaces.begin(), spaces.end());
                size_t idx = 0;
                const char delim{'/'};
                const char escape{'\\'};
                for (size_t i = 0; i < spaces.size(); ++i)
                {
                    std::string space = spaces[i];
                    OCIO::ConstColorSpaceRcPtr cs =
                        config->getColorSpace(space.c_str());
                    const char* family = cs->getFamily();
                    std::string menu;
                    if (family && strlen(family) > 0)
                    {
                        menu = family;
                        menu += "/";
                    }
                    menu += quoteSlashes(space);
                    w->add(menu.c_str());
                }
            }
            catch (const OCIO::Exception& e)
            {
                mrvLOG_ERROR("ocio", e.what() << std::endl);
            }
            catch (const std::exception& e)
            {
                LOG_ERROR(e.what());
            }
        }

        ui->uiICS->show();

        updateICS();
    }

} // namespace mrv<|MERGE_RESOLUTION|>--- conflicted
+++ resolved
@@ -1844,17 +1844,11 @@
                 OCIO_Display = config->getDefaultDisplay();
                 OCIO_View = config->getDefaultView(OCIO_Display.c_str());
 
-<<<<<<< HEAD
-                stringArray active_displays;
-                const char* displaylist = config->getActiveDisplays();
-                if (displaylist && strlen(displaylist) > 0)
-=======
                 bool use_active = uiPrefs->uiOCIOUseActiveViews->value();
 
                 stringArray active_displays;
                 const char* displaylist = config->getActiveDisplays();
                 if (use_active && displaylist && strlen(displaylist) > 0)
->>>>>>> 0dffda21
                 {
                     mrv::split(active_displays, displaylist, ',');
 
@@ -1877,11 +1871,7 @@
 
                 stringArray active_views;
                 const char* viewlist = config->getActiveViews();
-<<<<<<< HEAD
-                if (viewlist && strlen(viewlist) > 0)
-=======
                 if (use_active && viewlist && strlen(viewlist) > 0)
->>>>>>> 0dffda21
                 {
                     mrv::split(active_views, viewlist, ',');
 
