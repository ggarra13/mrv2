// SPDX-License-Identifier: BSD-3-Clause
// mrv2
// Copyright Contributors to the mrv2 Project. All rights reserved.

<<<<<<< HEAD
#include <boost/filesystem.hpp>
namespace fs = boost::filesystem;

#include <tlCore/StringFormat.h>

=======
>>>>>>> d73f31ee
#ifdef _WIN32
  #include <comutil.h>
#endif

#include <boost/filesystem.hpp>
namespace fs = boost::filesystem;

#include <tlCore/StringFormat.h>


#include <FL/fl_utf8.h>   // for fl_getenv
#include <FL/Fl_Sys_Menu_Bar.H>   // for macOS menus


#include "mrvCore/mrvHome.h"
#include "mrvCore/mrvHotkey.h"
#include "mrvCore/mrvMedia.h"

#include "mrvWidgets/mrvLogDisplay.h"

#include "mrvFl/mrvMenus.h"
#include "mrvFl/mrvPreferences.h"
#include "mrvFl/mrvLanguages.h"

#include "mrvFl/mrvAsk.h"

#include "mrvFLU/Flu_File_Chooser.h"

#include "mrvGL/mrvTimelineViewport.h"
#include "mrvGL/mrvTimelineViewportPrivate.h"

#include "mrvPanels/mrvPanelsCallbacks.h"

#include "mrvApp/mrvSettingsObject.h"
#include "mrvApp/mrvFilesModel.h"
#include "mrvApp/App.h"

#include "mrvPreferencesUI.h"

#include "mrvFl/mrvIO.h"



namespace {
    const char* kModule = "prefs";
}


extern float kCrops[];

namespace
{

/**
 * This function allows the user to override a preference setting by
 * using an environment variable.
 *
 * @param variable        environment variable to look for
 * @param defaultValue    default value to use if variable is not set
 * @param inPrefs         boolean specifying whether the value came from
 *                        saved preferences or not.  It is used to print
 *                        a warning if some setting is as of yet undefined.
 *
 * @return a float corresponding to the value set in the environment or to
 *         to the default value.
 */
int environmentSetting( const char* variable,
                        const int   defaultValue,
                        const bool  inPrefs )
{
    int r = defaultValue;
    const char* env = fl_getenv( variable );
    if ( !env )
    {
        if ( !inPrefs )
        {
            std::string msg =
                tl::string::Format( _("Environment variable \"{0}\" is not set; "
                                      "using default value ({1}).") ).
                                    arg(variable).
                                    arg(defaultValue);
            LOG_WARNING(msg);
        }
    }
    else
    {
        int n = sscanf( env, " %d", &r );
        if (n != 1)
        {
            std::string msg =
                tl::string::Format( _("Cannnot parse enironment variable \"{0}\" "
                                      "as an integer value; using {1}.") ).
                                    arg(variable).
                                    arg(defaultValue);
            LOG_ERROR(msg);
        }
    }
    return r;
}


/**
 * This function allows the user to override a preference setting by
 * using an environment variable.
 *
 * @param variable        environment variable to look for
 * @param defaultValue    default value to use if variable is not set
 * @param inPrefs         boolean specifying whether the value came from
 *                        saved preferences or not.  It is used to print
 *                        a warning if some setting is as of yet undefined.
 *
 * @return a float corresponding to the value set in the environment or to
 *         to the default value.
 */
float environmentSetting( const char* variable,
                          const float defaultValue,
                          const bool inPrefs )
{
    float r = defaultValue;
    const char* env = fl_getenv( variable );
    if ( !env )
    {
        if ( !inPrefs )
        {
            std::string msg =
                tl::string::Format( _("Environment variable \"{0}\" is not set; "
                                      "using default value ({1}).") ).
                                    arg(variable).
                                    arg(defaultValue);
            LOG_WARNING(msg);
        }
    }
    else
    {
        int n = sscanf( env, " %f", &r );
        if (n != 1)
        {
            std::string msg =
                tl::string::Format( _("Cannnot parse enironment variable \"{0}\" "
                                      "as a float value; using {1}.") ).
                                    arg(variable).
                                    arg(defaultValue);
            LOG_ERROR(msg);
        }
    }
    return r;
}

/**
 * This function allows the user to override a preference setting by
 * using an environment variable.
 *
 * @param variable        environment variable to look for
 * @param defaultValue    default value to use if variable is not set
 * @param inPrefs         boolean specifying whether the value came from
 *                        saved preferences or not.  It is used to print
 *                        a warning if some setting is as of yet undefined.
 *
 * @return a string corresponding to the value set in the environment or to
 *         to the default value.
 */
const char* environmentSetting( const char* variable,
                                const char* defaultValue,
                                const bool inPrefs )
{

    const char* env = fl_getenv( variable );
    if ( !env || strlen(env) == 0 )
    {
        env = defaultValue;
        if ( !inPrefs )
        {
            std::string msg =
                tl::string::Format( _("Environment variable \"{0}\" is not set; "
                                      "using default value ({1}).") ).
                                    arg(variable).
                                    arg(defaultValue);
            LOG_WARNING(msg);
        }
    }
    return env;
}

} // anonymous namespace



mrv::App*         ViewerUI::app     = nullptr;
AboutUI*          ViewerUI::uiAbout = nullptr;
PreferencesUI*    ViewerUI::uiPrefs = nullptr;
HotkeyUI*         ViewerUI::uiHotkey = nullptr;
// ConnectionUI*     ViewerUI::uiConnection = nullptr;

namespace mrv {


ViewerUI*           Preferences::ui = nullptr;
ColorSchemes        Preferences::schemes;
bool                Preferences::native_file_chooser;
OCIO::ConstConfigRcPtr Preferences::config;
std::string         Preferences::OCIO_Display;
std::string         Preferences::OCIO_View;

mrv::Preferences::MissingFrameType      Preferences::missing_frame;


std::string         Preferences::root;
int                 Preferences::debug = 0;
int                 Preferences::language_index = 2;
std::string         Preferences::tempDir = "/usr/tmp/";
std::string         Preferences::hotkeys_file = "mrv2.keys";



int Preferences::switching_images = 0;

int Preferences::bgcolor;
int Preferences::textcolor;
int Preferences::selectioncolor;
int Preferences::selectiontextcolor;

static std::string expandVariables( const std::string &s,
                                    const char* START_VARIABLE,
                                    const char END_VARIABLE)
{


    size_t p = s.find( START_VARIABLE );

    if( p == std::string::npos ) return s;

    std::string pre  = s.substr( 0, p );
    std::string post = s.substr( p + strlen(START_VARIABLE) );

    size_t e = post.find( END_VARIABLE );

    if( e == std::string::npos ) return s;

    std::string variable = post.substr( 0, e );
    std::string value    = "";

    post = post.substr( e + 1 );

    const char *v = fl_getenv( variable.c_str() );
    if( v != NULL ) value = std::string( v );

    return expandVariables( pre + value + post, START_VARIABLE,
                            END_VARIABLE );
}

Preferences::Preferences( PreferencesUI* uiPrefs, bool reset )
{
    bool ok;
    int version;
    int tmp;
    double tmpD;
    float tmpF;
    char  tmpS[2048];

    char* oldloc = setlocale( LC_NUMERIC, "C" );

    std::string msg =
        tl::string::Format( _("Reading preferences from \"{0}mrv2.prefs\".")).
        arg(prefspath());

    LOG_INFO(msg);

    Fl_Preferences base( prefspath().c_str(), "filmaura", "mrv2" );


    base.get( "version", version, 7 );

    SettingsObject* settingsObject = ViewerUI::app->settingsObject();


    Fl_Preferences fltk_settings( base, "settings" );
    unsigned num = fltk_settings.entries();
    for ( unsigned i = 0; i < num; ++i )
    {
      const char* key = fltk_settings.entry(i);
      if ( key[1] == '#' )
      {
          char type = key[0];
          std_any value;
          const char* keyS = key + 2;
          switch( type )
          {
          case 'b':
              fltk_settings.get( key, tmp, 0 );
              value = (bool)tmp;
              break;
          case 'i':
              fltk_settings.get( key, tmp, 0 );
              value = tmp;
              break;
          case 'f':
              fltk_settings.get( key, tmpF, 0.0f );
              value = tmpF;
              break;
          case 'd':
              fltk_settings.get( key, tmpD, 0.0 );
              value = tmpD;
              break;
          case 's':
              fltk_settings.get( key, tmpS, "", 2048 );
              value = std::string(tmpS);
              break;
          case 'v':
              // void values are not cleared nor stored as that can corrupt the prefs.
              continue;
              break;
          default:
              LOG_ERROR( "Unknown type " << type << " for key " << keyS );
              break;
          }
          settingsObject->setValue( keyS, value );
        }
    }


    Fl_Preferences recent_files( base, "recentFiles" );
    num = recent_files.entries();
    for ( unsigned i = 1; i <= num; ++i )
    {
      char buf[16];
      snprintf( buf, 16, "File #%d", i );
      if ( recent_files.get( buf, tmpS, "", 2048 ) )
        settingsObject->addRecentFile( tmpS );
      else
      {
          std::string msg = tl::string::Format( _("Failed to retrieve {0}.") ).
                            arg(buf);
          LOG_ERROR( msg );
      }
    }


    if ( reset )
    {
        settingsObject->reset();
    }

    //
    // Get ui preferences
    //

    Fl_Preferences gui( base, "ui" );

    gui.get( "single_instance", tmp, 0 );
    uiPrefs->uiPrefsSingleInstance->value( (bool) tmp );

    gui.get( "menubar", tmp, 1 );
    uiPrefs->uiPrefsMenuBar->value( (bool) tmp );

    gui.get( "topbar", tmp, 1 );
    uiPrefs->uiPrefsTopbar->value( (bool) tmp );

    gui.get( "pixel_toolbar", tmp, 1 );
    uiPrefs->uiPrefsPixelToolbar->value( (bool) tmp );


    gui.get( "timeline_toolbar", tmp, 1 );
    uiPrefs->uiPrefsTimeline->value( (bool) tmp );

    gui.get( "status_toolbar", tmp, 1 );
    uiPrefs->uiPrefsStatusBar->value( (bool) tmp );

    gui.get( "action_toolbar", tmp, 1 );
    uiPrefs->uiPrefsToolBar->value( (bool) tmp );

    gui.get( "macOS_menus", tmp, 0 );
    uiPrefs->uiPrefsMacOSMenus->value( (bool) tmp );


    gui.get( "timeline_display", tmp, 0 );
    uiPrefs->uiPrefsTimelineDisplay->value(tmp);

    gui.get( "timeline_thumbnails", tmp, 1 );
    uiPrefs->uiPrefsTimelineThumbnails->value(tmp);




    //
    // ui/window preferences
    //
    {
        Fl_Preferences win( gui, "window" );

        win.get( "auto_fit_image", tmp, 1 );
        uiPrefs->uiPrefsAutoFitImage->value( tmp );


        win.get( "always_on_top", tmp, 0 );
        uiPrefs->uiPrefsAlwaysOnTop->value( tmp );


        win.get( "open_mode", tmp, 0 );

        {
            Fl_Round_Button* r;
            for ( int i = 0; i < uiPrefs->uiPrefsOpenMode->children(); ++i )
            {

                r = (Fl_Round_Button*) uiPrefs->uiPrefsOpenMode->child( i );
                r->value(0);
            }

            r = (Fl_Round_Button*)uiPrefs->uiPrefsOpenMode->child( tmp );
            r->value(1);
        }

    }



    //
    // ui/view
    //

    Fl_Preferences view( gui, "view" );

    view.get("gain", tmpF, 1.0f );
    uiPrefs->uiPrefsViewGain->value( tmpF );

    view.get("gamma", tmpF, 1.0f );
    uiPrefs->uiPrefsViewGamma->value( tmpF );





    view.get("safe_areas", tmp, 0 );
    uiPrefs->uiPrefsSafeAreas->value( (bool) tmp );

    view.get("crop_area", tmp, 0 );
    uiPrefs->uiPrefsCropArea->value( tmp );

    view.get( "zoom_speed", tmp, 2 );
    uiPrefs->uiPrefsZoomSpeed->value( tmp );


    //
    // ui/colors
    //

    Fl_Preferences colors( gui, "colors" );

    colors.get( "background_color", bgcolor, 0x43434300 );

    colors.get( "text_color", textcolor, 0xababab00 );

    colors.get( "selection_color", selectioncolor, 0x97a8a800 );

    colors.get( "selection_text_color", selectiontextcolor, 0x00000000 );

    colors.get( "scheme", tmpS, "gtk+", 2048 );

    const Fl_Menu_Item* item = uiPrefs->uiScheme->find_item( tmpS );
    if ( item )
    {
        uiPrefs->uiScheme->picked( item );
        Fl::scheme( tmpS );
    }


    bool loaded = false;

    std::string colorname = prefspath() + "mrv2.colors";
    if ( ! (loaded = schemes.read_themes( colorname.c_str() )) )
    {

        colorname = root + "/colors/mrv2.colors";
        if ( ! (loaded = schemes.read_themes( colorname.c_str() )) )
        {
            std::string msg =
                tl::string::Format( _("Could not open color theme from \"{0}\".")).
                arg(colorname);
            LOG_ERROR( msg );
        }
    }

    if ( loaded )
    {

        std::string msg =
            tl::string::Format( _("Loaded color themes from \"{0}\".")).
            arg(colorname);

        LOG_INFO(msg);
    }


    for ( auto& t: schemes.themes )
    {

        uiPrefs->uiColorTheme->add( t.name.c_str() );
    }


    colors.get( "theme", tmpS, "Black", 2048 );

    item = uiPrefs->uiColorTheme->find_item( tmpS );
    if ( item )
    {

        uiPrefs->uiColorTheme->picked( item );

    }

    const char* language = getenv( "LANGUAGE" );
    if ( !language || language[0] == '\0' ) language = getenv( "LC_ALL" );
    if ( !language || language[0] == '\0' ) language = getenv( "LC_MESSAGES" );
    if ( !language || language[0] == '\0' ) language = getenv( "LANG" );


    int uiIndex = 3;
    if ( language && strlen(language) > 1 )
    {
        for ( unsigned i = 0; i < sizeof( kLanguages ) / sizeof(LanguageTable);
              ++i )
        {
            if ( strcmp( language, "C" ) == 0 )
            {
                language_index = 2;
                break;
            }
            if ( strncmp( language, kLanguages[i].code, 2 ) == 0 )
            {
                uiIndex = i;
                language_index = kLanguages[i].index;
                break;
            }
        }
    }

    LOG_INFO( _("Setting language to ") << kLanguages[uiIndex].code );
    uiPrefs->uiLanguage->value( uiIndex );

    //
    // ui/view/colors
    //
    {

        Fl_Preferences colors( view, "colors" );

        colors.get("background_color", tmp, 0x20202000 );
        uiPrefs->uiPrefsViewBG->color( tmp );

        colors.get("text_overlay_color", tmp, 0xFFFF0000 );
        uiPrefs->uiPrefsViewTextOverlay->color( tmp );

        colors.get("selection_color", tmp, 0xFFFFFF00 );
        uiPrefs->uiPrefsViewSelection->color( tmp );

        colors.get("hud_color", tmp, 0xF0F08000 );
        uiPrefs->uiPrefsViewHud->color( tmp );
    }


    Fl_Preferences ocio( view, "ocio" );




    ocio.get( "config", tmpS, "", 2048 );
    uiPrefs->uiPrefsOCIOConfig->value( tmpS );


    Fl_Preferences ics( ocio, "ICS" );
    {
#define OCIO_ICS(x, d)                                  \
        ok = ics.get( #x, tmpS, d, 2048 );              \
        environmentSetting( "MRV_OCIO_" #x "_ICS" ,     \
                            tmpS, ok );                 \
        uiPrefs->uiOCIO_##x##_ics->value( tmpS );

        OCIO_ICS( 8bits,  "" );

        OCIO_ICS( 16bits, "" );

        OCIO_ICS( 32bits, "" );

        OCIO_ICS( float,  "" );


    }

    //
    // ui/view/hud
    //
    Fl_Preferences hud( view, "hud" );

    hud.get("directory", tmp, 0 );
    uiPrefs->uiPrefsHudDirectory->value( (bool) tmp );
    hud.get("filename", tmp, 0 );
    uiPrefs->uiPrefsHudFilename->value( (bool) tmp );
    hud.get("fps", tmp, 0 );
    uiPrefs->uiPrefsHudFPS->value( (bool) tmp );
    hud.get("frame", tmp, 0 );
    uiPrefs->uiPrefsHudFrame->value( (bool) tmp );
    hud.get("timecode", tmp, 0 );
    uiPrefs->uiPrefsHudTimecode->value( (bool) tmp );
    hud.get("resolution", tmp, 0 );

    uiPrefs->uiPrefsHudResolution->value( (bool) tmp );
    hud.get("frame_range", tmp, 0 );
    uiPrefs->uiPrefsHudFrameRange->value( (bool) tmp );
    hud.get("frame_count", tmp, 0 );
    uiPrefs->uiPrefsHudFrameCount->value( (bool) tmp );
    hud.get("memory", tmp, 0 );

    uiPrefs->uiPrefsHudAttributes->value( (bool) tmp );
    hud.get("center", tmp, 0 );

    Fl_Preferences win( view, "window" );
    win.get("fixed_position", tmp, 0 );
    uiPrefs->uiWindowFixedPosition->value( (bool) tmp );
    win.get("x_position", tmp, 0 );

    uiPrefs->uiWindowXPosition->value( tmp );
    win.get("y_position", tmp, 0 );
    uiPrefs->uiWindowYPosition->value( tmp );
    win.get("fixed_size", tmp, 0 );

    uiPrefs->uiWindowFixedSize->value( (bool) tmp );
    win.get("x_size", tmp, 640 );
    uiPrefs->uiWindowXSize->value( tmp );
    win.get("y_size", tmp, 530 );

    uiPrefs->uiWindowYSize->value( tmp );

    Fl_Preferences flu( gui, "file_requester" );
    //


    flu.get("quick_folder_travel", tmp, 1 );
    uiPrefs->uiPrefsFileReqFolder->value( (bool) tmp );
    Flu_File_Chooser::singleButtonTravelDrawer = (bool) tmp;

    flu.get("thumbnails", tmp, 1 );
    uiPrefs->uiPrefsFileReqThumbnails->value( (bool) tmp );
    Flu_File_Chooser::thumbnailsFileReq = (bool) tmp;

    //
    // playback
    //
    Fl_Preferences playback( base, "playback" );

    playback.get( "auto_playback", tmp, 1 );
    uiPrefs->uiPrefsAutoPlayback->value(tmp);

    playback.get( "override_fps", tmp, 0 );
    uiPrefs->uiPrefsOverrideFPS->value(tmp);


    playback.get( "fps", tmpF, 24.0 );
    uiPrefs->uiPrefsFPS->value(tmpF);


    playback.get( "loop_mode", tmp, 1 );
    uiPrefs->uiPrefsLoopMode->value(tmp);


    playback.get( "scrubbing_sensitivity", tmpF, 5.0f );
    uiPrefs->uiPrefsScrubbingSensitivity->value(tmpF);


    Fl_Preferences pixel_toolbar( base, "pixel_toolbar" );

    pixel_toolbar.get( "RGBA_pixel", tmp, 0 );
    uiPrefs->uiPrefsPixelRGBA->value( tmp );


    pixel_toolbar.get( "pixel_values", tmp, 0 );
    uiPrefs->uiPrefsPixelValues->value( tmp );


    pixel_toolbar.get( "HSV_pixel", tmp, 0 );
    uiPrefs->uiPrefsPixelHSV->value( tmp );


    pixel_toolbar.get( "Lumma_pixel", tmp, 0 );
    uiPrefs->uiPrefsPixelLumma->value( tmp );


    Fl_Preferences loading( base, "loading" );

#if defined( _WIN32 )
    loading.get( "native_file_chooser", tmp, 1 );
#else
    loading.get( "native_file_chooser", tmp, 0 );
#endif
    uiPrefs->uiPrefsNativeFileChooser->value( (bool) tmp );


    loading.get( "version_regex", tmpS, "_v", 2048 );
    if ( strlen(tmpS) == 0 )
    {
        strcpy( tmpS, "_v" );
    }
    uiPrefs->uiPrefsVersionRegex->value( tmpS );

    loading.get( "max_images_apart", tmp, 10 );
    uiPrefs->uiPrefsMaxImagesApart->value( tmp );


    Fl_Preferences errors( base, "errors" );
    errors.get( "log_display", tmp, 2 );

    uiPrefs->uiPrefsRaiseLogWindowOnError->value( tmp );

    //
    // Hotkeys
    //
    Fl_Preferences* keys;

    Fl_Preferences hotkeys( base, "hotkeys" );
    hotkeys.get( "default", tmpS, "mrv2.keys", 2048 );

    hotkeys_file = tmpS;

    if ( hotkeys_file.empty() ) hotkeys_file = "mrv2.keys";

    msg = tl::string::Format( _("Loading hotkeys from \"{0}{1}.prefs\".")).
          arg(prefspath()).arg(hotkeys_file);

    LOG_INFO(msg);

    keys = new Fl_Preferences( prefspath().c_str(), "filmaura",
                               hotkeys_file.c_str() );

    load_hotkeys( ui, keys );

    std_any value;

    value = settingsObject->value( kPenColorR );
    int r = std_any_cast<int>(value);

    value = settingsObject->value( kPenColorG );
    int g = std_any_cast<int>(value);

    value = settingsObject->value( kPenColorB );
    int b = std_any_cast<int>(value);

    ui->uiPenColor->color( (Fl_Color) 61 );
    Fl_Color c = (Fl_Color) ui->uiPenColor->color();
    Fl::set_color( c, r, g, b );
    settingsObject->setValue( kPenColorR, (int) r );
    settingsObject->setValue( kPenColorG, (int) g );
    settingsObject->setValue( kPenColorB, (int) b );

    // Handle Dockgroup size (based on percentage)
    value = settingsObject->value( "gui/DockGroup/Width" );
    float pct = std_any_empty( value ) ? 0.2 : std_any_cast<float>( value );
    int width = ui->uiViewGroup->w() * pct;

    // Set a minimum size for dockgroup
    if ( width < 270 ) width = 270;

    ui->uiViewGroup->fixed( ui->uiDockGroup, width );


    setlocale(LC_NUMERIC, oldloc );

}

void Preferences::open_windows()
{
    std_any value;
    int visible;

    SettingsObject* settingsObject = ViewerUI::app->settingsObject();

    // Handle windows
    const WindowCallback* wc = kWindowCallbacks;
    for ( ; wc->name; ++wc )
    {
        std::string key = "gui/";
        key += wc->name;
        key += "/Window/Visible";
        value = settingsObject->value( key );
        visible = std_any_empty( value ) ? 0 : std_any_cast< int >( value );
        if ( visible ) show_window_cb( wc->name, ui );
    }

    // Handle secondary window which is a tad special
    std::string key = "gui/Secondary/Window/Visible";
    value = settingsObject->value( key );
    visible = std_any_empty( value ) ? 0 : std_any_cast< int >( value );
    if ( visible ) toggle_secondary_cb( nullptr, ui );
}

void Preferences::save()
{
    int i;
    PreferencesUI* uiPrefs = ViewerUI::uiPrefs;
    SettingsObject* settingsObject = ViewerUI::app->settingsObject();


    char* oldloc = setlocale( LC_NUMERIC, "C" );

    int visible = 0;
    if ( uiPrefs->uiMain->visible() ) visible = 1;
    settingsObject->setValue( "gui/Preferences/Window/Visible", visible );

    int width = ui->uiDockGroup->w() == 0 ? 1 : ui->uiDockGroup->w();
    float pct = (float) width / ui->uiViewGroup->w();
    settingsObject->setValue( "gui/DockGroup/Width", pct );




    Fl_Preferences base( prefspath().c_str(), "filmaura",
                         "mrv2" );
    base.set( "version", 7 );

    Fl_Preferences fltk_settings( base, "settings" );
    fltk_settings.clear();

    const std::vector< std::string >& keys = settingsObject->keys();
    for ( auto key : keys )
    {
        std_any value = settingsObject->value( key );
        try
        {
            double tmpD = std_any_cast< double >( value );
            key = "d#" + key;
            fltk_settings.set( key.c_str(), tmpD );
            continue;
        }
        catch ( const std::bad_cast& e )
        {
        }
        try
        {
            float tmpF = std_any_cast< float >( value );
            key = "f#" + key;
            fltk_settings.set( key.c_str(), tmpF );
            continue;
        }
        catch ( const std::bad_cast& e )
        {
        }
        try
        {
            int tmp = std_any_cast< int >( value );
            key = "i#" + key;
            fltk_settings.set( key.c_str(), tmp );
            continue;
        }
        catch ( const std::bad_cast& e )
        {
        }
        try
        {
            int tmp = std_any_cast< bool >( value );
            key = "b#" + key;
            fltk_settings.set( key.c_str(), tmp );
            continue;
        }
        catch ( const std::bad_cast& e )
        {
        }
        try
        {
            const std::string& tmpS = std_any_cast< std::string >( value );
            key = "s#" + key;
            fltk_settings.set( key.c_str(), tmpS.c_str() );
            continue;
        }
        catch ( const std::bad_cast& e )
        {
        }
        try
        {
            const std::string tmpS = std_any_cast< char* >( value );
            key = "s#" + key;
            fltk_settings.set( key.c_str(), tmpS.c_str() );
            continue;
        }
        catch ( const std::bad_cast& e )
        {
        }
        try
        {
            // If we don't know the type, don't store anything
            // key = "v#" + key;
            // fltk_settings.set( key.c_str(), 0 );
            continue;
        }
        catch ( const std::bad_cast& e )
        {
            LOG_ERROR( "Could not save preference for " << key << " type "
                       << value.type().name() );
        }
    }


    Fl_Preferences recent_files( base, "recentFiles" );
    const std::vector< std::string >& files = settingsObject->recentFiles();
    for ( unsigned i = 1; i <= files.size(); ++i )
      {
        char buf[16];
        snprintf( buf, 16, "File #%d", i );
        recent_files.set( buf, files[i-1].c_str() );
      }

    // Save ui preferences
    Fl_Preferences gui( base, "ui" );

    //
    // window options
    //
    {
        Fl_Preferences win( gui, "window" );
        win.set( "auto_fit_image", (int) uiPrefs->uiPrefsAutoFitImage->value() );
        win.set( "always_on_top", (int) uiPrefs->uiPrefsAlwaysOnTop->value() );
        int tmp = 0;
        for ( i = 0; i < uiPrefs->uiPrefsOpenMode->children(); ++i ) {
            Fl_Round_Button* r = (Fl_Round_Button*) uiPrefs->uiPrefsOpenMode->child(i);
            if ( r->value() ) {
                tmp = i;
                break;
            }
        }
        win.set( "open_mode", tmp );
    }

    //
    // ui options
    //

    gui.set( "language", language_index );

    gui.set( "menubar", (int) uiPrefs->uiPrefsMenuBar->value() );
    gui.set( "topbar", (int) uiPrefs->uiPrefsTopbar->value() );
    gui.set( "single_instance", (int) uiPrefs->uiPrefsSingleInstance->value() );
    gui.set( "pixel_toolbar", (int) uiPrefs->uiPrefsPixelToolbar->value() );
    gui.set( "timeline_toolbar", (int) uiPrefs->uiPrefsTimeline->value() );
    gui.set( "status_toolbar", (int) uiPrefs->uiPrefsStatusBar->value() );
    gui.set( "action_toolbar", (int) uiPrefs->uiPrefsToolBar->value() );
    gui.set( "macOS_menus", (int) uiPrefs->uiPrefsMacOSMenus->value() );


    gui.set( "timeline_display",
            uiPrefs->uiPrefsTimelineDisplay->value() );

    gui.set( "timeline_thumbnails",
            uiPrefs->uiPrefsTimelineThumbnails->value() );

    //
    // ui/view prefs
    //
    Fl_Preferences view( gui, "view" );
    view.set("gain", uiPrefs->uiPrefsViewGain->value() );
    view.set("gamma", uiPrefs->uiPrefsViewGamma->value() );

    view.set("safe_areas", uiPrefs->uiPrefsSafeAreas->value() );
    view.set("crop_area", uiPrefs->uiPrefsCropArea->value() );
    view.set("zoom_speed", (int) uiPrefs->uiPrefsZoomSpeed->value() );

    //
    // view/colors prefs
    //
    {
        Fl_Preferences colors( view, "colors" );
        int tmp = uiPrefs->uiPrefsViewBG->color();
        colors.set("background_color", tmp );
        tmp = uiPrefs->uiPrefsViewTextOverlay->color();
        colors.set("text_overlay_color", tmp );
        tmp = uiPrefs->uiPrefsViewSelection->color();
        colors.set("selection_color", tmp );
        tmp = uiPrefs->uiPrefsViewHud->color();
        colors.set("hud_color", tmp );
    }

    {
        Fl_Preferences ocio( view, "ocio" );

        ocio.set( "config", uiPrefs->uiPrefsOCIOConfig->value() );

        Fl_Preferences ics( ocio, "ICS" );
        {
            ics.set( "8bits",  uiPrefs->uiOCIO_8bits_ics->value() );
            ics.set( "16bits", uiPrefs->uiOCIO_16bits_ics->value() );
            ics.set( "32bits", uiPrefs->uiOCIO_32bits_ics->value() );
            ics.set( "float",  uiPrefs->uiOCIO_float_ics->value() );
        }

    }

    //
    // view/hud prefs
    //
    Fl_Preferences hud( view, "hud" );
    hud.set("directory", uiPrefs->uiPrefsHudDirectory->value() );
    hud.set("filename", uiPrefs->uiPrefsHudFilename->value() );
    hud.set("fps", uiPrefs->uiPrefsHudFPS->value() );
    hud.set("non_drop_timecode", uiPrefs->uiPrefsHudTimecode->value() );
    hud.set("frame", uiPrefs->uiPrefsHudFrame->value() );
    hud.set("resolution", uiPrefs->uiPrefsHudResolution->value() );
    hud.set("frame_range", uiPrefs->uiPrefsHudFrameRange->value() );
    hud.set("frame_count", uiPrefs->uiPrefsHudFrameCount->value() );
    hud.set("attributes", uiPrefs->uiPrefsHudAttributes->value() );

    {
        Fl_Preferences win( view, "window" );
        win.set("fixed_position", uiPrefs->uiWindowFixedPosition->value() );
        win.set("x_position", uiPrefs->uiWindowXPosition->value() );
        win.set("y_position", uiPrefs->uiWindowYPosition->value() );
        win.set("fixed_size", uiPrefs->uiWindowFixedSize->value() );
        win.set("x_size", uiPrefs->uiWindowXSize->value() );
        win.set("y_size", uiPrefs->uiWindowYSize->value() );
    }

    //
    // ui/colors prefs
    //
    Fl_Preferences colors( gui, "colors" );
    colors.set( "scheme", uiPrefs->uiScheme->text() );
    colors.set( "theme", uiPrefs->uiColorTheme->text() );
    colors.set( "background_color", bgcolor );
    colors.set( "text_color", textcolor );
    colors.set( "selection_color", selectioncolor );
    colors.set( "selection_text_color", selectiontextcolor );
    colors.set( "theme", uiPrefs->uiColorTheme->text() );

    Fl_Preferences flu( gui, "file_requester" );
    flu.set("quick_folder_travel", uiPrefs->uiPrefsFileReqFolder->value());
    flu.set("thumbnails", uiPrefs->uiPrefsFileReqThumbnails->value());

    // @TODO: fltk1.4
    Flu_File_Chooser::singleButtonTravelDrawer =
        uiPrefs->uiPrefsFileReqFolder->value();
    Flu_File_Chooser::thumbnailsFileReq =
        uiPrefs->uiPrefsFileReqThumbnails->value();

    //
    // playback prefs
    //
    Fl_Preferences playback( base, "playback" );
    playback.set( "auto_playback", (int) uiPrefs->uiPrefsAutoPlayback->value() );
    playback.set( "override_fps", uiPrefs->uiPrefsOverrideFPS->value() );
    playback.set( "fps", uiPrefs->uiPrefsFPS->value() );
    playback.set( "loop_mode", uiPrefs->uiPrefsLoopMode->value() );
    playback.set( "scrubbing_sensitivity",
                  uiPrefs->uiPrefsScrubbingSensitivity->value() );

    Fl_Preferences pixel_toolbar( base, "pixel_toolbar" );
    pixel_toolbar.set( "RGBA_pixel", uiPrefs->uiPrefsPixelRGBA->value() );
    pixel_toolbar.set( "pixel_values", uiPrefs->uiPrefsPixelValues->value() );
    pixel_toolbar.set( "HSV_pixel", uiPrefs->uiPrefsPixelHSV->value() );
    pixel_toolbar.set( "Lumma_pixel", uiPrefs->uiPrefsPixelLumma->value() );

    Fl_Preferences loading( base, "loading" );

    loading.set( "native_file_chooser", (int) uiPrefs->uiPrefsNativeFileChooser->value() );

    loading.set( "version_regex", uiPrefs->uiPrefsVersionRegex->value() );
    loading.set( "max_images_apart",
                 (int)uiPrefs->uiPrefsMaxImagesApart->value() );

    Fl_Preferences errors( base, "errors" );
    errors.set( "log_display",
                (int) uiPrefs->uiPrefsRaiseLogWindowOnError->value() );

    Fl_Preferences hotkeys( base, "hotkeys" );
    hotkeys.set( "default", hotkeys_file.c_str() );

    if ( ! fs::exists( prefspath() + hotkeys_file ) )
    {
        Fl_Preferences keys( prefspath().c_str(), "filmaura",
                             hotkeys_file.c_str() );
        save_hotkeys( keys );
    }

    base.flush();

    setlocale( LC_NUMERIC, oldloc );

    std::string msg =
        tl::string::Format(_("Preferences have been saved to: "
<<<<<<< HEAD
                                                         "\"{0}mrv2.prefs\".")).
=======
                             "\"{0}mrv2.prefs\".")).
>>>>>>> d73f31ee
        arg(prefspath());
    LOG_INFO( msg );


    check_language( uiPrefs, language_index );

}


bool Preferences::set_transforms()
{
    return true;
}


Preferences::~Preferences()
{
}



void Preferences::run( ViewerUI* m )
{
    ui = m;
    PreferencesUI* uiPrefs = ui->uiPrefs;
    App*               app = ui->app;

    check_language( uiPrefs, language_index );


#ifdef __APPLE__
    if ( uiPrefs->uiPrefsMacOSMenus->value() )
    {
        ui->uiMenuBar->clear();
        ui->uiMenuGroup->redraw();
        delete ui->uiMenuBar;
        ui->uiMenuBar = new Fl_Sys_Menu_Bar( 0, 0, 0, 25 );
    }
    else
    {
        Fl_Sys_Menu_Bar* smenubar =
            dynamic_cast< Fl_Sys_Menu_Bar* >( ui->uiMenuBar );
        if ( smenubar )
        {
            smenubar->clear();
            delete ui->uiMenuBar;
            ui->uiMenuBar = new Fl_Menu_Bar( 0, 0,
                                             ui->uiStatus->x(), 25 );
            ui->uiMenuGroup->add( ui->uiMenuBar );
            ui->uiMenuGroup->redraw();
        }
    }
#endif

    SettingsObject* settingsObject = ViewerUI::app->settingsObject();


    //
    // Windows
    //

    //
    // Panelbars
    //

    Viewport* view = ui->uiView;

    if ( uiPrefs->uiPrefsMenuBar->value() )
    {
        ui->uiMenuGroup->show();
    }
    else {
        ui->uiMenuGroup->hide();
    }


    if ( uiPrefs->uiPrefsTopbar->value() )
    {
        ui->uiTopBar->show();
    }
    else
    {
        ui->uiTopBar->hide();
    }



    if ( uiPrefs->uiPrefsPixelToolbar->value() )
    {
        ui->uiPixelBar->show();
    }
    else
    {
        ui->uiPixelBar->hide();
    }



    if ( uiPrefs->uiPrefsTimeline->value() )
    {
        ui->uiBottomBar->show();
    }
    else
    {
        ui->uiBottomBar->hide();
    }

    if ( uiPrefs->uiPrefsStatusBar->value() )
    {
        ui->uiStatusGroup->show();
    }
    else
    {
        ui->uiStatusGroup->hide();
    }

    if ( uiPrefs->uiPrefsToolBar->value() )
    {
        ui->uiToolsGroup->show();
        ui->uiToolsGroup->size( 45, 433 );
        ui->uiViewGroup->layout();
        ui->uiViewGroup->init_sizes();
    }
    else
    {
        ui->uiToolsGroup->hide();
        ui->uiViewGroup->layout();
        ui->uiViewGroup->init_sizes();
    }

    ui->uiRegion->layout();

    //
    // Widget/Viewer settings
    //

    {
        std_any value;
        value = settingsObject->value( kGhostNext );
        ui->uiView->setGhostNext( std_any_empty( value ) ? 5 :
                                  std_any_cast< int >( value ) );
        value = settingsObject->value( kGhostPrevious );
        ui->uiView->setGhostPrevious( std_any_empty( value ) ? 5 :
                                      std_any_cast< int >( value ) );
    }

    double value = 1.0;
    auto players = ui->uiView->getTimelinePlayers();
    size_t active = app->filesModel()->observeActive()->get().size();


    ui->uiTimeWindow->uiLoopMode->value( uiPrefs->uiPrefsLoopMode->value() );


    ui->uiGain->value( uiPrefs->uiPrefsViewGain->value() );
    ui->uiGamma->value( uiPrefs->uiPrefsViewGamma->value() );




    // view->display_window( uiPrefs->uiPrefsViewDisplayWindow->value() );
    // view->data_window( uiPrefs->uiPrefsViewDataWindow->value() );


    // if ( uiPrefs->uiScrub->value() )
    //     view->scrub_mode();
    // else if ( uiPrefs->uiMovePicture->value() )
    //     view->move_pic_mode();
    // else if ( uiPrefs->uiSelection->value() )
    //     view->selection_mode();
    // else if ( uiPrefs->uiDraw->value() )
    //     view->draw_mode();
    // else if ( uiPrefs->uiText->value() )
    //     view->text_mode();
    // else if ( uiPrefs->uiErase->value() )
    //     view->erase_mode();




    //////////////////////////////////////////////////////
    // OCIO
    /////////////////////////////////////////////////////

    // Check OCIO variable first, then saved prefs and finally use this default.
    std::string tmp = root + "/ocio/nuke-default/config.ocio";
    std::string ocio_prefs = uiPrefs->uiPrefsOCIOConfig->value();

    const char* var = environmentSetting( "OCIO", ocio_prefs.c_str(),
                                          true );
    if ( !var || strlen(var) == 0 || ocio_prefs == var )
    {
        {
            Fl_Preferences base( prefspath().c_str(), "filmaura", "mrv2" );
            Fl_Preferences ui( base, "ui" );
            Fl_Preferences view( ui, "view" );
            Fl_Preferences ocio( view, "ocio" );
            char tmpS[2048];
            ocio.get( "config", tmpS, "", 2048 );
            uiPrefs->uiPrefsOCIOConfig->value( tmpS );
        }

        var = uiPrefs->uiPrefsOCIOConfig->value();
        mrvLOG_INFO( "ocio", _("Setting OCIO config from preferences:")
                     << std::endl );
    }
    else
    {
        mrvLOG_INFO( "ocio", _("Setting OCIO config from OCIO "
                               "environment variable:")
                     << std::endl );
    }

    if (  !var || strlen(var) == 0 || tmp == var  )
    {
        var = av_strdup( tmp.c_str() );
    }


    bool nuke_default = false;

    if ( var && strlen(var) > 0 )
    {
        static std::string old_ocio;


        if ( old_ocio != var )
        {
            old_ocio = var;
            mrvLOG_INFO( "ocio", old_ocio << std::endl );
        }

        std::string parsed = expandVariables( var, "%", '%' );
        parsed = expandVariables( parsed, "${", '}' );
        if ( old_ocio != parsed )
        {
          mrvLOG_INFO( "ocio", _("Expanded OCIO config to:")
                                  << std::endl );
          mrvLOG_INFO( "ocio", parsed << std::endl );

        }

        if ( parsed.rfind( "nuke-default" ) != std::string::npos )
            nuke_default = true;

        uiPrefs->uiPrefsOCIOConfig->value( var );

        try
        {

            config = OCIO::Config::CreateFromFile( parsed.c_str() );

            uiPrefs->uiPrefsOCIOConfig->tooltip( config->getDescription() );


            OCIO_Display = config->getDefaultDisplay();

            OCIO_View = config->getDefaultView( OCIO_Display.c_str() );


            // First, remove all additional defaults if any from pulldown menu
            ui->OCIOView->clear();

            int numDisplays = config->getNumDisplays();


            stringArray active_displays;
            const char* displaylist = config->getActiveDisplays();
            if ( displaylist )
            {
                mrv::split( active_displays, displaylist, ',' );

                // Eliminate forward spaces in names
                for ( unsigned i = 0; i < active_displays.size(); ++i )
                {
                    while ( active_displays[i][0] == ' ' )
                        active_displays[i] =
                        active_displays[i].substr( 1, active_displays[i].size() );
                }
            }
            else
            {
                int num = config->getNumDisplays();
                for ( int i = 0; i < num; ++i )
                {
                    active_displays.push_back( config->getDisplay( i ) );
                }
            }

            stringArray active_views;
            const char* viewlist = config->getActiveViews();
            if ( viewlist )
            {
                mrv::split( active_views, viewlist, ',' );

                // Eliminate forward spaces in names
                for ( unsigned i = 0; i < active_views.size(); ++i )
                {
                    while ( active_views[i][0] == ' ' )
                        active_views[i] =
                        active_views[i].substr( 1, active_views[i].size() );
                }
            }

            size_t num_active_displays = active_displays.size();
            size_t num_active_views = active_views.size();

            for ( size_t j = 0; j < num_active_displays; ++j )
            {
                std::string display = active_displays[j];
                std::string quoted_display = display;
                size_t pos = 0;
                while ( ( pos = quoted_display.find( '/', pos ) ) !=
                        std::string::npos )
                {
                    quoted_display = quoted_display.substr(0, pos) + "\\" +
                                     quoted_display.substr(
                                         pos, quoted_display.size() );
                    pos += 2;
                }


                int numViews = config->getNumViews(display.c_str());

                // Collect all views

                if ( num_active_views )
                {
                    for ( size_t h = 0; h < num_active_views; ++h )
                    {
                        std::string view;
                        bool add = false;

                        for (int i = 0; i < numViews; ++i)
                        {
                            view = config->getView(display.c_str(), i);
                            if ( active_views[h] == view )
                            {
                                add = true; break;
                            }
                        }

                        if ( add )
                        {
                            std::string name;
                            if ( num_active_displays > 1 )
                            {
                                name = quoted_display;
                                name += "/";
                                name += view;
                            }
                            else
                            {
                                name = view;
                                name += " (" + quoted_display + ")";
                            }

                            ui->OCIOView->add( name.c_str() );

                            if ( view == OCIO_View && !OCIO_View.empty() )
                            {
                                ui->OCIOView->copy_label( view.c_str() );
                                ui->uiGamma->value( 1.0f );
                                ui->uiGammaInput->value( 1.0f );
                            }
                        }
                    }
                }
                else
                {
                    for(int i = 0; i < numViews; i++)
                    {
                        std::string view = config->getView(display.c_str(), i);

                        std::string name;
                        if ( num_active_displays > 1 )
                        {
                            name = quoted_display;
                            name += "/";
                            name += view;
                        }
                        else
                        {
                            name = view;
                            name += " (" + quoted_display + ")";
                        }

                        ui->OCIOView->add( name.c_str() );

                        if ( view == OCIO_View && !OCIO_View.empty() )
                        {
                            DBGM0( view );
                            ui->OCIOView->copy_label( view.c_str() );
                            ui->uiGamma->value( 1.0f );
                            ui->uiGammaInput->value( 1.0f );
                        }
                    }
                }
            }




            ui->OCIOView->redraw();
        }
        catch( const OCIO::Exception& e )
        {

            LOG_ERROR( e.what() );
        }
        catch( const std::exception& e )
        {
            LOG_ERROR( e.what() );
        }
    }

    try
    {

        std::vector< std::string > spaces;
        for(int i = 0; i < config->getNumColorSpaces(); ++i)
        {

            std::string csname = config->getColorSpaceNameByIndex(i);
            spaces.push_back( csname );
        }


        if ( std::find( spaces.begin(), spaces.end(),
                        OCIO::ROLE_SCENE_LINEAR ) == spaces.end() )
        {
            spaces.push_back( OCIO::ROLE_SCENE_LINEAR );

        }


        mrv::PopupMenu* w = ui->uiICS;
        w->clear();
        std::sort( spaces.begin(), spaces.end() );
        size_t idx = 0;
        for ( size_t i = 0; i < spaces.size(); ++i )
        {
            const char* space = spaces[i].c_str();
            OCIO::ConstColorSpaceRcPtr cs = config->getColorSpace( space );
            const char* family = cs->getFamily();
            std::string menu;
            if ( family && strlen(family) > 0 ) {
                menu = family; menu += "/";
            }
            menu += space;
            w->add( menu.c_str() );
        }

        if ( ! players.empty() )
        {
            const auto& tplayer = players[0]->timelinePlayer();
            const auto& info = tplayer->getIOInfo();
            const auto& videos = info.video;
            if ( ! videos.empty() )
            {
                const auto& video = info.video[0];
                tl::imaging::PixelType pixelType = video.pixelType;
                std::string ics;
                switch( pixelType )
                {
                case tl::imaging::PixelType::L_U8:
                case tl::imaging::PixelType::LA_U8:
                case tl::imaging::PixelType::RGB_U8:
                case tl::imaging::PixelType::RGB_U10:
                case tl::imaging::PixelType::RGBA_U8:
                case tl::imaging::PixelType::YUV_420P_U8:
                case tl::imaging::PixelType::YUV_422P_U8:
                case tl::imaging::PixelType::YUV_444P_U8:
                    ics = uiPrefs->uiOCIO_8bits_ics->value();
                    break;
                case tl::imaging::PixelType::L_U16:
                case tl::imaging::PixelType::LA_U16:
                case tl::imaging::PixelType::RGB_U16:
                case tl::imaging::PixelType::RGBA_U16:
                case tl::imaging::PixelType::YUV_420P_U16:
                case tl::imaging::PixelType::YUV_422P_U16:
                case tl::imaging::PixelType::YUV_444P_U16:
                    ics = uiPrefs->uiOCIO_16bits_ics->value();
                    break;
                case tl::imaging::PixelType::L_U32:
                case tl::imaging::PixelType::LA_U32:
                case tl::imaging::PixelType::RGB_U32:
                case tl::imaging::PixelType::RGBA_U32:
                    ics = uiPrefs->uiOCIO_32bits_ics->value();
                    break;
                    // handle half and float types
                case tl::imaging::PixelType::L_F16:
                case tl::imaging::PixelType::L_F32:
                case tl::imaging::PixelType::LA_F16:
                case tl::imaging::PixelType::LA_F32:
                case tl::imaging::PixelType::RGB_F16:
                case tl::imaging::PixelType::RGB_F32:
                case tl::imaging::PixelType::RGBA_F16:
                case tl::imaging::PixelType::RGBA_F32:
                    ics = uiPrefs->uiOCIO_float_ics->value();
                    break;
                default:
                    break;
                }

                for ( size_t i = 0; i < w->children(); ++i )
                {
                    const Fl_Menu_Item* o = w->child(i);
                    if ( !o || !o->label() ) continue;

                    if ( ics == o->label() )
                    {
                        w->copy_label( o->label() );
                        w->value(i);
                        w->do_callback();
                        break;
                    }
                }
            }
        }
    }
    catch( const OCIO::Exception& e )
    {
        LOG_ERROR( e.what() );
    }
    catch( const std::exception& e )
    {
        LOG_ERROR( e.what() );
    }

    ui->uiICS->show();


    //
    // Handle file requester
    //

    Flu_File_Chooser::thumbnailsFileReq = (bool)
                                          uiPrefs->uiPrefsFileReqThumbnails->value();


    Flu_File_Chooser::singleButtonTravelDrawer = (bool)
            uiPrefs->uiPrefsFileReqFolder->value();


    native_file_chooser = uiPrefs->uiPrefsNativeFileChooser->value();

    //
    // Handle pixel values
    //
    PixelToolBarClass* c = ui->uiPixelWindow;
    c->uiAColorType->value( uiPrefs->uiPrefsPixelRGBA->value() );
    c->uiAColorType->do_callback();
    c->uiAColorType->redraw();

    c->uiPixelValue->value( uiPrefs->uiPrefsPixelValues->value() );
    c->uiPixelValue->do_callback();
    c->uiPixelValue->redraw();


    c->uiBColorType->value( uiPrefs->uiPrefsPixelHSV->value() );
    c->uiBColorType->do_callback();
    c->uiBColorType->redraw();

    c->uiLType->value( uiPrefs->uiPrefsPixelLumma->value() );
    c->uiLType->redraw();


    //
    // Handle crop area (masking)
    //

    int crop = uiPrefs->uiPrefsCropArea->value();
    float mask = kCrops[crop];
    view->setMask( mask );


    //
    // Handle HUD
    //
    int hud = HudDisplay::kNone;
    if ( uiPrefs->uiPrefsHudDirectory->value() )
        hud |= HudDisplay::kDirectory;

    if ( uiPrefs->uiPrefsHudFilename->value() )
        hud |= HudDisplay::kFilename;

    if ( uiPrefs->uiPrefsHudFPS->value() )
        hud |= HudDisplay::kFPS;

    if ( uiPrefs->uiPrefsHudTimecode->value() )
        hud |= HudDisplay::kTimecode;

    if ( uiPrefs->uiPrefsHudFrame->value() )
        hud |= HudDisplay::kFrame;

    if ( uiPrefs->uiPrefsHudResolution->value() )
        hud |= HudDisplay::kResolution;

    if ( uiPrefs->uiPrefsHudFrameRange->value() )
        hud |= HudDisplay::kFrameRange;

    if ( uiPrefs->uiPrefsHudFrameCount->value() )
        hud |= HudDisplay::kFrameCount;

    if ( uiPrefs->uiPrefsHudAttributes->value() )
        hud |= HudDisplay::kAttributes;

    view->setHudDisplay( (HudDisplay)hud );

    //
    // Handle fullscreen and presentation mode
    //
    if ( uiPrefs->uiWindowFixedPosition->value() )
    {
        int x = int(uiPrefs->uiWindowXPosition->value());
        int y = int(uiPrefs->uiWindowYPosition->value());
        ui->uiMain->position( x, y );
    }

    if ( uiPrefs->uiWindowFixedSize->value() )
    {
        int w = int(uiPrefs->uiWindowXSize->value());
        int h = int(uiPrefs->uiWindowYSize->value());
        ui->uiMain->resize( ui->uiMain->x(),
                            ui->uiMain->y(),
                            w, h );
    }


    LogDisplay::prefs = (LogDisplay::ShowPreferences)
                         ui->uiPrefs->uiPrefsRaiseLogWindowOnError->value();


    ui->uiMain->fill_menu( ui->uiMenuBar );

    Fl_Round_Button* r;
    r= (Fl_Round_Button*) uiPrefs->uiPrefsOpenMode->child(1);
    int fullscreen = r->value();
    if ( fullscreen ) view->setFullScreenMode(true);

    r = (Fl_Round_Button*) uiPrefs->uiPrefsOpenMode->child(2);
    int presentation = r->value();
    if ( presentation ) view->setPresentationMode(true);

    if ( !fullscreen && !presentation )  view->setFullScreenMode(false);

    int fullscreen_active = ui->uiMain->fullscreen_active();
    if ( !fullscreen_active )
      ui->uiMain->always_on_top( uiPrefs->uiPrefsAlwaysOnTop->value() );

    if ( debug > 1 )
        schemes.debug();
}


} // namespace mrv<|MERGE_RESOLUTION|>--- conflicted
+++ resolved
@@ -1,18 +1,6 @@
 // SPDX-License-Identifier: BSD-3-Clause
 // mrv2
 // Copyright Contributors to the mrv2 Project. All rights reserved.
-
-<<<<<<< HEAD
-#include <boost/filesystem.hpp>
-namespace fs = boost::filesystem;
-
-#include <tlCore/StringFormat.h>
-
-=======
->>>>>>> d73f31ee
-#ifdef _WIN32
-  #include <comutil.h>
-#endif
 
 #include <boost/filesystem.hpp>
 namespace fs = boost::filesystem;
@@ -1093,11 +1081,7 @@
 
     std::string msg =
         tl::string::Format(_("Preferences have been saved to: "
-<<<<<<< HEAD
-                                                         "\"{0}mrv2.prefs\".")).
-=======
                              "\"{0}mrv2.prefs\".")).
->>>>>>> d73f31ee
         arg(prefspath());
     LOG_INFO( msg );
 
