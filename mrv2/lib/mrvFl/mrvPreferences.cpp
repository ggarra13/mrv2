// SPDX-License-Identifier: BSD-3-Clause
// mrv2
// Copyright Contributors to the mrv2 Project. All rights reserved.

#include <algorithm>
#include <filesystem>
namespace fs = std::filesystem;

#include <tlCore/StringFormat.h>

#ifdef __linux__
#    include <FL/platform.H> // for fl_wl_display
#    undef None
#endif

#include <FL/fl_utf8.h>         // for fl_getenv
#include <FL/Fl_Sys_Menu_Bar.H> // for macOS menus

#include "mrvCore/mrvFile.h"
#include "mrvCore/mrvHome.h"
#include "mrvCore/mrvHotkey.h"
#include "mrvCore/mrvLocale.h"
#include "mrvCore/mrvMedia.h"
#include "mrvCore/mrvUtil.h"

#include "mrvWidgets/mrvLogDisplay.h"

#ifdef MRV2_NETWORK
#    include "mrvNetwork/mrvImageListener.h"
#endif

#include "mrvFl/mrvPreferences.h"
#include "mrvFl/mrvHotkey.h"
#include "mrvFl/mrvLanguages.h"

#include "mrvUI/mrvAsk.h"
#include "mrvUI/mrvMenus.h"

#include "mrvFLU/Flu_File_Chooser.h"

#include "mrvApp/mrvSettingsObject.h"
#include "mrvApp/App.h"

#include "mrvPreferencesUI.h"
#include "mrvHotkeyUI.h"

#include "mrvFl/mrvIO.h"
#include "mrvFl/mrvImage.h"
#include "mrvCore/mrvOS.h"

namespace
{
    const char* kModule = "prefs";
    const int kPreferencesVersion = 7;
} // namespace

extern float kCrops[];

mrv::App* ViewerUI::app = nullptr;
AboutUI* ViewerUI::uiAbout = nullptr;
PreferencesUI* ViewerUI::uiPrefs = nullptr;
HotkeyUI* ViewerUI::uiHotkey = nullptr;

namespace mrv
{
    using namespace panel;

    ColorSchemes Preferences::schemes;
    bool Preferences::native_file_chooser;
#ifdef TLRENDER_OCIO
    OCIO::ConstConfigRcPtr Preferences::config;
#endif
    std::string Preferences::OCIO_Display;
    std::string Preferences::OCIO_View;

    std::string Preferences::root;
    int Preferences::debug = 0;
    std::string Preferences::hotkeys_file = "mrv2.keys";

    int Preferences::language_index = 0; // English
    int Preferences::switching_images = 0;

    int Preferences::bgcolor;
    int Preferences::textcolor;
    int Preferences::selectioncolor;
    int Preferences::selectiontextcolor;

    static std::string expandVariables(
        const std::string& s, const char* START_VARIABLE,
        const char END_VARIABLE)
    {

        size_t p = s.find(START_VARIABLE);

        if (p == std::string::npos)
            return s;

        std::string pre = s.substr(0, p);
        std::string post = s.substr(p + strlen(START_VARIABLE));

        size_t e = post.find(END_VARIABLE);

        if (e == std::string::npos)
            return s;

        std::string variable = post.substr(0, e);
        std::string value = "";

        post = post.substr(e + 1);

        const char* v = fl_getenv(variable.c_str());
        if (v != NULL)
            value = std::string(v);

        return expandVariables(
            pre + value + post, START_VARIABLE, END_VARIABLE);
    }

    Preferences::Preferences(
        PreferencesUI* uiPrefs, bool resetSettings, bool resetHotkeys)
    {
        ViewerUI* ui = App::ui;

        bool ok;
        int version;
        int tmp;
        double tmpD;
        float tmpF;
        char tmpS[2048];

        locale::SetAndRestore saved;

        std::string msg =
            tl::string::Format(_("Reading preferences from \"{0}mrv2.prefs\"."))
                .arg(prefspath());

        LOG_INFO(msg);

        Fl_Preferences base(
            prefspath().c_str(), "filmaura", "mrv2", (Fl_Preferences::Root)0);

        base.get("version", version, kPreferencesVersion);

        SettingsObject* settings = ViewerUI::app->settings();

        Fl_Preferences fltk_settings(base, "settings");
        unsigned num = fltk_settings.entries();
        for (unsigned i = 0; i < num; ++i)
        {
            const char* key = fltk_settings.entry(i);
            if (key[1] == '#')
            {
                char type = key[0];
                std_any value;
                const char* keyS = key + 2;
                switch (type)
                {
                case 'b':
                    fltk_settings.get(key, tmp, 0);
                    value = (bool)tmp;
                    break;
                case 'i':
                    fltk_settings.get(key, tmp, 0);
                    value = tmp;
                    break;
                case 'f':
                    fltk_settings.get(key, tmpF, 0.F);
                    value = tmpF;
                    break;
                case 'd':
                    fltk_settings.get(key, tmpD, 0.0);
                    value = tmpD;
                    break;
                case 's':
                    fltk_settings.get(key, tmpS, "", 2048);
                    value = std::string(tmpS);
                    break;
                case 'v':
                    // void values are not cleared nor stored as that can
                    // corrupt the prefs.
                    continue;
                    break;
                default:
                    LOG_ERROR("Unknown type " << type << " for key " << keyS);
                    break;
                }
                settings->setValue(keyS, value);
            }
        }
        DBG3;

        Fl_Preferences recent_files(base, "recentFiles");
        num = recent_files.entries();
        for (unsigned i = num; i > 0; --i)
        {
            char buf[16];
            snprintf(buf, 16, "File #%d", i);
            if (recent_files.get(buf, tmpS, "", 2048))
            {
                // Only add existing files to the list.
                if (file::isReadable(tmpS))
                    settings->addRecentFile(tmpS);
            }
            else
            {
                std::string msg =
                    tl::string::Format(_("Failed to retrieve {0}.")).arg(buf);
                LOG_ERROR(msg);
            }
        }

        DBG3;
        Fl_Preferences recent_hosts(base, "recentHosts");
        num = recent_hosts.entries();
        settings->addRecentHost("localhost");
        for (unsigned i = num; i > 0; --i)
        {
            char buf[16];
            snprintf(buf, 16, "Host #%d", i);
            if (recent_hosts.get(buf, tmpS, "", 2048))
            {
                settings->addRecentHost(tmpS);
            }
            else
            {
                std::string msg =
                    tl::string::Format(_("Failed to retrieve {0}.")).arg(buf);
                LOG_ERROR(msg);
            }
        }

        DBG3;
        Fl_Preferences python_scripts(base, "pythonScripts");
        num = python_scripts.entries();
        for (unsigned i = num; i > 0; --i)
        {
            char buf[16];
            snprintf(buf, 16, "Script #%d", i);
            if (python_scripts.get(buf, tmpS, "", 2048))
            {
                settings->addPythonScript(tmpS);
            }
            else
            {
                std::string msg =
                    tl::string::Format(_("Failed to retrieve {0}.")).arg(buf);
                LOG_ERROR(msg);
            }
        }

        if (resetSettings)
        {
            settings->reset();
        }

        DBG3;
        //
        // Get ui preferences
        //

        Fl_Preferences gui(base, "ui");

        gui.get("single_instance", tmp, 0);
        uiPrefs->uiPrefsSingleInstance->value((bool)tmp);

        gui.get("menubar", tmp, 1);
        uiPrefs->uiPrefsMenuBar->value((bool)tmp);

        gui.get("topbar", tmp, 1);
        uiPrefs->uiPrefsTopbar->value((bool)tmp);

        gui.get("pixel_toolbar", tmp, 1);
        uiPrefs->uiPrefsPixelToolbar->value((bool)tmp);

        gui.get("timeline_toolbar", tmp, 1);
        uiPrefs->uiPrefsTimeline->value((bool)tmp);

        gui.get("status_toolbar", tmp, 1);
        uiPrefs->uiPrefsStatusBar->value((bool)tmp);

        gui.get("action_toolbar", tmp, 1);
        uiPrefs->uiPrefsToolBar->value((bool)tmp);

        gui.get("one_panel_only", tmp, 0);
        uiPrefs->uiPrefsOnePanelOnly->value((bool)tmp);

        gui.get("macOS_menus", tmp, 0);
        uiPrefs->uiPrefsMacOSMenus->value((bool)tmp);

        gui.get("timeline_display", tmp, 0);
        uiPrefs->uiPrefsTimelineDisplay->value(tmp);

        gui.get("timeline_thumbnails", tmp, 1);
#ifdef FLTK_USE_WAYLAND
        if (fl_wl_display())
        {
            tmp = 0;
        }
#endif
        uiPrefs->uiPrefsTimelineThumbnails->value(tmp);

        gui.get("remove_edls", tmp, 1);
        uiPrefs->uiPrefsRemoveEDLs->value(tmp);

        gui.get("timeline_edit_mode", tmp, 0);
        uiPrefs->uiPrefsEditMode->value(tmp);

        gui.get("timeline_edit_thumbnails", tmp, 1);
        uiPrefs->uiPrefsEditThumbnails->value(tmp);

        gui.get("timeline_edit_transitions", tmp, 1);
        uiPrefs->uiPrefsShowTransitions->value(tmp);

        gui.get("timeline_edit_markers", tmp, 0);
        uiPrefs->uiPrefsShowMarkers->value(tmp);

        gui.get("timeline_editable", tmp, 1);
        uiPrefs->uiPrefsTimelineEditable->value(tmp);

        gui.get("timeline_edit_associated_clips", tmp, 1);
        uiPrefs->uiPrefsEditAssociatedClips->value(tmp);

#ifdef __APPLE__
        {
            auto itemOptions = ui->uiTimeline->getItemOptions();
            itemOptions.thumbnailFade = 0;
            ui->uiTimeline->setItemOptions(itemOptions);
        }
#endif

        //
        // ui/window preferences
        //
        {
            Fl_Preferences win(gui, "window");

            win.get("auto_fit_image", tmp, 1);
            uiPrefs->uiPrefsAutoFitImage->value(tmp);

            win.get("always_on_top", tmp, 0);
            uiPrefs->uiPrefsAlwaysOnTop->value(tmp);

            win.get("secondary_on_top", tmp, 1);
            uiPrefs->uiPrefsSecondaryOnTop->value(tmp);

            win.get("open_mode", tmp, 0);

            {
                Fl_Round_Button* r;
                for (int i = 0; i < uiPrefs->uiPrefsOpenMode->children(); ++i)
                {

                    r = (Fl_Round_Button*)uiPrefs->uiPrefsOpenMode->child(i);
                    r->value(0);
                }

                r = (Fl_Round_Button*)uiPrefs->uiPrefsOpenMode->child(tmp);
                r->value(1);
            }
        }

        //
        // ui/view
        //

        Fl_Preferences view(gui, "view");

        view.get("gain", tmpF, 1.0f);
        uiPrefs->uiPrefsViewGain->value(tmpF);

        view.get("gamma", tmpF, 1.0f);
        uiPrefs->uiPrefsViewGamma->value(tmpF);

        view.get("safe_areas", tmp, 0);
        uiPrefs->uiPrefsSafeAreas->value((bool)tmp);

        view.get("video_levels", tmp, 0);
        uiPrefs->uiPrefsVideoLevels->value(tmp);

        view.get("alpha_blend", tmp, 1);
        uiPrefs->uiPrefsAlphaBlend->value(tmp);

        view.get("minify_filter", tmp, 1);
        uiPrefs->uiPrefsMinifyFilter->value(tmp);

        view.get("magnify_filter", tmp, 1);
        uiPrefs->uiPrefsMagnifyFilter->value(tmp);

        view.get("crop_area", tmp, 0);
        uiPrefs->uiPrefsCropArea->value(tmp);

        view.get("zoom_speed", tmp, 2);
        uiPrefs->uiPrefsZoomSpeed->value(tmp);

        DBG3;
        //
        // ui/colors
        //

        Fl_Preferences colors(gui, "colors");

        colors.get("background_color", bgcolor, 0x43434300);

        colors.get("text_color", textcolor, 0xababab00);

        colors.get("selection_color", selectioncolor, 0x97a8a800);

        colors.get("selection_text_color", selectiontextcolor, 0x00000000);

        colors.get("scheme", tmpS, "gtk+", 2048);

        const Fl_Menu_Item* item = uiPrefs->uiScheme->find_item(tmpS);
        if (item)
        {
            uiPrefs->uiScheme->picked(item);
            Fl::scheme(tmpS);
        }

        bool loaded = false;

        std::string colorname = prefspath() + "mrv2.colors";
        if (!(loaded = schemes.read_themes(colorname.c_str())))
        {

            colorname = root + "/colors/mrv2.colors";
            if (!(loaded = schemes.read_themes(colorname.c_str())))
            {
                std::string msg =
                    tl::string::Format(
                        _("Could not open color theme from \"{0}\"."))
                        .arg(colorname);
                LOG_ERROR(msg);
            }
        }

        if (loaded)
        {

            std::string msg =
                tl::string::Format(_("Loaded color themes from \"{0}\"."))
                    .arg(colorname);

            LOG_INFO(msg);
        }

        for (auto& t : schemes.themes)
        {

            uiPrefs->uiColorTheme->add(t.name.c_str());
        }

        colors.get("theme", tmpS, "Black", 2048);

        item = uiPrefs->uiColorTheme->find_item(tmpS);
        if (item)
        {

            uiPrefs->uiColorTheme->picked(item);
        }

        const char* language = getenv("LANGUAGE");
        if (!language || language[0] == '\0')
            language = getenv("LC_ALL");
        if (!language || language[0] == '\0')
            language = getenv("LC_MESSAGES");
        if (!language || language[0] == '\0')
            language = getenv("LANG");

        int uiIndex = 0;
        if (language && strlen(language) > 1)
        {
            for (unsigned i = 0; i < sizeof(kLanguages) / sizeof(LanguageTable);
                 ++i)
            {
                if (strcmp(language, "C") == 0)
                {
                    break;
                }
                if (strncmp(language, kLanguages[i].code, 2) == 0)
                {
                    uiIndex = language_index = i;
                    language = kLanguages[i].code;
                    break;
                }
            }
        }

        uiPrefs->uiLanguage->value(uiIndex);

        //
        // ui/view/colors
        //
        {

            Fl_Preferences colors(view, "colors");

            colors.get("background_color", tmp, 0x20202000);
            uiPrefs->uiPrefsViewBG->color(tmp);

            colors.get("text_overlay_color", tmp, 0xFFFF0000);
            uiPrefs->uiPrefsViewTextOverlay->color(tmp);

            colors.get("selection_color", tmp, 0xFFFFFF00);
            uiPrefs->uiPrefsViewSelection->color(tmp);

            colors.get("hud_color", tmp, 0xF0F08000);
            uiPrefs->uiPrefsViewHud->color(tmp);
        }

        //
        // UI Fonts
        //
        Fl_Preferences fonts(gui, "fonts");
        fonts.get("menus", tmp, FL_HELVETICA);
        uiPrefs->uiFontMenus->value(tmp);

        fonts.get("panels", tmp, FL_HELVETICA);
        uiPrefs->uiFontPanels->value(tmp);

        Fl_Preferences ocio(view, "ocio");

        //////////////////////////////////////////////////////
        // OCIO
        /////////////////////////////////////////////////////

#ifdef TLRENDER_OCIO
        // Check OCIO variable first, then saved prefs and finally if nothing,
        // use this default.
        std::string ocioDefault =
            root + "/ocio/cg-config/cg-config-v1.0.0_aces-v1.3_ocio-v2.1.ocio";
        static std::string old_ocio;

        const char* var = getenv("OCIO");
        if (!var || strlen(var) == 0)
        {
            ocio.get("config", tmpS, "", 2048);

            if (strlen(tmpS) != 0)
            {
                if (file::isReadable(tmpS))
                {
                    mrvLOG_INFO(
                        "ocio", _("Setting OCIO config from preferences.")
                                    << std::endl);
                    uiPrefs->uiPrefsOCIOConfig->value(tmpS);
                    var = uiPrefs->uiPrefsOCIOConfig->value();
                }
                else
                {
                    std::string root = tmpS;
                    if (root.find("mrv2") != std::string::npos)
                    {
                        mrvLOG_INFO(
                            "ocio", _("Setting OCIO config to default.")
                                        << std::endl);
                        uiPrefs->uiPrefsOCIOConfig->value(ocioDefault.c_str());
                        var = uiPrefs->uiPrefsOCIOConfig->value();
                    }
                }
            }
        }
        else
        {
            mrvLOG_INFO(
                "ocio", _("Setting OCIO config from OCIO "
                          "environment variable.")
                            << std::endl);
            uiPrefs->uiPrefsOCIOConfig->value(var);
        }

        if (!var || strlen(var) == 0 || resetSettings)
        {
            mrvLOG_INFO(
                "ocio", _("Setting OCIO config to default.") << std::endl);
            uiPrefs->uiPrefsOCIOConfig->value(ocioDefault.c_str());
        }

        ocio.get("use_active_views", tmp, 1);
        uiPrefs->uiOCIOUseActiveViews->value(tmp);

        Fl_Preferences ics(ocio, "ICS");
        {
#    define OCIO_ICS(x, d)                                                     \
        ok = ics.get(#x, tmpS, d, 2048);                                       \
        uiPrefs->uiOCIO_##x##_ics->value(tmpS);

            OCIO_ICS(8bits, "");

            OCIO_ICS(16bits, "");

            OCIO_ICS(32bits, "");

            OCIO_ICS(half, "");

            OCIO_ICS(float, "");
        }
#endif

        Fl_Preferences display_view(ocio, "DisplayView");
        display_view.get("DisplayView", tmpS, "", 2048);
        uiPrefs->uiOCIO_Display_View->value(tmpS);

        //
        // ui/view/hud
        //
        Fl_Preferences hud(view, "hud");

        hud.get("directory", tmp, 0);
        uiPrefs->uiPrefsHudDirectory->value((bool)tmp);
        hud.get("filename", tmp, 0);
        uiPrefs->uiPrefsHudFilename->value((bool)tmp);
        hud.get("fps", tmp, 0);
        uiPrefs->uiPrefsHudFPS->value((bool)tmp);
        hud.get("frame", tmp, 0);
        uiPrefs->uiPrefsHudFrame->value((bool)tmp);
        hud.get("timecode", tmp, 0);
        uiPrefs->uiPrefsHudTimecode->value((bool)tmp);
        hud.get("resolution", tmp, 0);

        uiPrefs->uiPrefsHudResolution->value((bool)tmp);
        hud.get("frame_range", tmp, 0);
        uiPrefs->uiPrefsHudFrameRange->value((bool)tmp);
        hud.get("frame_count", tmp, 0);
        uiPrefs->uiPrefsHudFrameCount->value((bool)tmp);
        hud.get("cache", tmp, 0);
        uiPrefs->uiPrefsHudCache->value((bool)tmp);
        hud.get("memory", tmp, 0);
        uiPrefs->uiPrefsHudMemory->value((bool)tmp);
        hud.get("attributes", tmp, 0);
        uiPrefs->uiPrefsHudAttributes->value((bool)tmp);

        Fl_Preferences win(view, "window");

        win.get("always_save_on_exit", tmp, 0);
        uiPrefs->uiAlwaysSaveOnExit->value((bool)tmp);

        if (tmp)
        {
            uiPrefs->uiWindowFixedPosition->value((bool)tmp);
            uiPrefs->uiWindowFixedSize->value((bool)tmp);
        }
        else
        {
            win.get("fixed_position", tmp, 0);
            uiPrefs->uiWindowFixedPosition->value((bool)tmp);
            win.get("fixed_size", tmp, 0);
            uiPrefs->uiWindowFixedSize->value((bool)tmp);
        }
        win.get("x_position", tmp, 0);
        uiPrefs->uiWindowXPosition->value(tmp);
        win.get("y_position", tmp, 0);
        uiPrefs->uiWindowYPosition->value(tmp);

        win.get("x_size", tmp, 640);
        uiPrefs->uiWindowXSize->value(tmp);
        win.get("y_size", tmp, 530);

        uiPrefs->uiWindowYSize->value(tmp);

        Fl_Preferences flu(gui, "file_requester");
        //

        flu.get("quick_folder_travel", tmp, 1);
        uiPrefs->uiPrefsFileReqFolder->value((bool)tmp);
        Flu_File_Chooser::singleButtonTravelDrawer = (bool)tmp;

        flu.get("thumbnails", tmp, 1);
        uiPrefs->uiPrefsFileReqThumbnails->value((bool)tmp);
        Flu_File_Chooser::thumbnailsFileReq = (bool)tmp;

        flu.get("usd_thumbnails", tmp, 1);
        uiPrefs->uiPrefsUSDThumbnails->value((bool)tmp);
        Flu_File_Chooser::thumbnailsUSD = (bool)tmp;

        //
        // playback
        //
        Fl_Preferences playback(base, "playback");

        playback.get("auto_playback", tmp, 1);
        uiPrefs->uiPrefsAutoPlayback->value(tmp);

        playback.get("single_click_playback", tmp, 0);
        uiPrefs->uiPrefsSingleClickPlayback->value(tmp);

        playback.get("auto_hide_pixel_bar", tmp, 0);
        uiPrefs->uiPrefsAutoHidePixelBar->value(tmp);

        playback.get("fps", tmpF, 24.0);
        uiPrefs->uiPrefsFPS->value(tmpF);

        playback.get("loop", tmp, 0);
        uiPrefs->uiPrefsLoopMode->value(tmp);

        playback.get("scrubbing_sensitivity", tmpF, 5.0f);
        uiPrefs->uiPrefsScrubbingSensitivity->value(tmpF);

        Fl_Preferences pixel_toolbar(base, "pixel_toolbar");

        pixel_toolbar.get("RGBA_pixel", tmp, 0);
        uiPrefs->uiPrefsPixelRGBA->value(tmp);

        pixel_toolbar.get("pixel_values", tmp, 0);
        uiPrefs->uiPrefsPixelValues->value(tmp);

        pixel_toolbar.get("HSV_pixel", tmp, 0);
        uiPrefs->uiPrefsPixelHSV->value(tmp);

        pixel_toolbar.get("Lumma_pixel", tmp, 0);
        uiPrefs->uiPrefsPixelLumma->value(tmp);

        Fl_Preferences loading(base, "loading");

#ifdef __APPLE__
        loading.get("native_file_chooser", tmp, 1);
#else
        loading.get("native_file_chooser", tmp, 0);
#endif
        uiPrefs->uiPrefsNativeFileChooser->value((bool)tmp);

        loading.get("missing_frame_type", tmp, 0);
        uiPrefs->uiMissingFrameType->value(tmp);

        loading.get("version_regex", tmpS, "_v", 2048);
        if (strlen(tmpS) == 0)
        {
            strcpy(tmpS, "_v");
        }
        uiPrefs->uiPrefsVersionRegex->value(tmpS);

        loading.get("max_images_apart", tmp, 10);
        uiPrefs->uiPrefsMaxImagesApart->value(tmp);

        char key[256];
        Fl_Preferences path_mapping(
            prefspath().c_str(), "filmaura", "mrv2.paths",
            (Fl_Preferences::Root)0);
        num = path_mapping.entries();
        for (int i = 0; i < num; ++i)
        {
            snprintf(key, 256, "Path #%d", i + 1);
            path_mapping.get(key, tmpS, "", 256);
            if (strlen(tmpS) == 0)
                continue;
            uiPrefs->PathMappings->add(tmpS);
        }
        msg = tl::string::Format(_("Path mappings have been loaded from "
                                   "\"{0}mrv2.paths.prefs\"."))
                  .arg(prefspath());
        LOG_INFO(msg);

        Fl_Preferences network(base, "network");

        network.get("send_media", tmp, 1);
        uiPrefs->SendMedia->value(tmp);

        network.get("send_ui", tmp, 1);
        uiPrefs->SendUI->value(tmp);

        network.get("send_pan_and_zoom", tmp, 1);
        uiPrefs->SendPanAndZoom->value(tmp);

        network.get("send_color", tmp, 1);
        uiPrefs->SendColor->value(tmp);

        network.get("send_timeline", tmp, 1);
        uiPrefs->SendTimeline->value(tmp);

        network.get("send_annotations", tmp, 1);
        uiPrefs->SendAnnotations->value(tmp);

        network.get("send_audio", tmp, 1);
        uiPrefs->SendAudio->value(tmp);

        network.get("receive_media", tmp, 1);
        uiPrefs->ReceiveMedia->value(tmp);

        network.get("receive_ui", tmp, 1);
        uiPrefs->ReceiveUI->value(tmp);

        network.get("receive_pan_and_zoom", tmp, 1);
        uiPrefs->ReceivePanAndZoom->value(tmp);

        network.get("receive_color", tmp, 1);
        uiPrefs->ReceiveColor->value(tmp);

        network.get("receive_timeline", tmp, 1);
        uiPrefs->ReceiveTimeline->value(tmp);

        network.get("receive_annotations", tmp, 1);
        uiPrefs->ReceiveAnnotations->value(tmp);

        network.get("receive_audio", tmp, 1);
        uiPrefs->ReceiveAudio->value(tmp);

        Fl_Preferences errors(base, "errors");
        errors.get("log_display", tmp, 2);

        uiPrefs->uiPrefsRaiseLogWindowOnError->value(tmp);
        LogDisplay::prefs = (LogDisplay::ShowPreferences)tmp;

        Fl_Preferences opengl(base, "opengl");

<<<<<<< HEAD
        opengl.get("vsync", tmp, 0);
=======
        opengl.get("vsync", tmp, 1);
>>>>>>> 0f1e49fb
        uiPrefs->uiPrefsOpenGLVsync->value(tmp);

#if defined(__linux__) || defined(_WIN32)
        opengl.get("blit_timeline", tmp, 1);
#else
        // macOS seems to work better with shaders than with blitting.
        opengl.get("blit_timeline", tmp, 0);
#endif
        uiPrefs->uiPrefsBlitTimeline->value(tmp);

        Fl_Preferences behavior(base, "behavior");
        behavior.get("check_for_updates", tmp, 0);
        uiPrefs->uiPrefsCheckForUpdates->value(tmp);

        //
        // Hotkeys
        //
        reset_hotkeys();
        if (!resetHotkeys)
        {
            msg =
                tl::string::Format(_("Loading hotkeys from \"{0}{1}.prefs\"."))
                    .arg(prefspath())
                    .arg(hotkeys_file);
            load_hotkeys();
        }
        else
        {
            msg = tl::string::Format(_("Reseting hotkeys to default."));
        }
        LOG_INFO(msg);

        // Fill the hotkeys window
        HotkeyUI* h = ui->uiHotkey;
        fill_ui_hotkeys(h->uiFunction);

        std_any value;

        int v = settings->getValue<int>("Performance/AudioBufferFrameCount");
        if (v < 1024)
        {
            settings->setValue(
                "Performance/AudioBufferFrameCount",
                (int)timeline::PlayerOptions().audioBufferFrameCount);
        }

        int r = settings->getValue<int>(kPenColorR);
        int g = settings->getValue<int>(kPenColorG);
        int b = settings->getValue<int>(kPenColorB);
        int a = settings->getValue<int>(kPenColorA);

        ui->uiPenColor->color((Fl_Color)61);
        Fl_Color c = (Fl_Color)ui->uiPenColor->color();
        Fl::set_color(c, r, g, b);

        settings->setValue(kPenColorR, r);
        settings->setValue(kPenColorG, g);
        settings->setValue(kPenColorB, b);
        settings->setValue(kPenColorA, a);

        r = settings->getValue<int>(kOldPenColorR);
        g = settings->getValue<int>(kOldPenColorG);
        b = settings->getValue<int>(kOldPenColorB);
        a = settings->getValue<int>(kOldPenColorA);

        ui->uiOldPenColor->color((Fl_Color)62);
        c = (Fl_Color)ui->uiOldPenColor->color();
        Fl::set_color(c, r, g, b);

        settings->setValue(kOldPenColorR, r);
        settings->setValue(kOldPenColorG, g);
        settings->setValue(kOldPenColorB, b);
        settings->setValue(kOldPenColorA, a);

        ui->uiPenOpacity->value(a / 255.0F);

        // Handle background options

        timeline::BackgroundOptions backgroundOptions;
        backgroundOptions.type = static_cast<timeline::Background>(
            settings->getValue<int>("Background/Type"));

        int color = settings->getValue<int>("Background/SolidColor");
        backgroundOptions.solidColor = from_fltk_color(color);

        int size = settings->getValue<int>("Background/CheckersSize");
        backgroundOptions.checkersSize = math::Size2i(size, size);

        color = settings->getValue<int>("Background/CheckersColor0");
        backgroundOptions.checkersColor0 = from_fltk_color(color);

        color = settings->getValue<int>("Background/CheckersColor1");
        backgroundOptions.checkersColor1 = from_fltk_color(color);

        ui->uiView->setBackgroundOptions(backgroundOptions);

        // Handle Dockgroup size (based on percentage)
        float pct = settings->getValue<float>("gui/DockGroup/Width");
        if (pct < 0.2F)
            pct = 0.2F;
        int width = ui->uiViewGroup->w() * pct;

        int visible = settings->getValue<int>("gui/DockGroup/Visible");
        if (visible)
            ui->uiDockGroup->show();

        // Set a minimum size for dockgroup
        if (width < 270)
            width = 270;

        ui->uiViewGroup->fixed(ui->uiDockGroup, width);
    }

    void Preferences::open_windows()
    {
        std_any value;
        int visible;

        ViewerUI* ui = App::ui;
        SettingsObject* settings = ViewerUI::app->settings();

        if (!ui->uiView->getPresentationMode())
        {
            // Handle windows/panels
            const WindowCallback* wc = kWindowCallbacks;
            for (; wc->name; ++wc)
            {
                std::string key = "gui/";
                key += wc->name;
                key += "/Window/Visible";
                visible = settings->getValue<int>(key);
                if (visible)
                {
                    if (std::string("Logs") == wc->name && logsPanel)
                        continue;
                    show_window_cb(wc->name, ui);
                }
            }
        }

        // Handle secondary window which is a tad special
        std::string key = "gui/Secondary/Window/Visible";
        visible = settings->getValue<int>(key);
        if (visible)
            toggle_secondary_cb(nullptr, ui);
    }

    void Preferences::save()
    {
        int i;
        ViewerUI* ui = App::ui;
        auto app = ui->app;
        auto uiPrefs = ViewerUI::uiPrefs;
        auto settings = app->settings();

        locale::SetAndRestore saved;

        int visible = 0;
        if (uiPrefs->uiMain->visible())
            visible = 1;
        settings->setValue("gui/Preferences/Window/Visible", visible);

        // Handle background options
        auto backgroundOptions = ui->uiView->getBackgroundOptions();
        settings->setValue(
            "gui/Background/Options", static_cast<int>(backgroundOptions.type));

        int width = ui->uiDockGroup->w() == 0 ? 1 : ui->uiDockGroup->w();
        float pct = (float)width / ui->uiViewGroup->w();
        settings->setValue("gui/DockGroup/Width", pct);

        visible = 0;
        if (ui->uiDockGroup->visible())
            visible = 1;
        settings->setValue("gui/DockGroup/Visible", visible);

        Fl_Preferences base(
            prefspath().c_str(), "filmaura", "mrv2",
            (Fl_Preferences::Root)(int)Fl_Preferences::CLEAR);
        base.set("version", kPreferencesVersion);

        Fl_Preferences fltk_settings(base, "settings");
        fltk_settings.clear();

        const std::vector< std::string >& keys = settings->keys();
        for (auto key : keys)
        {
            std::any value = settings->getValue<std::any>(key);
            try
            {
                double tmpD = std::any_cast<double>(value);
                key = "d#" + key;
                fltk_settings.set(key.c_str(), tmpD);
                continue;
            }
            catch (const std::bad_cast& e)
            {
            }
            try
            {
                float tmpF = std::any_cast<float>(value);
                key = "f#" + key;
                fltk_settings.set(key.c_str(), tmpF);
                continue;
            }
            catch (const std::bad_cast& e)
            {
            }
            try
            {
                int tmp = std::any_cast<int>(value);
                key = "i#" + key;
                fltk_settings.set(key.c_str(), tmp);
                continue;
            }
            catch (const std::bad_cast& e)
            {
            }
            try
            {
                int tmp = std::any_cast<bool>(value);
                key = "b#" + key;
                fltk_settings.set(key.c_str(), tmp);
                continue;
            }
            catch (const std::bad_cast& e)
            {
            }
            try
            {
                const std::string& tmpS = std::any_cast<std::string>(value);
                key = "s#" + key;
                fltk_settings.set(key.c_str(), tmpS.c_str());
                continue;
            }
            catch (const std::bad_cast& e)
            {
            }
            try
            {
                const std::string tmpS = std::any_cast<char*>(value);
                key = "s#" + key;
                fltk_settings.set(key.c_str(), tmpS.c_str());
                continue;
            }
            catch (const std::bad_cast& e)
            {
            }
            try
            {
                // If we don't know the type, don't store anything
                // key = "v#" + key;
                // fltk_settings.set( key.c_str(), 0 );
                continue;
            }
            catch (const std::bad_cast& e)
            {
                LOG_ERROR(
                    "Could not save preference for " << key << " type "
                                                     << value.type().name());
            }
        }

        Fl_Preferences recent_files(base, "recentFiles");
        const std::vector< std::string >& files = settings->recentFiles();
        for (unsigned i = 1; i <= files.size(); ++i)
        {
            char buf[16];
            snprintf(buf, 16, "File #%d", i);
            recent_files.set(buf, files[i - 1].c_str());
        }

        Fl_Preferences recent_hosts(base, "recentHosts");
        const std::vector< std::string >& hosts = settings->recentHosts();
        for (unsigned i = 1; i <= hosts.size(); ++i)
        {
            char buf[16];
            snprintf(buf, 16, "Host #%d", i);
            recent_hosts.set(buf, hosts[i - 1].c_str());
        }

        Fl_Preferences python_scripts(base, "pythonScripts");
        const std::vector< std::string >& scripts = settings->pythonScripts();
        for (unsigned i = 1; i <= scripts.size(); ++i)
        {
            char buf[16];
            snprintf(buf, 16, "Script #%d", i);
            python_scripts.set(buf, scripts[i - 1].c_str());
        }

        // Save ui preferences
        Fl_Preferences gui(base, "ui");

        //
        // window options
        //
        {
            Fl_Preferences win(gui, "window");
            win.set(
                "auto_fit_image", (int)uiPrefs->uiPrefsAutoFitImage->value());
            win.set("always_on_top", (int)uiPrefs->uiPrefsAlwaysOnTop->value());
            win.set(
                "secondary_on_top",
                (int)uiPrefs->uiPrefsSecondaryOnTop->value());
            int tmp = 0;
            for (i = 0; i < uiPrefs->uiPrefsOpenMode->children(); ++i)
            {
                Fl_Round_Button* r =
                    (Fl_Round_Button*)uiPrefs->uiPrefsOpenMode->child(i);
                if (r->value())
                {
                    tmp = i;
                    break;
                }
            }
            win.set("open_mode", tmp);
        }

        //
        // ui options
        //
        const char* language = fl_getenv("LANGUAGE");
        if (language && strlen(language) != 0)
        {
            gui.set("language_code", language);
        }

        gui.set("menubar", (int)uiPrefs->uiPrefsMenuBar->value());
        gui.set("topbar", (int)uiPrefs->uiPrefsTopbar->value());
        gui.set(
            "single_instance", (int)uiPrefs->uiPrefsSingleInstance->value());
        gui.set("pixel_toolbar", (int)uiPrefs->uiPrefsPixelToolbar->value());
        gui.set("timeline_toolbar", (int)uiPrefs->uiPrefsTimeline->value());
        gui.set("status_toolbar", (int)uiPrefs->uiPrefsStatusBar->value());
        gui.set("action_toolbar", (int)uiPrefs->uiPrefsToolBar->value());
        gui.set("one_panel_only", (int)uiPrefs->uiPrefsOnePanelOnly->value());
        gui.set("macOS_menus", (int)uiPrefs->uiPrefsMacOSMenus->value());

        gui.set("timeline_display", uiPrefs->uiPrefsTimelineDisplay->value());
        gui.set(
            "timeline_thumbnails", uiPrefs->uiPrefsTimelineThumbnails->value());
        gui.set("remove_edls", uiPrefs->uiPrefsRemoveEDLs->value());
        gui.set("timeline_edit_mode", uiPrefs->uiPrefsEditMode->value());
        gui.set(
            "timeline_edit_thumbnails",
            uiPrefs->uiPrefsEditThumbnails->value());
        gui.set(
            "timeline_edit_transitions",
            uiPrefs->uiPrefsShowTransitions->value());
        gui.set("timeline_edit_markers", uiPrefs->uiPrefsShowMarkers->value());
        gui.set("timeline_editable", uiPrefs->uiPrefsTimelineEditable->value());
        gui.set(
            "timeline_edit_associated_clips",
            uiPrefs->uiPrefsEditAssociatedClips->value());

        //
        // ui/view prefs
        //
        Fl_Preferences view(gui, "view");
        view.set("gain", uiPrefs->uiPrefsViewGain->value());
        view.set("gamma", uiPrefs->uiPrefsViewGamma->value());

        view.set("safe_areas", uiPrefs->uiPrefsSafeAreas->value());
        view.set("video_levels", uiPrefs->uiPrefsVideoLevels->value());
        view.set("alpha_blend", uiPrefs->uiPrefsAlphaBlend->value());
        view.set("minify_filter", uiPrefs->uiPrefsMinifyFilter->value());
        view.set("magnify_filter", uiPrefs->uiPrefsMagnifyFilter->value());
        view.set("crop_area", uiPrefs->uiPrefsCropArea->value());
        view.set("zoom_speed", (int)uiPrefs->uiPrefsZoomSpeed->value());

        //
        // view/colors prefs
        //
        {
            Fl_Preferences colors(view, "colors");
            int tmp = uiPrefs->uiPrefsViewBG->color();
            colors.set("background_color", tmp);
            tmp = uiPrefs->uiPrefsViewTextOverlay->color();
            colors.set("text_overlay_color", tmp);
            tmp = uiPrefs->uiPrefsViewSelection->color();
            colors.set("selection_color", tmp);
            tmp = uiPrefs->uiPrefsViewHud->color();
            colors.set("hud_color", tmp);
        }

        //
        // UI Fonts
        //
        {
            Fl_Preferences fonts(gui, "fonts");
            fonts.set("menus", uiPrefs->uiFontMenus->value());
            fonts.set("panels", uiPrefs->uiFontPanels->value());
        }

        {
            Fl_Preferences ocio(view, "ocio");

            ocio.set("config", uiPrefs->uiPrefsOCIOConfig->value());
            ocio.set(
                "use_active_views", uiPrefs->uiOCIOUseActiveViews->value());

            Fl_Preferences ics(ocio, "ICS");
            {
                ics.set("8bits", uiPrefs->uiOCIO_8bits_ics->value());
                ics.set("16bits", uiPrefs->uiOCIO_16bits_ics->value());
                ics.set("32bits", uiPrefs->uiOCIO_32bits_ics->value());
                ics.set("half", uiPrefs->uiOCIO_half_ics->value());
                ics.set("float", uiPrefs->uiOCIO_float_ics->value());
            }

            Fl_Preferences display_view(ocio, "DisplayView");
            display_view.set(
                "DisplayView", uiPrefs->uiOCIO_Display_View->value());
        }

        //
        // view/hud prefs
        //
        Fl_Preferences hud(view, "hud");
        hud.set("directory", uiPrefs->uiPrefsHudDirectory->value());
        hud.set("filename", uiPrefs->uiPrefsHudFilename->value());
        hud.set("fps", uiPrefs->uiPrefsHudFPS->value());
        hud.set("non_drop_timecode", uiPrefs->uiPrefsHudTimecode->value());
        hud.set("frame", uiPrefs->uiPrefsHudFrame->value());
        hud.set("resolution", uiPrefs->uiPrefsHudResolution->value());
        hud.set("frame_range", uiPrefs->uiPrefsHudFrameRange->value());
        hud.set("frame_count", uiPrefs->uiPrefsHudFrameCount->value());
        hud.set("cache", uiPrefs->uiPrefsHudCache->value());
        hud.set("memory", uiPrefs->uiPrefsHudMemory->value());
        hud.set("attributes", uiPrefs->uiPrefsHudAttributes->value());

        {
            Fl_Preferences win(view, "window");
            bool always_save_on_exit = uiPrefs->uiAlwaysSaveOnExit->value();
            win.set("always_save_on_exit", always_save_on_exit);

            if (!always_save_on_exit)
            {
                win.set(
                    "fixed_position", uiPrefs->uiWindowFixedPosition->value());
                win.set("fixed_size", uiPrefs->uiWindowFixedSize->value());
                win.set("x_position", uiPrefs->uiWindowXPosition->value());
                win.set("y_position", uiPrefs->uiWindowYPosition->value());
                win.set("x_size", uiPrefs->uiWindowXSize->value());
                win.set("y_size", uiPrefs->uiWindowYSize->value());
            }
            else
            {
                win.set("fixed_position", 1);
                win.set("fixed_size", 1);
                win.set("x_position", ui->uiMain->x());
                win.set("y_position", ui->uiMain->y());
                win.set("x_size", ui->uiMain->w());
                win.set("y_size", ui->uiMain->h());
            }
        }

        //
        // ui/colors prefs
        //
        Fl_Preferences colors(gui, "colors");
        colors.set("scheme", uiPrefs->uiScheme->text());
        colors.set("theme", uiPrefs->uiColorTheme->text());
        colors.set("background_color", bgcolor);
        colors.set("text_color", textcolor);
        colors.set("selection_color", selectioncolor);
        colors.set("selection_text_color", selectiontextcolor);
        colors.set("theme", uiPrefs->uiColorTheme->text());

        Fl_Preferences flu(gui, "file_requester");
        flu.set("quick_folder_travel", uiPrefs->uiPrefsFileReqFolder->value());
        flu.set("thumbnails", uiPrefs->uiPrefsFileReqThumbnails->value());
        flu.set("usd_thumbnails", uiPrefs->uiPrefsUSDThumbnails->value());

        //
        Flu_File_Chooser::singleButtonTravelDrawer =
            uiPrefs->uiPrefsFileReqFolder->value();
        Flu_File_Chooser::thumbnailsFileReq =
            uiPrefs->uiPrefsFileReqThumbnails->value();
        Flu_File_Chooser::thumbnailsUSD =
            uiPrefs->uiPrefsUSDThumbnails->value();

        //
        // playback prefs
        //
        Fl_Preferences playback(base, "playback");
        playback.set(
            "auto_playback", (int)uiPrefs->uiPrefsAutoPlayback->value());
        playback.set(
            "single_click_playback",
            (int)uiPrefs->uiPrefsSingleClickPlayback->value());
        playback.set(
            "auto_hide_pixel_bar",
            (int)uiPrefs->uiPrefsAutoHidePixelBar->value());
        playback.set("fps", uiPrefs->uiPrefsFPS->value());
        playback.delete_entry("loop_mode"); // legacy preference
        playback.set("loop", uiPrefs->uiPrefsLoopMode->value());
        playback.set(
            "scrubbing_sensitivity",
            uiPrefs->uiPrefsScrubbingSensitivity->value());

        Fl_Preferences pixel_toolbar(base, "pixel_toolbar");
        pixel_toolbar.set("RGBA_pixel", uiPrefs->uiPrefsPixelRGBA->value());
        pixel_toolbar.set("pixel_values", uiPrefs->uiPrefsPixelValues->value());
        pixel_toolbar.set("HSV_pixel", uiPrefs->uiPrefsPixelHSV->value());
        pixel_toolbar.set("Lumma_pixel", uiPrefs->uiPrefsPixelLumma->value());

        Fl_Preferences loading(base, "loading");

        loading.set(
            "native_file_chooser",
            (int)uiPrefs->uiPrefsNativeFileChooser->value());

        loading.set("missing_frame_type", uiPrefs->uiMissingFrameType->value());

        loading.set("version_regex", uiPrefs->uiPrefsVersionRegex->value());
        loading.set(
            "max_images_apart", (int)uiPrefs->uiPrefsMaxImagesApart->value());

        char key[256];
        Fl_Preferences path_mapping(
            prefspath().c_str(), "filmaura", "mrv2.paths",
            (Fl_Preferences::Root)((int)Fl_Preferences::CLEAR));
        path_mapping.clear();
        for (int i = 2; i <= uiPrefs->PathMappings->size(); ++i)
        {
            snprintf(key, 256, "Path #%d", i - 1);
            path_mapping.set(key, uiPrefs->PathMappings->text(i));
        }
        std::string msg =
            tl::string::Format(_("Path mappings have been saved to "
                                 "\"{0}mrv2.paths.prefs\"."))
                .arg(prefspath());
        LOG_INFO(msg);

        Fl_Preferences network(base, "network");

        network.set("send_media", (int)uiPrefs->SendMedia->value());

        network.set("send_ui", (int)uiPrefs->SendUI->value());

        network.set("send_pan_and_zoom", (int)uiPrefs->SendPanAndZoom->value());

        network.set("send_color", (int)uiPrefs->SendColor->value());

        network.set("send_annotations", (int)uiPrefs->SendAnnotations->value());

        network.set("send_audio", (int)uiPrefs->SendAudio->value());

        network.set("receive_media", (int)uiPrefs->ReceiveMedia->value());

        network.set("receive_ui", (int)uiPrefs->ReceiveUI->value());

        network.set(
            "receive_pan_and_zoom", (int)uiPrefs->ReceivePanAndZoom->value());

        network.set("receive_color", (int)uiPrefs->ReceiveColor->value());

        network.set(
            "receive_annotations", (int)uiPrefs->ReceiveAnnotations->value());

        network.set("receive_audio", (int)uiPrefs->ReceiveAudio->value());

        Fl_Preferences errors(base, "errors");
        errors.set(
            "log_display", (int)uiPrefs->uiPrefsRaiseLogWindowOnError->value());

        Fl_Preferences opengl(base, "opengl");
        opengl.set("vsync", (int)uiPrefs->uiPrefsOpenGLVsync->value());
        opengl.set("blit_timeline", (int)uiPrefs->uiPrefsBlitTimeline->value());

        Fl_Preferences behavior(base, "behavior");
        behavior.set(
            "check_for_updates", (int)uiPrefs->uiPrefsCheckForUpdates->value());

        {

            Fl_Preferences keys(
                prefspath().c_str(), "filmaura", hotkeys_file.c_str(),
                (Fl_Preferences::Root)((int)Fl_Preferences::CLEAR));
            save_hotkeys(keys);

            msg = tl::string::Format(
                      _("Hotkeys have been saved to \"{0}{1}.prefs\"."))
                      .arg(prefspath())
                      .arg(hotkeys_file);
            LOG_INFO(msg);
        }

        base.flush();

        msg = tl::string::Format(_("Preferences have been saved to: "
                                   "\"{0}mrv2.prefs\"."))
                  .arg(prefspath());
        LOG_INFO(msg);

        check_language(uiPrefs, language_index, app);
    }

    bool Preferences::set_transforms()
    {
        return true;
    }

    Preferences::~Preferences() {}

    void Preferences::run(ViewerUI* ui)
    {
        PreferencesUI* uiPrefs = ui->uiPrefs;
        App* app = ui->app;

        check_language(uiPrefs, language_index, app);

#ifdef __APPLE__
        if (uiPrefs->uiPrefsMacOSMenus->value())
        {
            ui->uiMenuBar->clear();
            ui->uiMenuGroup->redraw();
            delete ui->uiMenuBar;
            ui->uiMenuBar = static_cast<MenuBar*>(
                static_cast<Fl_Menu_Bar*>((new Fl_Sys_Menu_Bar(0, 0, 0, 25))));
        }
        else
        {
            Fl_Menu_Bar* basePtr = dynamic_cast<Fl_Menu_Bar*>(ui->uiMenuBar);
            Fl_Sys_Menu_Bar* smenubar =
                dynamic_cast< Fl_Sys_Menu_Bar* >(basePtr);
            if (smenubar)
            {
                smenubar->clear();
                delete ui->uiMenuBar;
                ui->uiMenuBar = new MenuBar(0, 0, ui->uiStatus->x(), 25);
                ui->uiMenuBar->textsize(12);
                ui->uiMenuGroup->add(ui->uiMenuBar);
                ui->uiMenuGroup->redraw();
            }
        }
#endif

        SettingsObject* settings = ViewerUI::app->settings();

        //
        // Windows
        //

        //
        // Toolbars
        //

        Viewport* view = ui->uiView;

        if (uiPrefs->uiPrefsMenuBar->value())
        {
            ui->uiMenuGroup->show();
        }
        else
        {
            ui->uiMenuGroup->hide();
        }

        if (uiPrefs->uiPrefsTopbar->value())
        {
            ui->uiTopBar->show();
        }
        else
        {
            ui->uiTopBar->hide();
        }

        if (uiPrefs->uiPrefsPixelToolbar->value())
        {
            ui->uiPixelBar->show();
        }
        else
        {
            ui->uiPixelBar->hide();
        }

        //
        // Edit mode options
        //
        auto options = ui->uiTimeline->getItemOptions();
        options.showTransitions = uiPrefs->uiPrefsShowTransitions->value();
        options.showMarkers = uiPrefs->uiPrefsShowMarkers->value();
        ui->uiTimeline->setEditable(uiPrefs->uiPrefsTimelineEditable->value());
        int thumbnails = uiPrefs->uiPrefsEditThumbnails->value();
        options.thumbnails = true;
        switch (thumbnails)
        {
        case 0:
            options.thumbnails = false;
            break;
        case 1: // Small
            options.thumbnailHeight = 100;
            break;
        case 2: // Medium
            options.thumbnailHeight = 200;
            break;
        case 3: // Large
            options.thumbnailHeight = 300;
            break;
        }
        options.waveformHeight = options.thumbnailHeight / 2;
        ui->uiTimeline->setItemOptions(options);

        if (uiPrefs->uiPrefsTimeline->value())
        {
            ui->uiBottomBar->show();
            if (ui->uiEdit->value())
                set_edit_mode_cb(EditMode::kFull, ui);
            else
                set_edit_mode_cb(EditMode::kSaved, ui);
        }
        else
        {
            ui->uiBottomBar->hide();
            set_edit_mode_cb(EditMode::kNone, ui);
        }

        if (uiPrefs->uiPrefsStatusBar->value())
        {
            ui->uiStatusGroup->show();
        }
        else
        {
            ui->uiStatusGroup->hide();
        }

        if (uiPrefs->uiPrefsToolBar->value())
        {
            ui->uiToolsGroup->show();
            ui->uiToolsGroup->size(45, 433);
            ui->uiViewGroup->layout();
            ui->uiViewGroup->init_sizes();
        }
        else
        {
            ui->uiToolsGroup->hide();
            ui->uiViewGroup->layout();
            ui->uiViewGroup->init_sizes();
        }

        ui->uiRegion->layout();

        panel::onlyOne((bool)uiPrefs->uiPrefsOnePanelOnly->value());

        //
        // Widget/Viewer settings
        //

        {
            ui->uiView->setGhostNext(settings->getValue<int>(kGhostNext));
            ui->uiView->setGhostPrevious(
                settings->getValue<int>(kGhostPrevious));

            ui->uiView->setMissingFrameType(static_cast<MissingFrameType>(
                uiPrefs->uiMissingFrameType->value()));
        }

        TimelineClass* t = ui->uiTimeWindow;
        t->uiLoopMode->value(uiPrefs->uiPrefsLoopMode->value());
        t->uiLoopMode->do_callback();

        t->uiTimecodeSwitch->value(uiPrefs->uiPrefsTimelineDisplay->value());
        t->uiTimecodeSwitch->do_callback();

        ui->uiGain->value(uiPrefs->uiPrefsViewGain->value());
        ui->uiGamma->value(uiPrefs->uiPrefsViewGamma->value());

        // OCIO
        OCIO(ui);

        //
        // Handle file requester
        //

        Flu_File_Chooser::thumbnailsFileReq =
            (bool)uiPrefs->uiPrefsFileReqThumbnails->value();

        Flu_File_Chooser::singleButtonTravelDrawer =
            (bool)uiPrefs->uiPrefsFileReqFolder->value();

        native_file_chooser = uiPrefs->uiPrefsNativeFileChooser->value();

        //
        // Handle pixel values
        //
        PixelToolBarClass* c = ui->uiPixelWindow;
        c->uiAColorType->value(uiPrefs->uiPrefsPixelRGBA->value());
        c->uiAColorType->do_callback();
        c->uiAColorType->redraw();

        c->uiPixelValue->value(uiPrefs->uiPrefsPixelValues->value());
        c->uiPixelValue->do_callback();
        c->uiPixelValue->redraw();

        c->uiBColorType->value(uiPrefs->uiPrefsPixelHSV->value());
        c->uiBColorType->do_callback();
        c->uiBColorType->redraw();

        c->uiLType->value(uiPrefs->uiPrefsPixelLumma->value());
        c->uiLType->do_callback();
        c->uiLType->redraw();

        //
        // Handle crop area (masking)
        //

        int crop = uiPrefs->uiPrefsCropArea->value();
        float mask = kCrops[crop];
        view->setMask(mask);

        // Handle Safe areas
        bool safeAreas = (bool)uiPrefs->uiPrefsSafeAreas->value();
        view->setSafeAreas(safeAreas);

        // Handle image options
        auto imageOptions = app->imageOptions();
        int alphaBlend = uiPrefs->uiPrefsAlphaBlend->value();
        int videoLevels = uiPrefs->uiPrefsVideoLevels->value();
        int minifyFilter = uiPrefs->uiPrefsMinifyFilter->value();
        int magnifyFilter = uiPrefs->uiPrefsMagnifyFilter->value();
        imageOptions.alphaBlend = static_cast<timeline::AlphaBlend>(alphaBlend);
        imageOptions.videoLevels =
            static_cast<timeline::InputVideoLevels>(videoLevels);
        app->setImageOptions(imageOptions);

        auto displayOptions = app->displayOptions();
        displayOptions.imageFilters.minify =
            static_cast<timeline::ImageFilter>(minifyFilter);
        displayOptions.imageFilters.magnify =
            static_cast<timeline::ImageFilter>(magnifyFilter);
        app->setDisplayOptions(displayOptions);

        //
        // Handle HUD
        //
        int hud = HudDisplay::kNone;
        if (uiPrefs->uiPrefsHudDirectory->value())
            hud |= HudDisplay::kDirectory;

        if (uiPrefs->uiPrefsHudFilename->value())
            hud |= HudDisplay::kFilename;

        if (uiPrefs->uiPrefsHudFPS->value())
            hud |= HudDisplay::kFPS;

        if (uiPrefs->uiPrefsHudTimecode->value())
            hud |= HudDisplay::kTimecode;

        if (uiPrefs->uiPrefsHudFrame->value())
            hud |= HudDisplay::kFrame;

        if (uiPrefs->uiPrefsHudResolution->value())
            hud |= HudDisplay::kResolution;

        if (uiPrefs->uiPrefsHudFrameRange->value())
            hud |= HudDisplay::kFrameRange;

        if (uiPrefs->uiPrefsHudFrameCount->value())
            hud |= HudDisplay::kFrameCount;

        if (uiPrefs->uiPrefsHudAttributes->value())
            hud |= HudDisplay::kAttributes;

        if (uiPrefs->uiPrefsHudCache->value())
            hud |= HudDisplay::kCache;

        if (uiPrefs->uiPrefsHudMemory->value())
            hud |= HudDisplay::kMemory;

        view->setHudDisplay((HudDisplay)hud);

        //
        // Handle fullscreen and presentation mode
        //
        if (uiPrefs->uiWindowFixedPosition->value())
        {
            int x = int(uiPrefs->uiWindowXPosition->value());
            int y = int(uiPrefs->uiWindowYPosition->value());
            ui->uiMain->position(x, y);
        }

        if (uiPrefs->uiWindowFixedSize->value())
        {
            int w = int(uiPrefs->uiWindowXSize->value());
            int h = int(uiPrefs->uiWindowYSize->value());
            ui->uiMain->resize(ui->uiMain->x(), ui->uiMain->y(), w, h);
        }

        bool frameView = (bool)uiPrefs->uiPrefsAutoFitImage->value();
        view->setFrameView(frameView);

        LogDisplay::prefs = (LogDisplay::ShowPreferences)
                                uiPrefs->uiPrefsRaiseLogWindowOnError->value();

        Fl_Round_Button* r;
        r = (Fl_Round_Button*)uiPrefs->uiPrefsOpenMode->child(1);
        int fullscreen = r->value();
        if (fullscreen)
            view->setFullScreenMode(true);

        r = (Fl_Round_Button*)uiPrefs->uiPrefsOpenMode->child(2);
        int presentation = r->value();
        if (presentation)
            view->setPresentationMode(true);

        if (!fullscreen && !presentation)
            view->setFullScreenMode(false);

        bool value = uiPrefs->uiPrefsAlwaysOnTop->value();
        int fullscreen_active = ui->uiMain->fullscreen_active();
        if (!fullscreen_active)
        {
            ui->uiMain->always_on_top(value);
        }

        DBG3;

        SecondaryWindow* secondary = ui->uiSecondary;
        if (secondary)
        {
            auto window = secondary->window();
            if (window->visible() && !window->fullscreen_active())
            {
                bool value = uiPrefs->uiPrefsSecondaryOnTop->value();
                window->always_on_top(value);
            }
        }

        view->refreshWindows();

#ifdef MRV2_NETWORK
        if (uiPrefs->uiPrefsSingleInstance->value())
        {
            ImageSender sender;
            if (!sender.isRunning())
            {
                app->createListener();
            }
        }
        else
        {
            app->removeListener();
        }
#endif

        ui->uiMain->fill_menu(ui->uiMenuBar);
    }

    void Preferences::updateICS()
    {
        ViewerUI* ui = App::ui;
        auto player = ui->uiView->getTimelinePlayer();
        if (!player)
            return;

        const auto& tplayer = player->player();
        const auto& info = tplayer->getIOInfo();
        const auto& videos = info.video;
        if (videos.empty())
            return;

        PreferencesUI* uiPrefs = ui->uiPrefs;
        const auto& video = info.video[0];
        tl::image::PixelType pixelType = video.pixelType;
        std::string ics;
        switch (pixelType)
        {
        case tl::image::PixelType::L_U8:
        case tl::image::PixelType::LA_U8:
        case tl::image::PixelType::RGB_U8:
        case tl::image::PixelType::RGB_U10:
        case tl::image::PixelType::RGBA_U8:
        case tl::image::PixelType::YUV_420P_U8:
        case tl::image::PixelType::YUV_422P_U8:
        case tl::image::PixelType::YUV_444P_U8:
            ics = uiPrefs->uiOCIO_8bits_ics->value();
            break;
        case tl::image::PixelType::L_U16:
        case tl::image::PixelType::LA_U16:
        case tl::image::PixelType::RGB_U16:
        case tl::image::PixelType::RGBA_U16:
        case tl::image::PixelType::YUV_420P_U16:
        case tl::image::PixelType::YUV_422P_U16:
        case tl::image::PixelType::YUV_444P_U16:
            ics = uiPrefs->uiOCIO_16bits_ics->value();
            break;
        case tl::image::PixelType::L_U32:
        case tl::image::PixelType::LA_U32:
        case tl::image::PixelType::RGB_U32:
        case tl::image::PixelType::RGBA_U32:
            ics = uiPrefs->uiOCIO_32bits_ics->value();
            break;
            // handle half and float types
        case tl::image::PixelType::L_F16:
        case tl::image::PixelType::LA_F16:
        case tl::image::PixelType::RGB_F16:
        case tl::image::PixelType::RGBA_F16:
            ics = uiPrefs->uiOCIO_half_ics->value();
            break;
        case tl::image::PixelType::L_F32:
        case tl::image::PixelType::LA_F32:
        case tl::image::PixelType::RGB_F32:
        case tl::image::PixelType::RGBA_F32:
            ics = uiPrefs->uiOCIO_float_ics->value();
            break;
        default:
            break;
        }

        mrv::PopupMenu* w = ui->uiICS;
        for (size_t i = 0; i < w->children(); ++i)
        {
            const Fl_Menu_Item* o = w->child(i);
            if (!o || !o->label())
                continue;

            if (ics == o->label())
            {
                w->copy_label(o->label());
                w->value(i);
                w->do_callback();
                break;
            }
        }

        Fl_Preferences base(
            prefspath().c_str(), "filmaura", "mrv2", (Fl_Preferences::Root)0);
        Fl_Preferences gui(base, "ui");
        gui.set("single_instance", uiPrefs->uiPrefsSingleInstance->value());
        gui.set(
            "single_instance", (int)uiPrefs->uiPrefsSingleInstance->value());
        base.flush();
    }

    //////////////////////////////////////////////////////
    // OCIO
    /////////////////////////////////////////////////////
    void Preferences::OCIO(ViewerUI* ui)
    {
#ifdef TLRENDER_OCIO
        PreferencesUI* uiPrefs = ui->uiPrefs;

        static std::string old_ocio;
        const char* var = uiPrefs->uiPrefsOCIOConfig->value();
        if (var && strlen(var) > 0)
        {

            if (old_ocio != var)
            {
                old_ocio = var;
                mrvLOG_INFO("ocio", _("OCIO config is now:") << std::endl);
                mrvLOG_INFO("ocio", var << std::endl);
            }

            std::string parsed = expandVariables(var, "%", '%');
            parsed = expandVariables(parsed, "${", '}');
            if (old_ocio != parsed)
            {
                mrvLOG_INFO("ocio", _("Expanded OCIO config to:") << std::endl);
                mrvLOG_INFO("ocio", parsed << std::endl);
            }

            uiPrefs->uiPrefsOCIOConfig->value(var);

            // First, remove all additional defaults if any from pulldown
            // menu
            ui->OCIOView->clear();
            ui->uiICS->clear();
            ui->uiICS->add(_("None"));

            try
            {

                config = OCIO::Config::CreateFromFile(parsed.c_str());

                uiPrefs->uiPrefsOCIOConfig->tooltip(config->getDescription());

                OCIO_Display = config->getDefaultDisplay();
                OCIO_View = config->getDefaultView(OCIO_Display.c_str());

                bool use_active = uiPrefs->uiOCIOUseActiveViews->value();

                std::vector<std::string> active_displays;
                const char* displaylist = config->getActiveDisplays();
                if (use_active && displaylist && strlen(displaylist) > 0)
                {
                    active_displays = string::split(displaylist, ',');

                    // Eliminate forward spaces in names
                    for (unsigned i = 0; i < active_displays.size(); ++i)
                    {
                        while (active_displays[i][0] == ' ')
                            active_displays[i] = active_displays[i].substr(
                                1, active_displays[i].size());
                    }
                }
                else
                {
                    int numDisplays = config->getNumDisplays();
                    for (int i = 0; i < numDisplays; ++i)
                    {
                        active_displays.push_back(config->getDisplay(i));
                    }
                }

                std::vector<std::string> active_views;
                const char* viewlist = config->getActiveViews();
                if (use_active && viewlist && strlen(viewlist) > 0)
                {
                    active_views = string::split(viewlist, ',');

                    // Eliminate forward spaces in names
                    for (unsigned i = 0; i < active_views.size(); ++i)
                    {
                        while (active_views[i][0] == ' ')
                            active_views[i] = active_views[i].substr(
                                1, active_views[i].size());
                    }
                }

                size_t num_active_displays = active_displays.size();
                size_t num_active_views = active_views.size();

                for (size_t j = 0; j < num_active_displays; ++j)
                {
                    std::string display = active_displays[j];
                    std::string quoted_display = commentCharacter(display, '/');

                    int numViews = config->getNumViews(display.c_str());

                    // Collect all views

                    if (num_active_views)
                    {
                        for (size_t h = 0; h < num_active_views; ++h)
                        {
                            std::string view;
                            bool add = false;

                            for (int i = 0; i < numViews; ++i)
                            {
                                view = config->getView(display.c_str(), i);
                                if (active_views[h] == view)
                                {
                                    add = true;
                                    break;
                                }
                            }

                            if (add)
                            {
                                std::string name;
                                if (num_active_displays > 1)
                                {
                                    name = quoted_display;
                                    name += "/";
                                    name += view;
                                }
                                else
                                {
                                    name = view;
                                    name += " (" + quoted_display + ")";
                                }

                                ui->OCIOView->add(name.c_str());

                                if (view == OCIO_View && !OCIO_View.empty())
                                {
                                    ui->OCIOView->copy_label(view.c_str());
                                    ui->uiGamma->value(1.0f);
                                    ui->uiGammaInput->value(1.0f);
                                }
                            }
                        }
                    }
                    else
                    {
                        for (int i = 0; i < numViews; i++)
                        {
                            std::string view =
                                config->getView(display.c_str(), i);

                            std::string name;
                            if (num_active_displays > 1)
                            {
                                name = quoted_display;
                                name += "/";
                                name += view;
                            }
                            else
                            {
                                name = view;
                                name += " (" + quoted_display + ")";
                            }

                            ui->OCIOView->add(name.c_str());

                            if (view == OCIO_View && !OCIO_View.empty())
                            {
                                ui->OCIOView->copy_label(view.c_str());
                                ui->uiGamma->value(1.0f);
                                ui->uiGammaInput->value(1.0f);
                            }
                        }
                    }
                }

                ui->OCIOView->redraw();

                std::string display_view =
                    uiPrefs->uiOCIO_Display_View->value();
                try
                {
                    if (!display_view.empty())
                        image::setOcioView(display_view);
                }
                catch (const std::exception& e)
                {
                    LOG_ERROR(e.what());
                }

                std::vector< std::string > spaces;
                for (int i = 0; i < config->getNumColorSpaces(); ++i)
                {

                    std::string csname = config->getColorSpaceNameByIndex(i);
                    spaces.push_back(csname);
                }

                if (std::find(
                        spaces.begin(), spaces.end(),
                        OCIO::ROLE_SCENE_LINEAR) == spaces.end())
                {
                    spaces.push_back(OCIO::ROLE_SCENE_LINEAR);
                }

                mrv::PopupMenu* w = ui->uiICS;
                std::sort(spaces.begin(), spaces.end());
                size_t idx = 0;
                const char delim{'/'};
                const char escape{'\\'};
                for (size_t i = 0; i < spaces.size(); ++i)
                {
                    std::string space = spaces[i];
                    OCIO::ConstColorSpaceRcPtr cs =
                        config->getColorSpace(space.c_str());
                    const char* family = cs->getFamily();
                    std::string menu;
                    if (family && strlen(family) > 0)
                    {
                        menu = family;
                        menu += "/";
                    }
                    menu += commentCharacter(space, '/');
                    w->add(menu.c_str());
                }
            }
            catch (const OCIO::Exception& e)
            {
                mrvLOG_ERROR("ocio", e.what() << std::endl);
            }
            catch (const std::exception& e)
            {
                LOG_ERROR(e.what());
            }
        }

        ui->uiICS->show();

        updateICS();
#endif
    }

} // namespace mrv<|MERGE_RESOLUTION|>--- conflicted
+++ resolved
@@ -801,11 +801,7 @@
 
         Fl_Preferences opengl(base, "opengl");
 
-<<<<<<< HEAD
-        opengl.get("vsync", tmp, 0);
-=======
         opengl.get("vsync", tmp, 1);
->>>>>>> 0f1e49fb
         uiPrefs->uiPrefsOpenGLVsync->value(tmp);
 
 #if defined(__linux__) || defined(_WIN32)
