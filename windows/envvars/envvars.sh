#!/usr/bin/env bash
# SPDX-License-Identifier: BSD-3-Clause
# mrv2 
# Copyright Contributors to the mrv2 Project. All rights reserved.



#
# Environment variables used to locate the libs and auxiliary executables
# on Windows.
#


#
# Set the location of libintl on windows 32 and 64 bits.
# On Linux and macOS this is picked from /usr/local
#
export LIBINTL_ROOT=$PWD/windows/win${bits}/

#
# Set the location of FFmpeg on Windows.
# We copy the contents of this directory to the build directory.
export FFMPEG_ROOT=${BUILD_DIR}/gpl_ffmpeg/install

#
# Alternatively, if you used media-autobuild_suite to compile FFmpeg
# you should set MABS_ROOT to the root of the media-autobuild_suite.
# Here, I set it to my own local installed locations on two window machines.
#
if [[ -d "/D/media-autobuild_suite/" ]]; then
    export MABS_ROOT="/D/media-autobuild_suite/"
else
    export MABS_ROOT="/E/media-autobuild_suite/"
fi

#
# The installation of the ffmpeg files should match those of
# windows/media-autobuild_suite.
#
# Alternatively, set FFMPEG_ROOT to use a local installation of FFMPEG
# that does not match the install locations of media-autobuild_suite.
#

if [[ ! -d "${FFMPEG_ROOT}" ]]; then
    if [[ ! -d "${MABS_ROOT}" ]]; then
	# media-autobuild_suite not installed, pick local pre-built library
	echo "media-autobuild_suite not installed in:"
	echo "   MABS_ROOT=${MABS_ROOT}"
	export MABS_ROOT=${PWD}/windows/
	echo "Will pick local pre-built libs from:"
	echo "   MABS_ROOT=${MABS_ROOT}"
	sleep 3
    fi
else
    echo "FFMPEG_ROOT=$FFMPEG_ROOT"
fi
<<<<<<< HEAD

echo "MABS_ROOT=$MABS_ROOT"
=======
>>>>>>> 9929ec70
<|MERGE_RESOLUTION|>--- conflicted
+++ resolved
@@ -54,8 +54,3 @@
 else
     echo "FFMPEG_ROOT=$FFMPEG_ROOT"
 fi
-<<<<<<< HEAD
-
-echo "MABS_ROOT=$MABS_ROOT"
-=======
->>>>>>> 9929ec70
