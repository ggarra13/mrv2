/*
    mrViewer - the professional movie and flipbook playback
    Copyright (C) 2007-2022  Gonzalo Garramuño

    This program is free software: you can redistribute it and/or modify
    it under the terms of the GNU General Public License as published by
    the Free Software Foundation, either version 3 of the License, or
    (at your option) any later version.

    This program is distributed in the hope that it will be useful,
    but WITHOUT ANY WARRANTY; without even the implied warranty of
    MERCHANTABILITY or FITNESS FOR A PARTICULAR PURPOSE.  See the
    GNU General Public License for more details.

    You should have received a copy of the GNU General Public License
    along with this program.  If not, see <http://www.gnu.org/licenses/>.
*/
/**
 * @file   mrvMainWindow.cpp
 * @author gga
 * @date   Wed Jul  4 23:17:46 2007
 *
 * @brief  main window for mrViewer
 *
 *
 */

#ifdef USE_R3DSDK
#  include "R3DSDK.h"
#endif

#include "mrvCore/mrvI8N.h"
#include "mrvCore/mrvHotkey.h"

#include "mrvFl/mrvIO.h"
#include "mrvFl/mrvMainWindow.h"

#include "mrvPreferencesUI.h"

#include <FL/platform.H>
#include <FL/fl_utf8.h>
#include <FL/Enumerations.H>
#include <FL/Fl.H>
#include <FL/Fl_XPM_Image.H>


#if defined(FLTK_USE_X11)
#include <X11/extensions/scrnsaver.h>
#endif

#include "icons/viewer16.xpm"
#include "resource.h"



namespace {
    const char* kModule = "main";
}

namespace mrv {


MainWindow::MainWindow( int W, int H, const char* title ) :
Fl_Double_Window( W, H, title )
{
    xclass("mrViewer");
    set_icon();

    const char* r = fl_getenv( "MRV_ROOT" );
    if ( r )
    {
        Preferences::root = r;
    }

    if ( Preferences::root.empty() )
    {
        throw std::runtime_error("Environment variable MRV_ROOT not set.  "
                                 "Aborting");
    }

}

MainWindow::~MainWindow()
{
    // Restore screensaver/black screen
#if defined(FLTK_USE_X11)
    XScreenSaverSuspend( fl_display, False );
#elif defined(_WIN32)
    SetThreadExecutionState(ES_CONTINUOUS);
#elif defined(__APPLE__)
    if ( success )
    {
        success = IOPMAssertionRelease( assertionID );
    }
#endif

    // Close the R3D SDK
#ifdef USE_R3DSDK
    R3DSDK::FinalizeSdk();
#endif
}


void MainWindow::set_icon()
{
    fl_open_display();  // Needed for icons

    // Turn off screensaver and black screen
#if defined(FLTK_USE_X11)
    if ( fl_display )
    {
        int event_base, error_base;
        Bool ok = XScreenSaverQueryExtension(fl_display, &event_base, &error_base );
        if ( ok == True )
            XScreenSaverSuspend( fl_display, True );
    }
#elif defined(_WIN32)
    SetThreadExecutionState( ES_CONTINUOUS | ES_SYSTEM_REQUIRED |
                             ES_DISPLAY_REQUIRED );
#elif defined(__APPLE__)
    CFStringRef reason = CFSTR( "mrViewer playback" );
    success = IOPMAssertionCreateWithName( kIOPMAssertionTypeNoDisplaySleep,
                                           kIOPMAssertionLevelOn,
                                           reason, &assertionID );
#endif

#if defined(_WIN32)
     HICON data = LoadIcon(fl_display, MAKEINTRESOURCE(IDI_ICON1));
     this->icon(data);
#elif defined(FLTK_USE_X11)
     if ( fl_display )
     {
         Fl_Pixmap* pic = new Fl_Pixmap( viewer16_xpm );
         Fl_RGB_Image* rgb = new Fl_RGB_Image( pic );
         delete pic;
         icon( rgb );
         delete rgb;
     }
#endif

}


#if !defined(__APPLE__)

    void MainWindow::always_on_top( int t )
    {
#if defined(_WIN32)
        HWND action;
        if ( t ) action = HWND_TOPMOST;
        else     action = HWND_NOTOPMOST;
        // Microsoft (R) Windows(TM)
        SetWindowPos(fl_xid(this), action,
                     NULL, NULL, NULL, NULL, SWP_NOMOVE | SWP_NOSIZE );
#elif defined(FLTK_USE_X11)
        if ( fl_display )
        {
            // XOrg / XWindows(TM)
            XEvent ev;
            static const char* const names[2] = { "_NET_WM_STATE",
                "_NET_WM_STATE_ABOVE"
            };
            Atom atoms[ 2 ];
            fl_open_display();
            XInternAtoms(fl_display, (char**)names, 2, False, atoms );
            Atom net_wm_state = atoms[ 0 ];
            Atom net_wm_state_above = atoms[ 1 ];
            ev.type = ClientMessage;
            ev.xclient.window = fl_xid(this);
            ev.xclient.message_type = net_wm_state;
            ev.xclient.format = 32;
            ev.xclient.data.l[ 0 ] = t;
            ev.xclient.data.l[ 1 ] = net_wm_state_above;
            ev.xclient.data.l[ 2 ] = 0;
            XSendEvent(fl_display,
                       DefaultRootWindow(fl_display),  False,
                       SubstructureNotifyMask|SubstructureRedirectMask, &ev);
        }
#endif
    } // above_all function


#endif


    void MainWindow::iconize_all()
    {
        // @todo:
        // Fl_Window* uiReelWindow = ui->uiReelWindow->uiMain;
        // if (uiReelWindow) uiReelWindow->iconize();
        return Fl_Double_Window::iconize();
    }


<<<<<<< HEAD
    void MainWindow::fill_menu( Fl_Menu_* menu )
    {
        Fl_Menu_Item* item = nullptr;
        int mode = 0;

        const auto& model = _app->filesModel();
        const auto& files = model->observeFiles();
        size_t numFiles = files->getSize();

        menu->clear();

        int idx;

        DBG;
        idx = menu->add( _("File/Open/Movie or Sequence"),
                         kOpenImage.hotkey(),
                         (Fl_Callback*)open_cb, ui );

#if 0

        idx = menu->add( _("File/Open/Single Image"), kOpenSingleImage.hotkey(),
                         (Fl_Callback*)open_single_cb, ui );
#endif

        idx = menu->add( _("File/Open/Directory"), kOpenDirectory.hotkey(),
                         (Fl_Callback*)open_directory_cb, ui );

#if 0
        idx = menu->add( _("File/Open/Session"),
                         kOpenSession.hotkey(),
                         (Fl_Callback*)open_session_cb, ui );

        bool hasMedia = false;  // @todo: get list of loaded images
        if ( hasMedia )
        {
            // menu->add( _("File/Open/Stereo Sequence or Movie"),
            //            kOpenStereoImage.hotkey(),
            //            (Fl_Callback*)open_stereo_cb, ui );
            menu->add( _("File/Save/Movie or Sequence As"),
                       kSaveSequence.hotkey(),
                       (Fl_Callback*)save_sequence_cb, ui );
            menu->add( _("File/Save/OTIO As"), kSaveReel.hotkey(),
                       (Fl_Callback*)save_otio_cb, ui );
            menu->add( _("File/Save/Frame As"), kSaveImage.hotkey(),
                       (Fl_Callback*)save_cb, ui );
            menu->add( _("File/Save/GL Snapshots As"), kSaveSnapshot.hotkey(),
                       (Fl_Callback*)save_snap_cb, ui );
            menu->add( _("File/Save/Session As"),
                       kSaveSession.hotkey(),
                       (Fl_Callback*)save_session_as_cb, ui );
            idx += 2;
        }
#endif
        mode = 0;
        if ( numFiles == 0 ) mode = FL_MENU_INACTIVE;

        idx = menu->add( _("File/Close Current"),
                         kCloseCurrent.hotkey(),
                         (Fl_Callback*)close_current_cb, ui, mode );

        idx = menu->add( _("File/Close All"),
                         kCloseAll.hotkey(),
                         (Fl_Callback*)close_all_cb, ui, mode );

        DBG;
        item = (Fl_Menu_Item*) &menu->menu()[idx];

        if ( dynamic_cast< Fl_Menu_Bar* >( menu ) )
        {
            item->flags |= FL_MENU_DIVIDER;
            menu->add( _("File/Quit"), kQuitProgram.hotkey(),
                       (Fl_Callback*)exit_cb, ui );
        }

        const char** window = kWindows;
        for ( ; *window; ++window )
        {
            std::string tmp = *window;

            unsigned hotkey = 0;
            if ( tmp == _("Reels") ) hotkey = kToggleReel.hotkey();
            else if ( tmp == _("Media Info") )
                hotkey = kToggleMediaInfo.hotkey();
            else if ( tmp == _("Color Info") )
                hotkey = kToggleColorInfo.hotkey();
            else if ( tmp == _("Color Controls") )
                hotkey = kToggleColorControls.hotkey();
            else if ( tmp == _("Action Tools") )
                hotkey = kToggleAction.hotkey();
            else if ( tmp == _("Preferences") )
                hotkey = kTogglePreferences.hotkey();
            else if ( tmp == _("Histogram") )
                hotkey = kToggleHistogram.hotkey();
            else if ( tmp == _("Vectorscope") )
                hotkey = kToggleVectorscope.hotkey();
            else if ( tmp == _("Waveform") )
                hotkey = kToggleWaveform.hotkey();
            else if ( tmp == _("Connections") )
                hotkey = kToggleConnections.hotkey();
            else if ( tmp == _("Hotkeys") )
                hotkey = kToggleHotkeys.hotkey();
            else if ( tmp == _("Logs") )
                hotkey = kToggleLogs.hotkey();
            else if ( tmp == _("About") )
                hotkey = kToggleAbout.hotkey();
            else
                continue; // Unknown window check
            tmp = _("Windows/") + tmp;
            menu->add( tmp.c_str(), hotkey, (Fl_Callback*)window_cb, ui );
        }

        const auto& Aindex = model->observeAIndex();

        char buf[256];
        for ( size_t i = 0; i < numFiles; ++i )
        {
            const auto& media = files->getItem( i );
            const auto& path = media->path;
            const std::string file = path.getBaseName() + path.getNumber() +
                                     path.getExtension();
            sprintf( buf, _("Compare/Current/%s"), file.c_str() );
            idx = menu->add( buf, 0, (Fl_Callback*)change_media_cb,
                             this, FL_MENU_RADIO );
            item = const_cast<Fl_Menu_Item*>( &menu->menu()[idx] );
            if ( i == Aindex->get() ) item->check();
        }

        auto compare = model->observeCompareOptions()->get();

        mode = FL_MENU_RADIO;
        if ( numFiles == 0 ) mode |= FL_MENU_INACTIVE;

        idx = menu->add( _("Compare/A"), 0,
                         (Fl_Callback*)A_media_cb, this, mode );
        item = const_cast<Fl_Menu_Item*>( &menu->menu()[idx] );
        if ( compare.mode == timeline::CompareMode::A )
            item->check();

        idx = menu->add( _("Compare/B"), 0,
                         (Fl_Callback*)B_media_cb, this, mode );
        item = const_cast<Fl_Menu_Item*>( &menu->menu()[idx] );
        if ( compare.mode == timeline::CompareMode::B )
            item->check();

        idx = menu->add( _("Compare/Wipe"), kCompareWipe.hotkey(),
                         (Fl_Callback*)compare_wipe_cb, this, mode );
        item = const_cast<Fl_Menu_Item*>( &menu->menu()[idx] );
        if ( compare.mode == timeline::CompareMode::Wipe )
            item->check();

        idx = menu->add( _("Compare/Overlay"), kCompareOverlay.hotkey(),
                         (Fl_Callback*)compare_overlay_cb, this, mode );
        item = const_cast<Fl_Menu_Item*>( &menu->menu()[idx] );
        if ( compare.mode == timeline::CompareMode::Overlay )
            item->check();

        idx = menu->add( _("Compare/Difference"), kCompareDifference.hotkey(),
                         (Fl_Callback*)compare_difference_cb, this, mode );
        item = const_cast<Fl_Menu_Item*>( &menu->menu()[idx] );
        if ( compare.mode == timeline::CompareMode::Difference )
            item->check();

        idx = menu->add( _("Compare/Horizontal"), kCompareHorizontal.hotkey(),
                         (Fl_Callback*)compare_horizontal_cb, this, mode );
        item = const_cast<Fl_Menu_Item*>( &menu->menu()[idx] );
        if ( compare.mode == timeline::CompareMode::Horizontal )
            item->check();

        idx = menu->add( _("Compare/Vertical"), kCompareVertical.hotkey(),
                         (Fl_Callback*)compare_vertical_cb, this, mode );
        item = const_cast<Fl_Menu_Item*>( &menu->menu()[idx] );
        if ( compare.mode == timeline::CompareMode::Vertical )
            item->check();

        idx = menu->add( _("Compare/Tile"), kCompareTile.hotkey(),
                         (Fl_Callback*)compare_tile_cb, this, mode );
        item = const_cast<Fl_Menu_Item*>( &menu->menu()[idx] );
        if ( compare.mode == timeline::CompareMode::Tile )
            item->check();


#if 0
        if ( hasMedia )
        {

            menu->add( _("View/Safe Areas"), kSafeAreas.hotkey(),
                       (Fl_Callback*)safe_areas_cb, ui );

            idx = menu->add( _("View/Display Window"), kDisplayWindow.hotkey(),
                             (Fl_Callback*)display_window_cb, ui,
                             FL_MENU_TOGGLE );
            item = (Fl_Menu_Item*) &(menu->menu()[idx]);
            if ( display_window() ) item->set();

            idx = menu->add( _("View/Data Window"), kDataWindow.hotkey(),
                             (Fl_Callback*)data_window_cb, ui, FL_MENU_TOGGLE );
            item = (Fl_Menu_Item*) &(menu->menu()[idx]);
            if ( data_window() ) item->set();
#endif

            mode = FL_MENU_RADIO;
            if ( numFiles == 0 ) mode |= FL_MENU_INACTIVE;


            idx = menu->add( _("Render/Red Channel"), kRedChannel.hotkey(),
                             (Fl_Callback*)toggle_red_channel_cb, ui,
                             mode );
            idx = menu->add( _("Render/Green Channel"), kGreenChannel.hotkey(),
                             (Fl_Callback*)toggle_green_channel_cb, ui,
                             mode );
            idx = menu->add( _("Render/Blue Channel"),  kBlueChannel.hotkey(),
                             (Fl_Callback*)toggle_blue_channel_cb, ui,
                             mode );
            idx = menu->add( _("Render/Alpha Channel"), kAlphaChannel.hotkey(),
                             (Fl_Callback*)toggle_alpha_channel_cb, ui,
                             FL_MENU_DIVIDER | mode );

            mode = FL_MENU_TOGGLE;
            if ( numFiles == 0 ) mode |= FL_MENU_INACTIVE;

            idx = menu->add( _("Render/Mirror X"),
                             kFlipX.hotkey(), (Fl_Callback*)mirror_x_cb,
                             ui->uiView, mode );

            idx = menu->add( _("Render/Mirror Y"),
                             kFlipY.hotkey(), (Fl_Callback*)mirror_y_cb,
                             ui->uiView, FL_MENU_DIVIDER | mode );

            const timeline::DisplayOptions& o = ui->uiView->getDisplayOptions();


            mode = FL_MENU_RADIO;
            if ( numFiles == 0 ) mode |= FL_MENU_INACTIVE;

            idx = menu->add( _("Render/Minify Filter/Nearest"),
                             0, (Fl_Callback*)minify_nearest_cb, ui, mode );
            item = (Fl_Menu_Item*) &(menu->menu()[idx]);
            if ( o.imageFilters.minify == timeline::ImageFilter::Nearest )
                item->set();

            idx = menu->add( _("Render/Minify Filter/Linear"),
                             0, (Fl_Callback*)minify_linear_cb, ui, mode );
            item = (Fl_Menu_Item*) &(menu->menu()[idx]);
            if ( o.imageFilters.minify == timeline::ImageFilter::Linear )
                item->set();

            idx = menu->add( _("Render/Magnify Filter/Nearest"),
                             0, (Fl_Callback*)magnify_nearest_cb, ui, mode );
            item = (Fl_Menu_Item*) &(menu->menu()[idx]);
            if ( o.imageFilters.magnify == timeline::ImageFilter::Nearest )
                item->set();

            idx = menu->add( _("Render/Magnify Filter/Linear"),
                             kTextureFiltering.hotkey(),
                             (Fl_Callback*)magnify_linear_cb, ui, mode );
            item = (Fl_Menu_Item*) &(menu->menu()[idx]);
            if ( o.imageFilters.magnify == timeline::ImageFilter::Linear )
                item->set();


            sprintf( buf, "%s", _("View/Toggle Action Dock") );
            idx = menu->add( buf, kToggleToolBar.hotkey(),
                             (Fl_Callback*)toggle_action_tool_bar, ui,
                             FL_MENU_TOGGLE );
            item = (Fl_Menu_Item*) &(menu->menu()[idx]);
            if ( ui->uiToolsGroup->visible() )
                item->set();

            timeline::Playback playback = timeline::Playback::Stop;

            auto players = ui->uiView->getTimelinePlayers();
            if ( ! players.empty() )
            {
                auto player = players[0];
                playback = player->playback();
            }

            mode = FL_MENU_RADIO;
            if ( numFiles == 0 ) mode |= FL_MENU_INACTIVE;

            idx = menu->add( _("Playback/Stop"), kStop.hotkey(),
                             (Fl_Callback*)stop_cb, ui, mode );
            item = (Fl_Menu_Item*) &(menu->menu()[idx]);
            if ( playback == timeline::Playback::Stop )
                item->set();

            idx = menu->add( _("Playback/Forwards"), kPlayFwd.hotkey(),
                             (Fl_Callback*)play_forwards_cb, ui,
                             mode );
            item = (Fl_Menu_Item*) &(menu->menu()[idx]);
            if ( playback == timeline::Playback::Forward )
                item->set();

            idx = menu->add( _("Playback/Backwards"), kPlayBack.hotkey(),
                             (Fl_Callback*)play_backwards_cb, ui,
                             mode );
            item = (Fl_Menu_Item*) &(menu->menu()[idx]);
            if ( playback == timeline::Playback::Reverse )
                item->set();

            mode = 0;
            if ( numFiles == 0 ) mode |= FL_MENU_INACTIVE;
            menu->add( _("Playback/Toggle Playback"), kPlayDirection.hotkey(),
                       (Fl_Callback*)toggle_playback_cb, ui,
                       FL_MENU_DIVIDER | mode );

            // Looping


            timeline::Loop loop = timeline::Loop::Loop;

            if ( ! players.empty() )
            {
                auto player = players[0];
                loop = player->loop();
            }

            mode = FL_MENU_RADIO;
            if ( numFiles == 0 ) mode |= FL_MENU_INACTIVE;

            idx = menu->add( _("Playback/Loop Playback"),
                             kPlaybackLoop.hotkey(),
                             (Fl_Callback*)playback_loop_cb, ui,
                             mode );
            item = (Fl_Menu_Item*) &(menu->menu()[idx]);
            if ( loop == timeline::Loop::Loop )
                item->set();
            idx = menu->add( _("Playback/Playback Once"),
                             kPlaybackOnce.hotkey(),
                             (Fl_Callback*)playback_once_cb, ui,
                             mode );
            item = (Fl_Menu_Item*) &(menu->menu()[idx]);
            if ( loop == timeline::Loop::Once )
                item->set();
            idx = menu->add( _("Playback/Playback Ping Pong"),
                             kPlaybackPingPong.hotkey(),
                             (Fl_Callback*)playback_ping_pong_cb, ui,
                             mode );
            item = (Fl_Menu_Item*) &(menu->menu()[idx]);
            if ( loop == timeline::Loop::PingPong )
                item->set();
#if 0
            mode = FL_MENU_RADIO;
            if ( numFiles == 0 ) mode |= FL_MENU_INACTIVE;

            const char* tmp;
            num = ui->uiPrefs->uiPrefsCropArea->children();
            for ( i = 0; i < num; ++i )
            {
                tmp = ui->uiPrefs->uiPrefsCropArea->child(i)->label();
                if ( !tmp ) continue;
                sprintf( buf, _("View/Mask/%s"), tmp );
                idx = menu->add( buf, 0, (Fl_Callback*)masking_cb, ui,
                                 mode );
                item = (Fl_Menu_Item*) &(menu->menu()[idx]);
                float mask = kCrops[i];
                if ( mrv::is_equal( mask, _masking ) ) item->set();
            }

            mode = FL_MENU_TOGGLE;
            if ( numFiles == 0 ) mode |= FL_MENU_INACTIVE;

            sprintf( buf, "%s", _("View/Grid/Toggle Selected") );
            menu->add( buf, kGridToggle.hotkey(),
                       (Fl_Callback*)grid_toggle_cb, ui, mode );

            sprintf( buf, "%s", _("View/Grid/Size") );
            menu->add( buf, kGridSize.hotkey(),
                       (Fl_Callback*)grid_size_cb, ui );
#endif

            mode = FL_MENU_TOGGLE;
            if ( numFiles == 0 ) mode |= FL_MENU_INACTIVE;
            GLViewport* view = ui->uiView;

            sprintf( buf, "%s", _("View/Hud/Active") );
            idx = menu->add( buf, kHudToggle.hotkey(), (Fl_Callback*) hud_toggle_cb,
                             ui, mode );
            item = (Fl_Menu_Item*) &(menu->menu()[idx]);
            if ( view->getHudActive() ) item->set();
            else item->clear();

            mode = FL_MENU_TOGGLE;
            if ( !item->checked() || numFiles == 0 ) mode |= FL_MENU_INACTIVE;

            size_t num = ui->uiPrefs->uiPrefsHud->children();
            for ( size_t i = 0; i < num; ++i )
            {
                const char* tmp = ui->uiPrefs->uiPrefsHud->child(i)->label();
                sprintf( buf, _("View/Hud/%s"), tmp );
                idx = menu->add( buf, 0, (Fl_Callback*)hud_cb, ui, mode );
                item = (Fl_Menu_Item*) &(menu->menu()[idx]);
                if ( view->getHudDisplay() & (1 << i) ) item->set();
            }


#if 0
            bool has_version = false;

            size_t pos = 0;

            PreferencesUI* prefs = main()->uiPrefs;
            std::string prefix = prefs->uiPrefsImageVersionPrefix->value();
            if ( (pos = file.find( prefix, pos) ) != std::string::npos )
                has_version = true;

            if ( has_version )
            {
                menu->add( _("Version/First"), kFirstVersionImage.hotkey(),
                           (Fl_Callback*)first_image_version_cb, ui,
                           FL_MENU_DIVIDER);
                menu->add( _("Version/Next"), kNextVersionImage.hotkey(),
                           (Fl_Callback*)next_image_version_cb, ui);
                menu->add( _("Version/Previous"),
                           kPreviousVersionImage.hotkey(),
                           (Fl_Callback*)previous_image_version_cb,
                           ui, FL_MENU_DIVIDER);
                menu->add( _("Version/Last"),
                           kLastVersionImage.hotkey(),
                           (Fl_Callback*)last_image_version_cb,
                           ui, FL_MENU_DIVIDER);
            }


            menu->add( _("Image/Next"), kNextImage.hotkey(),
                       (Fl_Callback*)next_image_cb, ui);
            menu->add( _("Image/Previous"), kPreviousImage.hotkey(),
                       (Fl_Callback*)previous_image_cb,
                       ui, FL_MENU_DIVIDER);

            menu->add( _("Image/Update Single Frame in Cache"),
                       kClearSingleFrameCache.hotkey(),
                       (Fl_Callback*)update_frame_cb, ui,
                       FL_MENU_DIVIDER );



            // menu->add( _("Image/Rotate +90"),
            //            kRotatePlus90.hotkey(),
            //            (Fl_Callback*)rotate_plus_90_cb, ui );
            // menu->add( _("Image/Rotate -90"),
            //            kRotateMinus90.hotkey(),
            //            (Fl_Callback*)rotate_minus_90_cb, ui,
            //            FL_MENU_DIVIDER );


            menu->add( _("Image/Mirror/Horizontal"),
                       kFlipX.hotkey(),
                       (Fl_Callback*)flip_x_cb,
                       ui->uiView);
            menu->add( _("Image/Mirror/Vertical"),
                       kFlipY.hotkey(),
                       (Fl_Callback*)flip_y_cb,
                       ui->uiView);
            menu->add( _("Image/Set as Background"), kSetAsBG.hotkey(),
                       (Fl_Callback*)set_as_background_cb,
                       (void*)ui->uiView);


            // menu->add( _("Image/Switch HASMEDIA and BG"),
            //            kSwitchHASMEDIABG.hotkey(),
            //            (Fl_Callback*)switch_hasMedia_bg_cb, (void*)ui->uiView);
            // menu->add( _("Image/Toggle Background"),
            //            kToggleBG.hotkey(),
            //            (Fl_Callback*)toggle_background_cb, (void*)ui->uiView);


            // mrv::ImageBrowser* b = ui;
            // mrv::Reel reel = b->current_reel();
            // if ( reel->images.size() > 1 )
            // {
            //     menu->add( _("Image/Toggle EDL"),
            //                kToggleEDL.hotkey(),
            //                (Fl_Callback*)toggle_edl_cb, (void*)ui->uiView);
            // }



            if ( Preferences::use_ocio )
            {


                menu->add( _("OCIO/Input Color Space"),
                           kOCIOInputColorSpace.hotkey(),
                           (Fl_Callback*)attach_ocio_ics_cb, (void*)ui);

                menu->add( _("OCIO/Display"),
                           kOCIODisplay.hotkey(),
                           (Fl_Callback*)attach_ocio_display_cb, (void*)ui->uiView);
                menu->add( _("OCIO/View"),
                           kOCIOView.hotkey(),
                           (Fl_Callback*)attach_ocio_view_cb, (void*)ui->uiView);
            }




            // size_t num = image->number_of_video_streams();
            // if ( num > 1 )
            // {


            //     for ( unsigned i = 0; i < num; ++i )
            //     {
            //         char buf[256];
            //         sprintf( buf, _("Video/Track #%d - %s"), i,
            //                  image->video_info(i).language.c_str() );

            //         idx = menu->add( buf, 0,
            //                          (Fl_Callback*)change_video_cb, ui,
            //                          FL_MENU_RADIO );
            //         item = (Fl_Menu_Item*) &(menu->menu()[idx]);
            //         if ( image->video_stream() == (int) i )
            //             item->set();
            //     }
            // }

            // num = image->number_of_subtitle_streams();

            // if ( dynamic_cast< aviImage* >( image ) != NULL )
            // {
            //     menu->add( _("Subtitle/Load"), 0,
            //                (Fl_Callback*)load_subtitle_cb, ui );
            // }



            // if ( num > 0 )
            // {
            //     idx = menu->add( _("Subtitle/No Subtitle"), 0,
            //                      (Fl_Callback*)change_subtitle_cb, ui,
            //                      FL_MENU_TOGGLE  );
            //     Fl_Menu_Item* item = (Fl_Menu_Item*) &(menu->menu()[idx]);
            //     if ( image->subtitle_stream() == -1 )
            //         item->set();
            //     for ( unsigned i = 0; i < num; ++i )
            //     {
            //         char buf[256];
            //         sprintf( buf, _("Subtitle/Track #%d - %s"), i,
            //                  image->subtitle_info(i).language.c_str() );

            //         idx = menu->add( buf, 0,
            //                          (Fl_Callback*)change_subtitle_cb, ui, FL_MENU_RADIO );
            //         item = (Fl_Menu_Item*) &(menu->menu()[idx]);
            //         if ( image->subtitle_stream() == (int)i )
            //             item->set();
            //     }
            // }



            // if ( 1 )
            // {

            //     menu->add( _("Audio/Attach Audio File"), kAttachAudio.hotkey(),
            //                (Fl_Callback*)attach_audio_cb, ui );
            //     menu->add( _("Audio/Edit Audio Frame Offset"),
            //                kEditAudio.hotkey(),
            //                (Fl_Callback*)edit_audio_cb, ui );
            //     menu->add( _("Audio/Detach Audio File"), kDetachAudio.hotkey(),
            //                (Fl_Callback*)detach_audio_cb, ui );
            // }



            // if ( dynamic_cast< Fl_Menu_Button* >( menu ) )
            // {
            //     menu->add( _("Pixel/Copy RGBA Values to Clipboard"),
            //                kCopyRGBAValues.hotkey(),
            //                (Fl_Callback*)copy_pixel_rgba_cb, (void*)ui->uiView);
            // }



        }
#endif



        menu->menu_end();

#ifdef __APPLE__
        Fl_Sys_Menu_Bar* smenubar = dynamic_cast< Fl_Sys_Menu_Bar* >( menu );
        if ( smenubar )
        {
            Fl_Mac_App_Menu::about = _("About mrViewer");
            Fl_Mac_App_Menu::print = "";
            Fl_Mac_App_Menu::hide = _("Hide mrViewer");
            Fl_Mac_App_Menu::hide_others = _("Hide Others");
            Fl_Mac_App_Menu::services = _("Services");
            Fl_Mac_App_Menu::quit = _("Quit mrViewer");

            smenubar->update();
        }
#endif

        menu->redraw();


    }
=======
>>>>>>> 028311f2


} // namespace mrv<|MERGE_RESOLUTION|>--- conflicted
+++ resolved
@@ -192,609 +192,4 @@
     }
 
 
-<<<<<<< HEAD
-    void MainWindow::fill_menu( Fl_Menu_* menu )
-    {
-        Fl_Menu_Item* item = nullptr;
-        int mode = 0;
-
-        const auto& model = _app->filesModel();
-        const auto& files = model->observeFiles();
-        size_t numFiles = files->getSize();
-
-        menu->clear();
-
-        int idx;
-
-        DBG;
-        idx = menu->add( _("File/Open/Movie or Sequence"),
-                         kOpenImage.hotkey(),
-                         (Fl_Callback*)open_cb, ui );
-
-#if 0
-
-        idx = menu->add( _("File/Open/Single Image"), kOpenSingleImage.hotkey(),
-                         (Fl_Callback*)open_single_cb, ui );
-#endif
-
-        idx = menu->add( _("File/Open/Directory"), kOpenDirectory.hotkey(),
-                         (Fl_Callback*)open_directory_cb, ui );
-
-#if 0
-        idx = menu->add( _("File/Open/Session"),
-                         kOpenSession.hotkey(),
-                         (Fl_Callback*)open_session_cb, ui );
-
-        bool hasMedia = false;  // @todo: get list of loaded images
-        if ( hasMedia )
-        {
-            // menu->add( _("File/Open/Stereo Sequence or Movie"),
-            //            kOpenStereoImage.hotkey(),
-            //            (Fl_Callback*)open_stereo_cb, ui );
-            menu->add( _("File/Save/Movie or Sequence As"),
-                       kSaveSequence.hotkey(),
-                       (Fl_Callback*)save_sequence_cb, ui );
-            menu->add( _("File/Save/OTIO As"), kSaveReel.hotkey(),
-                       (Fl_Callback*)save_otio_cb, ui );
-            menu->add( _("File/Save/Frame As"), kSaveImage.hotkey(),
-                       (Fl_Callback*)save_cb, ui );
-            menu->add( _("File/Save/GL Snapshots As"), kSaveSnapshot.hotkey(),
-                       (Fl_Callback*)save_snap_cb, ui );
-            menu->add( _("File/Save/Session As"),
-                       kSaveSession.hotkey(),
-                       (Fl_Callback*)save_session_as_cb, ui );
-            idx += 2;
-        }
-#endif
-        mode = 0;
-        if ( numFiles == 0 ) mode = FL_MENU_INACTIVE;
-
-        idx = menu->add( _("File/Close Current"),
-                         kCloseCurrent.hotkey(),
-                         (Fl_Callback*)close_current_cb, ui, mode );
-
-        idx = menu->add( _("File/Close All"),
-                         kCloseAll.hotkey(),
-                         (Fl_Callback*)close_all_cb, ui, mode );
-
-        DBG;
-        item = (Fl_Menu_Item*) &menu->menu()[idx];
-
-        if ( dynamic_cast< Fl_Menu_Bar* >( menu ) )
-        {
-            item->flags |= FL_MENU_DIVIDER;
-            menu->add( _("File/Quit"), kQuitProgram.hotkey(),
-                       (Fl_Callback*)exit_cb, ui );
-        }
-
-        const char** window = kWindows;
-        for ( ; *window; ++window )
-        {
-            std::string tmp = *window;
-
-            unsigned hotkey = 0;
-            if ( tmp == _("Reels") ) hotkey = kToggleReel.hotkey();
-            else if ( tmp == _("Media Info") )
-                hotkey = kToggleMediaInfo.hotkey();
-            else if ( tmp == _("Color Info") )
-                hotkey = kToggleColorInfo.hotkey();
-            else if ( tmp == _("Color Controls") )
-                hotkey = kToggleColorControls.hotkey();
-            else if ( tmp == _("Action Tools") )
-                hotkey = kToggleAction.hotkey();
-            else if ( tmp == _("Preferences") )
-                hotkey = kTogglePreferences.hotkey();
-            else if ( tmp == _("Histogram") )
-                hotkey = kToggleHistogram.hotkey();
-            else if ( tmp == _("Vectorscope") )
-                hotkey = kToggleVectorscope.hotkey();
-            else if ( tmp == _("Waveform") )
-                hotkey = kToggleWaveform.hotkey();
-            else if ( tmp == _("Connections") )
-                hotkey = kToggleConnections.hotkey();
-            else if ( tmp == _("Hotkeys") )
-                hotkey = kToggleHotkeys.hotkey();
-            else if ( tmp == _("Logs") )
-                hotkey = kToggleLogs.hotkey();
-            else if ( tmp == _("About") )
-                hotkey = kToggleAbout.hotkey();
-            else
-                continue; // Unknown window check
-            tmp = _("Windows/") + tmp;
-            menu->add( tmp.c_str(), hotkey, (Fl_Callback*)window_cb, ui );
-        }
-
-        const auto& Aindex = model->observeAIndex();
-
-        char buf[256];
-        for ( size_t i = 0; i < numFiles; ++i )
-        {
-            const auto& media = files->getItem( i );
-            const auto& path = media->path;
-            const std::string file = path.getBaseName() + path.getNumber() +
-                                     path.getExtension();
-            sprintf( buf, _("Compare/Current/%s"), file.c_str() );
-            idx = menu->add( buf, 0, (Fl_Callback*)change_media_cb,
-                             this, FL_MENU_RADIO );
-            item = const_cast<Fl_Menu_Item*>( &menu->menu()[idx] );
-            if ( i == Aindex->get() ) item->check();
-        }
-
-        auto compare = model->observeCompareOptions()->get();
-
-        mode = FL_MENU_RADIO;
-        if ( numFiles == 0 ) mode |= FL_MENU_INACTIVE;
-
-        idx = menu->add( _("Compare/A"), 0,
-                         (Fl_Callback*)A_media_cb, this, mode );
-        item = const_cast<Fl_Menu_Item*>( &menu->menu()[idx] );
-        if ( compare.mode == timeline::CompareMode::A )
-            item->check();
-
-        idx = menu->add( _("Compare/B"), 0,
-                         (Fl_Callback*)B_media_cb, this, mode );
-        item = const_cast<Fl_Menu_Item*>( &menu->menu()[idx] );
-        if ( compare.mode == timeline::CompareMode::B )
-            item->check();
-
-        idx = menu->add( _("Compare/Wipe"), kCompareWipe.hotkey(),
-                         (Fl_Callback*)compare_wipe_cb, this, mode );
-        item = const_cast<Fl_Menu_Item*>( &menu->menu()[idx] );
-        if ( compare.mode == timeline::CompareMode::Wipe )
-            item->check();
-
-        idx = menu->add( _("Compare/Overlay"), kCompareOverlay.hotkey(),
-                         (Fl_Callback*)compare_overlay_cb, this, mode );
-        item = const_cast<Fl_Menu_Item*>( &menu->menu()[idx] );
-        if ( compare.mode == timeline::CompareMode::Overlay )
-            item->check();
-
-        idx = menu->add( _("Compare/Difference"), kCompareDifference.hotkey(),
-                         (Fl_Callback*)compare_difference_cb, this, mode );
-        item = const_cast<Fl_Menu_Item*>( &menu->menu()[idx] );
-        if ( compare.mode == timeline::CompareMode::Difference )
-            item->check();
-
-        idx = menu->add( _("Compare/Horizontal"), kCompareHorizontal.hotkey(),
-                         (Fl_Callback*)compare_horizontal_cb, this, mode );
-        item = const_cast<Fl_Menu_Item*>( &menu->menu()[idx] );
-        if ( compare.mode == timeline::CompareMode::Horizontal )
-            item->check();
-
-        idx = menu->add( _("Compare/Vertical"), kCompareVertical.hotkey(),
-                         (Fl_Callback*)compare_vertical_cb, this, mode );
-        item = const_cast<Fl_Menu_Item*>( &menu->menu()[idx] );
-        if ( compare.mode == timeline::CompareMode::Vertical )
-            item->check();
-
-        idx = menu->add( _("Compare/Tile"), kCompareTile.hotkey(),
-                         (Fl_Callback*)compare_tile_cb, this, mode );
-        item = const_cast<Fl_Menu_Item*>( &menu->menu()[idx] );
-        if ( compare.mode == timeline::CompareMode::Tile )
-            item->check();
-
-
-#if 0
-        if ( hasMedia )
-        {
-
-            menu->add( _("View/Safe Areas"), kSafeAreas.hotkey(),
-                       (Fl_Callback*)safe_areas_cb, ui );
-
-            idx = menu->add( _("View/Display Window"), kDisplayWindow.hotkey(),
-                             (Fl_Callback*)display_window_cb, ui,
-                             FL_MENU_TOGGLE );
-            item = (Fl_Menu_Item*) &(menu->menu()[idx]);
-            if ( display_window() ) item->set();
-
-            idx = menu->add( _("View/Data Window"), kDataWindow.hotkey(),
-                             (Fl_Callback*)data_window_cb, ui, FL_MENU_TOGGLE );
-            item = (Fl_Menu_Item*) &(menu->menu()[idx]);
-            if ( data_window() ) item->set();
-#endif
-
-            mode = FL_MENU_RADIO;
-            if ( numFiles == 0 ) mode |= FL_MENU_INACTIVE;
-
-
-            idx = menu->add( _("Render/Red Channel"), kRedChannel.hotkey(),
-                             (Fl_Callback*)toggle_red_channel_cb, ui,
-                             mode );
-            idx = menu->add( _("Render/Green Channel"), kGreenChannel.hotkey(),
-                             (Fl_Callback*)toggle_green_channel_cb, ui,
-                             mode );
-            idx = menu->add( _("Render/Blue Channel"),  kBlueChannel.hotkey(),
-                             (Fl_Callback*)toggle_blue_channel_cb, ui,
-                             mode );
-            idx = menu->add( _("Render/Alpha Channel"), kAlphaChannel.hotkey(),
-                             (Fl_Callback*)toggle_alpha_channel_cb, ui,
-                             FL_MENU_DIVIDER | mode );
-
-            mode = FL_MENU_TOGGLE;
-            if ( numFiles == 0 ) mode |= FL_MENU_INACTIVE;
-
-            idx = menu->add( _("Render/Mirror X"),
-                             kFlipX.hotkey(), (Fl_Callback*)mirror_x_cb,
-                             ui->uiView, mode );
-
-            idx = menu->add( _("Render/Mirror Y"),
-                             kFlipY.hotkey(), (Fl_Callback*)mirror_y_cb,
-                             ui->uiView, FL_MENU_DIVIDER | mode );
-
-            const timeline::DisplayOptions& o = ui->uiView->getDisplayOptions();
-
-
-            mode = FL_MENU_RADIO;
-            if ( numFiles == 0 ) mode |= FL_MENU_INACTIVE;
-
-            idx = menu->add( _("Render/Minify Filter/Nearest"),
-                             0, (Fl_Callback*)minify_nearest_cb, ui, mode );
-            item = (Fl_Menu_Item*) &(menu->menu()[idx]);
-            if ( o.imageFilters.minify == timeline::ImageFilter::Nearest )
-                item->set();
-
-            idx = menu->add( _("Render/Minify Filter/Linear"),
-                             0, (Fl_Callback*)minify_linear_cb, ui, mode );
-            item = (Fl_Menu_Item*) &(menu->menu()[idx]);
-            if ( o.imageFilters.minify == timeline::ImageFilter::Linear )
-                item->set();
-
-            idx = menu->add( _("Render/Magnify Filter/Nearest"),
-                             0, (Fl_Callback*)magnify_nearest_cb, ui, mode );
-            item = (Fl_Menu_Item*) &(menu->menu()[idx]);
-            if ( o.imageFilters.magnify == timeline::ImageFilter::Nearest )
-                item->set();
-
-            idx = menu->add( _("Render/Magnify Filter/Linear"),
-                             kTextureFiltering.hotkey(),
-                             (Fl_Callback*)magnify_linear_cb, ui, mode );
-            item = (Fl_Menu_Item*) &(menu->menu()[idx]);
-            if ( o.imageFilters.magnify == timeline::ImageFilter::Linear )
-                item->set();
-
-
-            sprintf( buf, "%s", _("View/Toggle Action Dock") );
-            idx = menu->add( buf, kToggleToolBar.hotkey(),
-                             (Fl_Callback*)toggle_action_tool_bar, ui,
-                             FL_MENU_TOGGLE );
-            item = (Fl_Menu_Item*) &(menu->menu()[idx]);
-            if ( ui->uiToolsGroup->visible() )
-                item->set();
-
-            timeline::Playback playback = timeline::Playback::Stop;
-
-            auto players = ui->uiView->getTimelinePlayers();
-            if ( ! players.empty() )
-            {
-                auto player = players[0];
-                playback = player->playback();
-            }
-
-            mode = FL_MENU_RADIO;
-            if ( numFiles == 0 ) mode |= FL_MENU_INACTIVE;
-
-            idx = menu->add( _("Playback/Stop"), kStop.hotkey(),
-                             (Fl_Callback*)stop_cb, ui, mode );
-            item = (Fl_Menu_Item*) &(menu->menu()[idx]);
-            if ( playback == timeline::Playback::Stop )
-                item->set();
-
-            idx = menu->add( _("Playback/Forwards"), kPlayFwd.hotkey(),
-                             (Fl_Callback*)play_forwards_cb, ui,
-                             mode );
-            item = (Fl_Menu_Item*) &(menu->menu()[idx]);
-            if ( playback == timeline::Playback::Forward )
-                item->set();
-
-            idx = menu->add( _("Playback/Backwards"), kPlayBack.hotkey(),
-                             (Fl_Callback*)play_backwards_cb, ui,
-                             mode );
-            item = (Fl_Menu_Item*) &(menu->menu()[idx]);
-            if ( playback == timeline::Playback::Reverse )
-                item->set();
-
-            mode = 0;
-            if ( numFiles == 0 ) mode |= FL_MENU_INACTIVE;
-            menu->add( _("Playback/Toggle Playback"), kPlayDirection.hotkey(),
-                       (Fl_Callback*)toggle_playback_cb, ui,
-                       FL_MENU_DIVIDER | mode );
-
-            // Looping
-
-
-            timeline::Loop loop = timeline::Loop::Loop;
-
-            if ( ! players.empty() )
-            {
-                auto player = players[0];
-                loop = player->loop();
-            }
-
-            mode = FL_MENU_RADIO;
-            if ( numFiles == 0 ) mode |= FL_MENU_INACTIVE;
-
-            idx = menu->add( _("Playback/Loop Playback"),
-                             kPlaybackLoop.hotkey(),
-                             (Fl_Callback*)playback_loop_cb, ui,
-                             mode );
-            item = (Fl_Menu_Item*) &(menu->menu()[idx]);
-            if ( loop == timeline::Loop::Loop )
-                item->set();
-            idx = menu->add( _("Playback/Playback Once"),
-                             kPlaybackOnce.hotkey(),
-                             (Fl_Callback*)playback_once_cb, ui,
-                             mode );
-            item = (Fl_Menu_Item*) &(menu->menu()[idx]);
-            if ( loop == timeline::Loop::Once )
-                item->set();
-            idx = menu->add( _("Playback/Playback Ping Pong"),
-                             kPlaybackPingPong.hotkey(),
-                             (Fl_Callback*)playback_ping_pong_cb, ui,
-                             mode );
-            item = (Fl_Menu_Item*) &(menu->menu()[idx]);
-            if ( loop == timeline::Loop::PingPong )
-                item->set();
-#if 0
-            mode = FL_MENU_RADIO;
-            if ( numFiles == 0 ) mode |= FL_MENU_INACTIVE;
-
-            const char* tmp;
-            num = ui->uiPrefs->uiPrefsCropArea->children();
-            for ( i = 0; i < num; ++i )
-            {
-                tmp = ui->uiPrefs->uiPrefsCropArea->child(i)->label();
-                if ( !tmp ) continue;
-                sprintf( buf, _("View/Mask/%s"), tmp );
-                idx = menu->add( buf, 0, (Fl_Callback*)masking_cb, ui,
-                                 mode );
-                item = (Fl_Menu_Item*) &(menu->menu()[idx]);
-                float mask = kCrops[i];
-                if ( mrv::is_equal( mask, _masking ) ) item->set();
-            }
-
-            mode = FL_MENU_TOGGLE;
-            if ( numFiles == 0 ) mode |= FL_MENU_INACTIVE;
-
-            sprintf( buf, "%s", _("View/Grid/Toggle Selected") );
-            menu->add( buf, kGridToggle.hotkey(),
-                       (Fl_Callback*)grid_toggle_cb, ui, mode );
-
-            sprintf( buf, "%s", _("View/Grid/Size") );
-            menu->add( buf, kGridSize.hotkey(),
-                       (Fl_Callback*)grid_size_cb, ui );
-#endif
-
-            mode = FL_MENU_TOGGLE;
-            if ( numFiles == 0 ) mode |= FL_MENU_INACTIVE;
-            GLViewport* view = ui->uiView;
-
-            sprintf( buf, "%s", _("View/Hud/Active") );
-            idx = menu->add( buf, kHudToggle.hotkey(), (Fl_Callback*) hud_toggle_cb,
-                             ui, mode );
-            item = (Fl_Menu_Item*) &(menu->menu()[idx]);
-            if ( view->getHudActive() ) item->set();
-            else item->clear();
-
-            mode = FL_MENU_TOGGLE;
-            if ( !item->checked() || numFiles == 0 ) mode |= FL_MENU_INACTIVE;
-
-            size_t num = ui->uiPrefs->uiPrefsHud->children();
-            for ( size_t i = 0; i < num; ++i )
-            {
-                const char* tmp = ui->uiPrefs->uiPrefsHud->child(i)->label();
-                sprintf( buf, _("View/Hud/%s"), tmp );
-                idx = menu->add( buf, 0, (Fl_Callback*)hud_cb, ui, mode );
-                item = (Fl_Menu_Item*) &(menu->menu()[idx]);
-                if ( view->getHudDisplay() & (1 << i) ) item->set();
-            }
-
-
-#if 0
-            bool has_version = false;
-
-            size_t pos = 0;
-
-            PreferencesUI* prefs = main()->uiPrefs;
-            std::string prefix = prefs->uiPrefsImageVersionPrefix->value();
-            if ( (pos = file.find( prefix, pos) ) != std::string::npos )
-                has_version = true;
-
-            if ( has_version )
-            {
-                menu->add( _("Version/First"), kFirstVersionImage.hotkey(),
-                           (Fl_Callback*)first_image_version_cb, ui,
-                           FL_MENU_DIVIDER);
-                menu->add( _("Version/Next"), kNextVersionImage.hotkey(),
-                           (Fl_Callback*)next_image_version_cb, ui);
-                menu->add( _("Version/Previous"),
-                           kPreviousVersionImage.hotkey(),
-                           (Fl_Callback*)previous_image_version_cb,
-                           ui, FL_MENU_DIVIDER);
-                menu->add( _("Version/Last"),
-                           kLastVersionImage.hotkey(),
-                           (Fl_Callback*)last_image_version_cb,
-                           ui, FL_MENU_DIVIDER);
-            }
-
-
-            menu->add( _("Image/Next"), kNextImage.hotkey(),
-                       (Fl_Callback*)next_image_cb, ui);
-            menu->add( _("Image/Previous"), kPreviousImage.hotkey(),
-                       (Fl_Callback*)previous_image_cb,
-                       ui, FL_MENU_DIVIDER);
-
-            menu->add( _("Image/Update Single Frame in Cache"),
-                       kClearSingleFrameCache.hotkey(),
-                       (Fl_Callback*)update_frame_cb, ui,
-                       FL_MENU_DIVIDER );
-
-
-
-            // menu->add( _("Image/Rotate +90"),
-            //            kRotatePlus90.hotkey(),
-            //            (Fl_Callback*)rotate_plus_90_cb, ui );
-            // menu->add( _("Image/Rotate -90"),
-            //            kRotateMinus90.hotkey(),
-            //            (Fl_Callback*)rotate_minus_90_cb, ui,
-            //            FL_MENU_DIVIDER );
-
-
-            menu->add( _("Image/Mirror/Horizontal"),
-                       kFlipX.hotkey(),
-                       (Fl_Callback*)flip_x_cb,
-                       ui->uiView);
-            menu->add( _("Image/Mirror/Vertical"),
-                       kFlipY.hotkey(),
-                       (Fl_Callback*)flip_y_cb,
-                       ui->uiView);
-            menu->add( _("Image/Set as Background"), kSetAsBG.hotkey(),
-                       (Fl_Callback*)set_as_background_cb,
-                       (void*)ui->uiView);
-
-
-            // menu->add( _("Image/Switch HASMEDIA and BG"),
-            //            kSwitchHASMEDIABG.hotkey(),
-            //            (Fl_Callback*)switch_hasMedia_bg_cb, (void*)ui->uiView);
-            // menu->add( _("Image/Toggle Background"),
-            //            kToggleBG.hotkey(),
-            //            (Fl_Callback*)toggle_background_cb, (void*)ui->uiView);
-
-
-            // mrv::ImageBrowser* b = ui;
-            // mrv::Reel reel = b->current_reel();
-            // if ( reel->images.size() > 1 )
-            // {
-            //     menu->add( _("Image/Toggle EDL"),
-            //                kToggleEDL.hotkey(),
-            //                (Fl_Callback*)toggle_edl_cb, (void*)ui->uiView);
-            // }
-
-
-
-            if ( Preferences::use_ocio )
-            {
-
-
-                menu->add( _("OCIO/Input Color Space"),
-                           kOCIOInputColorSpace.hotkey(),
-                           (Fl_Callback*)attach_ocio_ics_cb, (void*)ui);
-
-                menu->add( _("OCIO/Display"),
-                           kOCIODisplay.hotkey(),
-                           (Fl_Callback*)attach_ocio_display_cb, (void*)ui->uiView);
-                menu->add( _("OCIO/View"),
-                           kOCIOView.hotkey(),
-                           (Fl_Callback*)attach_ocio_view_cb, (void*)ui->uiView);
-            }
-
-
-
-
-            // size_t num = image->number_of_video_streams();
-            // if ( num > 1 )
-            // {
-
-
-            //     for ( unsigned i = 0; i < num; ++i )
-            //     {
-            //         char buf[256];
-            //         sprintf( buf, _("Video/Track #%d - %s"), i,
-            //                  image->video_info(i).language.c_str() );
-
-            //         idx = menu->add( buf, 0,
-            //                          (Fl_Callback*)change_video_cb, ui,
-            //                          FL_MENU_RADIO );
-            //         item = (Fl_Menu_Item*) &(menu->menu()[idx]);
-            //         if ( image->video_stream() == (int) i )
-            //             item->set();
-            //     }
-            // }
-
-            // num = image->number_of_subtitle_streams();
-
-            // if ( dynamic_cast< aviImage* >( image ) != NULL )
-            // {
-            //     menu->add( _("Subtitle/Load"), 0,
-            //                (Fl_Callback*)load_subtitle_cb, ui );
-            // }
-
-
-
-            // if ( num > 0 )
-            // {
-            //     idx = menu->add( _("Subtitle/No Subtitle"), 0,
-            //                      (Fl_Callback*)change_subtitle_cb, ui,
-            //                      FL_MENU_TOGGLE  );
-            //     Fl_Menu_Item* item = (Fl_Menu_Item*) &(menu->menu()[idx]);
-            //     if ( image->subtitle_stream() == -1 )
-            //         item->set();
-            //     for ( unsigned i = 0; i < num; ++i )
-            //     {
-            //         char buf[256];
-            //         sprintf( buf, _("Subtitle/Track #%d - %s"), i,
-            //                  image->subtitle_info(i).language.c_str() );
-
-            //         idx = menu->add( buf, 0,
-            //                          (Fl_Callback*)change_subtitle_cb, ui, FL_MENU_RADIO );
-            //         item = (Fl_Menu_Item*) &(menu->menu()[idx]);
-            //         if ( image->subtitle_stream() == (int)i )
-            //             item->set();
-            //     }
-            // }
-
-
-
-            // if ( 1 )
-            // {
-
-            //     menu->add( _("Audio/Attach Audio File"), kAttachAudio.hotkey(),
-            //                (Fl_Callback*)attach_audio_cb, ui );
-            //     menu->add( _("Audio/Edit Audio Frame Offset"),
-            //                kEditAudio.hotkey(),
-            //                (Fl_Callback*)edit_audio_cb, ui );
-            //     menu->add( _("Audio/Detach Audio File"), kDetachAudio.hotkey(),
-            //                (Fl_Callback*)detach_audio_cb, ui );
-            // }
-
-
-
-            // if ( dynamic_cast< Fl_Menu_Button* >( menu ) )
-            // {
-            //     menu->add( _("Pixel/Copy RGBA Values to Clipboard"),
-            //                kCopyRGBAValues.hotkey(),
-            //                (Fl_Callback*)copy_pixel_rgba_cb, (void*)ui->uiView);
-            // }
-
-
-
-        }
-#endif
-
-
-
-        menu->menu_end();
-
-#ifdef __APPLE__
-        Fl_Sys_Menu_Bar* smenubar = dynamic_cast< Fl_Sys_Menu_Bar* >( menu );
-        if ( smenubar )
-        {
-            Fl_Mac_App_Menu::about = _("About mrViewer");
-            Fl_Mac_App_Menu::print = "";
-            Fl_Mac_App_Menu::hide = _("Hide mrViewer");
-            Fl_Mac_App_Menu::hide_others = _("Hide Others");
-            Fl_Mac_App_Menu::services = _("Services");
-            Fl_Mac_App_Menu::quit = _("Quit mrViewer");
-
-            smenubar->update();
-        }
-#endif
-
-        menu->redraw();
-
-
-    }
-=======
->>>>>>> 028311f2
-
-
 } // namespace mrv