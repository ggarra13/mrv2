// SPDX-License-Identifier: BSD-3-Clause
// mrv2 (mrViewer2)
// Copyright Contributors to the mrv2 Project. All rights reserved.


#include <cinttypes>


#include <tlCore/FontSystem.h>
#include <tlCore/Mesh.h>

#include <tlGL/Mesh.h>
#include <tlGL/OffscreenBuffer.h>
#include <tlGL/Render.h>
#include <tlGL/Shader.h>
#include <tlGL/Util.h>

#include <Imath/ImathMatrix.h>

#include <tlGlad/gl.h>

// mrViewer includes
#include <mrvCore/mrvUtil.h>
#include <mrvCore/mrvSequence.h>
#include <mrvCore/mrvColorSpaces.h>

#include <mrvWidgets/mrvMultilineInput.h>

#include <mrvFl/mrvIO.h>
#include "mrvFl/mrvToolsCallbacks.h"
#include <mrvFl/mrvTimelinePlayer.h>
#include <mrViewer.h>

#include <mrvGL/mrvGLDefines.h>
#include <mrvGL/mrvGLErrors.h>
#include <mrvGL/mrvGLUtil.h>
#include <mrvGL/mrvGLShape.h>
#include <mrvGL/mrvTimelineViewport.h>
#include <mrvGL/mrvTimelineViewportPrivate.h>
#include <mrvGL/mrvGLViewport.h>
#ifdef USE_ONE_PIXEL_LINES
#   include <mrvGL/mrvGLOutline.h>
#endif

#include <mrvApp/mrvSettingsObject.h>

#include <glm/gtc/matrix_transform.hpp>



// For main fltk event loop
#include <FL/Fl.H>

//! Define a variable, "gl", that references the private implementation.
#define TLRENDER_GL()                           \
    auto& gl = *_gl


namespace {
    const char* kModule = "view";
}

namespace mrv
{
    using namespace tl;


    struct Viewport::GLPrivate
    {
        std::weak_ptr<system::Context> context;

        // GL variables
        //! OpenGL Offscreen buffer
        std::shared_ptr<tl::gl::OffscreenBuffer> buffer = nullptr;
        std::shared_ptr<tl::gl::Render> render = nullptr;
        std::shared_ptr<tl::gl::Shader> shader    = nullptr;
        int index = 0;
        int nextIndex = 1;
        GLuint pboIds[2];
        std::shared_ptr<gl::VBO> vbo;
        std::shared_ptr<gl::VAO> vao;

#ifdef USE_ONE_PIXEL_LINES
        tl::gl::Outline              outline;
#endif

        //! We store really imaging::Color4f but since we need to reverse
        //! the R and B channels (as they are read in BGR order), we process
        //! floats.
        GLfloat*                 image = nullptr;
    };


    Viewport::Viewport( int X, int Y, int W, int H, const char* L ) :
        TimelineViewport( X, Y, W, H, L ),
        _gl( new GLPrivate )
    {
        mode( FL_RGB | FL_DOUBLE | FL_ALPHA | FL_STENCIL | FL_OPENGL3 );
    }

    Viewport::~Viewport()
    {
    }

    void Viewport::setContext(
        const std::weak_ptr<system::Context>& context )
    {
        _gl->context = context;
    }

    void Viewport::_initializeGL()
    {
        TLRENDER_P();
        TLRENDER_GL();
        try
        {
            tl::gl::initGLAD();

            if ( !gl.render )
            {
                if (auto context = gl.context.lock())
                {
                    gl.render = gl::Render::create(context);
                }

                glGenBuffers( 2, gl.pboIds );
            }

            if ( !p.fontSystem )
            {
                if (auto context = gl.context.lock())
                {
                    p.fontSystem = imaging::FontSystem::create(context);
                }
            }

            if ( !gl.shader )
            {

                const std::string vertexSource =
                    "#version 410\n"
                    "\n"
                    "in vec3 vPos;\n"
                    "in vec2 vTexture;\n"
                    "out vec2 fTexture;\n"
                    "\n"
                    "uniform struct Transform\n"
                    "{\n"
                    "    mat4 mvp;\n"
                    "} transform;\n"
                    "\n"
                    "void main()\n"
                    "{\n"
                    "    gl_Position = transform.mvp * vec4(vPos, 1.0);\n"
                    "    fTexture = vTexture;\n"
                    "}\n";
                const std::string fragmentSource =
                    "#version 410\n"
                    "\n"
                    "in vec2 fTexture;\n"
                    "out vec4 fColor;\n"
                    "\n"
                    "uniform sampler2D textureSampler;\n"
                    "\n"
                    "void main()\n"
                    "{\n"
                    "    fColor = texture(textureSampler, fTexture);\n"
                    "}\n";
                gl.shader = gl::Shader::create(vertexSource, fragmentSource);
            }
        }
        catch (const std::exception& e)
        {
            if (auto context = gl.context.lock())
            {
                context->log(
                    "mrv::Viewport",
                    e.what(),
                    log::Type::Error);
            }
        }
    }


    void Viewport::_drawCursor(const math::Matrix4x4f& mvp) const noexcept
    {
        TLRENDER_GL();
        TLRENDER_P();
        if ( p.actionMode != ActionMode::kScrub &&
             p.actionMode != ActionMode::kText &&
             p.actionMode != ActionMode::kSelection &&
             Fl::belowmouse() == this )
        {
            const imaging::Color4f color( 1.F, 1.F, 1.F, 1.F );
            std_any value;
            value = p.ui->app->settingsObject()->value( kPenSize );
            const float pen_size = std_any_cast<int>(value);
            drawCursor( gl.render, _getRaster(), pen_size, 2.0F,
                        color, mvp );
        }
    }


    void
    Viewport::_drawRectangleOutline(
        const math::BBox2i& box,
        const imaging::Color4f& color,
        const math::Matrix4x4f& mvp ) const noexcept
    {
        TLRENDER_GL();
#if USE_ONE_PIXEL_LINES
        gl.outline.drawRect( box, color, mvp );
#else
        drawRectOutline( gl.render, box, color, 2.F, mvp );
#endif

    }
    
    const std::shared_ptr<tl::gl::OffscreenBuffer> Viewport::getBuffer() const
    {
        return _gl->buffer;
    }

    const imaging::Color4f* Viewport::image() const
    {
        return ( imaging::Color4f* ) ( _gl->image );
    }


    void Viewport::draw()
    {
        TLRENDER_P();
        TLRENDER_GL();


        if ( !valid() )
        {
            _initializeGL();
            valid(1);
        }
<<<<<<< HEAD
        
=======


>>>>>>> abb21bfb
        const auto& renderSize = getRenderSize();
        try
        {
            if (renderSize.isValid())
            {
                gl::OffscreenBufferOptions offscreenBufferOptions;
                offscreenBufferOptions.colorType = imaging::PixelType::RGBA_F32;
                if (!p.displayOptions.empty())
                {
                    offscreenBufferOptions.colorFilters = p.displayOptions[0].imageFilters;
                }
                offscreenBufferOptions.depth = gl::OffscreenDepth::_24;
                offscreenBufferOptions.stencil = gl::OffscreenStencil::_8;
                if (gl::doCreate(gl.buffer, renderSize, offscreenBufferOptions))
                {
                    gl.buffer = gl::OffscreenBuffer::create(renderSize, offscreenBufferOptions);
                    unsigned dataSize = renderSize.w * renderSize.h * 4
                                        * sizeof(GLfloat);
                    glBindBuffer(GL_PIXEL_PACK_BUFFER, gl.pboIds[0]);
                    glBufferData(GL_PIXEL_PACK_BUFFER, dataSize, 0,
                                 GL_STREAM_READ);
                    glBindBuffer(GL_PIXEL_PACK_BUFFER, gl.pboIds[1]);
                    glBufferData(GL_PIXEL_PACK_BUFFER, dataSize, 0,
                                 GL_STREAM_READ);
                    glBindBuffer(GL_PIXEL_PACK_BUFFER, 0);
                }
            }
            else
            {
                gl.buffer.reset();
            }

            if (gl.buffer)
            {
                gl::OffscreenBufferBinding binding(gl.buffer);
                gl.render->setColorConfig(p.colorConfigOptions);
                gl.render->setLUT(p.lutOptions);
                gl.render->begin(renderSize);
                gl.render->drawVideo(
                    p.videoData,
                    timeline::tiles(p.compareOptions.mode,
                                    _getTimelineSizes()),
                    p.imageOptions,
                    p.displayOptions,
                    p.compareOptions);
                if (p.masking > 0.0001F ) _drawCropMask( renderSize );
                gl.render->end();
            }
        }
        catch (const std::exception& e)
        {
            if (auto context = gl.context.lock())
            {
                context->log(
                    "mrv::Viewport",
                    e.what(),
                    log::Type::Error);
            }
        }

        const auto viewportSize = getViewportSize();
        glViewport(
            0,
            0,
            GLsizei(viewportSize.w),
            GLsizei(viewportSize.h));

        float r, g, b, a = 0.0f;
        if ( !p.presentation )
        {
            uint8_t ur, ug, ub;
            Fl::get_color( p.ui->uiPrefs->uiPrefsViewBG->color(), ur, ug, ub );
            r = ur / 255.0f;
            g = ur / 255.0f;
            b = ur / 255.0f;
        }
        else
        {
            r = g = b = a = 0.0f;
        }

        glClearColor( r, g, b, a );
        glClear(GL_COLOR_BUFFER_BIT);

        if (gl.buffer)
        {
            gl.shader->bind();
            glm::mat4x4 vm(1.F);
            vm = glm::translate(vm, glm::vec3(p.viewPos.x, p.viewPos.y, 0.F));
            vm = glm::scale(vm, glm::vec3(p.viewZoom, p.viewZoom, 1.F));
            const glm::mat4x4 pm = glm::ortho(
                0.F,
                static_cast<float>(viewportSize.w),
                0.F,
                static_cast<float>(viewportSize.h),
                -1.F,
                1.F);
            glm::mat4x4 vpm = pm * vm;
            auto mvp = math::Matrix4x4f(
                vpm[0][0], vpm[0][1], vpm[0][2], vpm[0][3],
                vpm[1][0], vpm[1][1], vpm[1][2], vpm[1][3],
                vpm[2][0], vpm[2][1], vpm[2][2], vpm[2][3],
                vpm[3][0], vpm[3][1], vpm[3][2], vpm[3][3] );

            gl.shader->setUniform("transform.mvp", mvp);

            glActiveTexture(GL_TEXTURE0);
            glBindTexture(GL_TEXTURE_2D, gl.buffer->getColorID());

            geom::TriangleMesh3 mesh;
            mesh.v.push_back(math::Vector3f(0.F, 0.F, 0.F));
            mesh.t.push_back(math::Vector2f(0.F, 0.F));
            mesh.v.push_back(math::Vector3f(renderSize.w, 0.F, 0.F));
            mesh.t.push_back(math::Vector2f(1.F, 0.F));
            mesh.v.push_back(math::Vector3f(renderSize.w, renderSize.h, 0.F));
            mesh.t.push_back(math::Vector2f(1.F, 1.F));
            mesh.v.push_back(math::Vector3f(0.F, renderSize.h, 0.F));
            mesh.t.push_back(math::Vector2f(0.F, 1.F));
            mesh.triangles.push_back(geom::Triangle3({
                        geom::Vertex3({ 1, 1, 0 }),
                        geom::Vertex3({ 2, 2, 0 }),
                        geom::Vertex3({ 3, 3, 0 })
                    }));
            mesh.triangles.push_back(geom::Triangle3({
                        geom::Vertex3({ 3, 3, 0 }),
                        geom::Vertex3({ 4, 4, 0 }),
                        geom::Vertex3({ 1, 1, 0 })
                    }));

            auto vboData = convert(
                mesh,
                gl::VBOType::Pos3_F32_UV_U16,
                math::SizeTRange(0, mesh.triangles.size() - 1));
            if (!gl.vbo)
            {
                gl.vbo = gl::VBO::create(mesh.triangles.size() * 3, gl::VBOType::Pos3_F32_UV_U16);
            }
            if (gl.vbo)
            {
                gl.vbo->copy(vboData);
            }

            if (!gl.vao && gl.vbo)
            {
                gl.vao = gl::VAO::create(gl::VBOType::Pos3_F32_UV_U16, gl.vbo->getID());
            }
            if (gl.vao && gl.vbo)
            {
                gl.vao->bind();
                gl.vao->draw(GL_TRIANGLES, 0, gl.vbo->getSize());

                math::BBox2i selection = p.colorAreaInfo.box = p.selection;
                if ( selection.min != selection.max )
                {
                    // Check min < max
                    if ( selection.min.x > selection.max.x )
                    {
                        float tmp = selection.max.x;
                        selection.max.x = selection.min.x;
                        selection.min.x = tmp;
                    }
                    if ( selection.min.y > selection.max.y )
                    {
                        float tmp = selection.max.y;
                        selection.max.y = selection.min.y;
                        selection.min.y = tmp;
                    }
                    // Copy it again in cae it changed
                    p.colorAreaInfo.box = selection;

                    _mapBuffer();
                }
                else
                {
                    gl.image = nullptr;
                }
                if ( colorAreaTool )
                {
                    _calculateColorArea( p.colorAreaInfo );
                    colorAreaTool->update( p.colorAreaInfo );
                }
                if ( histogramTool )
                {
                    histogramTool->update( p.colorAreaInfo );
                }
                if ( vectorscopeTool )
                {
                    vectorscopeTool->update( p.colorAreaInfo );
                }

                // Uodate the pixel bar from here only if we are playing a movie
                // and one that is not 1 frames long.
                bool update = ! _shouldUpdatePixelBar();
                if ( update ) updatePixelBar();

                _unmapBuffer();


                Fl_Color c = p.ui->uiPrefs->uiPrefsViewSelection->color();
                uint8_t r, g, b;
                Fl::get_color( c, r, g, b );

                const imaging::Color4f color(r / 255.F, g / 255.F,
                                             b / 255.F);

                if ( p.selection.min != p.selection.max )
                {
                    _drawRectangleOutline( p.selection, color, mvp );
                }

                if ( p.showAnnotations ) _drawAnnotations(mvp);
                if ( p.safeAreas ) _drawSafeAreas();

                _drawCursor(mvp);


            }

            if ( p.hudActive && p.hud != HudDisplay::kNone ) _drawHUD();
        }

        MultilineInput* w = getMultilineInput();
        if ( w )
        {
            std_any value;
            value = p.ui->app->settingsObject()->value( kFontSize );
            int font_size = std_any_cast<int>( value );
            double pixels_unit = pixels_per_unit();
            double pct = viewportSize.h / 1024.F;
            double fontSize = font_size * pct * p.viewZoom;
            w->textsize( fontSize );
            math::Vector2i pos( w->pos.x, w->pos.y );
            // This works to pan without a change in zoom!
            // pos.x = pos.x + p.viewPos.x / p.viewZoom
            //         - w->viewPos.x / w->viewZoom;
            // pos.y = pos.y - p.viewPos.y / p.viewZoom
            //         - w->viewPos.y / w->viewZoom;
            // cur.x = (cur.x - p.viewPos.x / pixels_unit) / p.viewZoom;
            // cur.y = (cur.y - p.viewPos.y / pixels_unit) / p.viewZoom;

            // pos.x = (pos.x - w->viewPos.x / pixels_unit) /
            //         w->viewZoom;
            // pos.y = (pos.y - w->viewPos.y / pixels_unit) /
            //         w->viewZoom;

            // pos.x += cur.x;
            // pos.y -= cur.y;

            // std::cerr << "pos=" << pos << std::endl;
            // std::cerr << "p.viewPos=" << p.viewPos << std::endl;
            // std::cerr << "END " << pos << std::endl;
            w->Fl_Widget::position( pos.x, pos.y );
        }


#ifdef USE_OPENGL2
        Fl_Gl_Window::draw_begin(); // Set up 1:1 projectionç
        Fl_Window::draw();          // Draw FLTK children
        glViewport(0, 0, viewportSize.w, viewportSize.h);
        if ( p.showAnnotations ) _drawAnnotationsGL2();
        Fl_Gl_Window::draw_end();   // Restore GL state
#else
        Fl_Gl_Window::draw();
#endif

    }

#ifdef USE_OPENGL2

    void Viewport::_drawAnnotationsGL2()
    {
        TLRENDER_P();
        TLRENDER_GL();

        const auto& player = getTimelinePlayer();
        if (!player) return;

        const auto& time = player->currentTime();
        int64_t frame = time.value();

        const auto& annotations = player->getAnnotations( p.ghostPrevious,
                                                          p.ghostNext );
        if ( !annotations.empty() )
        {
            glStencilMask(~0);
            glClear(GL_STENCIL_BUFFER_BIT);

            float pixel_unit = pixels_per_unit();
            const auto& viewportSize = getViewportSize();
            const auto& renderSize   = getRenderSize();

            for ( const auto& annotation : annotations )
            {
                int64_t annotationFrame = annotation->frame();
                float alphamult = 0.F;
                if ( frame == annotationFrame || annotation->allFrames() ) alphamult = 1.F;
                else
                {
                    if ( p.ghostPrevious )
                    {
                        for ( short i = p.ghostPrevious-1; i > 0; --i )
                        {
                            if ( frame - i == annotationFrame )
                            {
                                alphamult = 1.F - (float)i/p.ghostPrevious;
                                break;
                            }
                        }
                    }
                    if ( p.ghostNext )
                    {
                        for ( short i = 1; i < p.ghostNext; ++i )
                        {
                            if ( frame + i == annotationFrame )
                            {
                                alphamult = 1.F - (float)i/p.ghostNext;
                                break;
                            }
                        }
                    }
                }

                if ( alphamult == 0.F ) continue;

                const auto& shapes = annotation->shapes();
                math::Vector2i pos;

                pos.x = p.viewPos.x;
                pos.y = p.viewPos.y;
                pos.x /= pixel_unit;
                pos.y /= pixel_unit;
                glm::mat4x4 vm(1.F);
                vm = glm::translate(vm, glm::vec3(pos.x, pos.y, 0.F));
                vm = glm::scale(vm, glm::vec3(p.viewZoom, p.viewZoom, 1.F));

                // No projection matrix.  Thar's set by FLTK ( and we
                // reset it -- flip it in Y -- inside mrvGL2TextShape.cpp ).
                auto mvp = math::Matrix4x4f(
                    vm[0][0], vm[0][1], vm[0][2], vm[0][3],
                    vm[1][0], vm[1][1], vm[1][2], vm[1][3],
                    vm[2][0], vm[2][1], vm[2][2], vm[2][3],
                    vm[3][0], vm[3][1], vm[3][2], vm[3][3] );

                for ( auto& shape : shapes )
                {
                    auto textShape =
                        dynamic_cast< GL2TextShape* >( shape.get() );
                    if ( !textShape ) continue;

                    float a = shape->color.a;
                    shape->color.a *= alphamult;
                    textShape->pixels_per_unit = pixels_per_unit();
                    textShape->w    = w();
                    textShape->h    = h();
                    textShape->viewZoom = p.viewZoom;
                    shape->matrix = mvp;
                    shape->draw( gl.render );
                    shape->color.a = a;
                }
            }
        }
    }
#endif

    void Viewport::_drawAnnotations(math::Matrix4x4f& mvp)
    {
        TLRENDER_P();
        TLRENDER_GL();

        const auto& player = getTimelinePlayer();
        if (!player) return;

        const auto& time = player->currentTime();
        int64_t frame = time.value();

        const auto& annotations = player->getAnnotations( p.ghostPrevious,
                                                          p.ghostNext );
        if ( !annotations.empty() )
        {
            glStencilMask(~0);
            glClear(GL_STENCIL_BUFFER_BIT);
            glEnable( GL_STENCIL_TEST );

            const auto& viewportSize = getViewportSize();
            const auto& renderSize = getRenderSize();

            for ( const auto& annotation : annotations )
            {
                int64_t annotationFrame = annotation->frame();
                float alphamult = 0.F;
                if ( frame == annotationFrame || annotation->allFrames() ) alphamult = 1.F;
                else
                {
                    if ( p.ghostPrevious  )
                    {
                        for ( short i = p.ghostPrevious-1; i > 0; --i )
                        {
                            if ( frame - i == annotationFrame )
                            {
                                alphamult = 1.F - (float)i/p.ghostPrevious;
                                break;
                            }
                        }
                    }
                    if ( p.ghostNext )
                    {
                        for ( short i = 1; i < p.ghostNext; ++i )
                        {
                            if ( frame + i == annotationFrame )
                            {
                                alphamult = 1.F - (float)i/p.ghostNext;
                                break;
                            }
                        }
                    }
                }

                if ( alphamult == 0.F ) continue;

                // Shapes are drawn in reverse order, so the erase path works
                const auto& shapes = annotation->shapes();
                ShapeList::const_reverse_iterator i = shapes.rbegin();
                ShapeList::const_reverse_iterator e = shapes.rend();

                for ( ; i != e; ++i )
                {
                    const auto& shape = *i;
#ifdef USE_OPENGL2
                    auto gl2Shape = dynamic_cast< GL2TextShape* >( shape.get() );
                    if ( gl2Shape ) continue;
#else
                    auto textShape = dynamic_cast< GLTextShape* >( shape.get() );
                    if ( textShape && !textShape->text.empty() )
                    {
                        glm::mat4x4 vm(1.F);
                        vm = glm::translate(vm, glm::vec3(p.viewPos.x,
                                                          p.viewPos.y, 0.F));
                        vm = glm::scale(vm, glm::vec3(p.viewZoom, p.viewZoom, 1.F));
                        glm::mat4x4 pm = glm::ortho(
                            0.F,
                            static_cast<float>(viewportSize.w),
                            0.F,
                            static_cast<float>(viewportSize.h),
                            -1.F,
                            1.F);
                        glm::mat4x4 vpm = pm * vm;
                        vpm = glm::scale(vpm, glm::vec3(1.F, -1.F, 1.F));
                        mvp = math::Matrix4x4f(
                            vpm[0][0], vpm[0][1], vpm[0][2], vpm[0][3],
                            vpm[1][0], vpm[1][1], vpm[1][2], vpm[1][3],
                            vpm[2][0], vpm[2][1], vpm[2][2], vpm[2][3],
                            vpm[3][0], vpm[3][1], vpm[3][2], vpm[3][3] );
                    }
#endif
                    float a = shape->color.a;
                    shape->color.a *= alphamult;
                    shape->matrix = mvp;
                    shape->draw( gl.render );
                    shape->color.a = a;
                }
            }
            glDisable( GL_STENCIL_TEST );
        }
    }


    void Viewport::_drawCropMask(
        const imaging::Size& renderSize ) const noexcept
    {
        TLRENDER_GL();

        double aspectY = (double) renderSize.w / (double) renderSize.h;
        double aspectX = (double) renderSize.h / (double) renderSize.w;

        double target_aspect = 1.0 / _p->masking;
        double amountY = (0.5 - target_aspect * aspectY / 2);
        double amountX = (0.5 - _p->masking * aspectX / 2);

        bool vertical = true;
        if ( amountY < amountX )
        {
            vertical = false;
        }

        imaging::Color4f maskColor( 0, 0, 0, 1 );

        if ( vertical )
        {
            int Y = renderSize.h * amountY;
            math::BBox2i box( 0, 0, renderSize.w, Y );
            gl.render->drawRect( box, maskColor );
            box.max.y = renderSize.h;
            box.min.y = renderSize.h - Y;
            gl.render->drawRect( box, maskColor );
        }
        else
        {
            int X = renderSize.w * amountX;
            math::BBox2i box( 0, 0, X, renderSize.h );
            gl.render->drawRect( box, maskColor );
            box.max.x = renderSize.w;
            box.min.x = renderSize.w - X;
            gl.render->drawRect( box, maskColor );
        }

    }

    inline
    void Viewport::_drawText(
        const std::vector<std::shared_ptr<imaging::Glyph> >& glyphs,
        math::Vector2i& pos, const int16_t lineHeight,
        const imaging::Color4f& labelColor) const noexcept
    {
        TLRENDER_GL();
        const imaging::Color4f shadowColor(0.F, 0.F, 0.F, 0.7F);
        math::Vector2i shadowPos{ pos.x + 2, pos.y + 2 };
        gl.render->drawText( glyphs, shadowPos, shadowColor );
        gl.render->drawText( glyphs, pos, labelColor );
        pos.y += lineHeight;
    }

    void Viewport::_getPixelValue(
        imaging::Color4f& rgba,
        const std::shared_ptr<imaging::Image>& image,
        const math::Vector2i& pos ) const
    {
        TLRENDER_P();
        imaging::PixelType type = image->getPixelType();
        uint8_t channels = imaging::getChannelCount(type);
        uint8_t depth    = imaging::getBitDepth(type) / 8;
        const auto& info   = image->getInfo();
        imaging::VideoLevels  videoLevels = info.videoLevels;
        const math::Vector4f& yuvCoefficients =
            getYUVCoefficients( info.yuvCoefficients );
        imaging::Size size = image->getSize();
        const uint8_t*  data = image->getData();
        int X = pos.x;
        int Y = size.h - pos.y - 1;
        if ( p.displayOptions[0].mirror.x ) X = size.w - X - 1;
        if ( p.displayOptions[0].mirror.y ) Y = size.h - Y - 1;

        // Do some sanity check just in case
        if ( X < 0 || Y < 0 || X >= size.w || Y >= size.h )
            return;

        size_t offset = ( Y * size.w + X ) * depth;

        switch( type )
        {
        case imaging::PixelType::YUV_420P_U8:
        case imaging::PixelType::YUV_422P_U8:
        case imaging::PixelType::YUV_444P_U8:
            break;
        case imaging::PixelType::YUV_420P_U16:
        case imaging::PixelType::YUV_422P_U16:
        case imaging::PixelType::YUV_444P_U16:
            break;
        default:
            offset *= channels;
            break;
        }

        rgba.a = 1.0f;
        switch ( type )
        {
        case imaging::PixelType::L_U8:
            rgba.r = data[offset] / 255.0f;
            rgba.g = data[offset] / 255.0f;
            rgba.b = data[offset] / 255.0f;
            break;
        case imaging::PixelType::LA_U8:
            rgba.r = data[offset]   / 255.0f;
            rgba.g = data[offset]   / 255.0f;
            rgba.b = data[offset]   / 255.0f;
            rgba.a = data[offset+1] / 255.0f;
            break;
        case imaging::PixelType::L_U16:
        {
            uint16_t* f = (uint16_t*) (&data[offset]);
            rgba.r = f[0] / 65535.0f;
            rgba.g = f[0] / 65535.0f;
            rgba.b = f[0] / 65535.0f;
            break;
        }
        case imaging::PixelType::LA_U16:
        {
            uint16_t* f = (uint16_t*) (&data[offset]);
            rgba.r = f[0] / 65535.0f;
            rgba.g = f[0] / 65535.0f;
            rgba.b = f[0] / 65535.0f;
            rgba.a = f[1] / 65535.0f;
            break;
        }
        case imaging::PixelType::L_U32:
        {
            uint32_t* f = (uint32_t*) (&data[offset]);
            constexpr float max = static_cast<float>(
                std::numeric_limits<uint32_t>::max() );
            rgba.r = f[0] / max;
            rgba.g = f[0] / max;
            rgba.b = f[0] / max;
            break;
        }
        case imaging::PixelType::LA_U32:
        {
            uint32_t* f = (uint32_t*) (&data[offset]);
            constexpr float max = static_cast<float>(
                std::numeric_limits<uint32_t>::max() );
            rgba.r = f[0] / max;
            rgba.g = f[0] / max;
            rgba.b = f[0] / max;
            rgba.a = f[1] / max;
            break;
        }
        case imaging::PixelType::L_F16:
        {
            half* f = (half*) (&data[offset]);
            rgba.r = f[0];
            rgba.g = f[0];
            rgba.b = f[0];
            break;
        }
        case imaging::PixelType::LA_F16:
        {
            half* f = (half*) (&data[offset]);
            rgba.r = f[0];
            rgba.g = f[0];
            rgba.b = f[0];
            rgba.a = f[1];
            break;
        }
        case imaging::PixelType::RGB_U8:
            rgba.r = data[offset] / 255.0f;
            rgba.g = data[offset+1] / 255.0f;
            rgba.b = data[offset+2] / 255.0f;
            break;
        case imaging::PixelType::RGB_U10:
        {
            imaging::U10* f = (imaging::U10*) (&data[offset]);
            constexpr float max = static_cast<float>(
                std::numeric_limits<uint32_t>::max() );
            rgba.r = f->r / max;
            rgba.g = f->g / max;
            rgba.b = f->b / max;
            break;
        }
        case imaging::PixelType::RGBA_U8:
            rgba.r = data[offset] / 255.0f;
            rgba.g = data[offset+1] / 255.0f;
            rgba.b = data[offset+2] / 255.0f;
            rgba.a = data[offset+3] / 255.0f;
            break;
        case imaging::PixelType::RGB_U16:
        {
            uint16_t* f = (uint16_t*) (&data[offset]);
            rgba.r = f[0] / 65535.0f;
            rgba.g = f[1] / 65535.0f;
            rgba.b = f[2] / 65535.0f;
            break;
        }
        case imaging::PixelType::RGBA_U16:
        {
            uint16_t* f = (uint16_t*) (&data[offset]);
            rgba.r = f[0] / 65535.0f;
            rgba.g = f[1] / 65535.0f;
            rgba.b = f[2] / 65535.0f;
            rgba.a = f[3] / 65535.0f;
            break;
        }
        case imaging::PixelType::RGB_U32:
        {
            uint32_t* f = (uint32_t*) (&data[offset]);
            constexpr float max = static_cast<float>(
                std::numeric_limits<uint32_t>::max() );
            rgba.r = f[0] / max;
            rgba.g = f[1] / max;
            rgba.b = f[2] / max;
            break;
        }
        case imaging::PixelType::RGBA_U32:
        {
            uint32_t* f = (uint32_t*) (&data[offset]);
            constexpr float max = static_cast<float>(
                std::numeric_limits<uint32_t>::max() );
            rgba.r = f[0] / max;
            rgba.g = f[1] / max;
            rgba.b = f[2] / max;
            rgba.a = f[3] / max;
            break;
        }
        case imaging::PixelType::RGB_F16:
        {
            half* f = (half*) (&data[offset]);
            rgba.r = f[0];
            rgba.g = f[1];
            rgba.b = f[2];
            break;
        }
        case imaging::PixelType::RGBA_F16:
        {
            half* f = (half*) (&data[offset]);
            rgba.r = f[0];
            rgba.g = f[1];
            rgba.b = f[2];
            rgba.a = f[3];
            break;
        }
        case imaging::PixelType::RGB_F32:
        {
            float* f = (float*) (&data[offset]);
            rgba.r = f[0];
            rgba.g = f[1];
            rgba.b = f[2];
            break;
        }
        case imaging::PixelType::RGBA_F32:
        {
            float* f = (float*) (&data[offset]);
            rgba.r = f[0];
            rgba.g = f[1];
            rgba.b = f[2];
            rgba.a = f[3];
            break;
        }
        case imaging::PixelType::YUV_420P_U8:
        {
            size_t Ysize = size.w * size.h;
            size_t w2      = (size.w + 1) / 2;
            size_t h2      = (size.h + 1) / 2;
            size_t Usize   = w2 * h2;
            size_t offset2 = (Y/2) * w2 + X / 2;
            rgba.r = data[ offset ]                  / 255.0f;
            rgba.g = data[ Ysize + offset2 ]         / 255.0f;
            rgba.b = data[ Ysize + Usize + offset2 ] / 255.0f;
            color::checkLevels( rgba, videoLevels );
            rgba = color::YPbPr::to_rgb( rgba, yuvCoefficients );
            break;
        }
        case imaging::PixelType::YUV_422P_U8:
        {
            size_t Ysize = size.w * size.h;
            size_t w2      = (size.w + 1) / 2;
            size_t Usize   = w2 * size.h;
            size_t offset2 = Y * w2 + X / 2;
            rgba.r = data[ offset ]              / 255.0f;
            rgba.g = data[ Ysize + offset2 ]         / 255.0f;
            rgba.b = data[ Ysize + Usize + offset2 ] / 255.0f;
            color::checkLevels( rgba, videoLevels );
            rgba = color::YPbPr::to_rgb( rgba, yuvCoefficients );
            break;
        }
        case imaging::PixelType::YUV_444P_U8:
        {
            size_t Ysize = size.w * size.h;
            rgba.r = data[ offset ]             / 255.0f;
            rgba.g = data[ Ysize + offset ]     / 255.0f;
            rgba.b = data[ Ysize * 2 + offset ] / 255.0f;
            color::checkLevels( rgba, videoLevels );
            rgba = color::YPbPr::to_rgb( rgba, yuvCoefficients );
            break;
        }
        case imaging::PixelType::YUV_420P_U16:
        {
            size_t pos = Y * size.w / 4 + X / 2;
            size_t Ysize = size.w * size.h;
            size_t Usize = Ysize / 4;
            rgba.r = data[ offset ]              / 65535.0f;
            rgba.g = data[ Ysize + pos ]         / 65535.0f;
            rgba.b = data[ Ysize + Usize + pos ] / 65535.0f;
            color::checkLevels( rgba, videoLevels );
            rgba = color::YPbPr::to_rgb( rgba, yuvCoefficients );
            break;
        }
        case imaging::PixelType::YUV_422P_U16:
        {
            size_t Ysize = size.w * size.h * depth;
            size_t pos = Y * size.w + X;
            size_t Usize = size.w / 2 * size.h * depth;
            rgba.r = data[ offset ]              / 65535.0f;
            rgba.g = data[ Ysize + pos ]         / 65535.0f;
            rgba.b = data[ Ysize + Usize + pos ] / 65535.0f;
            color::checkLevels( rgba, videoLevels );
            rgba = color::YPbPr::to_rgb( rgba, yuvCoefficients );
            break;
        }
        case imaging::PixelType::YUV_444P_U16:
        {
            size_t Ysize = size.w * size.h * depth;
            rgba.r = data[ offset ]             / 65535.0f;
            rgba.g = data[ Ysize + offset ]     / 65535.0f;
            rgba.b = data[ Ysize * 2 + offset ] / 65535.0f;
            color::checkLevels( rgba, videoLevels );
            rgba = color::YPbPr::to_rgb( rgba, yuvCoefficients );
            break;
        }
        default:
            break;
        }

    }

    void Viewport::_calculateColorArea( mrv::area::Info& info )
    {
        TLRENDER_P();
        TLRENDER_GL();

        if( !gl.image ) return;

        BrightnessType brightness_type =
            (BrightnessType) p.ui->uiLType->value();
        info.rgba.max.r = std::numeric_limits<float>::min();
        info.rgba.max.g = std::numeric_limits<float>::min();
        info.rgba.max.b = std::numeric_limits<float>::min();
        info.rgba.max.a = std::numeric_limits<float>::min();

        info.rgba.min.r = std::numeric_limits<float>::max();
        info.rgba.min.g = std::numeric_limits<float>::max();
        info.rgba.min.b = std::numeric_limits<float>::max();
        info.rgba.min.a = std::numeric_limits<float>::max();

        info.rgba.mean.r = info.rgba.mean.g = info.rgba.mean.b =
        info.rgba.mean.a = 0.F;


        info.hsv.max.r = std::numeric_limits<float>::min();
        info.hsv.max.g = std::numeric_limits<float>::min();
        info.hsv.max.b = std::numeric_limits<float>::min();
        info.hsv.max.a = std::numeric_limits<float>::min();

        info.hsv.min.r = std::numeric_limits<float>::max();
        info.hsv.min.g = std::numeric_limits<float>::max();
        info.hsv.min.b = std::numeric_limits<float>::max();
        info.hsv.min.a = std::numeric_limits<float>::max();

        info.hsv.mean.r = info.hsv.mean.g = info.hsv.mean.b =
        info.hsv.mean.a = 0.F;

        int hsv_colorspace = p.ui->uiBColorType->value() + 1;

        int maxX = info.box.max.x;
        int maxY = info.box.max.y;
        const auto& renderSize = gl.buffer->getSize();
        for ( int Y = info.box.y(); Y < maxY; ++Y )
        {
            for ( int X = info.box.x(); X < maxX; ++X )
            {
                imaging::Color4f rgba, hsv;
                rgba.b = gl.image[ ( X + Y * renderSize.w ) * 4 ];
                rgba.g = gl.image[ ( X + Y * renderSize.w ) * 4 + 1 ];
                rgba.r = gl.image[ ( X + Y * renderSize.w ) * 4 + 2 ];
                rgba.a = gl.image[ ( X + Y * renderSize.w ) * 4 + 3 ];


                info.rgba.mean.r += rgba.r;
                info.rgba.mean.g += rgba.g;
                info.rgba.mean.b += rgba.b;
                info.rgba.mean.a += rgba.a;

                if ( rgba.r < info.rgba.min.r ) info.rgba.min.r = rgba.r;
                if ( rgba.g < info.rgba.min.g ) info.rgba.min.g = rgba.g;
                if ( rgba.b < info.rgba.min.b ) info.rgba.min.b = rgba.b;
                if ( rgba.a < info.rgba.min.a ) info.rgba.min.a = rgba.a;

                if ( rgba.r > info.rgba.max.r ) info.rgba.max.r = rgba.r;
                if ( rgba.g > info.rgba.max.g ) info.rgba.max.g = rgba.g;
                if ( rgba.b > info.rgba.max.b ) info.rgba.max.b = rgba.b;
                if ( rgba.a > info.rgba.max.a ) info.rgba.max.a = rgba.a;

                if      ( rgba.r < 0.F ) rgba.r = 0.F;
                else if ( rgba.r > 1.F ) rgba.r = 1.F;
                if      ( rgba.g < 0.F ) rgba.g = 0.F;
                else if ( rgba.g > 1.F ) rgba.g = 1.F;
                if      ( rgba.b < 0.F ) rgba.b = 0.F;
                else if ( rgba.b > 1.F ) rgba.b = 1.F;

                switch( hsv_colorspace )
                {
                case color::kHSV:
                    hsv = color::rgb::to_hsv( rgba );
                    break;
                case color::kHSL:
                    hsv = color::rgb::to_hsl( rgba );
                    break;
                case color::kCIE_XYZ:
                    hsv = color::rgb::to_xyz( rgba );
                    break;
                case color::kCIE_xyY:
                    hsv = color::rgb::to_xyY( rgba );
                    break;
                case color::kCIE_Lab:
                    hsv = color::rgb::to_lab( rgba );
                    break;
                case color::kCIE_Luv:
                    hsv = color::rgb::to_luv( rgba );
                    break;
                case color::kYUV:
                    hsv = color::rgb::to_yuv( rgba );
                    break;
                case color::kYDbDr:
                    hsv = color::rgb::to_YDbDr( rgba );
                    break;
                case color::kYIQ:
                    hsv = color::rgb::to_yiq( rgba );
                    break;
                case color::kITU_601:
                    hsv = color::rgb::to_ITU601( rgba );
                    break;
                case color::kITU_709:
                    hsv = color::rgb::to_ITU709( rgba );
                    break;
                case color::kRGB:
                default:
                    hsv = rgba;
                    break;
                }
                hsv.a = calculate_brightness( rgba, brightness_type );

                info.hsv.mean.r += hsv.r;
                info.hsv.mean.g += hsv.g;
                info.hsv.mean.b += hsv.b;
                info.hsv.mean.a += hsv.a;

                if ( hsv.r < info.hsv.min.r ) info.hsv.min.r = hsv.r;
                if ( hsv.g < info.hsv.min.g ) info.hsv.min.g = hsv.g;
                if ( hsv.b < info.hsv.min.b ) info.hsv.min.b = hsv.b;
                if ( hsv.a < info.hsv.min.a ) info.hsv.min.a = hsv.a;

                if ( hsv.r > info.hsv.max.r ) info.hsv.max.r = hsv.r;
                if ( hsv.g > info.hsv.max.g ) info.hsv.max.g = hsv.g;
                if ( hsv.b > info.hsv.max.b ) info.hsv.max.b = hsv.b;
                if ( hsv.a > info.hsv.max.a ) info.hsv.max.a = hsv.a;
            }
        }

        int num = info.box.w() * info.box.h();
        info.rgba.mean.r /= num;
        info.rgba.mean.g /= num;
        info.rgba.mean.b /= num;
        info.rgba.mean.a /= num;

        info.rgba.diff.r = info.rgba.max.r - info.rgba.min.r;
        info.rgba.diff.g = info.rgba.max.g - info.rgba.min.g;
        info.rgba.diff.b = info.rgba.max.b - info.rgba.min.b;
        info.rgba.diff.a = info.rgba.max.a - info.rgba.min.a;

        info.hsv.mean.r /= num;
        info.hsv.mean.g /= num;
        info.hsv.mean.b /= num;
        info.hsv.mean.a /= num;

        info.hsv.diff.r = info.hsv.max.r - info.hsv.min.r;
        info.hsv.diff.g = info.hsv.max.g - info.hsv.min.g;
        info.hsv.diff.b = info.hsv.max.b - info.hsv.min.b;
        info.hsv.diff.a = info.hsv.max.a - info.hsv.min.a;
    }


    void Viewport::_mapBuffer() const noexcept
    {
        TLRENDER_GL();


        // For faster access, we muse use BGRA.
        constexpr GLenum format = GL_BGRA;
        constexpr GLenum type = GL_FLOAT;

        glPixelStorei(GL_PACK_ALIGNMENT, 1);
        glPixelStorei(GL_PACK_SWAP_BYTES, GL_FALSE );

        gl::OffscreenBufferBinding binding(gl.buffer);
        const imaging::Size& renderSize = gl.buffer->getSize();

        // set the target framebuffer to read
        // "index" is used to read pixels from framebuffer to a PBO
        // "nextIndex" is used to update pixels in the other PBO
        gl.index = (gl.index + 1) % 2;
        gl.nextIndex = (gl.index + 1) % 2;

        // read pixels from framebuffer to PBO
        // glReadPixels() should return immediately.
        glBindBuffer(GL_PIXEL_PACK_BUFFER, gl.pboIds[gl.index]);
        glReadPixels(0, 0, renderSize.w, renderSize.h, format, type, 0);

        // map the PBO to process its data by CPU
        glBindBuffer(GL_PIXEL_PACK_BUFFER, gl.pboIds[gl.nextIndex]);

        gl.image = (GLfloat*)glMapBuffer(GL_PIXEL_PACK_BUFFER, GL_READ_ONLY);
    }

    void Viewport::_unmapBuffer() const noexcept
    {
        TLRENDER_GL();

        if ( gl.image )
        {
            glUnmapBuffer(GL_PIXEL_PACK_BUFFER);
            gl.image = nullptr;
        }

        // back to conventional pixel operation
        glBindBuffer(GL_PIXEL_PACK_BUFFER, 0);
    }


    void Viewport::_readPixel( imaging::Color4f& rgba ) const noexcept
    {
        // If window was not yet mapped, return immediately
        if ( !valid() ) return;

        TLRENDER_P();
        TLRENDER_GL();

        math::Vector2i pos;
        pos.x = ( p.mousePos.x - p.viewPos.x ) / p.viewZoom;
        pos.y = ( p.mousePos.y - p.viewPos.y ) / p.viewZoom;

        if ( p.ui->uiPixelValue->value() != PixelValue::kFull )
        {

            rgba.r = rgba.g = rgba.b = rgba.a = 0.f;

            for ( const auto& video : p.videoData )
            {
                for ( const auto& layer : video.layers )
                {
                    const auto& image = layer.image;
                    if ( ! image->isValid() ) continue;

                    imaging::Color4f pixel, pixelB;

                    _getPixelValue( pixel, image, pos );


                    const auto& imageB = layer.image;
                    if ( imageB->isValid() )
                    {
                        _getPixelValue( pixelB, imageB, pos );

                        if ( layer.transition ==
                             timeline::Transition::Dissolve )
                        {
                            float f2 = layer.transitionValue;
                            float  f = 1.0 - f2;
                            pixel.r = pixel.r * f + pixelB.r * f2;
                            pixel.g = pixel.g * f + pixelB.g * f2;
                            pixel.b = pixel.b * f + pixelB.b * f2;
                            pixel.a = pixel.a * f + pixelB.a * f2;
                        }
                    }
                    rgba.r += pixel.r;
                    rgba.g += pixel.g;
                    rgba.b += pixel.b;
                    rgba.a += pixel.a;
                }
            }
        }
        else
        {
            // This is needed as the FL_MOVE of fltk wouuld get called
            // before the draw routine
            if ( !gl.buffer ) return;

            glPixelStorei(GL_PACK_ALIGNMENT, 1);
            glPixelStorei(GL_PACK_SWAP_BYTES, GL_FALSE );

            gl::OffscreenBufferBinding binding(gl.buffer);

            constexpr GLenum type = GL_FLOAT;

            // We use ReadPixels when the movie is stopped or has only a
            // a single frame.
            bool update = _shouldUpdatePixelBar();
            if ( update )
            {
                glReadPixels( pos.x, pos.y, 1, 1, GL_RGBA, type, &rgba);
                return;
            }

            if ( !gl.image ) _mapBuffer();

            if( gl.image )
            {
                const imaging::Size& renderSize = gl.buffer->getSize();
                rgba.b = gl.image[ ( pos.x + pos.y * renderSize.w ) * 4 ];
                rgba.g = gl.image[ ( pos.x + pos.y * renderSize.w ) * 4 + 1 ];
                rgba.r = gl.image[ ( pos.x + pos.y * renderSize.w ) * 4 + 2 ];
                rgba.a = gl.image[ ( pos.x + pos.y * renderSize.w ) * 4 + 3 ];
            }
        }

        _unmapBuffer();
    }

    bool Viewport::getHudActive() const
    {
        return _p->hudActive;
    }

    void Viewport::setHudActive( const bool active )
    {
        _p->hudActive = active;
        redraw();
    }

    void Viewport::setHudDisplay( const HudDisplay hud )
    {
        _p->hud = hud;
        redraw();
    }

    HudDisplay Viewport::getHudDisplay() const noexcept
    {
        return _p->hud;
    }

    void Viewport::_drawSafeAreas(
        const float percentX, const float percentY,
        const float pixelAspectRatio,
        const imaging::Color4f& color,
        const math::Matrix4x4f& mvp,
        const char* label ) const noexcept
    {
        TLRENDER_GL();
        const auto& renderSize = getRenderSize();
        double aspectX = (double) renderSize.h / (double) renderSize.w;
        double aspectY = (double) renderSize.w / (double) renderSize.h;

        double amountY = (0.5 - percentY * aspectY / 2);
        double amountX = (0.5 - percentX * aspectX / 2);

        bool vertical = true;
        if ( amountY < amountX )
        {
            vertical = false;
        }

        math::BBox2i box;
        int X, Y;
        if ( vertical )
        {
            X = renderSize.w * percentX;
            Y = renderSize.h * amountY;
        }
        else
        {
          X = renderSize.w * amountX / pixelAspectRatio;
          Y = renderSize.h * percentY;
        }
        box.min.x = renderSize.w - X;
        box.min.y = -(renderSize.h - Y);
        box.max.x = X;
        box.max.y = -Y;
        _drawRectangleOutline( box, color, mvp );

        //
        // Draw the text too
        //
        static const std::string fontFamily = "NotoSans-Regular";
        Viewport* self = const_cast< Viewport* >( this );
        const imaging::FontInfo fontInfo(fontFamily, 12 * self->pixels_per_unit());
        const auto glyphs = _p->fontSystem->getGlyphs( label, fontInfo );
        math::Vector2i pos( box.max.x, box.max.y );
        // Set the projection matrix
        gl.render->setMatrix( mvp );
        gl.render->drawText( glyphs, pos, color );
    }

    void Viewport::_drawSafeAreas() const noexcept
    {
        TLRENDER_P();
        if ( p.timelinePlayers.empty() ) return;
        const auto& player = p.timelinePlayers[0];
        const auto& info   = player->timelinePlayer()->getIOInfo();
        const auto& video  = info.video[0];
        const auto pr      = video.size.pixelAspectRatio;

        const auto& viewportSize = getViewportSize();
        const auto& renderSize = getRenderSize();

        glm::mat4x4 vm(1.F);
        vm = glm::translate(vm, glm::vec3(p.viewPos.x,
                                          p.viewPos.y, 0.F));
        vm = glm::scale(vm, glm::vec3(p.viewZoom, p.viewZoom, 1.F));
        glm::mat4x4 pm = glm::ortho(
            0.F,
            static_cast<float>(viewportSize.w),
            0.F,
            static_cast<float>(viewportSize.h),
            -1.F,
            1.F);
        glm::mat4x4 vpm = pm * vm;
        vpm = glm::scale(vpm, glm::vec3(1.F, -1.F, 1.F));
        auto mvp = math::Matrix4x4f(
            vpm[0][0], vpm[0][1], vpm[0][2], vpm[0][3],
            vpm[1][0], vpm[1][1], vpm[1][2], vpm[1][3],
            vpm[2][0], vpm[2][1], vpm[2][2], vpm[2][3],
            vpm[3][0], vpm[3][1], vpm[3][2], vpm[3][3] );

        double aspect = (double) renderSize.w / pr / (double) renderSize.h;
        if ( aspect <= 1.78 )
        {
            // For HDTV, NTSC or PAL, we just use the action/title areas
            imaging::Color4f color( 1.F, 0.F, 0.F );
            _drawSafeAreas( aspect * 0.9, 0.9F, pr, color, mvp, "tv action" );
            _drawSafeAreas( aspect * 0.8F, 0.8F, pr, color, mvp, "tv title" );
        }
        else
        {
            // For film, we use the different film ratios
            imaging::Color4f color( 1.F, 0.F, 0.F );
            // Assume film, draw 2.35, 1.85, 1.66 and hdtv areas
            _drawSafeAreas( 2.35, 1.F, pr, color, mvp, _("2.35") );

            // Draw HDTV safe aeas
            _drawSafeAreas( 1.77 * 0.9, 0.9F, pr, color, mvp, "tv action" );
            _drawSafeAreas( 1.77 * 0.8F, 0.8F, pr, color, mvp, "tv title" );

            color = imaging::Color4f( 1.F, 1.0f, 0.F );
            _drawSafeAreas( 1.89, 1.F, pr, color, mvp, _("1.85") );
            color = imaging::Color4f( 0.F, 1.0f, 1.F );
            _drawSafeAreas( 1.66, 1.F, pr, color, mvp, _("1.66") );
            // Draw hdtv too
            color = imaging::Color4f( 1.F, 0.0f, 1.F );
            _drawSafeAreas( 1.77, 1.0, pr, color, mvp, N_("hdtv") );
        }
    }

    int Viewport::handle( int event )
    {
        TLRENDER_GL();
        TLRENDER_P();
        int ok = TimelineViewport::handle( event );
        if ( event == FL_HIDE )
        {
            if ( gl.render )
                glDeleteBuffers( 2, gl.pboIds );
            gl.render.reset();
            gl.buffer.reset();
            gl.shader.reset();
            gl.vbo.reset();
            gl.vao.reset();
            p.fontSystem.reset();
            gl.index = 0;
            gl.nextIndex = 1;
            valid(0);
            context_valid(0);
        }
        return ok;
    }

    void Viewport::_drawHUD() const noexcept
    {
        TLRENDER_P();
        TLRENDER_GL();

        Viewport* self = const_cast< Viewport* >( this );

        const auto& viewportSize = getViewportSize();

        timeline::RenderOptions renderOptions;
        renderOptions.clear = false;
        gl.render->begin( viewportSize, renderOptions );

        std::string fontFamily = "NotoSans-Regular";
        uint16_t fontSize = 12 * self->pixels_per_unit();

        Fl_Color c = p.ui->uiPrefs->uiPrefsViewHud->color();
        uint8_t r, g, b;
        Fl::get_color( c, r, g, b );

        const imaging::Color4f labelColor(r / 255.F, g / 255.F, b / 255.F);

        char buf[128];
        const imaging::FontInfo fontInfo(fontFamily, fontSize);
        const imaging::FontMetrics fontMetrics =
            p.fontSystem->getMetrics(fontInfo);
        auto lineHeight = fontMetrics.lineHeight;
        math::Vector2i pos( 20, lineHeight*2 );

        const auto& player = p.timelinePlayers[0];
        const auto& path   = player->path();
        const otime::RationalTime& time = player->currentTime();
        int64_t frame = time.to_frames();

        const auto& directory = path.getDirectory();

        std::string fullname = createStringFromPathAndTime( path, time );

        if ( p.hud & HudDisplay::kDirectory )
            _drawText( p.fontSystem->getGlyphs(directory, fontInfo),
                       pos, lineHeight, labelColor );

        if ( p.hud & HudDisplay::kFilename )
            _drawText( p.fontSystem->getGlyphs(fullname, fontInfo), pos,
                       lineHeight, labelColor );

        if ( p.hud & HudDisplay::kResolution )
        {
            const auto& info   = player->timelinePlayer()->getIOInfo();
            const auto& video = info.video[0];
            if ( video.size.pixelAspectRatio != 1.0 )
            {
                int width = video.size.w * video.size.pixelAspectRatio;
                sprintf( buf, "%d x %d  ( %.3g )  %d x %d",
                         video.size.w, video.size.h,
                         video.size.pixelAspectRatio, width, video.size.h);
            }
            else
            {
                sprintf( buf, "%d x %d", video.size.w, video.size.h );
            }
            _drawText( p.fontSystem->getGlyphs(buf, fontInfo), pos,
                       lineHeight, labelColor );
        }

        const otime::TimeRange&    range = player->timeRange();
        const otime::RationalTime& duration = range.end_time_inclusive() -
                                              range.start_time();

        std::string tmp;
        if ( p.hud & HudDisplay::kFrame )
        {
            sprintf( buf, "F: %" PRId64 " ", frame );
            tmp += buf;
        }

        if ( p.hud & HudDisplay::kFrameRange )
        {
            const auto& range = player->timeRange();
            frame = range.start_time().to_frames();
            const int64_t last_frame = range.end_time_inclusive().to_frames();
            sprintf( buf, "Range: %" PRId64 " -  %" PRId64,
                     frame, last_frame );
            tmp += buf;
        }

        if ( p.hud & HudDisplay::kTimecode )
        {
          sprintf( buf, "TC: %s ", time.to_timecode(nullptr).c_str() );
          tmp += buf;
        }

        if ( p.hud & HudDisplay::kFPS )
        {
            sprintf( buf, "FPS: %.3f", p.ui->uiFPS->value() );
            tmp += buf;
        }

        if ( !tmp.empty() )
            _drawText( p.fontSystem->getGlyphs(tmp, fontInfo), pos,
                       lineHeight, labelColor );

        tmp.clear();
        if ( p.hud & HudDisplay::kFrameCount )
        {
            sprintf( buf, "FC: %" PRId64, (int64_t)duration.value() );
            tmp += buf;
        }


        if ( !tmp.empty() )
            _drawText( p.fontSystem->getGlyphs(tmp, fontInfo), pos,
                       lineHeight, labelColor );

        if ( p.hud & HudDisplay::kAttributes )
        {
            const auto& info   = player->timelinePlayer()->getIOInfo();
            for ( auto& tag : info.tags )
            {
                sprintf( buf, "%s = %s",
                         tag.first.c_str(), tag.second.c_str() );
                _drawText( p.fontSystem->getGlyphs(buf, fontInfo), pos,
                           lineHeight, labelColor );
            }
        }

    }
}<|MERGE_RESOLUTION|>--- conflicted
+++ resolved
@@ -238,12 +238,8 @@
             _initializeGL();
             valid(1);
         }
-<<<<<<< HEAD
+
         
-=======
-
-
->>>>>>> abb21bfb
         const auto& renderSize = getRenderSize();
         try
         {
