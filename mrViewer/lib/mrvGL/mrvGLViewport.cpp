--- conflicted
+++ resolved
@@ -96,20 +96,11 @@
         _gl( new GLPrivate )
     {
         mode( FL_RGB | FL_DOUBLE | FL_ALPHA | FL_STENCIL | FL_OPENGL3 );
-<<<<<<< HEAD
     }
 
     Viewport::~Viewport()
     {
-=======
         glGenBuffers( 2, _gl->pboIds );
-    }
-
-
-    Viewport::~Viewport()
-    {
-        glDeleteBuffers(2, _gl->pboIds);
->>>>>>> cf5ef9f7
     }
 
     void Viewport::setContext(
