--- conflicted
+++ resolved
@@ -17,10 +17,6 @@
     {
         const char* kModule = "SettingsObject";
         const int recentFilesMax = 10;
-<<<<<<< HEAD
-=======
-
->>>>>>> e92bff53
     }
 
     struct SettingsObject::Private
@@ -28,14 +24,18 @@
         std::map<std::string, std_any> defaultValues;
         std::map<std::string, std_any> settings;
         std::vector<std::string> recentFiles;
+        TimeObject*              timeObject = nullptr;
         bool toolTipsEnabled = true;
     };
 
-    SettingsObject::SettingsObject( bool reset) :
+    SettingsObject::SettingsObject( bool reset,
+                                    TimeObject* timeObject ) :
         _p(new Private)
     {
         TLRENDER_P();
 
+
+        
         if (reset)
         {
             p.settings.clear();
@@ -77,18 +77,12 @@
         p.toolTipsEnabled = std_any_cast<bool>(value);
         DBG;
 
-<<<<<<< HEAD
-=======
         p.timeObject = timeObject;
         value = p.settings[ "TimeUnits" ];
         if ( value.empty() )
             value = p.timeObject->units();
-        DBG;
         
         p.timeObject->setUnits(std_any_cast<mrv::TimeUnits>(value));
-        DBG;
-
->>>>>>> e92bff53
     }
 
     SettingsObject::~SettingsObject()
@@ -104,10 +98,7 @@
         // p.settings.endArray();
 
         p.settings["Misc/ToolTipsEnabled"] = p.toolTipsEnabled;
-<<<<<<< HEAD
-=======
         p.settings["TimeUnits"] = p.timeObject->units();
->>>>>>> e92bff53
     }
 
     std_any SettingsObject::value(const std::string& name)
@@ -117,11 +108,6 @@
         auto i = p.settings.find(name);
         if (i != p.settings.end())
         {
-<<<<<<< HEAD
-            defaultValue = i->second;
-        }
-        return _p->settings[name] = defaultValue;
-=======
 	  return p.settings[name];
 	}
 	
@@ -131,7 +117,6 @@
 	    defaultValue = i->second;
 	  }
 	return p.settings[name] = defaultValue;
->>>>>>> e92bff53
     }
 
     const std::vector<std::string>& SettingsObject::recentFiles() const
