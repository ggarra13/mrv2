v0.3.1
------
<<<<<<< HEAD
- Fixed the build system to use mrv2 everywhere instead of mrv2 or mrViewer2.
  If you are installing from source, we recommend you do a:
```
     $ runme.sh clean
```

- Linux Binary releases that work on Rocky Linux 8, RedHat 8 and Ubuntu 18.
=======

*******************************************************************************
- Linux Binary releases that work on Rocky Linux 8, RedHat 8 and Ubuntu 22.04.
*******************************************************************************

*******************************************************************************
- Added a Dockerfile for easy building and disting on all Linux distros.
  The base distro it builds on is Rocky Linux 8.
*******************************************************************************

*******************************************************************************
- Updated manual building documentation for Rocky Linux, Ubuntu, macOS and
  Windows separately to make it clearer.
*******************************************************************************

>>>>>>> 250206b4
- The main executable is mrv2.exe (Windows) or mrv2.sh (Linux / macOS ).
- Added getting all .so dependencies in CMake to distribute the executable
  appropiately.
- Changed hard-coded file extensions to use Darby's IO plugin system.
- Fixed crash on Linux GNOME when using native file requester.
- Added tooltips to Read Ahead/Read Behind caches to clarify they are in
  seconds.
- Added single click playback on the view window.
- Added Doxygen documentation (very incomplete).
- Added displaying of spherical environment maps in a virtual sphere
<<<<<<< HEAD
  ( courtesy of an open source OpenRV shader from The Mill ).
- Updated building documentation for Rocky Linux, Ubuntu, macOS and Windows.
- Added pen size change thru hotkeys.
- Added support for vpx codec ( webm movies ).
=======
  ( courtesy of an open source OpenRV shader for The Mill ).
- Added pen size change thru hotkeys.
>>>>>>> 250206b4

v0.3.0
------

- Improved UI: menus, status bar, functionality.
- Moved status bar and status tool to bottom of the screen.
- Added preferences and menu toggle for status bar.
- Added a Panel menu to hold all dockable panels/windows.
- Added a One Panel Only toggle to show one panel at a time instead of packing
  all panels one after the other.  Floating windows are not effecte by this
  setting.
- Fixed video layer (channels) displayed when switching from one clip version
  to the next.
- Added a gamma switch to switch between 1 and the previous value.
- Added CONTRIBUTORS.md list.
- Automated version bumps in C++ code by looking at cmake/version.cmake.
- Fixed a refresh bug in FPS display when selecting Default FPS.
- I finally fixed a horrible FLTK crashing bug on thumbnail on timeline slider.
- Fixed a  crash when setting loop mode with no media loaded.
- Fixed playback of clips where fps did not match tbr.
- Fixed autoplayback when setting is set in the preferences.


v0.2.0
------

- Added support for multipart OpenEXR files.
- Fixed crashes on Windows due to time slider thumbnail.
- Made time slider thumbnail appear.
- Improved redrawing of thumbnails.
- Fixed crash on too long attributes when displayed in the HUD.
- Moved all tools into their own library (mrvTools).
- Fixed cursor drawing and slow performance of drawing tools.
- Fixed default gamma keyboard shortcuts not working.
- Added a rather rudimentary OTIO Playlist.  You select clips in the file
  window, change their in/out points and add them to the Playlist.
  When the playlist is done, you click OT Playlist and the clips are
  assembled in an otio file that is saved in $TEMP.
  Currently, you cannot nest OTIO files within another OTIO file.
- Added menu entry for Presentation mode.
- Added menu entries for deleting an annotation and all annotations
  from the movie.
- Made annotation menus appear as soon as a drawing is made.<|MERGE_RESOLUTION|>--- conflicted
+++ resolved
@@ -1,14 +1,5 @@
 v0.3.1
 ------
-<<<<<<< HEAD
-- Fixed the build system to use mrv2 everywhere instead of mrv2 or mrViewer2.
-  If you are installing from source, we recommend you do a:
-```
-     $ runme.sh clean
-```
-
-- Linux Binary releases that work on Rocky Linux 8, RedHat 8 and Ubuntu 18.
-=======
 
 *******************************************************************************
 - Linux Binary releases that work on Rocky Linux 8, RedHat 8 and Ubuntu 22.04.
@@ -24,8 +15,8 @@
   Windows separately to make it clearer.
 *******************************************************************************
 
->>>>>>> 250206b4
 - The main executable is mrv2.exe (Windows) or mrv2.sh (Linux / macOS ).
+- Fixed the build system to use mrv2 everywhere instead of mrv2 or mrViewer2.
 - Added getting all .so dependencies in CMake to distribute the executable
   appropiately.
 - Changed hard-coded file extensions to use Darby's IO plugin system.
@@ -35,15 +26,9 @@
 - Added single click playback on the view window.
 - Added Doxygen documentation (very incomplete).
 - Added displaying of spherical environment maps in a virtual sphere
-<<<<<<< HEAD
   ( courtesy of an open source OpenRV shader from The Mill ).
 - Updated building documentation for Rocky Linux, Ubuntu, macOS and Windows.
 - Added pen size change thru hotkeys.
-- Added support for vpx codec ( webm movies ).
-=======
-  ( courtesy of an open source OpenRV shader for The Mill ).
-- Added pen size change thru hotkeys.
->>>>>>> 250206b4
 
 v0.3.0
 ------
