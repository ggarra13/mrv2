--- conflicted
+++ resolved
@@ -11,13 +11,10 @@
   appropiately.
 - Turned off building FLTK with Wayland support as it is too buggy with NVidia
   drivers.
-<<<<<<< HEAD
 - Changed hard-coded file extensions to use Darby's IO plugin system.
 - Fixed crash on Linux GNOME when using native file requester.
-=======
 - Added tooltips to Read Ahead/Read Behind caches to clarify they are in
   seconds.
->>>>>>> eb8b9cb7
 
 v0.3
 ----
