--- conflicted
+++ resolved
@@ -66,15 +66,6 @@
         # Persist environment variables for subsequent steps
         echo "VULKAN_SDK=$VULKAN_SDK" >> $GITHUB_ENV
         echo "${VULKAN_SDK}/bin" >> $GITHUB_PATH
-<<<<<<< HEAD
-
-    # This cannot be run on GitHub Actions to verify install.
-    # - name: Verify Vulkan
-    #   run: |
-    #     export VK_LAYER_DEBUG=all
-    #     vulkaninfo --summary
-=======
->>>>>>> 0169e40a
 
     - name: Setup environment
       run: mkdir -p ssh
