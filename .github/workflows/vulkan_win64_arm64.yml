--- conflicted
+++ resolved
@@ -144,10 +144,6 @@
       run: |
         ./etc/runme_nolog.sh -v -t package -vk 
                 
-<<<<<<< HEAD
-    - name: Upload binaries  # Conditional step
-=======
     - name: Upload binaries 
->>>>>>> 7e2d754e
       run: |
         ./bin/release/upload_sourceforge.sh -vk